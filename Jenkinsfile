--- conflicted
+++ resolved
@@ -281,7 +281,7 @@
                             def knd = params.KIND_VERSION
                             def k8s = params.KUBE_VERSION
                             if (knd != null && k8s != null) {
-                                def k8s_map = kind_k8s_map.get(knd);
+                                def k8s_map = kind_k8s_map.get(knd)
                                 if (k8s_map != null) {
                                     _kind_image = k8s_map.get(k8s)
                                 }
@@ -504,69 +504,9 @@
     host: "localhost:${registry_port}"
     help: "https://kind.sigs.k8s.io/docs/user/local-registry/"
 EOF
-<<<<<<< HEAD
-                        '''
-                    }
-                }
-=======
-                '''
-            }
-        }
-
-        stage('Run integration tests') {
-            environment {
-                runtime_path = "${WORKSPACE}/bin:${PATH}"
-                IMAGE_PULL_SECRET_WEBLOGIC = credentials("${image_pull_secret_weblogic_creds}")
-                OCR_USERNAME = credentials("${ocr_username_creds}")
-                OCR_PASSWORD = credentials("${ocr_password_creds}")
-                OCR_EMAIL = credentials("${ocr_username_creds}")
-                OCIR_REGISTRY = credentials("${ocir_registry_creds}")
-                OCIR_USERNAME = credentials("${ocir_username_creds}")
-                OCIR_PASSWORD = credentials("${ocir_password_creds}")
-                OCIR_EMAIL = credentials("${ocir_email_creds}")
-                TWO_CLUSTERS = "false"
-            }
-            steps {
-                sh '''
-                    export PATH=${runtime_path}
-                    mkdir -m777 -p "${WORKSPACE}/.mvn"
-                    touch ${WORKSPACE}/.mvn/maven.config
-                    
-                    export KUBECONFIG=${kubeconfig_file}
-                    K8S_NODEPORT_HOST=$(kubectl get node kind-worker -o jsonpath='{.status.addresses[?(@.type == "InternalIP")].address}')
-                    export NO_PROXY="${K8S_NODEPORT_HOST}"
-
-                    if [ "${IT_TEST}" != '**/It*' ]; then
-                        echo "-Dit.test=\"${IT_TEST}\"" >> ${WORKSPACE}/.mvn/maven.config
-                    elif [ "${MAVEN_PROFILE_NAME}" != "toolkits-srg" ] && [ "${MAVEN_PROFILE_NAME}" != "fmw-image-cert" ] && [ "${MAVEN_PROFILE_NAME}" != "kind-sequential" ]; then
-                        echo "-Dit.test=\"!ItOperatorWlsUpgrade,!ItAuxV8DomainImplicitUpgrade,!ItFmwDomainInPVUsingWDT,!ItFmwDynamicDomainInPV,!ItDedicatedMode,!ItT3Channel,!ItOperatorFmwUpgrade,!ItOCILoadBalancer,!ItMiiSampleFmwMain,!ItIstioCrossClusters*,!ItMultiDomainModels\"" >> ${WORKSPACE}/.mvn/maven.config
-                    fi
-                    echo "-Dwko.it.wle.download.url=\"${wle_download_url}\""                                     >> ${WORKSPACE}/.mvn/maven.config
-                    echo "-Dwko.it.result.root=\"${result_root}\""                                               >> ${WORKSPACE}/.mvn/maven.config
-                    echo "-Dwko.it.pv.root=\"${pv_root}\""                                                       >> ${WORKSPACE}/.mvn/maven.config
-                    echo "-Dwko.it.k8s.nodeport.host=\"${K8S_NODEPORT_HOST}\""                                   >> ${WORKSPACE}/.mvn/maven.config
-                    echo "-Dwko.it.kind.repo=\"localhost:${registry_port}\""                                     >> ${WORKSPACE}/.mvn/maven.config
-                    echo "-Dwko.it.istio.version=\"${ISTIO_VERSION}\""                                           >> ${WORKSPACE}/.mvn/maven.config
-                    echo "-DPARALLEL_CLASSES=\"${PARALLEL_RUN}\""                                                >> ${WORKSPACE}/.mvn/maven.config
-                    echo "-DNUMBER_OF_THREADS=\"${NUMBER_OF_THREADS}\""                                          >> ${WORKSPACE}/.mvn/maven.config
-                    echo "-Dwko.it.wdt.download.url=\"${WDT_DOWNLOAD_URL}\""                                     >> ${WORKSPACE}/.mvn/maven.config
-                    echo "-Dwko.it.wit.download.url=\"${WIT_DOWNLOAD_URL}\""                                     >> ${WORKSPACE}/.mvn/maven.config
-                    echo "-Dwko.it.repo.registry=\"${REPO_REGISTRY}\""                                           >> ${WORKSPACE}/.mvn/maven.config
-                    echo "-Dwko.it.base.images.repo=\"${BASE_IMAGES_REPO}\""                                     >> ${WORKSPACE}/.mvn/maven.config
-                    echo "-Dwko.it.weblogic.image.name=\"${WEBLOGIC_IMAGE_NAME}\""                               >> ${WORKSPACE}/.mvn/maven.config
-                    echo "-Dwko.it.weblogic.image.tag=\"${WEBLOGIC_IMAGE_TAG}\""                                 >> ${WORKSPACE}/.mvn/maven.config
-                    echo "-Dwko.it.fmwinfra.image.name=\"${FMWINFRA_IMAGE_NAME}\""                               >> ${WORKSPACE}/.mvn/maven.config
-                    echo "-Dwko.it.fmwinfra.image.tag=\"${FMWINFRA_IMAGE_TAG}\""                                 >> ${WORKSPACE}/.mvn/maven.config
-                    echo "-Dwko.it.db.image.name=\"${DB_IMAGE_NAME}\""                                           >> ${WORKSPACE}/.mvn/maven.config
-                    echo "-Dwko.it.db.image.tag=\"${DB_IMAGE_TAG}\""                                             >> ${WORKSPACE}/.mvn/maven.config
-                    echo "-Dwko.it.monitoring.exporter.branch=\"${MONITORING_EXPORTER_BRANCH}\""                 >> ${WORKSPACE}/.mvn/maven.config
-                    echo "-Dwko.it.monitoring.exporter.webapp.version=\"${MONITORING_EXPORTER_WEBAPP_VERSION}\"" >> ${WORKSPACE}/.mvn/maven.config
-                    echo "-Dwko.it.collect.logs.on.success=\"${COLLECT_LOGS_ON_SUCCESS}\""                       >> ${WORKSPACE}/.mvn/maven.config
-
-                    echo "${WORKSPACE}/.mvn/maven.config contents:"
-                    cat "${WORKSPACE}/.mvn/maven.config"
-                    cp "${WORKSPACE}/.mvn/maven.config" "${result_root}"
->>>>>>> 1cdf2ef8
+                        '''
+                    }
+                }
 
                 stage('Run integration tests') {
                     environment {
@@ -594,7 +534,7 @@
                             if [ "${IT_TEST}" != '**/It*' ]; then
                                 echo "-Dit.test=\"${IT_TEST}\"" >> ${WORKSPACE}/.mvn/maven.config
                             elif [ "${MAVEN_PROFILE_NAME}" != "toolkits-srg" ] && [ "${MAVEN_PROFILE_NAME}" != "fmw-image-cert" ] && [ "${MAVEN_PROFILE_NAME}" != "kind-sequential" ]; then
-                                echo "-Dit.test=\"!ItOperatorWlsUpgrade,!ItFmwDomainInPVUsingWDT,!ItFmwDynamicDomainInPV,!ItDedicatedMode,!ItT3Channel,!ItOperatorFmwUpgrade,!ItOCILoadBalancer,!ItMiiSampleFmwMain,!ItIstioCrossClusters*,!ItResilience,!ItMultiDomainModels\"" >> ${WORKSPACE}/.mvn/maven.config
+                                echo "-Dit.test=\"!ItOperatorWlsUpgrade,!ItAuxV8DomainImplicitUpgrade,!ItFmwDomainInPVUsingWDT,!ItFmwDynamicDomainInPV,!ItDedicatedMode,!ItT3Channel,!ItOperatorFmwUpgrade,!ItOCILoadBalancer,!ItMiiSampleFmwMain,!ItIstioCrossClusters*,!ItMultiDomainModels\"" >> ${WORKSPACE}/.mvn/maven.config
                             fi
                             echo "-Dwko.it.wle.download.url=\"${wle_download_url}\""                                     >> ${WORKSPACE}/.mvn/maven.config
                             echo "-Dwko.it.result.root=\"${result_root}\""                                               >> ${WORKSPACE}/.mvn/maven.config
