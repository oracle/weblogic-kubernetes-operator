--- conflicted
+++ resolved
@@ -526,15 +526,8 @@
                             export KUBECONFIG=${kubeconfig_file}
                             K8S_NODEPORT_HOST=$(kubectl get node kind-worker -o jsonpath='{.status.addresses[?(@.type == "InternalIP")].address}')
                             export NO_PROXY="${K8S_NODEPORT_HOST}"
-<<<<<<< HEAD
-
-                            if [ "${IT_TEST}" != '**/It*' ]; then
-                                echo "-Dit.test=\"${IT_TEST}\"" >> ${WORKSPACE}/.mvn/maven.config
-                            elif [ "${MAVEN_PROFILE_NAME}" != "toolkits-srg" ] && [ "${MAVEN_PROFILE_NAME}" != "fmw-image-cert" ] && [ "${MAVEN_PROFILE_NAME}" != "kind-sequential" ]; then
-=======
         
                             if [ "${IT_TEST}" = '**/It*' ] && [ "${MAVEN_PROFILE_NAME}" = "integration-tests" ]; then
->>>>>>> 24a785cd
                                 echo "-Dit.test=\"!ItOperatorWlsUpgrade,!ItAuxV8DomainImplicitUpgrade,!ItFmwDomainInPVUsingWDT,!ItFmwDynamicDomainInPV,!ItDedicatedMode,!ItT3Channel,!ItOperatorFmwUpgrade,!ItOCILoadBalancer,!ItMiiSampleFmwMain,!ItIstioCrossClusters*,!ItMultiDomainModels\"" >> ${WORKSPACE}/.mvn/maven.config
                             elif [ ! -z "${IT_TEST}" ]; then
                                 echo "-Dit.test=\"${IT_TEST}\"" >> ${WORKSPACE}/.mvn/maven.config
@@ -603,29 +596,16 @@
                                 export KUBECONFIG=${kubeconfig_file}
                                 mkdir -m777 -p ${result_root}/kubelogs
                                 if ! kind export logs "${result_root}/kubelogs" --name "${kind_name}" --verbosity 99; then
-                                echo "Failed to export kind logs for kind cluster ${kind_name}"
+                                    echo "Failed to export kind logs for kind cluster ${kind_name}"
                                 fi
                                 if ! docker exec kind-worker journalctl --utc --dmesg --system > "${result_root}/journalctl-kind-worker.out"; then
-                                echo "Failed to run journalctl for kind worker"
+                                    echo "Failed to run journalctl for kind worker"
                                 fi
                                 if ! docker exec kind-control-plane journalctl --utc --dmesg --system > "${result_root}/journalctl-kind-control-plane.out"; then
-                                echo "Failed to run journalctl for kind control plane"
+                                    echo "Failed to run journalctl for kind control plane"
                                 fi
                                 if ! journalctl --utc --dmesg --system --since "$start_time" > "${result_root}/journalctl-compute.out"; then
-                                echo "Failed to run journalctl for compute node"
-<<<<<<< HEAD
-                            fi
-
-                            mkdir -m777 -p "${WORKSPACE}/logdir/${BUILD_TAG}/wl_k8s_test_results"
-                            sudo mv -f ${result_root}/* ${WORKSPACE}/logdir/${BUILD_TAG}/wl_k8s_test_results
-                            # pushd ${result_root}
-                            # tar zcf "${WORKSPACE}/logdir/${BUILD_TAG}/wl_k8s_test_results/results.tar.gz" *
-                            # popd
-                        '''
-                        // archiveArtifacts(artifacts: "logdir/${BUILD_TAG}/wl_k8s_test_results/results.tar.gz", allowEmptyArchive: true)
-                        archiveArtifacts(artifacts: "logdir/${BUILD_TAG}/**/*")
-                        junit(testResults: 'integration-tests/target/failsafe-reports/*.xml')
-=======
+                                    echo "Failed to run journalctl for compute node"
                                 fi
     
                                 mkdir -m777 -p "${WORKSPACE}/logdir/${BUILD_TAG}/wl_k8s_test_results"
@@ -634,7 +614,6 @@
                             archiveArtifacts(artifacts: "logdir/**/*")
                             junit(testResults: 'integration-tests/target/failsafe-reports/*.xml')
                         }
->>>>>>> 24a785cd
                     }
                 }
             }
@@ -644,9 +623,9 @@
                         export PATH="${WORKSPACE}/bin:${PATH}"
                         running="$(docker inspect -f '{{.State.Running}}' "${registry_name}" 2>/dev/null || true)"
                         if [ "${running}" = 'true' ]; then
-                          echo "Stopping the registry container ${registry_name}"
-                          docker stop "${registry_name}"
-                          docker rm --force "${registry_name}"
+                            echo "Stopping the registry container ${registry_name}"
+                            docker stop "${registry_name}"
+                            docker rm --force "${registry_name}"
                         fi
                         echo 'Remove old Kind cluster (if any)...'
                         if ! kind delete cluster --name ${kind_name} --kubeconfig "${kubeconfig_file}"; then
