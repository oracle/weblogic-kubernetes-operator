// Copyright (c) 2017, 2022, Oracle and/or its affiliates.
// Licensed under the Universal Permissive License v 1.0 as shown at https://oss.oracle.com/licenses/upl.
//
def kind_k8s_map = [
     '0.8': [
         '1.18.2':  'kindest/node:v1.18.2@sha256:7b27a6d0f2517ff88ba444025beae41491b016bc6af573ba467b70c5e8e0d85f',
         '1.18':    'kindest/node:v1.18.2@sha256:7b27a6d0f2517ff88ba444025beae41491b016bc6af573ba467b70c5e8e0d85f',
         '1.17.5':  'kindest/node:v1.17.5@sha256:ab3f9e6ec5ad8840eeb1f76c89bb7948c77bbf76bcebe1a8b59790b8ae9a283a',
         '1.17':    'kindest/node:v1.17.5@sha256:ab3f9e6ec5ad8840eeb1f76c89bb7948c77bbf76bcebe1a8b59790b8ae9a283a',
         '1.16.9':  'kindest/node:v1.16.9@sha256:7175872357bc85847ec4b1aba46ed1d12fa054c83ac7a8a11f5c268957fd5765',
         '1.16':    'kindest/node:v1.16.9@sha256:7175872357bc85847ec4b1aba46ed1d12fa054c83ac7a8a11f5c268957fd5765',
         '1.15.11': 'kindest/node:v1.15.11@sha256:6cc31f3533deb138792db2c7d1ffc36f7456a06f1db5556ad3b6927641016f50',
         '1.15':    'kindest/node:v1.15.11@sha256:6cc31f3533deb138792db2c7d1ffc36f7456a06f1db5556ad3b6927641016f50'
     ],
     '0.9': [
         '1.19.1':  'kindest/node:v1.19.1@sha256:98cf5288864662e37115e362b23e4369c8c4a408f99cbc06e58ac30ddc721600',
         '1.19':    'kindest/node:v1.19.1@sha256:98cf5288864662e37115e362b23e4369c8c4a408f99cbc06e58ac30ddc721600',
         '1.18.8':  'kindest/node:v1.18.8@sha256:f4bcc97a0ad6e7abaf3f643d890add7efe6ee4ab90baeb374b4f41a4c95567eb',
         '1.18':    'kindest/node:v1.18.8@sha256:f4bcc97a0ad6e7abaf3f643d890add7efe6ee4ab90baeb374b4f41a4c95567eb',
         '1.17.11': 'kindest/node:v1.17.11@sha256:5240a7a2c34bf241afb54ac05669f8a46661912eab05705d660971eeb12f6555',
         '1.17':    'kindest/node:v1.17.11@sha256:5240a7a2c34bf241afb54ac05669f8a46661912eab05705d660971eeb12f6555',
         '1.16.15': 'kindest/node:v1.16.15@sha256:a89c771f7de234e6547d43695c7ab047809ffc71a0c3b65aa54eda051c45ed20',
         '1.16':    'kindest/node:v1.16.15@sha256:a89c771f7de234e6547d43695c7ab047809ffc71a0c3b65aa54eda051c45ed20',
         '1.15.12': 'kindest/node:v1.15.12@sha256:d9b939055c1e852fe3d86955ee24976cab46cba518abcb8b13ba70917e6547a6',
         '1.15':    'kindest/node:v1.15.12@sha256:d9b939055c1e852fe3d86955ee24976cab46cba518abcb8b13ba70917e6547a6'
     ],
     '0.10': [
         '1.20.2':  'kindest/node:v1.20.2@sha256:8f7ea6e7642c0da54f04a7ee10431549c0257315b3a634f6ef2fecaaedb19bab',
         '1.20':    'kindest/node:v1.20.2@sha256:8f7ea6e7642c0da54f04a7ee10431549c0257315b3a634f6ef2fecaaedb19bab',
         '1.19.7':  'kindest/node:v1.19.7@sha256:a70639454e97a4b733f9d9b67e12c01f6b0297449d5b9cbbef87473458e26dca',
         '1.19':    'kindest/node:v1.19.7@sha256:a70639454e97a4b733f9d9b67e12c01f6b0297449d5b9cbbef87473458e26dca',
         '1.18.15': 'kindest/node:v1.18.15@sha256:5c1b980c4d0e0e8e7eb9f36f7df525d079a96169c8a8f20d8bd108c0d0889cc4',
         '1.18':    'kindest/node:v1.18.15@sha256:5c1b980c4d0e0e8e7eb9f36f7df525d079a96169c8a8f20d8bd108c0d0889cc4',
         '1.17.17': 'kindest/node:v1.17.17@sha256:7b6369d27eee99c7a85c48ffd60e11412dc3f373658bc59b7f4d530b7056823e',
         '1.17':    'kindest/node:v1.17.17@sha256:7b6369d27eee99c7a85c48ffd60e11412dc3f373658bc59b7f4d530b7056823e',
         '1.16.15': 'kindest/node:v1.16.15@sha256:c10a63a5bda231c0a379bf91aebf8ad3c79146daca59db816fb963f731852a99',
         '1.16':    'kindest/node:v1.16.15@sha256:c10a63a5bda231c0a379bf91aebf8ad3c79146daca59db816fb963f731852a99',
         '1.15.12': 'kindest/node:v1.15.12@sha256:67181f94f0b3072fb56509107b380e38c55e23bf60e6f052fbd8052d26052fb5',
         '1.15':    'kindest/node:v1.15.12@sha256:67181f94f0b3072fb56509107b380e38c55e23bf60e6f052fbd8052d26052fb5'
     ],
    '0.11': [
        '1.21.1':  'kindest/node:v1.21.1@sha256:fae9a58f17f18f06aeac9772ca8b5ac680ebbed985e266f711d936e91d113bad',
        '1.21':    'kindest/node:v1.21.1@sha256:fae9a58f17f18f06aeac9772ca8b5ac680ebbed985e266f711d936e91d113bad',
        '1.20.7':  'kindest/node:v1.20.7@sha256:e645428988191fc824529fd0bb5c94244c12401cf5f5ea3bd875eb0a787f0fe9',
        '1.20':    'kindest/node:v1.20.7@sha256:e645428988191fc824529fd0bb5c94244c12401cf5f5ea3bd875eb0a787f0fe9',
        '1.19.11': 'kindest/node:v1.19.11@sha256:7664f21f9cb6ba2264437de0eb3fe99f201db7a3ac72329547ec4373ba5f5911',
        '1.19':    'kindest/node:v1.19.11@sha256:7664f21f9cb6ba2264437de0eb3fe99f201db7a3ac72329547ec4373ba5f5911',
        '1.18.19': 'kindest/node:v1.18.19@sha256:530378628c7c518503ade70b1df698b5de5585dcdba4f349328d986b8849b1ee',
        '1.18':    'kindest/node:v1.18.19@sha256:530378628c7c518503ade70b1df698b5de5585dcdba4f349328d986b8849b1ee',
        '1.17.17': 'kindest/node:v1.17.17@sha256:c581fbf67f720f70aaabc74b44c2332cc753df262b6c0bca5d26338492470c17',
        '1.17':    'kindest/node:v1.17.17@sha256:c581fbf67f720f70aaabc74b44c2332cc753df262b6c0bca5d26338492470c17',
        '1.16.15': 'kindest/node:v1.16.15@sha256:430c03034cd856c1f1415d3e37faf35a3ea9c5aaa2812117b79e6903d1fc9651',
        '1.16':    'kindest/node:v1.16.15@sha256:430c03034cd856c1f1415d3e37faf35a3ea9c5aaa2812117b79e6903d1fc9651',
        '1.15.12': 'kindest/node:v1.15.12@sha256:8d575f056493c7778935dd855ded0e95c48cb2fab90825792e8fc9af61536bf9',
        '1.15':    'kindest/node:v1.15.12@sha256:8d575f056493c7778935dd855ded0e95c48cb2fab90825792e8fc9af61536bf9'
    ],
    '0.11.1': [
        '1.23.3':  'kindest/node:v1.23.3@sha256:0cb1a35ccd539118ce38d29a97823bae8fcef22fc94e9e33c0f4fadcdf9d4059',
        '1.23':    'kindest/node:v1.23.3@sha256:0cb1a35ccd539118ce38d29a97823bae8fcef22fc94e9e33c0f4fadcdf9d4059',
        '1.22.5':  'kindest/node:v1.22.5@sha256:a2b3127dd056f04e9fef46cc153a9452f5a4a09e818528da746f4a3b45148c74',
        '1.22':    'kindest/node:v1.22.5@sha256:a2b3127dd056f04e9fef46cc153a9452f5a4a09e818528da746f4a3b45148c74',
        '1.21.1':  'kindest/node:v1.21.1@sha256:69860bda5563ac81e3c0057d654b5253219618a22ec3a346306239bba8cfa1a6',
        '1.21':    'kindest/node:v1.21.1@sha256:69860bda5563ac81e3c0057d654b5253219618a22ec3a346306239bba8cfa1a6',
        '1.20.7':  'kindest/node:v1.20.7@sha256:cbeaf907fc78ac97ce7b625e4bf0de16e3ea725daf6b04f930bd14c67c671ff9',
        '1.20':    'kindest/node:v1.20.7@sha256:cbeaf907fc78ac97ce7b625e4bf0de16e3ea725daf6b04f930bd14c67c671ff9',
        '1.19.11': 'kindest/node:v1.19.11@sha256:07db187ae84b4b7de440a73886f008cf903fcf5764ba8106a9fd5243d6f32729',
        '1.19':    'kindest/node:v1.19.11@sha256:07db187ae84b4b7de440a73886f008cf903fcf5764ba8106a9fd5243d6f32729',
        '1.18.19': 'kindest/node:v1.18.19@sha256:7af1492e19b3192a79f606e43c35fb741e520d195f96399284515f077b3b622c',
        '1.18':    'kindest/node:v1.18.19@sha256:7af1492e19b3192a79f606e43c35fb741e520d195f96399284515f077b3b622c',
        '1.17.17': 'kindest/node:v1.17.17@sha256:66f1d0d91a88b8a001811e2f1054af60eef3b669a9a74f9b6db871f2f1eeed00',
        '1.17':    'kindest/node:v1.17.17@sha256:66f1d0d91a88b8a001811e2f1054af60eef3b669a9a74f9b6db871f2f1eeed00',
        '1.16.15': 'kindest/node:v1.16.15@sha256:83067ed51bf2a3395b24687094e283a7c7c865ccc12a8b1d7aa673ba0c5e8861',
        '1.16':    'kindest/node:v1.16.15@sha256:83067ed51bf2a3395b24687094e283a7c7c865ccc12a8b1d7aa673ba0c5e8861',
        '1.15.12': 'kindest/node:v1.15.12@sha256:b920920e1eda689d9936dfcf7332701e80be12566999152626b2c9d730397a95',
        '1.15':    'kindest/node:v1.15.12@sha256:b920920e1eda689d9936dfcf7332701e80be12566999152626b2c9d730397a95'
    ]
]
def _kind_image = null

pipeline {
    agent { label 'VM.Standard2.8' }
    options {
        timeout(time: 800, unit: 'MINUTES')
    }

    tools {
        maven 'maven-3.8.5'
        jdk 'OpenJDK 17.0.2'
    }

    environment {
        github_url = "${env.GIT_URL}"
        github_creds = 'ecnj_github'
        dockerhub_username_creds = 'docker-username'
        dockerhub_password_creds = 'docker-password'
        ocr_username_creds = 'OCR username'
        ocr_password_creds = 'OCR Password'
        ocir_registry_creds = 'ocir-server'
        ocir_email_creds = 'ocir-email'
        ocir_username_creds = 'ocir-username'
        ocir_password_creds = 'ocir-token'
        image_pull_secret_weblogic_creds = 'image-pull-secret-weblogic'

        sonar_project_key = 'oracle_weblogic-kubernetes-operator'
        sonar_github_repo = 'oracle/weblogic-kubernetes-operator'
        sonar_webhook_secret_creds = 'SonarCloud WebHook Secret'

        outdir = "${WORKSPACE}/staging"
        result_root = "${outdir}/wl_k8s_test_results"
        pv_root = "${outdir}/k8s-pvroot"
        kubeconfig_file = "${result_root}/kubeconfig"

        kind_name = "kind"
        kind_network = "kind"
        registry_name = "kind-registry"
        registry_host = "${registry_name}"
        registry_port = "5000"

        start_time = sh(script: 'date +"%Y-%m-%d %H:%M:%S"', returnStdout: true).trim()
        wle_download_url="https://github.com/oracle/weblogic-logging-exporter/releases/latest"
    }

    parameters {
        string(name: 'IT_TEST',
               description: 'Comma separated ItClasses to be run e.g., ItParameterizedDomain, ItMiiUpdateDomainConfig, ItMiiDynamicUpdate*, ItMiiMultiMode',
               defaultValue: '**/It*'
        )
        choice(name: 'MAVEN_PROFILE_NAME',
               description: 'Profile to use in mvn command to run the tests.  Possible values are integration-tests, toolkits-srg, kind-sequential, wls-image-cert, fmw-image-cert, and fmw-srg.  Refer to weblogic-kubernetes-operator/integration-tests/pom.xml on the branch.',
               choices: [
                   'integration-tests',
                   'toolkits-srg',
                   'kind-sequential',
                   'wls-image-cert',
                   'fmw-image-cert',
                   'fmw-srg'
               ]
        )
        choice(name: 'KIND_VERSION',
               description: 'Kind version.',
               choices: [
                   '0.11.1',
                   '0.11',
                   '0.10',
                   '0.9',
                   '0.8'
               ]
        )
        choice(name: 'KUBE_VERSION',
               description: 'Kubernetes version. Supported values depend on the Kind version.  Kind 0.9.0: 1.19, 1.19.1, 1.18, 1.18.8, 1.17, 1.17.11, 1.16, 1.16.15, 1.15, and 1.15.12.  Kind 0.10.0: 1.20, 1.20.2, 1.19, 1.19.7, 1.18, 1.18.15, 1.17, 1.17.17, 1.16, and 1.16.15.  Kind 0.11.0 and 0.11.1: 1.23, 1.23.0, 1.22, 1.22.0, 1.21, 1.21.1, 1.20, 1.20.7, 1.19, 1.19.11, 1.18, 1.18.19, 1.17, 1.17.17, 1.16, and 1.16.15.',
               choices: [
                    // The first item in the list is the default value...
                    '1.21.1',
                    '1.23.3',
                    '1.23',
                    '1.22.5',
                    '1.22',
                    '1.21',
                    '1.20.7',
                    '1.20',
                    '1.19.11',
                    '1.19',
                    '1.18.19',
                    '1.18',
                    '1.17.17',
                    '1.17',
                    '1.16.15',
                    '1.16',
                    '1.15.12',
                    '1.15'
               ]
        )
        string(name: 'KUBECTL_VERSION',
               description: 'kubectl version',
               defaultValue: '1.21.5'
        )
        string(name: 'HELM_VERSION',
               description: 'Helm version',
               defaultValue: '3.7.2'
        )
        string(name: 'ISTIO_VERSION',
               description: 'Other Possible Values 1.7.3, 1.8.1, 1.7.6',
               defaultValue: '1.10.4'
        )
        booleanParam(name: 'PARALLEL_RUN',
                     description: 'Runs tests in parallel. Default is true, test classes run in parallel.',
                     defaultValue: true
        )
        string(name: 'NUMBER_OF_THREADS',
               description: 'Number of threads to run the classes in parallel, default is 3.',
               defaultValue: "3"
        )
        string(name: 'WDT_DOWNLOAD_URL',
               description: 'URL to download WDT.',
               defaultValue: 'https://github.com/oracle/weblogic-deploy-tooling/releases/latest'
        )
        string(name: 'WIT_DOWNLOAD_URL',
               description: 'URL to download WIT.',
               defaultValue: 'https://github.com/oracle/weblogic-image-tool/releases/latest'
        )
        string(name: 'REPO_REGISTRY',
               description: '',
               defaultValue: 'phx.ocir.io'
        )
        choice(name: 'BASE_IMAGES_REPO',
               choices: ['phx.ocir.io', 'container-registry.oracle.com'],
               description: 'Repository to pull the base images. Make sure to modify the image names if you are modifying this parameter value.'
        )
        string(name: 'WEBLOGIC_IMAGE_NAME',
               description: 'WebLogic base image name. Default is the image name in OCIR. Use middleware/weblogic for OCR.',
               defaultValue: 'weblogick8s/test-images/weblogic'
        )
        string(name: 'WEBLOGIC_IMAGE_TAG',
               description: '12.2.1.3  (12.2.1.3-ol7) , 12.2.1.3-dev  (12.2.1.3-dev-ol7), 12.2.1.3-ol8, 12.2.1.3-dev-ol8, 12.2.1.4,  12.2.1.4-dev(12.2.1.4-dev-ol7) , 12.2.1.4-slim(12.2.1.4-slim-ol7), 12.2.1.4-ol8, 12.2.1.4-dev-ol8, 12.2.1.4-slim-ol8, 14.1.1.0-11-ol7, 14.1.1.0-dev-11-ol7, 14.1.1.0-slim-11-ol7, 14.1.1.0-8-ol7, 14.1.1.0-dev-8-ol7, 14.1.1.0-slim-8-ol7, 14.1.1.0-11-ol8, 14.1.1.0-dev-11-ol8, 14.1.1.0-slim-11-ol8, 14.1.1.0-8-ol8, 14.1.1.0-dev-8-ol8, 14.1.1.0-slim-8-ol8',
               defaultValue: '12.2.1.4'
        )
        string(name: 'FMWINFRA_IMAGE_NAME',
               description: 'FWM Infra image name. Default is the image name in OCIR. Use middleware/fmw-infrastructure for OCR.',
               defaultValue: 'weblogick8s/test-images/fmw-infrastructure'
        )
        string(name: 'FMWINFRA_IMAGE_TAG',
               description: 'FWM Infra image tag',
               defaultValue: '12.2.1.4'
        )
        string(name: 'DB_IMAGE_NAME',
               description: 'Oracle DB image name. Default is the image name in OCIR, use database/enterprise for OCR.',
               defaultValue: 'weblogick8s/test-images/database/enterprise'
        )
        string(name: 'DB_IMAGE_TAG',
               description: 'Oracle DB image tag',
               defaultValue: '12.2.0.1-slim'
        )
        string(name: 'MONITORING_EXPORTER_BRANCH',
               description: '',
               defaultValue: 'main'
        )
        string(name: 'MONITORING_EXPORTER_WEBAPP_VERSION',
               description: '',
               defaultValue: '2.0.4'
        )
        booleanParam(name: 'COLLECT_LOGS_ON_SUCCESS',
                     description: 'Collect logs for successful runs. Default is false.',
                     defaultValue: false
        )
    }

    stages {
        stage('Filter unwanted branches') {
            when {
                anyOf {
                    changeRequest()
                    branch 'main'
                    branch 'release/3.3'
                    branch 'release/3.4'
                }
            }
            stages {
                stage('Workaround JENKINS-41929 Parameters bug') {
                    steps {
                        echo 'Initialize parameters as environment variables due to https://issues.jenkins-ci.org/browse/JENKINS-41929'
                        evaluate """${def script = ""; params.each { k, v -> script += "env.${k} = '''${v}'''\n" }; return script}"""
                    }
                }
                stage ('Echo environment') {
                    environment {
                        runtime_path = "${WORKSPACE}/bin:${PATH}"
                    }
                    steps {
                        sh '''
                            export PATH=${runtime_path}
                            env|sort
                            java -version
                            mvn --version
                            python --version
                            docker version
                            ulimit -a
                            ulimit -aH
                        '''
                        script {
                            def knd = params.KIND_VERSION
                            def k8s = params.KUBE_VERSION
                            if (knd != null && k8s != null) {
                                def k8s_map = kind_k8s_map.get(knd)
                                if (k8s_map != null) {
                                    _kind_image = k8s_map.get(k8s)
                                }
                                if (_kind_image == null) {
                                    currentBuild.result = 'ABORTED'
                                    error('Unable to compute _kind_image for Kind version ' +
                                            knd + ' and Kubernetes version ' + k8s)
                                }
                            } else {
                                currentBuild.result = 'ABORTED'
                                error('KIND_VERSION or KUBE_VERSION were null')
                            }
                            echo "Kind Image = ${_kind_image}"
                        }
                    }
                }

                // Use explicit checkout so that we can clean up the workspace.
                // Cannot use skipDefaultCheckout option since we want to use
                // the GIT_COMMIT environment variable to make sure that we are
                // checking out the exactly commit that triggered the build.
                //
                stage('GitHub Checkout') {
                    steps {
                        sh "sudo rm -rf ${WORKSPACE}/*"
                        checkout([$class: 'GitSCM', branches: [[name: "${GIT_COMMIT}"]],
                                  doGenerateSubmoduleConfigurations: false,
                                  extensions: [], submoduleCfg: [],
                                  userRemoteConfigs: [[credentialsId: "${github_creds}", url: "${github_url}"]]])
                    }
                }

<<<<<<< HEAD
        stage('Run Sonar Analysis') {
            steps {
                sh '''
                        rm -rf ${WORKSPACE}/.mvn/maven.config
                        mkdir -p ${WORKSPACE}/.mvn
                        touch ${WORKSPACE}/.mvn/maven.config
                        echo "-Dsonar.projectKey=${sonar_project_key}"                        >> ${WORKSPACE}/.mvn/maven.config
                        if [ -z "${CHANGE_ID}" ]; then
                            echo "-Dsonar.branch.name=${BRANCH_NAME}"                         >> ${WORKSPACE}/.mvn/maven.config
                        else
                            echo "-Dsonar.pullrequest.provider=GitHub"                        >> ${WORKSPACE}/.mvn/maven.config
                            echo "-Dsonar.pullrequest.github.repository=${sonar_github_repo}" >> ${WORKSPACE}/.mvn/maven.config
                            echo "-Dsonar.pullrequest.key=${CHANGE_ID}"                       >> ${WORKSPACE}/.mvn/maven.config
                            echo "-Dsonar.pullrequest.branch=${CHANGE_BRANCH}"                >> ${WORKSPACE}/.mvn/maven.config
                            echo "-Dsonar.pullrequest.base=${CHANGE_TARGET}"                  >> ${WORKSPACE}/.mvn/maven.config
                        fi
                        echo "${WORKSPACE}/.mvn/maven.config contents:"
                        cat "${WORKSPACE}/.mvn/maven.config"
                    '''
                withSonarQubeEnv('SonarCloud') {
                    // For whatever reason, defining this property in the maven.config file is not working...
                    //
                    sh "mvn sonar:sonar"
=======
                stage('Build WebLogic Kubernetes Operator') {
                    environment {
                        DOCKERHUB_USERNAME = credentials("${dockerhub_username_creds}")
                        DOCKERHUB_PASSWORD = credentials("${dockerhub_password_creds}")
                    }
                    steps {
                        sh 'echo ${DOCKERHUB_PASSWORD} | docker login -u ${DOCKERHUB_USERNAME} --password-stdin'
                        sh "mvn -DtrimStackTrace=false clean install"
                    }
>>>>>>> eb98f63d
                }

                stage('Run Sonar Analysis') {
                    steps {
                        sh '''
                            rm -rf ${WORKSPACE}/.mvn/maven.config
                            mkdir -p ${WORKSPACE}/.mvn
                            touch ${WORKSPACE}/.mvn/maven.config
                            echo "-Dsonar.projectKey=${sonar_project_key}"                        >> ${WORKSPACE}/.mvn/maven.config
                            echo "-Dsonar.coverage.jacoco.xmlReportPaths=${jacoco_report_path}"  >> ${WORKSPACE}/.mvn/maven.config
                            if [ -z "${CHANGE_ID}" ]; then
                                echo "-Dsonar.branch.name=${BRANCH_NAME}"                         >> ${WORKSPACE}/.mvn/maven.config
                            else
                                echo "-Dsonar.pullrequest.provider=GitHub"                        >> ${WORKSPACE}/.mvn/maven.config
                                echo "-Dsonar.pullrequest.github.repository=${sonar_github_repo}" >> ${WORKSPACE}/.mvn/maven.config
                                echo "-Dsonar.pullrequest.key=${CHANGE_ID}"                       >> ${WORKSPACE}/.mvn/maven.config
                                echo "-Dsonar.pullrequest.branch=${CHANGE_BRANCH}"                >> ${WORKSPACE}/.mvn/maven.config
                                echo "-Dsonar.pullrequest.base=${CHANGE_TARGET}"                  >> ${WORKSPACE}/.mvn/maven.config
                            fi
                            echo "${WORKSPACE}/.mvn/maven.config contents:"
                            cat "${WORKSPACE}/.mvn/maven.config"
                        '''
                        withSonarQubeEnv('SonarCloud') {
                            // For whatever reason, defining this property in the maven.config file is not working...
                            //
                            sh "mvn -Dsonar.coverage.jacoco.xmlReportPaths=${jacoco_report_path} sonar:sonar"
                        }
                    }
                }

                // stage('Verify Sonar Quality Gate') {
                //    steps {
                //        timeout(time: 10, unit: 'MINUTES') {
                            // Set abortPipeline to true to stop the build if the Quality Gate is not met.
                //            waitForQualityGate(abortPipeline: false, webhookSecretId: "${sonar_webhook_secret_creds}")
                //        }
                //    }
                // }

                stage('Make Workspace bin directory') {
                    steps {
                        sh "mkdir -m777 -p ${WORKSPACE}/bin"
                    }
                }

                stage('Install Helm') {
                    environment {
                        runtime_path = "${WORKSPACE}/bin:${PATH}"
                    }
                    steps {
                        sh '''
                            export PATH=${runtime_path}
                            curl --ipv4 -LO --retry 3 https://get.helm.sh/helm-v${HELM_VERSION}-linux-amd64.tar.gz
                            tar zxf helm-v${HELM_VERSION}-linux-amd64.tar.gz
                            mv linux-amd64/helm ${WORKSPACE}/bin/helm
                            rm -rf linux-amd64
                            helm version
                        '''
                    }
                }

                stage ('Install kubectl') {
                    environment {
                        runtime_path = "${WORKSPACE}/bin:${PATH}"
                    }
                    steps {
                        sh '''
                            export PATH=${runtime_path}
                            curl -L --retry 3 -o "${WORKSPACE}/bin/kubectl" "https://storage.googleapis.com/kubernetes-release/release/v${KUBECTL_VERSION}/bin/linux/amd64/kubectl"
                            chmod +x ${WORKSPACE}/bin/kubectl
                            kubectl version --client=true
                        '''
                    }
                }

                stage('Install kind') {
                    environment {
                        runtime_path = "${WORKSPACE}/bin:${PATH}"
                    }
                    steps {
                        sh '''
                            export PATH=${runtime_path}
                            curl -Lo "${WORKSPACE}/bin/kind" --retry 3 https://kind.sigs.k8s.io/dl/v${KIND_VERSION}/kind-$(uname)-amd64
                            chmod +x "${WORKSPACE}/bin/kind"
                            kind version
                        '''
                    }
                }

                stage('Preparing Integration Test Environment') {
                    steps {
                        sh 'mkdir -m777 -p ${result_root}'
                        echo "Results will be in ${result_root}"
                        sh 'mkdir -m777 -p ${pv_root}'
                        echo "Persistent volume files, if any, will be in ${pv_root}"
                    }
                }

                stage('Start registry container') {
                    environment {
                        runtime_path = "${WORKSPACE}/bin:${PATH}"
                    }
                    steps {
                        sh '''
                            export PATH=${runtime_path}
                            running="$(docker inspect -f '{{.State.Running}}' "${registry_name}" 2>/dev/null || true)"
                            if [ "${running}" = 'true' ]; then
                              echo "Stopping the registry container ${registry_name}"
                              docker stop "${registry_name}"
                              docker rm --force "${registry_name}"
                            fi
        
                            docker run -d --restart=always -p "127.0.0.1:${registry_port}:5000" --name "${registry_name}" registry:2
                            echo "Registry Host: ${registry_host}"
                        '''
                    }
                }

                stage('Create kind cluster') {
                    environment {
                        runtime_path = "${WORKSPACE}/bin:${PATH}"
                        kind_image = sh(script: "echo -n ${_kind_image}", returnStdout: true).trim()
                    }
                    steps {
                        sh '''
                            export PATH=${runtime_path}
                            if kind delete cluster --name ${kind_name} --kubeconfig "${kubeconfig_file}"; then
                                echo "Deleted orphaned kind cluster ${kind_name}"
                            fi
                            cat <<EOF | kind create cluster --name "${kind_name}" --kubeconfig "${kubeconfig_file}" --config=-
kind: Cluster
apiVersion: kind.x-k8s.io/v1alpha4
networking:
  podSubnet: 192.168.0.0/16
containerdConfigPatches:
- |-
  [plugins."io.containerd.grpc.v1.cri".registry.mirrors."localhost:${registry_port}"]
    endpoint = ["http://${registry_host}:${registry_port}"]
nodes:
  - role: control-plane
    image: ${kind_image}
  - role: worker
    image: ${kind_image}
    extraMounts:
      - hostPath: ${pv_root}
        containerPath: ${pv_root}
EOF
        
                            export KUBECONFIG=${kubeconfig_file}
                            kubectl cluster-info --context "kind-${kind_name}"
        
                            for node in $(kind get nodes --name "${kind_name}"); do
                                kubectl annotate node ${node} tilt.dev/registry=localhost:${registry_port};
                            done
                            
                            if [ "${kind_network}" != "bridge" ]; then
                                containers=$(docker network inspect ${kind_network} -f "{{range .Containers}}{{.Name}} {{end}}")
                                needs_connect="true"
                                for c in ${containers}; do
                                    if [ "$c" = "${registry_name}" ]; then
                                        needs_connect="false"
                                    fi
                                done
                                if [ "${needs_connect}" = "true" ]; then
                                    docker network connect "${kind_network}" "${registry_name}" || true
                                fi
                            fi
        
                            # Document the local registry
                            # https://github.com/kubernetes/enhancements/tree/master/keps/sig-cluster-lifecycle/generic/1755-communicating-a-local-registry
                            cat <<EOF | kubectl apply -f -
apiVersion: v1
kind: ConfigMap
metadata:
  name: local-registry-hosting
  namespace: kube-public
data:
  localRegistryHosting.v1: |
    host: "localhost:${registry_port}"
    help: "https://kind.sigs.k8s.io/docs/user/local-registry/"
EOF
                        '''
                    }
                }

                stage('Run integration tests') {
                    environment {
                        runtime_path = "${WORKSPACE}/bin:${PATH}"
                        IMAGE_PULL_SECRET_WEBLOGIC = credentials("${image_pull_secret_weblogic_creds}")
                        OCR_USERNAME = credentials("${ocr_username_creds}")
                        OCR_PASSWORD = credentials("${ocr_password_creds}")
                        OCR_EMAIL = credentials("${ocr_username_creds}")
                        OCIR_REGISTRY = credentials("${ocir_registry_creds}")
                        OCIR_USERNAME = credentials("${ocir_username_creds}")
                        OCIR_PASSWORD = credentials("${ocir_password_creds}")
                        OCIR_EMAIL = credentials("${ocir_email_creds}")
                        TWO_CLUSTERS = "false"
                    }
                    steps {
                        sh '''
                            export PATH=${runtime_path}
                            mkdir -m777 -p "${WORKSPACE}/.mvn"
                            touch ${WORKSPACE}/.mvn/maven.config
                            
                            export KUBECONFIG=${kubeconfig_file}
                            K8S_NODEPORT_HOST=$(kubectl get node kind-worker -o jsonpath='{.status.addresses[?(@.type == "InternalIP")].address}')
                            export NO_PROXY="${K8S_NODEPORT_HOST}"
        
                            if [ "${IT_TEST}" != '**/It*' ]; then
                                echo "-Dit.test=\"${IT_TEST}\"" >> ${WORKSPACE}/.mvn/maven.config
                            elif [ "${MAVEN_PROFILE_NAME}" != "toolkits-srg" ] && [ "${MAVEN_PROFILE_NAME}" != "fmw-image-cert" ] && [ "${MAVEN_PROFILE_NAME}" != "kind-sequential" ]; then
                                echo "-Dit.test=\"!ItOperatorWlsUpgrade,!ItAuxV8DomainImplicitUpgrade,!ItFmwDomainInPVUsingWDT,!ItFmwDynamicDomainInPV,!ItDedicatedMode,!ItT3Channel,!ItOperatorFmwUpgrade,!ItOCILoadBalancer,!ItMiiSampleFmwMain,!ItIstioCrossClusters*,!ItMultiDomainModels\"" >> ${WORKSPACE}/.mvn/maven.config
                            fi
                            echo "-Dwko.it.wle.download.url=\"${wle_download_url}\""                                     >> ${WORKSPACE}/.mvn/maven.config
                            echo "-Dwko.it.result.root=\"${result_root}\""                                               >> ${WORKSPACE}/.mvn/maven.config
                            echo "-Dwko.it.pv.root=\"${pv_root}\""                                                       >> ${WORKSPACE}/.mvn/maven.config
                            echo "-Dwko.it.k8s.nodeport.host=\"${K8S_NODEPORT_HOST}\""                                   >> ${WORKSPACE}/.mvn/maven.config
                            echo "-Dwko.it.kind.repo=\"localhost:${registry_port}\""                                     >> ${WORKSPACE}/.mvn/maven.config
                            echo "-Dwko.it.istio.version=\"${ISTIO_VERSION}\""                                           >> ${WORKSPACE}/.mvn/maven.config
                            echo "-DPARALLEL_CLASSES=\"${PARALLEL_RUN}\""                                                >> ${WORKSPACE}/.mvn/maven.config
                            echo "-DNUMBER_OF_THREADS=\"${NUMBER_OF_THREADS}\""                                          >> ${WORKSPACE}/.mvn/maven.config
                            echo "-Dwko.it.wdt.download.url=\"${WDT_DOWNLOAD_URL}\""                                     >> ${WORKSPACE}/.mvn/maven.config
                            echo "-Dwko.it.wit.download.url=\"${WIT_DOWNLOAD_URL}\""                                     >> ${WORKSPACE}/.mvn/maven.config
                            echo "-Dwko.it.repo.registry=\"${REPO_REGISTRY}\""                                           >> ${WORKSPACE}/.mvn/maven.config
                            echo "-Dwko.it.base.images.repo=\"${BASE_IMAGES_REPO}\""                                     >> ${WORKSPACE}/.mvn/maven.config
                            echo "-Dwko.it.weblogic.image.name=\"${WEBLOGIC_IMAGE_NAME}\""                               >> ${WORKSPACE}/.mvn/maven.config
                            echo "-Dwko.it.weblogic.image.tag=\"${WEBLOGIC_IMAGE_TAG}\""                                 >> ${WORKSPACE}/.mvn/maven.config
                            echo "-Dwko.it.fmwinfra.image.name=\"${FMWINFRA_IMAGE_NAME}\""                               >> ${WORKSPACE}/.mvn/maven.config
                            echo "-Dwko.it.fmwinfra.image.tag=\"${FMWINFRA_IMAGE_TAG}\""                                 >> ${WORKSPACE}/.mvn/maven.config
                            echo "-Dwko.it.db.image.name=\"${DB_IMAGE_NAME}\""                                           >> ${WORKSPACE}/.mvn/maven.config
                            echo "-Dwko.it.db.image.tag=\"${DB_IMAGE_TAG}\""                                             >> ${WORKSPACE}/.mvn/maven.config
                            echo "-Dwko.it.monitoring.exporter.branch=\"${MONITORING_EXPORTER_BRANCH}\""                 >> ${WORKSPACE}/.mvn/maven.config
                            echo "-Dwko.it.monitoring.exporter.webapp.version=\"${MONITORING_EXPORTER_WEBAPP_VERSION}\"" >> ${WORKSPACE}/.mvn/maven.config
                            echo "-Dwko.it.collect.logs.on.success=\"${COLLECT_LOGS_ON_SUCCESS}\""                       >> ${WORKSPACE}/.mvn/maven.config
        
                            echo "${WORKSPACE}/.mvn/maven.config contents:"
                            cat "${WORKSPACE}/.mvn/maven.config"
                            cp "${WORKSPACE}/.mvn/maven.config" "${result_root}"
        
                            export TWO_CLUSTERS=${TWO_CLUSTERS}
                            export OCR_USERNAME=${OCR_USERNAME}
                            export OCR_PASSWORD=${OCR_PASSWORD}
                            export OCR_EMAIL=${OCR_EMAIL}
                            export OCIR_USERNAME=${OCIR_USERNAME}
                            export OCIR_PASSWORD=${OCIR_PASSWORD}
                            export OCIR_EMAIL=$OCIR_EMAIL}
                            
                            if [ ! -z "${http_proxy}" ]; then
                                export http_proxy
                            elif [ ! -z "${HTTP_PROXY}" ]; then
                                export HTTP_PROXY
                            fi
        
                            if [ ! -z "${https_proxy}" ]; then
                                export https_proxy
                            elif [ ! -z "${HTTPS_PROXY}" ]; then
                                export HTTPS_PROXY
                            fi
                            
                            if [ ! -z "${no_proxy}" ]; then
                                export no_proxy
                            elif [ ! -z "${NO_PROXY}" ]; then
                                export NO_PROXY
                            fi
                            
                            if ! time mvn -pl integration-tests -P ${MAVEN_PROFILE_NAME} verify 2>&1 | tee "${result_root}/kindtest.log"; then
                                echo "integration-tests failed"
                            fi
                        '''
                    }
                }

                stage('Collect logs') {
                    environment {
                        runtime_path = "${WORKSPACE}/bin:${PATH}"
                    }
                    steps {
                        sh '''
                            export PATH=${runtime_path}
                            export KUBECONFIG=${kubeconfig_file}
                            mkdir -m777 -p ${result_root}/kubelogs
                            if ! kind export logs "${result_root}/kubelogs" --name "${kind_name}" --verbosity 99; then
                                echo "Failed to export kind logs for kind cluster ${kind_name}"
                            fi
                            if ! docker exec kind-worker journalctl --utc --dmesg --system > "${result_root}/journalctl-kind-worker.out"; then
                                echo "Failed to run journalctl for kind worker"
                            fi
                            if ! docker exec kind-control-plane journalctl --utc --dmesg --system > "${result_root}/journalctl-kind-control-plane.out"; then
                                echo "Failed to run journalctl for kind control plane"
                            fi
                            if ! journalctl --utc --dmesg --system --since "$start_time" > "${result_root}/journalctl-compute.out"; then
                                echo "Failed to run journalctl for compute node"
                            fi
        
                            mkdir -m777 -p "${WORKSPACE}/logdir/${BUILD_TAG}/wl_k8s_test_results"
                            sudo mv -f ${result_root}/* ${WORKSPACE}/logdir/${BUILD_TAG}/wl_k8s_test_results
                            # pushd ${result_root}
                            # tar zcf "${WORKSPACE}/logdir/${BUILD_TAG}/wl_k8s_test_results/results.tar.gz" *
                            # popd
                        '''
                        // archiveArtifacts(artifacts: "logdir/${BUILD_TAG}/wl_k8s_test_results/results.tar.gz", allowEmptyArchive: true)
                        archiveArtifacts(artifacts: "logdir/${BUILD_TAG}/**/*")
                        junit(testResults: 'integration-tests/target/failsafe-reports/*.xml')
                    }
                }

            }
            post {
                always {
                    sh '''
                        export PATH="${WORKSPACE}/bin:${PATH}"
                        running="$(docker inspect -f '{{.State.Running}}' "${registry_name}" 2>/dev/null || true)"
                        if [ "${running}" = 'true' ]; then
                          echo "Stopping the registry container ${registry_name}"
                          docker stop "${registry_name}"
                          docker rm --force "${registry_name}"
                        fi
                        echo 'Remove old Kind cluster (if any)...'
                        if ! kind delete cluster --name ${kind_name} --kubeconfig "${kubeconfig_file}"; then
                            echo "Failed to delete kind cluster ${kind_name}"
                        fi
                    '''
                }
            }
        }
    }
}<|MERGE_RESOLUTION|>--- conflicted
+++ resolved
@@ -104,6 +104,7 @@
         sonar_project_key = 'oracle_weblogic-kubernetes-operator'
         sonar_github_repo = 'oracle/weblogic-kubernetes-operator'
         sonar_webhook_secret_creds = 'SonarCloud WebHook Secret'
+        jacoco_report_path = "${WORKSPACE}/buildtime-reports/target/site/jacoco-aggregate/jacoco.xml"
 
         outdir = "${WORKSPACE}/staging"
         result_root = "${outdir}/wl_k8s_test_results"
@@ -313,31 +314,6 @@
                     }
                 }
 
-<<<<<<< HEAD
-        stage('Run Sonar Analysis') {
-            steps {
-                sh '''
-                        rm -rf ${WORKSPACE}/.mvn/maven.config
-                        mkdir -p ${WORKSPACE}/.mvn
-                        touch ${WORKSPACE}/.mvn/maven.config
-                        echo "-Dsonar.projectKey=${sonar_project_key}"                        >> ${WORKSPACE}/.mvn/maven.config
-                        if [ -z "${CHANGE_ID}" ]; then
-                            echo "-Dsonar.branch.name=${BRANCH_NAME}"                         >> ${WORKSPACE}/.mvn/maven.config
-                        else
-                            echo "-Dsonar.pullrequest.provider=GitHub"                        >> ${WORKSPACE}/.mvn/maven.config
-                            echo "-Dsonar.pullrequest.github.repository=${sonar_github_repo}" >> ${WORKSPACE}/.mvn/maven.config
-                            echo "-Dsonar.pullrequest.key=${CHANGE_ID}"                       >> ${WORKSPACE}/.mvn/maven.config
-                            echo "-Dsonar.pullrequest.branch=${CHANGE_BRANCH}"                >> ${WORKSPACE}/.mvn/maven.config
-                            echo "-Dsonar.pullrequest.base=${CHANGE_TARGET}"                  >> ${WORKSPACE}/.mvn/maven.config
-                        fi
-                        echo "${WORKSPACE}/.mvn/maven.config contents:"
-                        cat "${WORKSPACE}/.mvn/maven.config"
-                    '''
-                withSonarQubeEnv('SonarCloud') {
-                    // For whatever reason, defining this property in the maven.config file is not working...
-                    //
-                    sh "mvn sonar:sonar"
-=======
                 stage('Build WebLogic Kubernetes Operator') {
                     environment {
                         DOCKERHUB_USERNAME = credentials("${dockerhub_username_creds}")
@@ -347,7 +323,6 @@
                         sh 'echo ${DOCKERHUB_PASSWORD} | docker login -u ${DOCKERHUB_USERNAME} --password-stdin'
                         sh "mvn -DtrimStackTrace=false clean install"
                     }
->>>>>>> eb98f63d
                 }
 
                 stage('Run Sonar Analysis') {
@@ -459,7 +434,7 @@
                               docker stop "${registry_name}"
                               docker rm --force "${registry_name}"
                             fi
-        
+
                             docker run -d --restart=always -p "127.0.0.1:${registry_port}:5000" --name "${registry_name}" registry:2
                             echo "Registry Host: ${registry_host}"
                         '''
@@ -495,14 +470,14 @@
       - hostPath: ${pv_root}
         containerPath: ${pv_root}
 EOF
-        
+
                             export KUBECONFIG=${kubeconfig_file}
                             kubectl cluster-info --context "kind-${kind_name}"
-        
+
                             for node in $(kind get nodes --name "${kind_name}"); do
                                 kubectl annotate node ${node} tilt.dev/registry=localhost:${registry_port};
                             done
-                            
+
                             if [ "${kind_network}" != "bridge" ]; then
                                 containers=$(docker network inspect ${kind_network} -f "{{range .Containers}}{{.Name}} {{end}}")
                                 needs_connect="true"
@@ -515,7 +490,7 @@
                                     docker network connect "${kind_network}" "${registry_name}" || true
                                 fi
                             fi
-        
+
                             # Document the local registry
                             # https://github.com/kubernetes/enhancements/tree/master/keps/sig-cluster-lifecycle/generic/1755-communicating-a-local-registry
                             cat <<EOF | kubectl apply -f -
@@ -551,11 +526,11 @@
                             export PATH=${runtime_path}
                             mkdir -m777 -p "${WORKSPACE}/.mvn"
                             touch ${WORKSPACE}/.mvn/maven.config
-                            
+
                             export KUBECONFIG=${kubeconfig_file}
                             K8S_NODEPORT_HOST=$(kubectl get node kind-worker -o jsonpath='{.status.addresses[?(@.type == "InternalIP")].address}')
                             export NO_PROXY="${K8S_NODEPORT_HOST}"
-        
+
                             if [ "${IT_TEST}" != '**/It*' ]; then
                                 echo "-Dit.test=\"${IT_TEST}\"" >> ${WORKSPACE}/.mvn/maven.config
                             elif [ "${MAVEN_PROFILE_NAME}" != "toolkits-srg" ] && [ "${MAVEN_PROFILE_NAME}" != "fmw-image-cert" ] && [ "${MAVEN_PROFILE_NAME}" != "kind-sequential" ]; then
@@ -582,11 +557,11 @@
                             echo "-Dwko.it.monitoring.exporter.branch=\"${MONITORING_EXPORTER_BRANCH}\""                 >> ${WORKSPACE}/.mvn/maven.config
                             echo "-Dwko.it.monitoring.exporter.webapp.version=\"${MONITORING_EXPORTER_WEBAPP_VERSION}\"" >> ${WORKSPACE}/.mvn/maven.config
                             echo "-Dwko.it.collect.logs.on.success=\"${COLLECT_LOGS_ON_SUCCESS}\""                       >> ${WORKSPACE}/.mvn/maven.config
-        
+
                             echo "${WORKSPACE}/.mvn/maven.config contents:"
                             cat "${WORKSPACE}/.mvn/maven.config"
                             cp "${WORKSPACE}/.mvn/maven.config" "${result_root}"
-        
+
                             export TWO_CLUSTERS=${TWO_CLUSTERS}
                             export OCR_USERNAME=${OCR_USERNAME}
                             export OCR_PASSWORD=${OCR_PASSWORD}
@@ -594,25 +569,25 @@
                             export OCIR_USERNAME=${OCIR_USERNAME}
                             export OCIR_PASSWORD=${OCIR_PASSWORD}
                             export OCIR_EMAIL=$OCIR_EMAIL}
-                            
+
                             if [ ! -z "${http_proxy}" ]; then
                                 export http_proxy
                             elif [ ! -z "${HTTP_PROXY}" ]; then
                                 export HTTP_PROXY
                             fi
-        
+
                             if [ ! -z "${https_proxy}" ]; then
                                 export https_proxy
                             elif [ ! -z "${HTTPS_PROXY}" ]; then
                                 export HTTPS_PROXY
                             fi
-                            
+
                             if [ ! -z "${no_proxy}" ]; then
                                 export no_proxy
                             elif [ ! -z "${NO_PROXY}" ]; then
                                 export NO_PROXY
                             fi
-                            
+
                             if ! time mvn -pl integration-tests -P ${MAVEN_PROFILE_NAME} verify 2>&1 | tee "${result_root}/kindtest.log"; then
                                 echo "integration-tests failed"
                             fi
@@ -641,7 +616,7 @@
                             if ! journalctl --utc --dmesg --system --since "$start_time" > "${result_root}/journalctl-compute.out"; then
                                 echo "Failed to run journalctl for compute node"
                             fi
-        
+
                             mkdir -m777 -p "${WORKSPACE}/logdir/${BUILD_TAG}/wl_k8s_test_results"
                             sudo mv -f ${result_root}/* ${WORKSPACE}/logdir/${BUILD_TAG}/wl_k8s_test_results
                             # pushd ${result_root}
