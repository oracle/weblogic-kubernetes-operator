--- conflicted
+++ resolved
@@ -430,13 +430,8 @@
                               docker stop "${registry_name}"
                               docker rm --force "${registry_name}"
                             fi
-<<<<<<< HEAD
-
-                            docker run -d --restart=always -p "127.0.0.1:${registry_port}:5000" --name "${registry_name}" registry:2
-=======
         
                             docker run -d --restart=always -p "127.0.0.1:${registry_port}:5000" --name "${registry_name}" phx.ocir.io/weblogick8s/test-images/docker/registry:2
->>>>>>> 804aebe9
                             echo "Registry Host: ${registry_host}"
                         '''
                     }
