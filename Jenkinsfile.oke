// Copyright (c) 2022, 2023, Oracle and/or its affiliates.
// Licensed under the Universal Permissive License v 1.0 as shown at https://oss.oracle.com/licenses/upl.
//

pipeline {
    agent { label 'VM.Standard2.8' }
    options {
        timeout(time: 1800, unit: 'MINUTES')
        disableConcurrentBuilds()
    }

    tools {
        maven 'maven-3.8.5'
        jdk 'OpenJDK 17.0.2'
    }

    environment {
        github_url = "${env.GIT_URL}"
        github_creds = 'ecnj_github'
        ocr_username_creds = 'OCR username'
        ocr_password_creds = 'OCR Password'
        ocir_registry_creds = 'ocir-server'
        ocir_email_creds = 'ocir-email'
        ocir_username_creds = 'ocir-username'
        ocir_password_creds = 'ocir-token'
        image_pull_secret_weblogic_creds = 'image-pull-secret-weblogic'
        terraform_property_file = 'tvarsFile'
        ocipk_file = 'oci_pk_file'
        wkobuild_oci_config = 'wkobuild_profile_oci_config_file'
        wkobuild_cert_fingerprint = 'wkobuildcert_fingerprint'
        weblogick8s_tenancy_ocid = 'WK8_TENANCY_OCID'
        weblogick8s_qa_compartment_ocid = 'WK8_QA_COMP_OCID'
        wkobuild_user_ocid = 'WKOBUILD_USER_OCID'
        wkobuild_public_cert = 'WKOBUILD_PUBLIC_CERT'

        OKE_CLUSTER='true'

        outdir = "${WORKSPACE}/staging"
        result_root = "${outdir}/wl_k8s_test_results"
        pv_root = "${outdir}/k8s-pvroot"
        oci_config_file = credentials("${wkobuild_oci_config}")
        OCI_PROP_FILE="${WORKSPACE}/terraform/oci.prop"

        start_time = sh(script: 'date +"%Y-%m-%d %H:%M:%S"', returnStdout: true).trim()
        wle_download_url="https://github.com/oracle/weblogic-logging-exporter/releases/latest"

        CLUSTER_NAME = "${env.JOB_NAME == 'wko-oke-nightly-parallel' ? 'parcluster' : 'seqcluster'}"
        kubeconfig_file = "${WORKSPACE}/terraform/${CLUSTER_NAME}_kubeconfig"
        MAVEN_PROFILE_NAME = "${env.JOB_NAME == 'wko-oke-nightly-parallel' ? 'oke-parallel' : 'oke-sequential'}"
        availability_domain = "${env.JOB_NAME == 'wko-oke-nightly-parallel' ? 'VPGL:PHX-AD-3' : 'VPGL:PHX-AD-2'}"
        PARALLEL_RUN = "${env.JOB_NAME == 'wko-oke-nightly-parallel' ? true : false}"
    }

    parameters {

        string(name: 'IT_TEST',
               description: 'Comma separated list of individual It test classes to be run e.g., ItParameterizedDomain, ItMiiUpdateDomainConfig, ItMiiDynamicUpdate*, ItMiiMultiMode',
               defaultValue: ''
        )

        string(name: 'KUBE_VERSION',
               description: 'kube version for oke cluster',
               defaultValue: '1.25.4'
        )
        string(name: 'IMAGE_ID',
                       description: 'oci image id for node pool, find image OCID for your region from https://docs.oracle.com/iaas/images/',
<<<<<<< HEAD
                       //defaultValue7.6: 'ocid1.image.oc1.phx.aaaaaaaancucg25pze6m52agxwxmmfszvsdnhp3kvim53pts2tw6mik4xtha'
                       defaultValue: 'ocid1.image.oc1.phx.aaaaaaaancq36l7q4fqwznqhnp626wuekkq7twk2em5ysyd65bd4xho72tmq'
=======
                       defaultValue: 'ocid1.image.oc1.phx.aaaaaaaancucg25pze6m52agxwxmmfszvsdnhp3kvim53pts2tw6mik4xtha'
                       //defaultValue8.0: 'ocid1.image.oc1.phx.aaaaaaaancq36l7q4fqwznqhnp626wuekkq7twk2em5ysyd65bd4xho72tmq'
>>>>>>> d5c84d7b
            
                )
        string(name: 'KUBECTL_VERSION',
                       description: 'kubectl version',
                       defaultValue: '1.25.4'
                )
        string(name: 'HELM_VERSION',
               description: 'Helm version',
               defaultValue: '3.10.2'
        )
        string(name: 'ISTIO_VERSION',
               description: 'Other Possible Values 1.7.3, 1.8.1, 1.7.6',
               defaultValue: '1.16.1'
        )

        string(name: 'NUMBER_OF_THREADS',
               description: 'Number of threads to run the classes in parallel, default is 3.',
               defaultValue: "3"
        )
        string(name: 'WDT_DOWNLOAD_URL',
               description: 'URL to download WDT.',
               defaultValue: 'https://objectstorage.us-phoenix-1.oraclecloud.com/n/weblogick8s/b/wko-system-test-files/o/weblogic-deploy-main.zip'
        )
        string(name: 'WIT_DOWNLOAD_URL',
               description: 'URL to download WIT.',
               defaultValue: 'https://objectstorage.us-phoenix-1.oraclecloud.com/n/weblogick8s/b/wko-system-test-files/o/imagetool-main.zip'
        )
        string(name: 'REPO_REGISTRY',
               description: '',
               defaultValue: 'phx.ocir.io'
        )
        choice(name: 'BASE_IMAGES_REPO',
               choices: ['phx.ocir.io', 'container-registry.oracle.com'],
               description: 'Repository to pull the base images. Make sure to modify the image names if you are modifying this parameter value.'
        )
        string(name: 'TEST_IMAGES_REPO',
               description: '',
               defaultValue: 'phx.ocir.io'
        )
        string(name: 'WEBLOGIC_IMAGE_NAME',
               description: 'WebLogic base image name. Default is the image name in OCIR. Use middleware/weblogic for OCR.',
               defaultValue: 'weblogick8s/test-images/weblogic'
        )
        string(name: 'WEBLOGIC_IMAGE_TAG',
               description: '12.2.1.3  (12.2.1.3-ol7) , 12.2.1.3-dev  (12.2.1.3-dev-ol7), 12.2.1.3-ol8, 12.2.1.3-dev-ol8, 12.2.1.4,  12.2.1.4-dev(12.2.1.4-dev-ol7) , 12.2.1.4-slim(12.2.1.4-slim-ol7), 12.2.1.4-ol8, 12.2.1.4-dev-ol8, 12.2.1.4-slim-ol8, 14.1.1.0-11-ol7, 14.1.1.0-dev-11-ol7, 14.1.1.0-slim-11-ol7, 14.1.1.0-8-ol7, 14.1.1.0-dev-8-ol7, 14.1.1.0-slim-8-ol7, 14.1.1.0-11-ol8, 14.1.1.0-dev-11-ol8, 14.1.1.0-slim-11-ol8, 14.1.1.0-8-ol8, 14.1.1.0-dev-8-ol8, 14.1.1.0-slim-8-ol8',
               defaultValue: '12.2.1.4'
        )
        string(name: 'FMWINFRA_IMAGE_NAME',
               description: 'FWM Infra image name. Default is the image name in OCIR. Use middleware/fmw-infrastructure for OCR.',
               defaultValue: 'weblogick8s/test-images/fmw-infrastructure'
        )
        string(name: 'FMWINFRA_IMAGE_TAG',
               description: 'FWM Infra image tag',
               defaultValue: '12.2.1.4'
        )
        string(name: 'DB_IMAGE_NAME',
               description: 'Oracle DB image name. Default is the image name in OCIR, use database/enterprise for OCR.',
               defaultValue: 'weblogick8s/test-images/database/enterprise'
        )
        string(name: 'DB_IMAGE_TAG',
               description: 'Oracle DB image tag',
               defaultValue: '12.2.0.1-slim'
        )
        string(name: 'MONITORING_EXPORTER_BRANCH',
               description: '',
               defaultValue: 'main'
        )
        string(name: 'MONITORING_EXPORTER_WEBAPP_VERSION',
               description: '',
               defaultValue: '2.1.2'
        )
        string(name: 'PROMETHEUS_CHART_VERSION',
               description: '',
               defaultValue: '17.0.0'
        )
        string(name: 'GRAFANA_CHART_VERSION',
               description: '',
               defaultValue: '6.44.11'
        )
        booleanParam(name: 'COLLECT_LOGS_ON_SUCCESS',
                     description: 'Collect logs for successful runs. Default is false.',
                     defaultValue: false
        )
    }


            stages {
                stage('Workaround JENKINS-41929 Parameters bug') {
                    steps {
                        echo 'Initialize parameters as environment variables due to https://issues.jenkins-ci.org/browse/JENKINS-41929'
                        evaluate """${def script = ""; params.each { k, v -> script += "env.${k} = '''${v}'''\n" }; return script}"""
                    }
                }
                stage ('Echo environment') {
                    environment {
                        runtime_path = "${WORKSPACE}/bin:${PATH}"
                    }
                    steps {
                        sh '''
                            env|sort
                            java -version
                            mvn --version
                            python --version
                            docker version
                            ulimit -a
                            ulimit -aH
                        '''
                    }
                }

                // Use explicit checkout so that we can clean up the workspace.
                // Cannot use skipDefaultCheckout option since we want to use
                // the GIT_COMMIT environment variable to make sure that we are
                // checking out the exactly commit that triggered the build.
                //
                stage('GitHub Checkout') {
                    steps {
                        sh "sudo rm -rf ${WORKSPACE}/*"
                        sh "sudo rm -rf ${WORKSPACE}/.mvn"
                        checkout([$class: 'GitSCM', branches: [[name: "${GIT_COMMIT}"]],
                                  doGenerateSubmoduleConfigurations: false,
                                  extensions: [], submoduleCfg: [],
                                  userRemoteConfigs: [[credentialsId: "${github_creds}", url: "${github_url}"]]])
                    }
                }

                // Creating terraform property file.

                stage('Setup terraform property file  ') {
                    environment {
                        OKE_CLUSTER_NAME="${CLUSTER_NAME}"
                        NODE_SHAPE="VM.Standard2.24"
                        IMAGE_ID="${IMAGE_ID}"
                        OCI_PROP_FILE="${WORKSPACE}/terraform/oci.prop"
                        TVARS_FILE = credentials("${terraform_property_file}")
                        OCIPK_FILE = credentials("${ocipk_file}")
                        FINGERPRINT = credentials("${wkobuild_cert_fingerprint}")
                        TENANCY_OCID = credentials("${weblogick8s_tenancy_ocid}")
                        COMPARTMENT_OCID = credentials("${weblogick8s_qa_compartment_ocid}")
                        USER_OCID = credentials("${wkobuild_user_ocid}")
                        WKOBUILD_PUBLIC_CERT = credentials("${wkobuild_public_cert}")
                    }
                    steps {
                        withCredentials([file(credentialsId: 'oci_pk_file', variable: 'oci_private_key')]) {
                                                sh "mkdir -p ${WORKSPACE}/terraform"
                                                sh "cp -rf \$oci_private_key ${WORKSPACE}/terraform/oci_api_key.pem"
                                                sh " ls -al ${WORKSPACE}/terraform/*"
                                                sh "chmod 666 ${WORKSPACE}/terraform/oci_api_key.pem"

                        }

                        sh '''

                        export OCI_CLI_SUPPRESS_FILE_PERMISSIONS_WARNING=True

                        echo 'Set env vars needed for integration tests...'


                        export OKE_CLUSTER="true"
                        if [ ${MAVEN_PROFILE_NAME} = 'oke-parallel' ]; then
                           VCN_CIDR_PREFIX="10.4"
                        else
                           VCN_CIDR_PREFIX="10.3"
                        fi
                        export VCN_CIDR_PREFIX=${VCN_CIDR_PREFIX}

                        export OKE_CLUSTER_NAME=${OKE_CLUSTER_NAME}
                        export NODE_SHAPE=${NODE_SHAPE}
                        export IMAGE_ID=${IMAGE_ID}

                        export OCI_PROP_FILE=${OCI_PROP_FILE}

                        #export IMAGE_TAG_WEBLOGIC="12.2.1.4"
                        #export IMAGE_TAG_FMWINFRA="12.2.1.4"

                        #################
                        echo "Generating property file oci.prop for terraform scripts"

                        cat > $OCI_PROP_FILE <<EOF

                        user.ocid=${USER_OCID}
                        okeclustername=${OKE_CLUSTER_NAME}
                        tfvars.filename=${OKE_CLUSTER_NAME}
                        region=us-phoenix-1
                        tenancy.ocid=${TENANCY_OCID}
                        compartment.ocid=${COMPARTMENT_OCID}
                        compartment.name=QualityAssurance
                        ociapi.pubkey.fingerprint=${FINGERPRINT}
                        ocipk.path=${WORKSPACE}/terraform/oci_api_key.pem
                        vcn.cidr.prefix=${VCN_CIDR_PREFIX}
                        vcn.cidr=${VCN_CIDR_PREFIX}.0.0/16
                        nodepool.shape=${NODE_SHAPE}
                        nodepool.imagename=${IMAGE_ID}
                        k8s.version=v${KUBE_VERSION}
                        nodepool.ssh.pubkey=${WKOBUILD_PUBLIC_CERT}
                        terraform.installdir=${WORKSPACE}/terraform/terraforminstall
EOF

                        ##################

                        cp -rf ${WORKSPACE}/kubernetes/samples/scripts/terraform/template.tfvars ${WORKSPACE}/terraform/.
                        mkdir -p ${WORKSPACE}/terraform/terraforminstall
                        '''

                    }
                }

                stage('Build WebLogic Kubernetes Operator') {
                    steps {
                        sh "mvn -DtrimStackTrace=false clean install"
                    }
                }

                stage('Make Workspace bin directory') {
                    steps {
                        sh "mkdir -m777 -p ${WORKSPACE}/bin"
                    }
                }
                stage ('Install oci cli') {
                    environment {
                        runtime_path = "${WORKSPACE}/bin:${PATH}"
                    }
                    steps {
                        sh '''
                            export PATH=${runtime_path}
                            mkdir -p ${WORKSPACE}/oci
                            cd ${WORKSPACE}/oci
                            curl -LO https://raw.githubusercontent.com/oracle/oci-cli/master/scripts/install/install.sh
                            chmod +x ${WORKSPACE}/oci/install.sh
                            ${WORKSPACE}/oci/install.sh --install-dir ${PWD} --exec-dir  ${WORKSPACE}/bin --script-dir ${PWD} --optional-features n --accept-all-defaults
                            oci --version
                        '''
                    }
                }
                stage('Install Helm') {
                    environment {
                        runtime_path = "${WORKSPACE}/bin:${PATH}"
                    }
                    steps {
                        sh '''
                            export PATH=${runtime_path}
                            curl -Lo "helm.tar.gz" "https://objectstorage.us-phoenix-1.oraclecloud.com/n/weblogick8s/b/wko-system-test-files/o/helm%2Fhelm-v${HELM_VERSION}.tar.gz"
                            tar zxf helm.tar.gz
                            mv linux-amd64/helm ${WORKSPACE}/bin/helm
                            rm -rf linux-amd64
                            helm version
                        '''
                    }
                }

                stage ('Install kubectl') {
                    environment {
                        runtime_path = "${WORKSPACE}/bin:${PATH}"
                    }
                    steps {
                        sh '''
                            export PATH=${runtime_path}
                            curl -Lo "${WORKSPACE}/bin/kubectl" "https://objectstorage.us-phoenix-1.oraclecloud.com/n/weblogick8s/b/wko-system-test-files/o/kubectl%2Fkubectl-v${KUBECTL_VERSION}"
                            chmod +x ${WORKSPACE}/bin/kubectl
                            kubectl version --client=true
                        '''
                    }
                }

                stage('Preparing Integration Test Environment') {
                    steps {
                        sh 'mkdir -m777 -p ${result_root}'
                        echo "Results will be in ${result_root}"
                        sh 'mkdir -m777 -p ${pv_root}'
                        echo "Persistent volume files, if any, will be in ${pv_root}"
                    }
                }

                stage('Create OKE cluster') {
                    environment {
                        runtime_path = "${WORKSPACE}/bin:${PATH}"
                        oci_config_file = credentials("${wkobuild_oci_config}")
                        OCI_PROP_FILE="${WORKSPACE}/terraform/oci.prop"
                        CLUSTER_NAME="${CLUSTER_NAME}"
                        KUBECONFIG ="${WORKSPACE}/terraform/${CLUSTER_NAME}_kubeconfig"
                        terraform_script_dir_name = "${WORKSPACE}/integration-tests/src/test/resources/oke/terraform/"

                    }
                    steps {
                        sh '''
                            export PATH=${runtime_path}
                            export KUBECONFIG=${KUBECONFIG}
                            mkdir -p ${WORKSPACE}/oci
                            cp -rf ${oci_config_file} ${WORKSPACE}/oci/config
                            chmod 777 ${WORKSPACE}/oci/config
                            sed -i -e "s:@WORKSPACE@:${WORKSPACE}:g" ${WORKSPACE}/oci/config
                            export OCI_CLI_CONFIG_FILE=${WORKSPACE}/oci/config
                            export OCI_CLI_PROFILE=WKOBUILD
                            echo 'Create a OKE cluster ${CLUSTER_NAME}'

                            cp -rf ${terraform_script_dir_name}/*.tf ${WORKSPACE}/terraform/.
                            if [ "${MAVEN_PROFILE_NAME}" = 'oke-parallel' ]; then
                                cp -rf ${terraform_script_dir_name}/twoclusters/mount_target.tf ${WORKSPACE}/terraform/.
                                cp -rf ${terraform_script_dir_name}/twoclusters/file_system.tf ${WORKSPACE}/terraform/.
                            fi
                            cp -rf ${WORKSPACE}/kubernetes/samples/scripts/terraform/template.tfvars ${WORKSPACE}/terraform/.
                            cp -rf ${WORKSPACE}/kubernetes/samples/scripts/terraform/*.sh ${WORKSPACE}/terraform/.
                            chmod 777 ${WORKSPACE}/terraform/*.sh
                            mkdir -p ${WORKSPACE}/terraform/terraforminstall
                            sh ${WORKSPACE}/terraform/oke.create.sh ${OCI_PROP_FILE} ${WORKSPACE}/terraform
			    export SERVICE_ACCOUNT_NAME=${CLUSTER_NAME}-sa
    			    ${KUBERNETES_CLI:-kubectl} -n kube-system create serviceaccount ${SERVICE_ACCOUNT_NAME}
                            ${KUBERNETES_CLI:-kubectl} create clusterrolebinding add-on-cluster-admin --clusterrole=cluster-admin --serviceaccount=kube-system:${SERVICE_ACCOUNT_NAME}
			    sed -i 's@%SERVICE_ACCOUNT_NAME%@'"${SERVICE_ACCOUNT_NAME}"'@' ${WORKSPACE}/integration-tests/src/test/resources/oke/secret.yaml
			    ${KUBERNETES_CLI:-kubectl} apply -f ${WORKSPACE}/integration-tests/src/test/resources/oke/secret.yaml

    			    TOKEN=`${KUBERNETES_CLI:-kubectl} -n kube-system get secret secret-${SERVICE_ACCOUNT_NAME} -o jsonpath='{.data.token}'| base64 --decode`
                            ${KUBERNETES_CLI:-kubectl} config set-credentials ${SERVICE_ACCOUNT_NAME} --token=$TOKEN
                            ${KUBERNETES_CLI:-kubectl} config set-context --current --user=${SERVICE_ACCOUNT_NAME}
                        '''
                    }
                }

                 stage('Setup OFSS') {
                                    environment {
                                        runtime_path = "${WORKSPACE}/bin:${PATH}:${WORKSPACE}/terraform/terraforminstall"
                                        OCI_PROP_FILE = "${WORKSPACE}/terraform/oci.prop"
                                        compartment_ocid = credentials("${weblogick8s_qa_compartment_ocid}")
                                        clusterName = "${CLUSTER_NAME}"
                                        terraform_script_dir_name = "${WORKSPACE}/integration-tests/src/test/resources/oke/terraform/"


                                    }
                                    steps {
                                        sh '''
                                        export KUBECONFIG=${kubeconfig_file}
                                        export OCI_CLI_CONFIG_FILE=${WORKSPACE}/oci/config
                                        export OCI_CLI_PROFILE=WKOBUILD
                                        export PATH=${runtime_path}

                                        echo "creating storage class to setup OFSS ..."
                                        echo "getting MountTarget ID"
                                        mount_target_id=`oci fs mount-target  list --compartment-id=${compartment_ocid}  --display-name=${clusterName}-mt --availability-domain=${availability_domain} | jq -r '.data[] | .id'`

                                        echo "Creating Storage Class to mount OFSS"
					export MOUNT_TARGET_ID=${mount_target_id}
					sed -i 's@%MOUNT_TARGET_ID%@'"$MOUNT_TARGET_ID"'@' ${WORKSPACE}/integration-tests/src/test/resources/oke/ofss.yaml
					kubectl apply -f ${WORKSPACE}/integration-tests/src/test/resources/oke/ofss.yaml

                                        '''
                                    }
                                }

                stage('Run integration tests') {
                    environment {
                        runtime_path = "${WORKSPACE}/bin:${PATH}"
                        IMAGE_PULL_SECRET_WEBLOGIC = credentials("${image_pull_secret_weblogic_creds}")
                        OCR_USERNAME = credentials("${ocr_username_creds}")
                        OCR_PASSWORD = credentials("${ocr_password_creds}")
                        OCR_EMAIL = credentials("${ocr_username_creds}")
                        OCIR_REGISTRY = credentials("${ocir_registry_creds}")
                        OCIR_USERNAME = credentials("${ocir_username_creds}")
                        OCIR_PASSWORD = credentials("${ocir_password_creds}")
                        OCIR_EMAIL = credentials("${ocir_email_creds}")
                        BASE_IMAGES_REPO_USERNAME = credentials("${ocir_username_creds}")
                        BASE_IMAGES_REPO_PASSWORD = credentials("${ocir_password_creds}")
                        BASE_IMAGES_REPO_EMAIL = credentials("${ocir_email_creds}")
                        TEST_IMAGES_REPO_USERNAME = credentials("${ocir_username_creds}")
                        TEST_IMAGES_REPO_PASSWORD = credentials("${ocir_password_creds}")
                        TEST_IMAGES_REPO_EMAIL = credentials("${ocir_email_creds}")
                        compartment_ocid = credentials("${weblogick8s_qa_compartment_ocid}")
                        DOMAIN_IMAGES_REPO = "phx.ocir.io"
                        BASE_IMAGES_REPO = "phx.ocir.io"
                        REPO_REGISTRY = "phx.ocir.io"
                        clusterName = "${CLUSTER_NAME}"
                        FSS_DIR = "/oketest1,/oketest2,/oketest3,/oketest4,/oketest5,/oketest6,/oketest7,/oketest8,/oketest9,/oketest10,/oketest11,/oketest12,/oketest13,/oketest14,/oketest15"

                    }
                    steps {
                        sh '''
                            export PATH=${runtime_path}
                            export OCI_CLI_CONFIG_FILE=${WORKSPACE}/oci/config
                            export OCI_CLI_PROFILE=WKOBUILD
                            mkdir -m777 -p "${WORKSPACE}/.mvn"
                            touch ${WORKSPACE}/.mvn/maven.config
                            export KUBECONFIG=${kubeconfig_file}
                            NODE_IP=`kubectl get nodes -o wide| awk '{print $7}'| tail -n+3`
                            if [ -z "${NODE_IP}" ]; then
                                    echo "retry get node ip ";
                              sleep 15;
                              NODE_IP=`kubectl get nodes -o wide| awk '{print $7}'| tail -n+3`
                            fi

                            export K8S_NODEPORT_HOST=${NODE_IP}
                            NODE_IP=`kubectl get nodes -o wide| awk '{print $7}'| head -n2 | tail -n1`
                            echo "second node external IP ${NODE_IP}"
                            export NODE_IP=${NODE_IP}
                            mt_privateip_id=`oci fs mount-target  list --compartment-id=${compartment_ocid}  --display-name=${clusterName}-mt --availability-domain=${availability_domain} | jq -r '.data[] | ."private-ip-ids"[]'`
                           
                            mt_private_ip=`oci network private-ip get --private-ip-id "${mt_privateip_id}" | jq -r '.data | ."ip-address"'`

                            if [ -z "${mt_private_ip}" ]; then
                               echo "Mount Target was not setup properly , clean up Kubernetes cluster"
                               sh ${WORKSPACE}/terraform/oke.delete.sh ${OCI_PROP_FILE} ${WORKSPACE}/terraform
                               exit -1
                            fi
                            export NFS_SERVER=$mt_private_ip
                            export FSS_DIR=${FSS_DIR}
                            echo "Using NFS Server ${NFS_SERVER}"
                            export NO_PROXY="${K8S_NODEPORT_HOST}"

                            if [ "${IT_TEST}" = '**/It*' ] && [ "${MAVEN_PROFILE_NAME}" = "integration-tests" ]; then
                                echo "-Dit.test=\"${IT_TEST}, !ItExternalRmiTunneling, !ItMiiSampleWlsMain, !ItSamples, !ItLBTwoDomainsApache, !ItLBTwoDomainsNginx, !ItLBTwoDomainsTraefik, !ItTwoDomainsManagedByTwoOperators, !ItMiiSample, !ItMonitoringExporter*, !ItAuxV8DomainImplicitUpgrade, !ItOperatorWlsUpgrade, !ItFmwDomainInPVUsingWDT, !ItFmwDynamicDomainInPV, !ItDedicatedMode, !ItT3Channel, !ItOperatorFmwUpgrade, !ItMiiSampleFmwMain\"" >> ${WORKSPACE}/.mvn/maven.config
                            elif [ ! -z "${IT_TEST}" ]; then
                                echo "-Dit.test=\"${IT_TEST}\"" >> ${WORKSPACE}/.mvn/maven.config
                            fi
                            echo "-Dwko.it.wle.download.url=\"${wle_download_url}\""                                     >> ${WORKSPACE}/.mvn/maven.config
                            echo "-Dwko.it.result.root=\"${result_root}\""                                               >> ${WORKSPACE}/.mvn/maven.config
                            echo "-Dwko.it.pv.root=\"${pv_root}\""                                                       >> ${WORKSPACE}/.mvn/maven.config
                            echo "-Dwko.it.k8s.nodeport.host=\"${K8S_NODEPORT_HOST}\""                                   >> ${WORKSPACE}/.mvn/maven.config
                            echo "-Dwko.it.istio.version=\"${ISTIO_VERSION}\""                                           >> ${WORKSPACE}/.mvn/maven.config
                            echo "-DPARALLEL_CLASSES=\"${PARALLEL_RUN}\""                                                >> ${WORKSPACE}/.mvn/maven.config
                            echo "-DNUMBER_OF_THREADS=\"${NUMBER_OF_THREADS}\""                                          >> ${WORKSPACE}/.mvn/maven.config
                            echo "-Dwko.it.wdt.download.url=\"${WDT_DOWNLOAD_URL}\""                                     >> ${WORKSPACE}/.mvn/maven.config
                            echo "-Dwko.it.wit.download.url=\"${WIT_DOWNLOAD_URL}\""                                     >> ${WORKSPACE}/.mvn/maven.config
                            echo "-Dwko.it.repo.registry=\"${REPO_REGISTRY}\""                                           >> ${WORKSPACE}/.mvn/maven.config
                            echo "-Dwko.it.base.images.repo=\"${BASE_IMAGES_REPO}\""                                     >> ${WORKSPACE}/.mvn/maven.config
                            echo "-Dwko.it.weblogic.image.name=\"${WEBLOGIC_IMAGE_NAME}\""                               >> ${WORKSPACE}/.mvn/maven.config
                            echo "-Dwko.it.weblogic.image.tag=\"${WEBLOGIC_IMAGE_TAG}\""                                 >> ${WORKSPACE}/.mvn/maven.config
                            echo "-Dwko.it.fmwinfra.image.name=\"${FMWINFRA_IMAGE_NAME}\""                               >> ${WORKSPACE}/.mvn/maven.config
                            echo "-Dwko.it.fmwinfra.image.tag=\"${FMWINFRA_IMAGE_TAG}\""                                 >> ${WORKSPACE}/.mvn/maven.config
                            echo "-Dwko.it.db.image.name=\"${DB_IMAGE_NAME}\""                                           >> ${WORKSPACE}/.mvn/maven.config
                            echo "-Dwko.it.db.image.tag=\"${DB_IMAGE_TAG}\""                                             >> ${WORKSPACE}/.mvn/maven.config
                            echo "-Dwko.it.test.images.repo=\"${TEST_IMAGES_REPO}\""                                     >> ${WORKSPACE}/.mvn/maven.config
                            echo "-Dwko.it.monitoring.exporter.branch=\"${MONITORING_EXPORTER_BRANCH}\""                 >> ${WORKSPACE}/.mvn/maven.config
                            echo "-Dwko.it.monitoring.exporter.webapp.version=\"${MONITORING_EXPORTER_WEBAPP_VERSION}\"" >> ${WORKSPACE}/.mvn/maven.config
                            echo "-Dwko.it.prometheus.chart.version=\"${PROMETHEUS_CHART_VERSION}\""                     >> ${WORKSPACE}/.mvn/maven.config
                            echo "-Dwko.it.grafana.chart.version=\"${GRAFANA_CHART_VERSION}\""                           >> ${WORKSPACE}/.mvn/maven.config
                            echo "-Dwko.it.collect.logs.on.success=\"${COLLECT_LOGS_ON_SUCCESS}\""                       >> ${WORKSPACE}/.mvn/maven.config

                            echo "${WORKSPACE}/.mvn/maven.config contents:"
                            cat "${WORKSPACE}/.mvn/maven.config"
                            cp "${WORKSPACE}/.mvn/maven.config" "${result_root}"

                            export OCR_USERNAME=${OCR_USERNAME}
                            export OCR_PASSWORD=${OCR_PASSWORD}
                            export OCR_EMAIL=${OCR_EMAIL}
                            export OCIR_USERNAME=${OCIR_USERNAME}
                            export OCIR_PASSWORD=${OCIR_PASSWORD}
                            export OCIR_EMAIL=${OCIR_EMAIL}
                            export DOMAIN_IMAGES_REPO=${DOMAIN_IMAGES_REPO}
                            export BASE_IMAGES_REPO=${BASE_IMAGES_REPO}
                            export OKE_CLUSTER="true"
                            export OKD="false"
                            export BASE_IMAGES_REPO_USERNAME=${BASE_IMAGES_REPO_USERNAME}
                            export BASE_IMAGES_REPO_PASSWORD=${BASE_IMAGES_REPO_PASSWORD}
                            export BASE_IMAGES_REPO_EMAIL=${BASE_IMAGES_REPO_EMAIL}


                            if [ ! -z "${http_proxy}" ]; then
                                export http_proxy
                            elif [ ! -z "${HTTP_PROXY}" ]; then
                                export HTTP_PROXY
                            fi

                            if [ ! -z "${https_proxy}" ]; then
                                export https_proxy
                            elif [ ! -z "${HTTPS_PROXY}" ]; then
                                export HTTPS_PROXY
                            fi

                            if [ ! -z "${no_proxy}" ]; then
                                export no_proxy
                            elif [ ! -z "${NO_PROXY}" ]; then
                                export NO_PROXY
                            fi

                            if ! mvn -pl integration-tests -P ${MAVEN_PROFILE_NAME} verify 2>&1 | tee "${result_root}/oketest.log"; then
                                echo "integration-tests failed"
                            fi
                        '''
                    }
                    post {
                        always {
                            sh '''
                                export PATH="${WORKSPACE}/bin:${PATH}"
                                export KUBECONFIG=${kubeconfig_file}
                                export OCI_CLI_CONFIG_FILE=${WORKSPACE}/oci/config
                                export OCI_CLI_PROFILE=WKOBUILD
                                mkdir -m777 -p ${result_root}/kubelogs

                                mkdir -m777 -p "${WORKSPACE}/logdir/${BUILD_TAG}/wl_k8s_test_results"
                                sudo mv -f ${result_root}/* "${WORKSPACE}/logdir/${BUILD_TAG}/wl_k8s_test_results"
                                ${WORKSPACE}/terraform/oke.delete.sh ${OCI_PROP_FILE} ${WORKSPACE}/terraform
                            '''
                            archiveArtifacts(artifacts: "logdir/**/*")
                            junit(testResults: 'integration-tests/target/failsafe-reports/*.xml', allowEmptyResults: true)
                        }
                    }
                }
            }
            post {
                always {
                    sh '''
                        export PATH="${WORKSPACE}/bin:${PATH}"
                        export KUBECONFIG=${kubeconfig_file}
                        export OCI_CLI_CONFIG_FILE=${WORKSPACE}/oci/config
                        export OCI_CLI_PROFILE=WKOBUILD
                        echo 'Remove old OKE cluster (if any)...'

                        if [ -f "$OCI_PROP_FILE" ] && [ -f "${WORKSPACE}/terraform/oke.delete.sh" ]; then
                            ${WORKSPACE}/terraform/oke.delete.sh ${OCI_PROP_FILE} ${WORKSPACE}/terraform
                        fi

                    '''
                }
            }
}<|MERGE_RESOLUTION|>--- conflicted
+++ resolved
@@ -64,14 +64,8 @@
         )
         string(name: 'IMAGE_ID',
                        description: 'oci image id for node pool, find image OCID for your region from https://docs.oracle.com/iaas/images/',
-<<<<<<< HEAD
                        //defaultValue7.6: 'ocid1.image.oc1.phx.aaaaaaaancucg25pze6m52agxwxmmfszvsdnhp3kvim53pts2tw6mik4xtha'
                        defaultValue: 'ocid1.image.oc1.phx.aaaaaaaancq36l7q4fqwznqhnp626wuekkq7twk2em5ysyd65bd4xho72tmq'
-=======
-                       defaultValue: 'ocid1.image.oc1.phx.aaaaaaaancucg25pze6m52agxwxmmfszvsdnhp3kvim53pts2tw6mik4xtha'
-                       //defaultValue8.0: 'ocid1.image.oc1.phx.aaaaaaaancq36l7q4fqwznqhnp626wuekkq7twk2em5ysyd65bd4xho72tmq'
->>>>>>> d5c84d7b
-            
                 )
         string(name: 'KUBECTL_VERSION',
                        description: 'kubectl version',
