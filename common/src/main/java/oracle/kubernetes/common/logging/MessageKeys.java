--- conflicted
+++ resolved
@@ -170,11 +170,8 @@
   public static final String OUTPUT_FILE_NAME = "WLSKO-0218";
   public static final String OVERWRITE_EXISTING_OUTPUT_FILE = "WLSKO-0219";
   public static final String DOMAIN_UPGRADE_SUCCESS = "WLSKO-0220";
-<<<<<<< HEAD
-  public static final String INTROSPECTOR_FLUENTD_CONTAINER_TERMINATED = "WLSKO-0221";
-=======
   public static final String DOMAIN_CONVERSION_FAILED = "WLSKO-0221";
->>>>>>> 3c56f801
+  public static final String INTROSPECTOR_FLUENTD_CONTAINER_TERMINATED = "WLSKO-0222";
 
   // domain status messages
   public static final String DUPLICATE_SERVER_NAME_FOUND = "WLSDO-0001";
