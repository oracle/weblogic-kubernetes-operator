// Copyright (c) 2022, Oracle and/or its affiliates.
// Licensed under the Universal Permissive License v 1.0 as shown at https://oss.oracle.com/licenses/upl.

package oracle.kubernetes.common.utils;

import java.util.ArrayList;
import java.util.Arrays;
import java.util.Collections;
import java.util.Iterator;
import java.util.LinkedHashMap;
import java.util.List;
import java.util.Map;
import java.util.Optional;
import java.util.StringJoiner;
import java.util.concurrent.atomic.AtomicInteger;
import java.util.function.Predicate;
import java.util.regex.Pattern;
import java.util.stream.Collectors;
import javax.annotation.Nonnull;

import io.kubernetes.client.openapi.ApiException;
import io.kubernetes.client.openapi.models.V1ObjectMeta;
import oracle.kubernetes.common.AuxiliaryImageConstants;
import oracle.kubernetes.common.ClusterCustomResourceHelper;
import oracle.kubernetes.common.CommonConstants;
import oracle.kubernetes.common.helpers.AuxiliaryImageEnvVars;
import oracle.kubernetes.common.logging.BaseLoggingFacade;
import oracle.kubernetes.common.logging.CommonLoggingFactory;
import org.yaml.snakeyaml.DumperOptions;
import org.yaml.snakeyaml.Yaml;

import static oracle.kubernetes.common.CommonConstants.API_VERSION_V9;

@SuppressWarnings({"unchecked", "rawtypes"})
public class SchemaConversionUtils {

<<<<<<< HEAD
  private static final BaseLoggingFacade LOGGER = CommonLoggingFactory.getLogger("Webhook", "Operator");
  public static final String VOLUME_MOUNTS = "volumeMounts";
  public static final String VOLUME = "volume";
  public static final String MOUNT_PATH = "mountPath";
  public static final String IMAGE = "image";
  public static final String CLUSTER_RESOURCE_REFERENCES = "cluster-resource-references";
=======
  /**
   * The list of failure reason strings. Hard-coded here to match the values in DomainFailureReason.
   * Validated in tests in the operator.
   */
  public static final List<String> SUPPORTED_FAILURE_REASONS = List.of(
        "Aborted", "Internal", "TopologyMismatch", "ReplicasTooHigh",
        "ServerPod", "Kubernetes", "Introspection", "DomainInvalid");

  /**
   * The list of condition types no longer supported. Should match the values in DomainConditionType with
   * a true value for isObsolete(). Validated in tests in the operator.
   */
  public static final List<String> OBSOLETE_CONDITION_TYPES = List.of("Progressing");

  private static final BaseLoggingFacade LOGGER = CommonLoggingFactory.getLogger("Webhook", "Operator");
  private static final String VOLUME_MOUNTS = "volumeMounts";
  private static final String VOLUME = "volume";
  private static final String MOUNT_PATH = "mountPath";
  private static final String IMAGE = "image";
>>>>>>> e0194f32

  private final AtomicInteger containerIndex = new AtomicInteger(0);
  private final String targetAPIVersion;

  public SchemaConversionUtils(String targetAPIVersion) {
    this.targetAPIVersion = targetAPIVersion;
  }

  public SchemaConversionUtils() {
    this(API_VERSION_V9);
  }

  public static SchemaConversionUtils create() {
    return new SchemaConversionUtils();
  }

  /**
   * Convert the domain schema to desired API version.
   * @param domain Domain to be converted.
   * @return Domain The converted domain.
   */
<<<<<<< HEAD
  public Object convertDomainSchema(Map<String, Object> domain, String desiredAPIVersion) {
    return convertDomainSchema(null, domain, desiredAPIVersion);
  }

  /**
   * Convert the domain schema to desired API version.
   * @param domain Domain to be converted.
   * @return Domain The converted domain.
   */
  public Object convertDomainSchema(ClusterCustomResourceHelper clusterCustomResourceHelper, Map<String, Object> domain,
      String desiredAPIVersion) {
=======
  public Map<String, Object> convertDomainSchema(Map<String, Object> domain) {
>>>>>>> e0194f32
    Map<String, Object> spec = getSpec(domain);
    if (spec == null) {
      return domain;
    }
    LOGGER.fine("Converting domain " + domain + " to " + targetAPIVersion + " apiVersion.");

    String apiVersion = (String)domain.get("apiVersion");
    adjustAdminPortForwardingDefault(spec, apiVersion);
    convertLegacyAuxiliaryImages(spec);
<<<<<<< HEAD
    removeProgressingConditionFromDomainStatus(domain);
    convertClustersToResources(clusterCustomResourceHelper, domain, desiredAPIVersion);
    domain.put("apiVersion", desiredAPIVersion);
    LOGGER.fine("Converted domain with " + desiredAPIVersion + " apiVersion is " + domain);
=======
    removeObsoleteConditionsFromDomainStatus(domain);
    removeUnsupportedDomainStatusConditionReasons(domain);
    convertDomainHomeInImageToDomainHomeSourceType(domain);
    moveConfigOverrides(domain);
    moveConfigOverrideSecrets(domain);
    domain.put("apiVersion", targetAPIVersion);
    LOGGER.fine("Converted domain with " + targetAPIVersion + " apiVersion is " + domain);
>>>>>>> e0194f32
    return domain;
  }

  /**
   * Convert the domain schema to desired API version.
   * @param domainYaml Domain yaml to be converted.
   * @return Domain String containing the converted domain yaml.
   */
  public String convertDomainSchema(String domainYaml) {
    DumperOptions options = new DumperOptions();
    options.setDefaultFlowStyle(DumperOptions.FlowStyle.BLOCK);
    options.setPrettyFlow(true);
    Yaml yaml = new Yaml(options);
    Object domain = yaml.load(domainYaml);
    return yaml.dump(convertDomainSchema((Map<String, Object>) domain));
  }

  private void convertClustersToResources(ClusterCustomResourceHelper clusterCustomResourceHelper,
      Map<String, Object> domain, String desiredAPIVersion) {
    try {
      if (clusterCustomResourceHelper != null) {
        String apiVersion = (String)domain.get("apiVersion");
        if (CommonConstants.API_VERSION_V8.equals(apiVersion)
            && CommonConstants.API_VERSION_V9.equals(desiredAPIVersion)) {
          convertV8toV9(clusterCustomResourceHelper, domain);
        } else if (CommonConstants.API_VERSION_V9.equals(apiVersion)
            && CommonConstants.API_VERSION_V8.equals(desiredAPIVersion)) {
          convertV9toV8(clusterCustomResourceHelper, domain);
        }
      }
    } catch (Exception e) {
      throw new RuntimeException(e);
    }
  }

  protected void convertV8toV9(ClusterCustomResourceHelper clusterCustomResourceHelper, Map<String, Object> domain)
      throws ApiException {
    Map<String, Object> domainSpec = getSpec(domain);
    List<Object> clusterSpecs = getOrCreateClusterSpecs(domainSpec);
    if (!clusterSpecs.isEmpty()) {
      List<String> clusterResources = clusterCustomResourceHelper
          .getNamesOfDeployedClusterResources(getNamespace(domain), getDomainUid(domain));
      Iterator<Object> itr = clusterSpecs.iterator();
      while (itr.hasNext()) {
        Map<String, Object> clusterSpec = (Map<String, Object>) itr.next();
        String clusterName = (String) clusterSpec.get("clusterName");
        if (!clusterResources.contains(clusterName)) {
          // Create Cluster Resource
          clusterCustomResourceHelper.createClusterResource(clusterSpec, domain);

          // remove the cluster spec from the map
          itr.remove();

          // Add the reference to the DomainSpec
          addClusterResourceReference(domainSpec, clusterName);
        }
      }
    }
  }

  private void addClusterResourceReference(Map<String, Object> domainSpec, String clusterName) {
    Optional.ofNullable(getClusterResourceReferences(domainSpec)).map(c -> c.add(clusterName));
  }

  protected List<String> getClusterResourceReferences(Map<String, Object> domainSpec) {
    List<String> clusterResourceReferences =
        (List<String>) domainSpec.get(CLUSTER_RESOURCE_REFERENCES);
    if (clusterResourceReferences == null) {
      clusterResourceReferences = new ArrayList<>();
      domainSpec.put(CLUSTER_RESOURCE_REFERENCES, clusterResourceReferences);
    }
    return clusterResourceReferences;
  }

  protected void convertV9toV8(ClusterCustomResourceHelper clusterCustomResourceHelper, Map<String, Object> domain) {
    String namespace = getNamespace(domain);
    Map<String, Object> domainSpec = getSpec(domain);
    List<String> clusterResourceReferences =
        (List<String>) domainSpec.get(CLUSTER_RESOURCE_REFERENCES);
    if (clusterResourceReferences != null && !clusterResourceReferences.isEmpty()) {
      Map<String, Object> clusterResources = clusterCustomResourceHelper
          .getDeployedClusterResources(namespace, getDomainUid(domain));
      if (!clusterResources.isEmpty()) {
        List<Object> clusterSpecs = getOrCreateClusterSpecs(domainSpec);
        Iterator<String> itr = clusterResourceReferences.iterator();
        while (itr.hasNext()) {
          // Add Cluster map to ClusterSpec
          Map<String, Object> clusterResource =
              (Map<String, Object>) clusterResources.get(itr.next());

          // Get Clusterspec from Cluster Resource
          clusterSpecs.add(getClusterSpec(clusterResource));
        }

        // Remove Cluster Resource Reference from CRD for v8
        domainSpec.remove(CLUSTER_RESOURCE_REFERENCES);
      }
    }
  }

  /**
   * Get list of Cluster specs from the Domain spec.  Will create an empty list  and add it to the
   * Domain spec if it doesn't exist.
   *
   * @param domainSpec spec of the Domain
   * @return list of Cluster specs.
   */
  public static List<Object> getOrCreateClusterSpecs(Map<String, Object> domainSpec) {
    List<Object> clusterSpecs = getClusterSpecs(domainSpec);
    if (clusterSpecs == null) {
      clusterSpecs = new ArrayList<>();
      domainSpec.put("clusters", clusterSpecs);
    }
    return clusterSpecs;
  }

  private Map<String, Object> getClusterSpec(Map<String, Object> cluster) {
    return (Map<String, Object>) cluster.get("spec");
  }

  public static String getNamespace(Map<String, Object> domain) {
    Map<String, Object> metadata = (Map<String, Object>) domain.get("metadata");
    return (String) metadata.get(V1ObjectMeta.SERIALIZED_NAME_NAMESPACE);
  }

  /**
   * Get  DomainUid from Domain object.
   * @param domain as Map.
   * @return domainUid from DomainSpec else from domain metadata name attribute.
   */
  public static String getDomainUid(Map<String, Object> domain) {
    Map<String, Object> domainSpec = SchemaConversionUtils.getSpec(domain);
    String domainUid = (String) domainSpec.get("domainUID");
    if (domainUid != null) {
      return domainUid;
    }
    return getName(domain);
  }

  private void adjustAdminPortForwardingDefault(Map<String, Object> spec, String apiVersion) {
    Map<String, Object> adminServerSpec = (Map<String, Object>) spec.get("adminServer");
    Boolean adminChannelPortForwardingEnabled = (Boolean) Optional.ofNullable(adminServerSpec)
            .map(as -> as.get("adminChannelPortForwardingEnabled")).orElse(null);
    if ((adminChannelPortForwardingEnabled == null) && (CommonConstants.API_VERSION_V8.equals(apiVersion))) {
      Optional.ofNullable(adminServerSpec).ifPresent(as -> as.put("adminChannelPortForwardingEnabled", false));
    }
  }

  private void convertLegacyAuxiliaryImages(Map<String, Object> spec) {
    List<Object> auxiliaryImageVolumes = Optional.ofNullable(getAuxiliaryImageVolumes(spec)).orElse(new ArrayList<>());
    convertAuxiliaryImages(spec, auxiliaryImageVolumes);
    Optional.ofNullable(getAdminServer(spec)).ifPresent(as -> convertAuxiliaryImages(as, auxiliaryImageVolumes));
    Optional.ofNullable(getClusterSpecs(spec)).ifPresent(cl -> cl.forEach(cluster ->
            convertAuxiliaryImages((Map<String, Object>) cluster, auxiliaryImageVolumes)));
    Optional.ofNullable(getManagedServers(spec)).ifPresent(ms -> ms.forEach(managedServer ->
            convertAuxiliaryImages((Map<String, Object>) managedServer, auxiliaryImageVolumes)));
    spec.remove("auxiliaryImageVolumes");
  }

  private void removeObsoleteConditionsFromDomainStatus(Map<String, Object> domain) {
    getStatusConditions(domain).removeIf(this::isObsoleteCondition);
  }

  private boolean isObsoleteCondition(Map<String, String> condition) {
    return Optional.ofNullable(condition.get("type")).map(this::isObsoleteConditionType).orElse(true);
  }

  private boolean isObsoleteConditionType(String type) {
    return OBSOLETE_CONDITION_TYPES.contains(type);
  }

  @Nonnull
  private List<Map<String,String>> getStatusConditions(Map<String, Object> domain) {
    return (List<Map<String,String>>) Optional.ofNullable((Map<String, Object>) domain.get("status"))
          .map(status -> status.get("conditions"))
          .orElse(Collections.emptyList());
  }

  private void removeUnsupportedDomainStatusConditionReasons(Map<String, Object> domain) {
    getStatusConditions(domain).forEach(this::removeReasonIfUnsupported);
  }

  private void removeReasonIfUnsupported(Map<String, String> condition) {
    removeIf(condition, "reason", this::isUnsupportedReason);
  }

  @SuppressWarnings("SameParameterValue")
  private void removeIf(Map<String, String> map, String key, Predicate<String> predicate) {
    if (Optional.ofNullable(map.get(key)).map(predicate::test).orElse(false)) {
      map.remove(key);
    }
  }

  private boolean isUnsupportedReason(@Nonnull String reason) {
    return !SUPPORTED_FAILURE_REASONS.contains(reason);
  }

  private void convertDomainHomeInImageToDomainHomeSourceType(Map<String, Object> domain) {
    Map<String, Object> domainSpec = (Map<String, Object>) domain.get("spec");
    if (domainSpec != null) {
      Object existing = domainSpec.remove("domainHomeInImage");
      if (existing != null && !domainSpec.containsKey("domainHomeSourceType")) {
        domainSpec.put("domainHomeSourceType",
                Boolean.parseBoolean((String) existing) ? "Image" : "PersistentVolume");
      }
    }
  }

  private void moveConfigOverrides(Map<String, Object> domain) {
    Map<String, Object> domainSpec = (Map<String, Object>) domain.get("spec");
    if (domainSpec != null) {
      Object existing = domainSpec.remove("configOverrides");
      if (existing != null) {
        Map<String, Object> configuration =
            (Map<String, Object>) domainSpec.computeIfAbsent("configuration", k -> new LinkedHashMap<>());
        configuration.putIfAbsent("overridesConfigMap", existing);
      }
    }
  }

  private void moveConfigOverrideSecrets(Map<String, Object> domain) {
    Map<String, Object> domainSpec = (Map<String, Object>) domain.get("spec");
    if (domainSpec != null) {
      Object existing = domainSpec.remove("configOverrideSecrets");
      if (existing != null) {
        Map<String, Object> configuration =
            (Map<String, Object>) domainSpec.computeIfAbsent("configuration", k -> new LinkedHashMap<>());
        configuration.putIfAbsent("secrets", existing);
      }
    }
  }

  private List<Object> getAuxiliaryImageVolumes(Map<String, Object> spec) {
    return (List<Object>) spec.get("auxiliaryImageVolumes");
  }

  private Map<String, Object> getAdminServer(Map<String, Object> spec) {
    return (Map<String, Object>) spec.get("adminServer");
  }

  private static List<Object> getClusterSpecs(Map<String, Object> spec) {
    return (List<Object>) spec.get("clusters");
  }

  private List<Object> getManagedServers(Map<String, Object> spec) {
    return (List<Object>) spec.get("managedServers");
  }

  private void convertAuxiliaryImages(Map<String, Object> spec, List<Object> auxiliaryImageVolumes) {
    Map<String, Object> serverPod = getServerPod(spec);
    Optional.ofNullable(serverPod).map(this::getAuxiliaryImages).ifPresent(auxiliaryImages ->
            addInitContainersVolumeAndMountsToServerPod(serverPod, auxiliaryImages, auxiliaryImageVolumes));
    Optional.ofNullable(serverPod).ifPresent(cs -> cs.remove("auxiliaryImages"));
  }

  private List<Object> getAuxiliaryImages(Map<String, Object> serverPod) {
    return (List<Object>) Optional.ofNullable(serverPod).map(sp -> (sp.get("auxiliaryImages"))).orElse(null);
  }

  private Map<String, Object> getServerPod(Map<String, Object> spec) {
    return (Map<String, Object>) Optional.ofNullable(spec).map(s -> s.get("serverPod")).orElse(null);
  }

  public static Map<String, Object> getSpec(Map<String, Object> domain) {
    return (Map<String, Object>)domain.get("spec");
  }

  private void addInitContainersVolumeAndMountsToServerPod(Map<String, Object> serverPod, List<Object> auxiliaryImages,
                                                                         List<Object> auxiliaryImageVolumes) {
    addEmptyDirVolume(serverPod, auxiliaryImageVolumes);
    List<Object> initContainers = new ArrayList<>();
    for (Object auxiliaryImage : auxiliaryImages) {
      initContainers.add(
          createInitContainerForAuxiliaryImage((Map<String, Object>) auxiliaryImage, containerIndex.get(),
              auxiliaryImageVolumes));
      containerIndex.addAndGet(1);
    }
    serverPod.put("initContainers", initContainers);
    auxiliaryImages.forEach(ai -> addVolumeMount(serverPod, (Map<String, Object>)ai, auxiliaryImageVolumes));
    addAuxiliaryImageEnv(auxiliaryImages, serverPod, auxiliaryImageVolumes);
  }

  private void addAuxiliaryImageEnv(List<Object> auxiliaryImages, Map<String, Object> serverPod,
                                    List<Object> auxiliaryImageVolumes) {
    List<Object> vars = Optional.ofNullable((List<Object>)serverPod.get("env")).orElse(new ArrayList<>());
    Optional.ofNullable(auxiliaryImages).flatMap(ais ->
            Optional.ofNullable(getAuxiliaryImagePaths(ais, auxiliaryImageVolumes)))
            .ifPresent(c -> addEnvVar(vars, AuxiliaryImageEnvVars.AUXILIARY_IMAGE_PATHS, c));
    serverPod.put("env", vars);
  }

  private String getAuxiliaryImagePaths(List<Object> auxiliaryImages,
                                 List<Object> auxiliaryImageVolumes) {
    return Optional.ofNullable(auxiliaryImages).map(
          aiList -> createauxiliaryImagePathsEnv(aiList, auxiliaryImageVolumes)).orElse(null);
  }

  private String createauxiliaryImagePathsEnv(List<Object> auxiliaryImages, List<Object> auxiliaryImageVolumes) {
    StringJoiner auxiliaryImagePaths = new StringJoiner(",","","");
    auxiliaryImages.forEach(auxiliaryImage -> auxiliaryImagePaths.add(
          getMountPath((Map<String,Object>)auxiliaryImage, auxiliaryImageVolumes)));
    return Arrays.stream(auxiliaryImagePaths.toString().split(Pattern.quote(","))).distinct()
          .filter(st -> !st.isEmpty()).collect(Collectors.joining(","));
  }

  private void addEmptyDirVolume(Map<String,Object> serverPod, List<Object> auxiliaryImageVolumes) {
    Optional.ofNullable(auxiliaryImageVolumes).ifPresent(volumes -> volumes.forEach(auxiliaryImageVolume ->
          addVolumeIfMissing(serverPod, (Map<String, Object>)auxiliaryImageVolume)));
  }

  private void addVolumeIfMissing(Map<String, Object> serverPod, Map<String, Object> auxiliaryImageVolume) {
    List<Object> existingVolumes = Optional.ofNullable((List<Object>)serverPod.get("volumes"))
            .orElse(new ArrayList<>());
    if (Optional.of(existingVolumes).map(volumes -> (volumes).stream().noneMatch(
          volume -> podHasMatchingVolumeName((Map<String, Object>)volume, auxiliaryImageVolume))).orElse(true)) {
      existingVolumes.addAll(Collections.singletonList(createEmptyDirVolume(auxiliaryImageVolume)));
    }
    serverPod.put("volumes", existingVolumes);
  }

  private boolean podHasMatchingVolumeName(Map<String, Object> volume, Map<String, Object> auxiliaryImageVolume) {
    return (volume.get("name")).equals(auxiliaryImageVolume.get("name"));
  }

  private Map<String,Object> createEmptyDirVolume(Map<String, Object> auxiliaryImageVolume) {
    Map<String, Object> emptyDirVolumeSource = new LinkedHashMap<>();
    Optional.ofNullable(auxiliaryImageVolume.get("medium")).ifPresent(m -> emptyDirVolumeSource.put("medium", m));
    Optional.ofNullable(auxiliaryImageVolume.get("sizeLimit"))
          .ifPresent(sl -> emptyDirVolumeSource.put("sizeLimit", sl));
    Map<String, Object> emptyDirVolume = new LinkedHashMap<>();
    emptyDirVolume.put("name", getDNS1123auxiliaryImageVolumeName(auxiliaryImageVolume.get("name")));
    emptyDirVolume.put("emptyDir", emptyDirVolumeSource);
    return emptyDirVolume;
  }

  private void addVolumeMountIfMissing(Map<String, Object> serverPod, Map<String, Object> auxiliaryImage,
                                       String mountPath) {
    if (Optional.ofNullable(serverPod.get(VOLUME_MOUNTS)).map(volumeMounts -> ((List)volumeMounts).stream().noneMatch(
          volumeMount -> hasMatchingVolumeMountName(volumeMount, auxiliaryImage))).orElse(true)) {
      serverPod.put(VOLUME_MOUNTS, Collections.singletonList(getVolumeMount(auxiliaryImage, mountPath)));
    }
  }

  private Object getVolumeMount(Map auxiliaryImage, String mountPath) {
    Map<String, String> volumeMount = new LinkedHashMap<>();
    volumeMount.put("name", getDNS1123auxiliaryImageVolumeName(auxiliaryImage.get(VOLUME)));
    volumeMount.put(MOUNT_PATH, mountPath);
    return volumeMount;
  }

  private Map<String, String> getScriptsVolumeMount() {
    Map<String, String> volumeMount = new LinkedHashMap<>();
    volumeMount.put("name", CommonConstants.SCRIPTS_VOLUME);
    volumeMount.put(MOUNT_PATH, CommonConstants.SCRIPTS_MOUNTS_PATH);
    return volumeMount;
  }

  private boolean hasMatchingVolumeMountName(Object volumeMount, Map<String, Object> auxiliaryImage) {
    return getDNS1123auxiliaryImageVolumeName(auxiliaryImage.get(VOLUME)).equals(((Map)volumeMount).get("name"));
  }

  public static String getDNS1123auxiliaryImageVolumeName(Object name) {
    return CommonUtils.toDns1123LegalName(CommonConstants.COMPATIBILITY_MODE
        + AuxiliaryImageConstants.AUXILIARY_IMAGE_VOLUME_NAME_PREFIX + name);
  }

  private void addVolumeMount(Map<String, Object> serverPod, Map<String, Object> auxiliaryImage,
                           List<Object> auxiliaryImageVolumes) {
    Optional.ofNullable(getMountPath(auxiliaryImage,
          auxiliaryImageVolumes)).ifPresent(mountPath ->
          addVolumeMountIfMissing(serverPod, auxiliaryImage, mountPath));
  }


  private String getMountPath(Map<String, Object> auxiliaryImage, List<Object> auxiliaryImageVolumes) {
    return auxiliaryImageVolumes.stream().filter(
          auxiliaryImageVolume -> hasMatchingVolumeName((Map)auxiliaryImageVolume, auxiliaryImage)).findFirst()
          .map(aiv -> (String)((Map<String, Object>) aiv).get(MOUNT_PATH)).orElse(null);
  }

  private boolean hasMatchingVolumeName(Map<String, Object> auxiliaryImageVolume, Map<String, Object> auxiliaryImage) {
    return Optional.ofNullable(auxiliaryImage.get(VOLUME))
            .map(v -> v.equals(auxiliaryImageVolume.get("name"))).orElse(false);
  }

  private Map<String, Object> createInitContainerForAuxiliaryImage(Map<String, Object> auxiliaryImage, int index,
                                                   List<Object> auxiliaryImageVolumes) {
    Map<String, Object> container = new LinkedHashMap<>();
    container.put("name", CommonConstants.COMPATIBILITY_MODE + getName(index));
    container.put(IMAGE, auxiliaryImage.get(IMAGE));
    container.put("command", List.of(AuxiliaryImageConstants.AUXILIARY_IMAGE_INIT_CONTAINER_WRAPPER_SCRIPT));
    container.put("imagePullPolicy", getImagePullPolicy(auxiliaryImage));
    container.put("env", createEnv(auxiliaryImage, auxiliaryImageVolumes, getName(index)));
    container.put(VOLUME_MOUNTS, Arrays.asList(getVolumeMount(auxiliaryImage,
        AuxiliaryImageConstants.AUXILIARY_IMAGE_TARGET_PATH), getScriptsVolumeMount()));
    return container;
  }

  private Object getImagePullPolicy(Map<String, Object> auxiliaryImage) {
    return Optional.ofNullable(auxiliaryImage.get("imagePullPolicy")).orElse(
            CommonUtils.getInferredImagePullPolicy((String) auxiliaryImage.get(IMAGE)));
  }

  private List<Object> createEnv(Map<String, Object> auxiliaryImage, List<Object> auxiliaryImageVolumes, String name) {
    List<Object> vars = new ArrayList<>();
    addEnvVar(vars, AuxiliaryImageEnvVars.AUXILIARY_IMAGE_PATH, getMountPath(auxiliaryImage, auxiliaryImageVolumes));
    addEnvVar(vars, AuxiliaryImageEnvVars.AUXILIARY_IMAGE_TARGET_PATH,
        AuxiliaryImageConstants.AUXILIARY_IMAGE_TARGET_PATH);
    addEnvVar(vars, AuxiliaryImageEnvVars.AUXILIARY_IMAGE_COMMAND, getCommand(auxiliaryImage));
    addEnvVar(vars, AuxiliaryImageEnvVars.AUXILIARY_IMAGE_CONTAINER_IMAGE, (String)auxiliaryImage.get(IMAGE));
    addEnvVar(vars, AuxiliaryImageEnvVars.AUXILIARY_IMAGE_CONTAINER_NAME, CommonConstants.COMPATIBILITY_MODE + name);
    return vars;
  }

  private String getCommand(Map<String, Object> auxiliaryImage) {
    return Optional.ofNullable((String) auxiliaryImage.get("command"))
            .orElse(AuxiliaryImageConstants.AUXILIARY_IMAGE_DEFAULT_INIT_CONTAINER_COMMAND);
  }

  private static String getName(Map<String, Object> resource) {
    Map<String, Object> metadata = (Map<String, Object>) resource.get("metadata");
    return (String) metadata.get(V1ObjectMeta.SERIALIZED_NAME_NAME);
  }

  private String getName(int index) {
    return AuxiliaryImageConstants.AUXILIARY_IMAGE_INIT_CONTAINER_NAME_PREFIX + (index + 1);
  }

  private void addEnvVar(List<Object> vars, String name, String value) {
    Map<String, String> envVar = new LinkedHashMap<>();
    envVar.put("name", name);
    envVar.put("value", value);
    vars.add(envVar);
  }
}<|MERGE_RESOLUTION|>--- conflicted
+++ resolved
@@ -34,14 +34,6 @@
 @SuppressWarnings({"unchecked", "rawtypes"})
 public class SchemaConversionUtils {
 
-<<<<<<< HEAD
-  private static final BaseLoggingFacade LOGGER = CommonLoggingFactory.getLogger("Webhook", "Operator");
-  public static final String VOLUME_MOUNTS = "volumeMounts";
-  public static final String VOLUME = "volume";
-  public static final String MOUNT_PATH = "mountPath";
-  public static final String IMAGE = "image";
-  public static final String CLUSTER_RESOURCE_REFERENCES = "cluster-resource-references";
-=======
   /**
    * The list of failure reason strings. Hard-coded here to match the values in DomainFailureReason.
    * Validated in tests in the operator.
@@ -61,7 +53,7 @@
   private static final String VOLUME = "volume";
   private static final String MOUNT_PATH = "mountPath";
   private static final String IMAGE = "image";
->>>>>>> e0194f32
+  public static final String CLUSTER_RESOURCE_REFERENCES = "cluster-resource-references";
 
   private final AtomicInteger containerIndex = new AtomicInteger(0);
   private final String targetAPIVersion;
@@ -83,9 +75,8 @@
    * @param domain Domain to be converted.
    * @return Domain The converted domain.
    */
-<<<<<<< HEAD
-  public Object convertDomainSchema(Map<String, Object> domain, String desiredAPIVersion) {
-    return convertDomainSchema(null, domain, desiredAPIVersion);
+  public Map<String, Object> convertDomainSchema(Map<String, Object> domain) {
+    return convertDomainSchema(null, domain);
   }
 
   /**
@@ -93,11 +84,8 @@
    * @param domain Domain to be converted.
    * @return Domain The converted domain.
    */
-  public Object convertDomainSchema(ClusterCustomResourceHelper clusterCustomResourceHelper, Map<String, Object> domain,
-      String desiredAPIVersion) {
-=======
-  public Map<String, Object> convertDomainSchema(Map<String, Object> domain) {
->>>>>>> e0194f32
+  public Map<String, Object> convertDomainSchema(ClusterCustomResourceHelper clusterCustomResourceHelper,
+      Map<String, Object> domain) {
     Map<String, Object> spec = getSpec(domain);
     if (spec == null) {
       return domain;
@@ -107,20 +95,14 @@
     String apiVersion = (String)domain.get("apiVersion");
     adjustAdminPortForwardingDefault(spec, apiVersion);
     convertLegacyAuxiliaryImages(spec);
-<<<<<<< HEAD
-    removeProgressingConditionFromDomainStatus(domain);
-    convertClustersToResources(clusterCustomResourceHelper, domain, desiredAPIVersion);
-    domain.put("apiVersion", desiredAPIVersion);
-    LOGGER.fine("Converted domain with " + desiredAPIVersion + " apiVersion is " + domain);
-=======
     removeObsoleteConditionsFromDomainStatus(domain);
     removeUnsupportedDomainStatusConditionReasons(domain);
     convertDomainHomeInImageToDomainHomeSourceType(domain);
+    convertClustersToResources(clusterCustomResourceHelper, domain, targetAPIVersion);
     moveConfigOverrides(domain);
     moveConfigOverrideSecrets(domain);
     domain.put("apiVersion", targetAPIVersion);
     LOGGER.fine("Converted domain with " + targetAPIVersion + " apiVersion is " + domain);
->>>>>>> e0194f32
     return domain;
   }
 
