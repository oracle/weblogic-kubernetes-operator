// Copyright (c) 2022, Oracle and/or its affiliates.
// Licensed under the Universal Permissive License v 1.0 as shown at https://oss.oracle.com/licenses/upl.

package oracle.kubernetes.common.utils;

import java.io.IOException;
import java.util.ArrayList;
import java.util.Arrays;
import java.util.Collections;
import java.util.Iterator;
import java.util.LinkedHashMap;
import java.util.List;
import java.util.Map;
import java.util.Optional;
import java.util.StringJoiner;
import java.util.concurrent.atomic.AtomicInteger;
import java.util.function.Predicate;
import java.util.regex.Pattern;
import java.util.stream.Collectors;
import javax.annotation.Nonnull;

import com.fasterxml.jackson.core.JsonProcessingException;
import com.fasterxml.jackson.core.type.TypeReference;
import com.fasterxml.jackson.databind.ObjectMapper;
import com.jayway.jsonpath.JsonPath;
import com.jayway.jsonpath.JsonPathException;
import com.jayway.jsonpath.ReadContext;
import oracle.kubernetes.common.AuxiliaryImageConstants;
import oracle.kubernetes.common.CommonConstants;
import oracle.kubernetes.common.helpers.AuxiliaryImageEnvVars;
import oracle.kubernetes.common.logging.BaseLoggingFacade;
import oracle.kubernetes.common.logging.CommonLoggingFactory;
import org.yaml.snakeyaml.DumperOptions;
import org.yaml.snakeyaml.Yaml;

import static oracle.kubernetes.common.CommonConstants.API_VERSION_V8;
import static oracle.kubernetes.common.CommonConstants.API_VERSION_V9;

@SuppressWarnings({"unchecked", "rawtypes"})
public class SchemaConversionUtils {
<<<<<<< HEAD
  private static final String API_VERSION = "apiVersion";
=======

>>>>>>> bb9ab9af
  private static final String METADATA = "metadata";
  private static final String NAMESPACE = "namespace";
  private static final String NAME = "name";
  private static final String SPEC = "spec";
  private static final String STATUS = "status";
  private static final String TYPE = "type";
  private static final String CLUSTERS = "clusters";
  private static final String CLUSTER_NAME = "clusterName";

  /**
   * The list of failure reason strings. Hard-coded here to match the values in DomainFailureReason.
   * Validated in tests in the operator.
   */
  public static final List<String> SUPPORTED_FAILURE_REASONS = List.of(
        "Aborted", "Internal", "TopologyMismatch", "ReplicasTooHigh",
        "ServerPod", "Kubernetes", "Introspection", "DomainInvalid");

  /**
   * The list of condition types no longer supported. Should match the values in DomainConditionType with
   * a true value for isObsolete(). Validated in tests in the operator.
   */
  public static final List<String> OBSOLETE_CONDITION_TYPES = List.of("Progressing");

  private static final BaseLoggingFacade LOGGER = CommonLoggingFactory.getLogger("Webhook", "Operator");
  private static final String VOLUME_MOUNTS = "volumeMounts";
  private static final String VOLUME = "volume";
  private static final String MOUNT_PATH = "mountPath";
  private static final String IMAGE = "image";
  private static final String V8_STATE_GOAL_KEY = "desiredState";
  private static final String V9_STATE_GOAL_KEY = "stateGoal";

  private final AtomicInteger containerIndex = new AtomicInteger(0);
  private final String targetAPIVersion;

  public SchemaConversionUtils(String targetAPIVersion) {
    this.targetAPIVersion = targetAPIVersion;
  }

  public SchemaConversionUtils() {
    this(API_VERSION_V9);
  }

  public static SchemaConversionUtils create() {
    return create(API_VERSION_V9);
  }

  public static SchemaConversionUtils create(String targetAPIVersion) {
    return new SchemaConversionUtils(targetAPIVersion);
  }

  public interface ResourceLookup {
    List<Map<String, Object>> listClusters();
  }

  public static class Resources {
    public final Map<String, Object> domain;
    public final List<Map<String, Object>> clusters;

    public Resources(Map<String, Object> domain, List<Map<String, Object>> clusters) {
      this.domain = domain;
      this.clusters = clusters;
    }
  }

  /**
   * Convert the domain schema to desired API version.
   * @param domain Domain to be converted.
   * @param resourceLookup Related resource lookup
   * @return The converted Domain and any associated Cluster resources
   */
  @SuppressWarnings("java:S112")
  public Resources convertDomainSchema(Map<String, Object> domain, ResourceLookup resourceLookup) {
    Map<String, Object> spec = getSpec(domain);
    if (spec == null) {
      return new Resources(domain, Collections.emptyList());
    }
    LOGGER.fine("Converting domain " + domain + " to " + targetAPIVersion + " apiVersion.");

    String apiVersion = (String) domain.get(API_VERSION);
    adjustAdminPortForwardingDefault(spec, apiVersion);
    convertLegacyAuxiliaryImages(spec);
    convertDomainStatus(domain);
    convertDomainHomeInImageToDomainHomeSourceType(domain);
    moveConfigOverrides(domain);
    moveConfigOverrideSecrets(domain);
    constantsToCamelCase(spec);
    adjustReplicasDefault(spec, apiVersion);
    removeWebLogicCredentialsSecretNamespace(spec, apiVersion);

    Map<String, Object> toBePreserved = new LinkedHashMap<>();
    removeAndPreserveServerStartState(spec, toBePreserved);
    removeAndPreserveIstio(spec, toBePreserved);

    integrateClusters(spec, resourceLookup);

    try {
      preserve(domain, toBePreserved, apiVersion);
      restore(domain);
    } catch (IOException io) {
      throw new RuntimeException(io); // need to use unchecked exception because of stream processing
    }

    List<Map<String, Object>> clusters = new ArrayList<>();
    generateClusters(domain, clusters, apiVersion);

    domain.put(API_VERSION, targetAPIVersion);
    if (clusters.isEmpty()) {
      LOGGER.fine("Converted domain with " + targetAPIVersion + " apiVersion is " + domain);
    } else {
      LOGGER.fine("Converted domain with " + targetAPIVersion + " apiVersion is " + domain
          + " and associated clusters are " + clusters);
    }
    return new Resources(domain, clusters);
  }

  /**
   * Convert the domain schema to desired API version.
   * @param domainYaml Domain yaml to be converted.
   * @return Domain String containing the converted domain yaml.
   */
  public String convertDomainSchema(String domainYaml) {
    DumperOptions options = new DumperOptions();
    options.setDefaultFlowStyle(DumperOptions.FlowStyle.BLOCK);
    options.setPrettyFlow(true);
    Yaml yaml = new Yaml(options);
    Object domain = yaml.load(domainYaml);
    Resources convertedResources = convertDomainSchema((Map<String, Object>) domain, null);
    StringBuilder result = new StringBuilder();
    result.append(yaml.dump(convertedResources.domain));
    for (Map<String, Object> cluster : convertedResources.clusters) {
      result.append("\n\n---\n\n");
      result.append(yaml.dump(cluster));
    }
    return result.toString();
  }

  private void adjustAdminPortForwardingDefault(Map<String, Object> spec, String apiVersion) {
    Map<String, Object> adminServerSpec = (Map<String, Object>) spec.get("adminServer");
    Boolean adminChannelPortForwardingEnabled = (Boolean) Optional.ofNullable(adminServerSpec)
            .map(as -> as.get("adminChannelPortForwardingEnabled")).orElse(null);
    if ((adminChannelPortForwardingEnabled == null) && (CommonConstants.API_VERSION_V8.equals(apiVersion))) {
      Optional.ofNullable(adminServerSpec).ifPresent(as -> as.put("adminChannelPortForwardingEnabled", false));
    }
  }

  private void convertLegacyAuxiliaryImages(Map<String, Object> spec) {
    List<Object> auxiliaryImageVolumes = Optional.ofNullable(getAuxiliaryImageVolumes(spec)).orElse(new ArrayList<>());
    convertAuxiliaryImages(spec, auxiliaryImageVolumes);
    Optional.ofNullable(getAdminServer(spec)).ifPresent(as -> convertAuxiliaryImages(as, auxiliaryImageVolumes));
    Optional.ofNullable(getClusters(spec)).ifPresent(cl -> cl.forEach(cluster ->
            convertAuxiliaryImages((Map<String, Object>) cluster, auxiliaryImageVolumes)));
    Optional.ofNullable(getManagedServers(spec)).ifPresent(ms -> ms.forEach(managedServer ->
            convertAuxiliaryImages((Map<String, Object>) managedServer, auxiliaryImageVolumes)));
    spec.remove("auxiliaryImageVolumes");
  }

  private void convertDomainStatus(Map<String, Object> domain) {
    if (API_VERSION_V8.equals(targetAPIVersion)) {
      convertCompletedToProgressing(domain);
      Optional.ofNullable(getStatus(domain)).ifPresent(status -> status.remove("observedGeneration"));
      renameServerStatusFieldsV9ToV8(domain);
    } else { // 9 or above
      removeObsoleteConditionsFromDomainStatus(domain);
      removeUnsupportedDomainStatusConditionReasons(domain);
      renameServerStatusFieldsV8ToV9(domain);
    }
  }

  private void convertCompletedToProgressing(Map<String, Object> domain) {
    Iterator<Map<String, String>> conditions = getStatusConditions(domain).iterator();
    while (conditions.hasNext()) {
      Map<String, String> condition = conditions.next();
      if ("Completed".equals(condition.get(TYPE))) {
        if ("False".equals(condition.get(STATUS))) {
          condition.put(TYPE, "Progressing");
          condition.put(STATUS, "True");
        } else {
          conditions.remove();
        }
      }
    }
  }

  private void removeObsoleteConditionsFromDomainStatus(Map<String, Object> domain) {
    getStatusConditions(domain).removeIf(this::isObsoleteCondition);
  }

  private boolean isObsoleteCondition(Map<String, String> condition) {
    return Optional.ofNullable(condition.get("type")).map(this::isObsoleteConditionType).orElse(true);
  }

  private boolean isObsoleteConditionType(String type) {
    return OBSOLETE_CONDITION_TYPES.contains(type);
  }

  @Nonnull
  private List<Map<String,String>> getStatusConditions(Map<String, Object> domain) {
    return (List<Map<String,String>>) Optional.ofNullable(getStatus(domain))
          .map(status -> status.get("conditions"))
          .orElse(Collections.emptyList());
  }

  private void removeUnsupportedDomainStatusConditionReasons(Map<String, Object> domain) {
    getStatusConditions(domain).forEach(this::removeReasonIfUnsupported);
  }

  private void removeReasonIfUnsupported(Map<String, String> condition) {
    removeIf(condition, "reason", this::isUnsupportedReason);
  }

  @SuppressWarnings("SameParameterValue")
  private void removeIf(Map<String, String> map, String key, Predicate<String> predicate) {
    if (Optional.ofNullable(map.get(key)).map(predicate::test).orElse(false)) {
      map.remove(key);
    }
  }

  private boolean isUnsupportedReason(@Nonnull String reason) {
    return !SUPPORTED_FAILURE_REASONS.contains(reason);
  }

  private void renameServerStatusFieldsV8ToV9(Map<String, Object> domain) {
    getServerStatuses(domain).forEach(this::adjustServerStatusV8ToV9);
  }

  private void adjustServerStatusV8ToV9(Map<String, Object> serverStatus) {
    serverStatus.computeIfAbsent(V9_STATE_GOAL_KEY, key -> serverStatus.get(V8_STATE_GOAL_KEY));
    serverStatus.remove(V8_STATE_GOAL_KEY);
  }

  private void renameServerStatusFieldsV9ToV8(Map<String, Object> domain) {
    getServerStatuses(domain).forEach(this::adjustServerStatusV9ToV8);
  }

  private void adjustServerStatusV9ToV8(Map<String, Object> serverStatus) {
    serverStatus.computeIfAbsent(V8_STATE_GOAL_KEY, key -> serverStatus.get(V9_STATE_GOAL_KEY));
    serverStatus.remove(V9_STATE_GOAL_KEY);
  }

  @Nonnull
  private List<Map<String,Object>> getServerStatuses(Map<String, Object> domain) {
    return (List<Map<String,Object>>) Optional.ofNullable(getStatus(domain))
          .map(status -> status.get("servers"))
          .orElse(Collections.emptyList());
  }

  private void convertDomainHomeInImageToDomainHomeSourceType(Map<String, Object> domain) {
    Map<String, Object> domainSpec = (Map<String, Object>) domain.get("spec");
    if (domainSpec != null) {
      Object existing = domainSpec.remove("domainHomeInImage");
      if (existing != null && !domainSpec.containsKey("domainHomeSourceType")) {
        domainSpec.put("domainHomeSourceType",
                Boolean.parseBoolean((String) existing) ? "Image" : "PersistentVolume");
      }
    }
  }

  private Map<String, Object> getOrCreateConfiguration(Map<String, Object> domainSpec) {
    return (Map<String, Object>) domainSpec.computeIfAbsent("configuration", k -> new LinkedHashMap<>());
  }

  private void moveConfigOverrides(Map<String, Object> domain) {
    Map<String, Object> domainSpec = (Map<String, Object>) domain.get("spec");
    if (domainSpec != null) {
      Object existing = domainSpec.remove("configOverrides");
      if (existing != null) {
        Map<String, Object> configuration = getOrCreateConfiguration(domainSpec);
        configuration.putIfAbsent("overridesConfigMap", existing);
      }
    }
  }

  private void moveConfigOverrideSecrets(Map<String, Object> domain) {
    Map<String, Object> domainSpec = (Map<String, Object>) domain.get("spec");
    if (domainSpec != null) {
      Object existing = domainSpec.remove("configOverrideSecrets");
      if (existing != null) {
        Map<String, Object> configuration = getOrCreateConfiguration(domainSpec);
        configuration.putIfAbsent("secrets", existing);
      }
    }
  }

  private void constantsToCamelCase(Map<String, Object> spec) {
    convertServerStartPolicy(spec);
    Optional.ofNullable(getAdminServer(spec)).ifPresent(this::convertServerStartPolicy);
    Optional.ofNullable(getClusters(spec)).ifPresent(cl -> cl.forEach(cluster ->
            convertServerStartPolicy((Map<String, Object>) cluster)));
    Optional.ofNullable(getManagedServers(spec)).ifPresent(ms -> ms.forEach(managedServer ->
            convertServerStartPolicy((Map<String, Object>) managedServer)));

    Optional.ofNullable(getConfiguration(spec)).ifPresent(this::convertOverrideDistributionStrategy);

    convertLogHomeLayout(spec);
  }

  private void convertServerStartPolicy(Map<String, Object> spec) {
    spec.computeIfPresent("serverStartPolicy", this::serverStartPolicyCamelCase);
  }

  public static <K, V> Map<V, K> invertMapUsingMapper(Map<K, V> sourceMap) {
    return sourceMap.entrySet().stream().collect(
            Collectors.toMap(Map.Entry::getValue, Map.Entry::getKey, (oldValue, newValue) -> oldValue));
  }

  private static Object convertWithMap(Map<String, String> map, Object value) {
    if (value instanceof String) {
      return map.get(value);
    }
    return value;
  }

  private Map<String, String> select(Map<String, String> apiVersion9, Map<String, String> apiVersion8) {
    switch (targetAPIVersion) {
      case API_VERSION_V8:
        return apiVersion8;
      case API_VERSION_V9:
      default:
        return apiVersion9;
    }
  }

  private static final Map<String, String> serverStartPolicyMap = Map.of(
      "ALWAYS", "Always", "NEVER", "Never", "IF_NEEDED", "IfNeeded", "ADMIN_ONLY", "AdminOnly");

  private static final Map<String, String> invertServerStartPolicyMap = invertMapUsingMapper(serverStartPolicyMap);

  private Object serverStartPolicyCamelCase(String key, Object value) {
    return convertWithMap(select(serverStartPolicyMap, invertServerStartPolicyMap), value);
  }

  private void convertOverrideDistributionStrategy(Map<String, Object> configuration) {
    configuration.computeIfPresent("overrideDistributionStrategy", this::overrideDistributionStrategyCamelCase);
  }

  private static final Map<String, String> overrideDistributionStrategyMap = Map.of(
          "DYNAMIC", "Dynamic", "ON_RESTART", "OnRestart");

  private static final Map<String, String> invertOverrideDistributionStrategyMap =
          invertMapUsingMapper(overrideDistributionStrategyMap);

  private Object overrideDistributionStrategyCamelCase(String key, Object value) {
    return convertWithMap(select(overrideDistributionStrategyMap, invertOverrideDistributionStrategyMap), value);
  }

  private void convertLogHomeLayout(Map<String, Object> configuration) {
    configuration.computeIfPresent("logHomeLayout", this::logHomeLayoutCamelCase);
  }

  private static final Map<String, String> logHomeLayoutMap = Map.of(
          "FLAT", "Flat", "BY_SERVERS", "ByServers");

  private static final Map<String, String> invertLogHomeLayoutMap = invertMapUsingMapper(logHomeLayoutMap);

  private Object logHomeLayoutCamelCase(String key, Object value) {
    return convertWithMap(select(logHomeLayoutMap, invertLogHomeLayoutMap), value);
  }

  private List<Object> getAuxiliaryImageVolumes(Map<String, Object> spec) {
    return (List<Object>) spec.get("auxiliaryImageVolumes");
  }

  private Map<String, Object> getConfiguration(Map<String, Object> spec) {
    return (Map<String, Object>) spec.get("configuration");
  }

  private Map<String, Object> getAdminServer(Map<String, Object> spec) {
    return (Map<String, Object>) spec.get("adminServer");
  }

  private List<Object> getClusters(Map<String, Object> spec) {
    return (List<Object>) spec.get(CLUSTERS);
  }

  private List<Object> getManagedServers(Map<String, Object> spec) {
    return (List<Object>) spec.get("managedServers");
  }

  private void convertAuxiliaryImages(Map<String, Object> spec, List<Object> auxiliaryImageVolumes) {
    Map<String, Object> serverPod = getServerPod(spec);
    Optional.ofNullable(serverPod).map(this::getAuxiliaryImages).ifPresent(auxiliaryImages ->
            addInitContainersVolumeAndMountsToServerPod(serverPod, auxiliaryImages, auxiliaryImageVolumes));
    Optional.ofNullable(serverPod).ifPresent(cs -> cs.remove("auxiliaryImages"));
  }

  private List<Object> getAuxiliaryImages(Map<String, Object> serverPod) {
    return (List<Object>) Optional.ofNullable(serverPod).map(sp -> (sp.get("auxiliaryImages"))).orElse(null);
  }

  private Map<String, Object> getServerPod(Map<String, Object> spec) {
    return (Map<String, Object>) Optional.ofNullable(spec).map(s -> s.get("serverPod")).orElse(null);
  }

  Map<String, Object> getSpec(Map<String, Object> domain) {
    return (Map<String, Object>) domain.get(SPEC);
  }

  Map<String, Object> getStatus(Map<String, Object> domain) {
    return (Map<String, Object>) domain.get(STATUS);
  }

  Map<String, Object> getMetadata(Map<String, Object> domain) {
    return (Map<String, Object>) domain.get(METADATA);
  }

  private void addInitContainersVolumeAndMountsToServerPod(Map<String, Object> serverPod, List<Object> auxiliaryImages,
                                                                         List<Object> auxiliaryImageVolumes) {
    addEmptyDirVolume(serverPod, auxiliaryImageVolumes);
    List<Object> initContainers = new ArrayList<>();
    for (Object auxiliaryImage : auxiliaryImages) {
      initContainers.add(
          createInitContainerForAuxiliaryImage((Map<String, Object>) auxiliaryImage, containerIndex.get(),
              auxiliaryImageVolumes));
      containerIndex.addAndGet(1);
    }
    serverPod.put("initContainers", initContainers);
    auxiliaryImages.forEach(ai -> addVolumeMount(serverPod, (Map<String, Object>)ai, auxiliaryImageVolumes));
    addAuxiliaryImageEnv(auxiliaryImages, serverPod, auxiliaryImageVolumes);
  }

  private void addAuxiliaryImageEnv(List<Object> auxiliaryImages, Map<String, Object> serverPod,
                                    List<Object> auxiliaryImageVolumes) {
    List<Object> vars = Optional.ofNullable((List<Object>)serverPod.get("env")).orElse(new ArrayList<>());
    Optional.ofNullable(auxiliaryImages).flatMap(ais ->
            Optional.ofNullable(getAuxiliaryImagePaths(ais, auxiliaryImageVolumes)))
            .ifPresent(c -> addEnvVar(vars, AuxiliaryImageEnvVars.AUXILIARY_IMAGE_PATHS, c));
    serverPod.put("env", vars);
  }

  private String getAuxiliaryImagePaths(List<Object> auxiliaryImages,
                                 List<Object> auxiliaryImageVolumes) {
    return Optional.ofNullable(auxiliaryImages).map(
          aiList -> createauxiliaryImagePathsEnv(aiList, auxiliaryImageVolumes)).orElse(null);
  }

  private String createauxiliaryImagePathsEnv(List<Object> auxiliaryImages, List<Object> auxiliaryImageVolumes) {
    StringJoiner auxiliaryImagePaths = new StringJoiner(",","","");
    auxiliaryImages.forEach(auxiliaryImage -> auxiliaryImagePaths.add(
          getMountPath((Map<String,Object>)auxiliaryImage, auxiliaryImageVolumes)));
    return Arrays.stream(auxiliaryImagePaths.toString().split(Pattern.quote(","))).distinct()
          .filter(st -> !st.isEmpty()).collect(Collectors.joining(","));
  }

  private void addEmptyDirVolume(Map<String,Object> serverPod, List<Object> auxiliaryImageVolumes) {
    Optional.ofNullable(auxiliaryImageVolumes).ifPresent(volumes -> volumes.forEach(auxiliaryImageVolume ->
          addVolumeIfMissing(serverPod, (Map<String, Object>)auxiliaryImageVolume)));
  }

  private void addVolumeIfMissing(Map<String, Object> serverPod, Map<String, Object> auxiliaryImageVolume) {
    List<Object> existingVolumes = Optional.ofNullable((List<Object>)serverPod.get("volumes"))
            .orElse(new ArrayList<>());
    if (Optional.of(existingVolumes).map(volumes -> (volumes).stream().noneMatch(
          volume -> podHasMatchingVolumeName((Map<String, Object>)volume, auxiliaryImageVolume))).orElse(true)) {
      existingVolumes.add(createEmptyDirVolume(auxiliaryImageVolume));
    }
    serverPod.put("volumes", existingVolumes);
  }

  private boolean podHasMatchingVolumeName(Map<String, Object> volume, Map<String, Object> auxiliaryImageVolume) {
    return (volume.get("name")).equals(auxiliaryImageVolume.get("name"));
  }

  private Map<String,Object> createEmptyDirVolume(Map<String, Object> auxiliaryImageVolume) {
    Map<String, Object> emptyDirVolumeSource = new LinkedHashMap<>();
    Optional.ofNullable(auxiliaryImageVolume.get("medium")).ifPresent(m -> emptyDirVolumeSource.put("medium", m));
    Optional.ofNullable(auxiliaryImageVolume.get("sizeLimit"))
          .ifPresent(sl -> emptyDirVolumeSource.put("sizeLimit", sl));
    Map<String, Object> emptyDirVolume = new LinkedHashMap<>();
    emptyDirVolume.put("name", getDNS1123auxiliaryImageVolumeName(auxiliaryImageVolume.get("name")));
    emptyDirVolume.put("emptyDir", emptyDirVolumeSource);
    return emptyDirVolume;
  }

  private void addVolumeMountIfMissing(Map<String, Object> serverPod, Map<String, Object> auxiliaryImage,
                                       String mountPath) {
    if (Optional.ofNullable(serverPod.get(VOLUME_MOUNTS)).map(volumeMounts -> ((List)volumeMounts).stream().noneMatch(
          volumeMount -> hasMatchingVolumeMountName(volumeMount, auxiliaryImage))).orElse(true)) {
      serverPod.put(VOLUME_MOUNTS, Collections.singletonList(getVolumeMount(auxiliaryImage, mountPath)));
    }
  }

  private Object getVolumeMount(Map auxiliaryImage, String mountPath) {
    Map<String, String> volumeMount = new LinkedHashMap<>();
    volumeMount.put("name", getDNS1123auxiliaryImageVolumeName(auxiliaryImage.get(VOLUME)));
    volumeMount.put(MOUNT_PATH, mountPath);
    return volumeMount;
  }

  private Map<String, String> getScriptsVolumeMount() {
    Map<String, String> volumeMount = new LinkedHashMap<>();
    volumeMount.put("name", CommonConstants.SCRIPTS_VOLUME);
    volumeMount.put(MOUNT_PATH, CommonConstants.SCRIPTS_MOUNTS_PATH);
    return volumeMount;
  }

  private boolean hasMatchingVolumeMountName(Object volumeMount, Map<String, Object> auxiliaryImage) {
    return getDNS1123auxiliaryImageVolumeName(auxiliaryImage.get(VOLUME)).equals(((Map)volumeMount).get("name"));
  }

  public static String getDNS1123auxiliaryImageVolumeName(Object name) {
    return CommonUtils.toDns1123LegalName(CommonConstants.COMPATIBILITY_MODE
        + AuxiliaryImageConstants.AUXILIARY_IMAGE_VOLUME_NAME_PREFIX + name);
  }

  private void addVolumeMount(Map<String, Object> serverPod, Map<String, Object> auxiliaryImage,
                           List<Object> auxiliaryImageVolumes) {
    Optional.ofNullable(getMountPath(auxiliaryImage,
          auxiliaryImageVolumes)).ifPresent(mountPath ->
          addVolumeMountIfMissing(serverPod, auxiliaryImage, mountPath));
  }


  private String getMountPath(Map<String, Object> auxiliaryImage, List<Object> auxiliaryImageVolumes) {
    return auxiliaryImageVolumes.stream().filter(
          auxiliaryImageVolume -> hasMatchingVolumeName((Map)auxiliaryImageVolume, auxiliaryImage)).findFirst()
          .map(aiv -> (String)((Map<String, Object>) aiv).get(MOUNT_PATH)).orElse(null);
  }

  private boolean hasMatchingVolumeName(Map<String, Object> auxiliaryImageVolume, Map<String, Object> auxiliaryImage) {
    return Optional.ofNullable(auxiliaryImage.get(VOLUME))
            .map(v -> v.equals(auxiliaryImageVolume.get("name"))).orElse(false);
  }

  private Map<String, Object> createInitContainerForAuxiliaryImage(Map<String, Object> auxiliaryImage, int index,
                                                   List<Object> auxiliaryImageVolumes) {
    Map<String, Object> container = new LinkedHashMap<>();
    container.put("name", CommonConstants.COMPATIBILITY_MODE + getName(index));
    container.put(IMAGE, auxiliaryImage.get(IMAGE));
    container.put("command", List.of(AuxiliaryImageConstants.AUXILIARY_IMAGE_INIT_CONTAINER_WRAPPER_SCRIPT));
    container.put("imagePullPolicy", getImagePullPolicy(auxiliaryImage));
    container.put("env", createEnv(auxiliaryImage, auxiliaryImageVolumes, getName(index)));
    container.put(VOLUME_MOUNTS, Arrays.asList(getVolumeMount(auxiliaryImage,
        AuxiliaryImageConstants.AUXILIARY_IMAGE_TARGET_PATH), getScriptsVolumeMount()));
    return container;
  }

  private Object getImagePullPolicy(Map<String, Object> auxiliaryImage) {
    return Optional.ofNullable(auxiliaryImage.get("imagePullPolicy")).orElse(
            CommonUtils.getInferredImagePullPolicy((String) auxiliaryImage.get(IMAGE)));
  }

  private List<Object> createEnv(Map<String, Object> auxiliaryImage, List<Object> auxiliaryImageVolumes, String name) {
    List<Object> vars = new ArrayList<>();
    addEnvVar(vars, AuxiliaryImageEnvVars.AUXILIARY_IMAGE_PATH, getMountPath(auxiliaryImage, auxiliaryImageVolumes));
    addEnvVar(vars, AuxiliaryImageEnvVars.AUXILIARY_IMAGE_TARGET_PATH,
        AuxiliaryImageConstants.AUXILIARY_IMAGE_TARGET_PATH);
    addEnvVar(vars, AuxiliaryImageEnvVars.AUXILIARY_IMAGE_COMMAND, getCommand(auxiliaryImage));
    addEnvVar(vars, AuxiliaryImageEnvVars.AUXILIARY_IMAGE_CONTAINER_IMAGE, (String)auxiliaryImage.get(IMAGE));
    addEnvVar(vars, AuxiliaryImageEnvVars.AUXILIARY_IMAGE_CONTAINER_NAME, CommonConstants.COMPATIBILITY_MODE + name);
    return vars;
  }

  private String getCommand(Map<String, Object> auxiliaryImage) {
    return Optional.ofNullable((String) auxiliaryImage.get("command"))
            .orElse(AuxiliaryImageConstants.AUXILIARY_IMAGE_DEFAULT_INIT_CONTAINER_COMMAND);
  }

  private String getName(int index) {
    return AuxiliaryImageConstants.AUXILIARY_IMAGE_INIT_CONTAINER_NAME_PREFIX + (index + 1);
  }

  private void addEnvVar(List<Object> vars, String name, String value) {
    Map<String, String> envVar = new LinkedHashMap<>();
    envVar.put("name", name);
    envVar.put("value", value);
    vars.add(envVar);
  }

  private void adjustReplicasDefault(Map<String, Object> spec, String apiVersion) {
    if (CommonConstants.API_VERSION_V8.equals(apiVersion)) {
      spec.putIfAbsent("replicas", 0);
    }
  }


  private void removeAndPreserveIstio(Map<String, Object> spec, Map<String, Object> toBePreserved) {
    Optional.ofNullable(getConfiguration(spec)).ifPresent(configuration -> {
      Object existing = configuration.remove("istio");
      if (existing != null) {
        toBePreserved.put("$.spec.configuration", Map.of("istio", existing));
      }
    });
  }
  
  private void removeWebLogicCredentialsSecretNamespace(Map<String, Object> spec, String apiVersion) {
    if (CommonConstants.API_VERSION_V8.equals(apiVersion)) {
      Optional.ofNullable((Map<String, Object>) spec.get("webLogicCredentialsSecret"))
          .ifPresent(wcs -> wcs.remove(NAMESPACE));
    }
  }

  private void removeAndPreserveServerStartState(Map<String, Object> spec, Map<String, Object> toBePreserved) {
    removeAndPreserveServerStartState(spec, toBePreserved, "$.spec");
    Optional.ofNullable(getAdminServer(spec)).ifPresent(
        as -> removeAndPreserveServerStartState(as, toBePreserved, "$.spec.adminServer"));
    Optional.ofNullable(getClusters(spec)).ifPresent(cl -> cl.forEach(cluster ->
        removeAndPreserveServerStartStateForCluster((Map<String, Object>) cluster, toBePreserved)));
    Optional.ofNullable(getManagedServers(spec)).ifPresent(ms -> ms.forEach(managedServer ->
        removeAndPreserveServerStartStateForManagedServer((Map<String, Object>) managedServer, toBePreserved)));
  }

  private void removeAndPreserveServerStartState(Map<String, Object> spec,
                                                 Map<String, Object> toBePreserved, String scope) {
    Object existing = spec.remove("serverStartState");
    if (existing != null) {
      toBePreserved.put(scope, Map.of("serverStartState", existing));
    }
  }

  private void removeAndPreserveServerStartStateForCluster(Map<String, Object> cluster,
                                                 Map<String, Object> toBePreserved) {
    Object name = cluster.get(CLUSTER_NAME);
    if (name != null) {
      removeAndPreserveServerStartState(cluster, toBePreserved, "$.spec.clusters[?(@.clusterName=='" + name + "')]");
    }
  }

  private void removeAndPreserveServerStartStateForManagedServer(Map<String, Object> managedServer,
                                                           Map<String, Object> toBePreserved) {
    Object name = managedServer.get("serverName");
    if (name != null) {
      removeAndPreserveServerStartState(
          managedServer, toBePreserved, "$.spec.managedServer[?(@.serverName=='" + name + "')]");
    }
  }

  private void preserve(Map<String, Object> domain, Map<String, Object> toBePreserved, String apiVersion)
      throws IOException {
    if (!toBePreserved.isEmpty() && API_VERSION_V8.equals(apiVersion) && !API_VERSION_V8.equals(targetAPIVersion)) {
      Map<String, Object> meta = getMetadata(domain);
      Map<String, Object> annotations = (Map<String, Object>) meta.computeIfAbsent(
          "annotations", k -> new LinkedHashMap<>());
      annotations.put("weblogic.v8.preserved", new ObjectMapper().writeValueAsString(toBePreserved));
    }
  }

  @SuppressWarnings("java:S112")
  private void restore(Map<String, Object> domain) {
    if (API_VERSION_V8.equals(targetAPIVersion)) {
      Optional.ofNullable(getMetadata(domain))
          .map(meta -> (Map<String, Object>) meta.get("annotations"))
          .map(meta -> (String) meta.remove("weblogic.v8.preserved"))
          .ifPresent(labelValue -> {
            try {
              restore(domain, new ObjectMapper().readValue(labelValue, new TypeReference<>(){}));
            } catch (JsonProcessingException e) {
              throw new RuntimeException(e);
            }
          });
    }
  }

  private void restore(Map<String, Object> domain, Map<String, Object> toBeRestored) {
    if (toBeRestored != null && !toBeRestored.isEmpty()) {
      ReadContext context = JsonPath.parse(domain);
      toBeRestored.forEach((key, value) -> {
        JsonPath path = JsonPath.compile(key);
        Optional.of(read(context, path)).map(List::stream)
                .ifPresent(stream -> stream.forEach(item -> item.putAll((Map<String, Object>) value)));
      });
    }
  }

  private List<Map<String, Object>> read(ReadContext context, JsonPath path) {
    try {
      Object value = context.read(path);
      if (value instanceof List) {
        return (List<Map<String, Object>>) value;
      }

      return List.of((Map<String, Object>) value);
    } catch (JsonPathException pathException) {
      return Collections.emptyList();
    }
  }

  private void integrateClusters(Map<String, Object> spec, ResourceLookup resourceLookup) {
    if (API_VERSION_V8.equals(targetAPIVersion)) {
      List<Map<String, Object>> existing = (List<Map<String, Object>>) spec.remove(CLUSTERS);
      if (existing != null) {
        List<Map<String, Object>> clusterResources = Optional.ofNullable(resourceLookup)
            .map(ResourceLookup::listClusters).orElse(Collections.emptyList());
        List<Map<String, Object>> clusters = new ArrayList<>();
        for (Map<String, Object> reference : existing) {
          String name = (String) reference.get(NAME);
          if (name != null) {
            clusterResources.stream().filter(c -> nameMatches(c, name)).findFirst().ifPresent(c -> {
              Map<String, Object> clusterSpec = getSpec(c);
              Map<String, Object> cluster = new LinkedHashMap<>();
              if (!clusterSpec.containsKey(CLUSTER_NAME)) {
                cluster.put(CLUSTER_NAME, name);
              }
              cluster.putAll(clusterSpec);
              clusters.add(cluster);
            });
          }
        }
        if (!clusters.isEmpty()) {
          spec.put(CLUSTERS, clusters);
        }
      }
    }
  }

  private boolean nameMatches(Map<String, Object> cluster, String name) {
    Map<String, Object> clusterMeta = getMetadata(cluster);
    return clusterMeta != null && name.equals(clusterMeta.get("name"));
  }

  private void generateClusters(Map<String, Object> domain, List<Map<String, Object>> clusters, String apiVersion) {
    if (API_VERSION_V8.equals(apiVersion) && !API_VERSION_V8.equals(targetAPIVersion)) {
      Map<String, Object> spec = getSpec(domain);
      List<Map<String, Object>> existing = (List<Map<String, Object>>) spec.remove(CLUSTERS);
      if (existing != null) {
        Map<String, Object> domainMeta = getMetadata(domain);
        List<Map<String, Object>> clusterReferences = new ArrayList<>();
        for (Map<String, Object> c : existing) {
          Map<String, Object> genCluster = generateCluster(domainMeta, c);
          clusters.add(genCluster);
          clusterReferences.add(generateClusterReference(genCluster));
        }
        if (!clusterReferences.isEmpty()) {
          spec.put(CLUSTERS, clusterReferences);
        }
      }
    }
  }

  private Map<String, Object> generateCluster(Map<String, Object> domainMeta,
                                              Map<String, Object> existingCluster) {
    Map<String, Object> cluster = new LinkedHashMap<>();
    cluster.put(API_VERSION, "weblogic.oracle/v1");
    cluster.put("kind", "Cluster");
    Map<String, Object> clusterMeta = new LinkedHashMap<>();
    clusterMeta.put("name", domainMeta.get("name") + "-" + existingCluster.get(CLUSTER_NAME));
    clusterMeta.put(NAMESPACE, domainMeta.get(NAMESPACE));
    Map<String, Object> labels = new LinkedHashMap<>();
    labels.put("weblogic.createdByOperator", "true");
    clusterMeta.put("labels", labels);
    List<Map<String, Object>> ownerReferences = new ArrayList<>();
    Map<String, Object> ownerReference = new LinkedHashMap<>();
    ownerReference.put(API_VERSION, targetAPIVersion);
    ownerReference.put("kind", "Domain");
    ownerReference.put(NAME, domainMeta.get(NAME));
    ownerReference.put("uid", domainMeta.get("uid"));
    ownerReference.put("controller", Boolean.TRUE);
    ownerReferences.add(ownerReference);
    clusterMeta.put("ownerReferences", ownerReferences);
    cluster.put(METADATA, clusterMeta);
    cluster.put(SPEC, existingCluster);
    return cluster;
  }

  private Map<String, Object> generateClusterReference(Map<String, Object> clusterResource) {
    Map<String, Object> reference = new LinkedHashMap<>();
    reference.put("name", getMetadata(clusterResource).get("name"));
    return reference;
  }
}<|MERGE_RESOLUTION|>--- conflicted
+++ resolved
@@ -38,11 +38,7 @@
 
 @SuppressWarnings({"unchecked", "rawtypes"})
 public class SchemaConversionUtils {
-<<<<<<< HEAD
   private static final String API_VERSION = "apiVersion";
-=======
-
->>>>>>> bb9ab9af
   private static final String METADATA = "metadata";
   private static final String NAMESPACE = "namespace";
   private static final String NAME = "name";
