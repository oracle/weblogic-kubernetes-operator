--- conflicted
+++ resolved
@@ -237,13 +237,10 @@
   Check the server status in the domain status, the server pod status and logs, and WebLogic Server logs for possible reasons. \
   One common cause of this issue is a problem pulling the WebLogicServer image. \
   Adjust the value of 'serverPod.maxPendingWaitTimeSeconds' setting if needed."
-<<<<<<< HEAD
-WLSDO-0045=No application servers are ready.
-WLSDO-0046=Non-clustered server(s) {0} are not ready.
-WLSDO-0047=Cluster ''{0}'' requires at least {1} server(s) to be ready, but only {2} are.
-=======
 WLSDO-0045=Cannot reference cluster resource ''{0}'' because it is used by ''{1}''
->>>>>>> 2aa45c72
+WLSDO-0046=No application servers are ready.
+WLSDO-0047=Non-clustered server(s) {0} are not ready.
+WLSDO-0048=Cluster ''{0}'' requires at least {1} server(s) to be ready, but only {2} are.
 
 oneEnvVar=variable
 multipleEnvVars=variables
