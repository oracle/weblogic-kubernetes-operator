// Copyright (c) 2022, Oracle and/or its affiliates.
// Licensed under the Universal Permissive License v 1.0 as shown at https://oss.oracle.com/licenses/upl.

package oracle.kubernetes.common.utils;

import java.io.IOException;
import java.io.InputStream;
import java.util.ArrayList;
import java.util.Collections;
import java.util.HashMap;
import java.util.LinkedHashMap;
import java.util.List;
import java.util.Map;
import java.util.Optional;

import com.fasterxml.jackson.databind.ObjectMapper;
import com.fasterxml.jackson.dataformat.yaml.YAMLFactory;
import com.meterware.simplestub.Memento;
import org.junit.jupiter.api.AfterEach;
import org.junit.jupiter.api.BeforeEach;
import org.junit.jupiter.api.Test;
import org.junit.jupiter.params.ParameterizedTest;
import org.junit.jupiter.params.provider.CsvSource;

import static com.jayway.jsonpath.matchers.JsonPathMatchers.hasJsonPath;
import static com.jayway.jsonpath.matchers.JsonPathMatchers.hasNoJsonPath;
import static oracle.kubernetes.common.CommonConstants.API_VERSION_V8;
import static oracle.kubernetes.common.CommonConstants.API_VERSION_V9;
import static org.hamcrest.Matchers.contains;
import static org.hamcrest.Matchers.empty;
import static org.hamcrest.Matchers.equalTo;
import static org.hamcrest.Matchers.hasEntry;
import static org.hamcrest.Matchers.hasKey;
import static org.hamcrest.junit.MatcherAssert.assertThat;
import static org.junit.jupiter.api.Assertions.assertDoesNotThrow;

class SchemaConversionUtilsTest {

  private static final String DOMAIN_V8_AUX_IMAGE30_YAML = "aux-image-30-sample.yaml";
  private static final String DOMAIN_V9_CONVERTED_LEGACY_AUX_IMAGE_YAML = "converted-domain-sample.yaml";
  private static final String DOMAIN_V8_SERVER_SCOPED_AUX_IMAGE30_YAML = "aux-image-30-sample-2.yaml";
  private static final String DOMAIN_V9_CONVERTED_SERVER_SCOPED_AUX_IMAGE_YAML = "converted-domain-sample-2.yaml";

  private final List<Memento> mementos = new ArrayList<>();
  private final ConversionAdapter converter = new ConversionAdapter(API_VERSION_V9);
  private final ConversionAdapter converterv8 = new ConversionAdapter(API_VERSION_V8);
  private Map<String, Object> v8Domain;

  @BeforeEach
  public void setUp() throws Exception {
    mementos.add(CommonTestUtils.silenceLogger());
    mementos.add(BaseTestUtils.silenceJsonPathLogger());
    
    v8Domain = readAsYaml(DOMAIN_V8_AUX_IMAGE30_YAML);
  }

  @SuppressWarnings("unchecked")
  private static Map<String, Object> readAsYaml(String fileName) throws IOException {
    InputStream yamlStream = inputStreamFromClasspath(fileName);
    ObjectMapper yamlReader = new ObjectMapper(new YAMLFactory());
    return ((Map<String, Object>) yamlReader.readValue(yamlStream, Map.class));
  }

  private static InputStream inputStreamFromClasspath(String path) {
    return SchemaConversionUtilsTest.class.getResourceAsStream(path);
  }

  @AfterEach
  public void tearDown() throws Exception {
    mementos.forEach(Memento::revert);
  }

  static class ConversionAdapter {

    private final SchemaConversionUtils utils;
    private Map<String, Object> convertedDomain;

    ConversionAdapter(String targetApiVersion) {
      utils = SchemaConversionUtils.create(targetApiVersion);
    }

    void convert(Map<String, Object> yaml) {
      assertDoesNotThrow(() -> {
        convertedDomain = utils.convertDomainSchema(yaml);
      });
    }

    Map<String, Object> getDomain() {
      return convertedDomain;
    }
  }

  @SuppressWarnings("SameParameterValue")
  private static Map<String, Object> getMapAtPath(Map<String, Object> parent, String jsonPath) {
    Map<String, Object> result = parent;
    for (String key : jsonPath.split("\\.")) {
      result = getSubMap(result, key);
    }

    return result;
  }

  @SuppressWarnings("unchecked")
  private static Map<String, Object> getSubMap(Map<String, Object> parentMap, String key) {
    assertThat(parentMap, hasKey(key));
    return (Map<String, Object>) parentMap.get(key);
  }

  @Test
  void testV8DomainUpgradeWithLegacyAuxImagesToV9DomainWithInitContainers() throws IOException {
    final Object expectedDomain = readAsYaml(DOMAIN_V9_CONVERTED_LEGACY_AUX_IMAGE_YAML);

    converter.convert(readAsYaml(DOMAIN_V8_AUX_IMAGE30_YAML));

    assertThat(converter.getDomain(), equalTo(expectedDomain));
  }

  @Test
  void testV8DomainUpgradeWithServerScopedLegacyAuxImagesToV9DomainWithInitContainers() throws IOException {
    final Object expectedDomain = readAsYaml(DOMAIN_V9_CONVERTED_SERVER_SCOPED_AUX_IMAGE_YAML);

    converter.convert(readAsYaml(DOMAIN_V8_SERVER_SCOPED_AUX_IMAGE30_YAML));

    assertThat(converter.getDomain(), equalTo(expectedDomain));
  }

  @Test
  void whenOldDomainHasProgressingCondition_removeIt() {
    addStatusCondition("Progressing", "True", null, "in progress");

    converter.convert(v8Domain);

    assertThat(converter.getDomain(), hasJsonPath("$.status.conditions[?(@.type=='Progressing')]", empty()));
  }

  private void addStatusCondition(String type, String status, String reason, String message) {
    addStatusCondition(v8Domain, type, status, reason, message);
  }

  private void addStatusCondition(Map<String, Object> domain, String type, String status,
                                  String reason, String message) {
    final Map<String, String> condition = new HashMap<>();
    condition.put("type", type);
    condition.put("status", status);
    Optional.ofNullable(reason).ifPresent(r -> condition.put("reason", r));
    Optional.ofNullable(message).ifPresent(m -> condition.put("message", m));
    getStatusConditions(domain).add(condition);
  }

  @SuppressWarnings("unchecked")
  private List<Object> getStatusConditions(Map<String, Object> domain) {
    return (List<Object>) getStatus(domain).computeIfAbsent("conditions", k -> new ArrayList<>());
  }

  @SuppressWarnings("unchecked")
  private Map<String,Object> getStatus() {
    return getStatus(v8Domain);
  }

  private Map<String,Object> getStatus(Map<String, Object> domain) {
    return (Map<String, Object>) domain.computeIfAbsent("status", k -> new HashMap<>());
  }

  @Test
  void whenOldDomainHasUnsupportedConditionReasons_removeThem() {
    addStatusCondition("Completed", "False", "Nothing else to do", "Too bad");
    addStatusCondition("Failed", "True", "Internal", "whoops");

    converter.convert(v8Domain);

    assertThat(converter.getDomain(),
          hasJsonPath("$.status.conditions[?(@.type=='Completed')].reason", empty()));
    assertThat(converter.getDomain(),
          hasJsonPath("$.status.conditions[?(@.type=='Completed')].message", contains("Too bad")));
  }

  @Test
  void whenOldDomainHasSupportedConditionReasons_dontRemoveThem() {
    addStatusCondition("Completed", "False", "Nothing else to do", "Too bad");
    addStatusCondition("Failed", "True", "Internal", "whoops");

    converter.convert(v8Domain);

    assertThat(converter.getDomain(),
          hasJsonPath("$.status.conditions[?(@.type=='Failed')].reason", contains("Internal")));
    assertThat(converter.getDomain(),
          hasJsonPath("$.status.conditions[?(@.type=='Failed')].message", contains("whoops")));
  }

  @ParameterizedTest
  @CsvSource({"true,, Image", "false,, PersistentVolume", "true, FromModel, FromModel"})
  void whenOldDomainHasDomainHomeInImageBoolean_convertToDomainSourceType(
        boolean isImage, String oldSourceType, String newSourceType) {

    setDomainHomeInImage(v8Domain, isImage);
    setDomainHomeSourceType(v8Domain, oldSourceType);

    converter.convert(v8Domain);

    assertThat(converter.getDomain(), hasJsonPath("$.spec.domainHomeSourceType", equalTo(newSourceType)));
    assertThat(converter.getDomain(), hasNoJsonPath("$.spec.domainHomeInImage"));
  }

  private Map<String, Object> getDomainSpec(Map<String, Object> domainMap) {
    return getSubMap(domainMap, "spec");
  }

  private void setDomainHomeInImage(Map<String, Object> v8Domain, boolean domainHomeInImage) {
    getDomainSpec(v8Domain).put("domainHomeInImage", String.valueOf(domainHomeInImage));
  }

  private void setDomainHomeSourceType(Map<String, Object> v8Domain, String domainHomeSourceType) {
    Map<String, Object> spec = getDomainSpec(v8Domain);
    if (domainHomeSourceType == null) {
      spec.remove("domainHomeSourceType");
    } else {
      spec.put("domainHomeSourceType", domainHomeSourceType);
    }
  }

  @Test
  void testV8DomainWithConfigOverrides_moveToOverridesConfigMap() {
    setConfigOverrides(v8Domain, "someMap");

    converter.convert(v8Domain);

    assertThat(converter.getDomain(), hasJsonPath("$.spec.configuration.overridesConfigMap", equalTo("someMap")));
    assertThat(converter.getDomain(), hasNoJsonPath("$.spec.configOverrides"));
  }

  @Test
  void testV8DomainWithConfigOverrides_dontReplaceExistingOverridesConfigMap() {
    setConfigOverrides(v8Domain, "someMap");
    setOverridesConfigMap(v8Domain, "existingMap");

    converter.convert(v8Domain);

    assertThat(converter.getDomain(), hasJsonPath("$.spec.configuration.overridesConfigMap", equalTo("existingMap")));
    assertThat(converter.getDomain(), hasNoJsonPath("$.spec.configOverrides"));
  }

  @SuppressWarnings("SameParameterValue")
  private void setConfigOverrides(Map<String, Object> v8Domain, String configMap) {
    getDomainSpec(v8Domain).put("configOverrides", configMap);
  }

  @SuppressWarnings("SameParameterValue")
  private void setOverridesConfigMap(Map<String, Object> v8Domain, String configMap) {
    getMapAtPath(v8Domain, "spec.configuration").put("overridesConfigMap", configMap);
  }

  @SuppressWarnings("unchecked")
  private Map<String, Object> addCluster(Map<String, Object> v8Domain, String name) {
    List<Map<String, Object>> clusters = (List<Map<String, Object>>) getDomainSpec(v8Domain)
            .computeIfAbsent("clusters", k -> new ArrayList<>());
    Map<String, Object> newCluster = new HashMap<>();
    newCluster.put("clusterName", name);
    clusters.add(newCluster);
    return newCluster;
  }

  @SuppressWarnings("unchecked")
  private Map<String, Object> addManagedServer(Map<String, Object> v8Domain, String name) {
    List<Map<String, Object>> managedServers = (List<Map<String, Object>>) getDomainSpec(v8Domain)
            .computeIfAbsent("managedServers", k -> new ArrayList<>());
    Map<String, Object> newServer = new HashMap<>();
    newServer.put("serverName", name);
    managedServers.add(newServer);
    return newServer;
  }

  @Test
  void testV8DomainWithConfigOverrideSecrets_moveToConfigurationSecrets() {
    setConfigOverrideSecrets(v8Domain, Collections.singletonList("someSecret"));

    converter.convert(v8Domain);

    assertThat(converter.getDomain(), hasJsonPath("$.spec.configuration.secrets", contains("someSecret")));
    assertThat(converter.getDomain(), hasNoJsonPath("$.spec.configOverrideSecrets"));
  }

  @Test
  void testV8DomainWithConfigOverrideSecrets_dontReplaceExistingSecrets() {
    setConfigOverrideSecrets(v8Domain, Collections.singletonList("someSecret"));
    setConfigurationSecrets(v8Domain, Collections.singletonList("configSecret"));

    converter.convert(v8Domain);

    assertThat(converter.getDomain(), hasJsonPath("$.spec.configuration.secrets", contains("configSecret")));
    assertThat(converter.getDomain(), hasNoJsonPath("$.spec.configOverrideSecrets"));
  }

  @SuppressWarnings("unchecked")
  private void setConfigOverrideSecrets(Map<String, Object> v8Domain, List<String> secrets) {
    ((Map<String, Object>) v8Domain.get("spec")).put("configOverrideSecrets", secrets);
  }

  private void setConfigurationSecrets(Map<String, Object> v8Domain, List<String> secrets) {
    getMapAtPath(v8Domain, "spec.configuration").put("secrets", secrets);
  }

  @Test
  void testV8DomainWithSeverStartPolicy_changeToCamelCase() {
    converter.convert(v8Domain);

    assertThat(converter.getDomain(), hasJsonPath("$.spec.serverStartPolicy", equalTo("IfNeeded")));
  }

  @Test
  void testV8DomainClusterWithSeverStartPolicy_changeToCamelCase() {
    Map<String, Object> cluster = addCluster(v8Domain, "cluster-2");
    cluster.put("serverStartPolicy", "NEVER");

    converter.convert(v8Domain);

    assertThat(cluster, hasEntry("serverStartPolicy", "Never"));
  }

  @Test
  void testV8DomainManagedServerWithSeverStartPolicy_changeToCamelCase() {
    Map<String, Object> managedServer = addManagedServer(v8Domain, "ms-3");
    managedServer.put("serverStartPolicy", "ALWAYS");

    converter.convert(v8Domain);

    assertThat(managedServer, hasEntry("serverStartPolicy", "Always"));
  }

  @Test
  @SuppressWarnings("unchecked")
  void testV8DomainWithAdminSeverStartPolicy_changeToCamelCase() {
    Map<String, Object> adminServer = (Map<String, Object>) getDomainSpec(v8Domain)
            .computeIfAbsent("adminServer", k -> new HashMap<>());
    adminServer.put("serverStartPolicy", "IF_NEEDED");

    converter.convert(v8Domain);

    assertThat(converter.getDomain(),
            hasJsonPath("$.spec.adminServer.serverStartPolicy", equalTo("IfNeeded")));
  }

  @Test
  void testV8DomainWithOverrideDistributionStrategy_changeToCamelCase() {
    getMapAtPath(v8Domain, "spec.configuration").put("overrideDistributionStrategy", "ON_RESTART");

    converter.convert(v8Domain);

    assertThat(converter.getDomain(),
            hasJsonPath("$.spec.configuration.overrideDistributionStrategy", equalTo("OnRestart")));
  }

  @Test
  void testV8DomainWithLogHomeLayout_changeToCamelCase() {
    getMapAtPath(v8Domain, "spec").put("logHomeLayout", "BY_SERVERS");

    converter.convert(v8Domain);

    assertThat(converter.getDomain(),
            hasJsonPath("$.spec.logHomeLayout", equalTo("ByServers")));
  }

  @Test
  void testV8DomainWithoutReplicas_setToZero() {
    getDomainSpec(v8Domain).remove("replicas");

    converter.convert(v8Domain);

    assertThat(converter.getDomain(),
        hasJsonPath("$.spec.replicas", equalTo(0)));
  }

  @Test
  void testV8DomainServerStartState_preserved() {
    converter.convert(v8Domain);

    assertThat(converter.getDomain(), hasNoJsonPath("$.spec.adminServer.serverStartState"));
    assertThat(converter.getDomain(), hasNoJsonPath("$.spec.clusters[0].serverStartState"));
    assertThat(converter.getDomain(), hasJsonPath("$.metadata.annotations.['weblogic.v8.preserved']",
        equalTo("{\"$.spec.clusters[?(@.clusterName=='cluster-1')]\":{\"serverStartState\":\"RUNNING\"},"
            + "\"$.spec.adminServer\":{\"serverStartState\":\"RUNNING\"}}")));
  }

  @Test
  void testV9DomainServerStartState_restored() throws IOException {
    converterv8.convert(readAsYaml(DOMAIN_V9_CONVERTED_LEGACY_AUX_IMAGE_YAML));

    assertThat(converterv8.getDomain(), hasNoJsonPath("$.metadata.annotations.['weblogic.v8.preserved']"));
    assertThat(converterv8.getDomain(), hasJsonPath("$.spec.adminServer.serverStartState",
        equalTo("RUNNING")));
    assertThat(converterv8.getDomain(), hasJsonPath("$.spec.clusters[0].serverStartState",
        equalTo("RUNNING")));
  }

  @Test
<<<<<<< HEAD
  void testV8DomainIstio_preserved() {
    // Simplify domain to focus on Istio
    getDomainSpec(v8Domain).remove("adminServer");
    getDomainSpec(v8Domain).remove("clusters");

    // Add Istio configuration
    Map<String, Object> istio = new LinkedHashMap<>();
    istio.put("enabled", true);
    istio.put("readinessPort", 9000);
    getMapAtPath(v8Domain, "spec.configuration").put("istio", istio);

    converter.convert(v8Domain);

    assertThat(converter.getDomain(), hasNoJsonPath("$.spec.configuration.istio"));
    assertThat(converter.getDomain(), hasJsonPath("$.metadata.annotations.['weblogic.v8.preserved']",
        equalTo("{\"$.spec.configuration\":{\"istio\":{\"enabled\":true,\"readinessPort\":9000}}}")));
  }

  @Test
  void testV9DomainIstio_restored() throws IOException {
    Map<String, Object> v9Domain = readAsYaml(DOMAIN_V9_CONVERTED_LEGACY_AUX_IMAGE_YAML);
    getMapAtPath(v9Domain, "metadata.annotations")
        .put("weblogic.v8.preserved",
            "{\"$.spec.configuration\":{\"istio\":{\"enabled\":true,\"readinessPort\":9000}}}");

    converterv8.convert(v9Domain);

    assertThat(converterv8.getDomain(), hasNoJsonPath("$.metadata.annotations.['weblogic.v8.preserved']"));
    assertThat(converterv8.getDomain(), hasJsonPath("$.spec.configuration.istio.enabled",
        equalTo(true)));
    assertThat(converterv8.getDomain(), hasJsonPath("$.spec.configuration.istio.readinessPort",
        equalTo(9000)));
=======
  void testV9DomainCompletedIsFalse_toProgressing() throws IOException {
    Map<String, Object> v9Domain = readAsYaml(DOMAIN_V9_CONVERTED_LEGACY_AUX_IMAGE_YAML);
    addStatusCondition(v9Domain, "Completed", "False", "Something", "Hello");
    converterv8.convert(v9Domain);

    assertThat(converterv8.getDomain(), hasJsonPath("$.status.conditions[?(@.type=='Completed')]", empty()));
    assertThat(converterv8.getDomain(),
        hasJsonPath("$.status.conditions[?(@.type=='Progressing')].reason", contains("Something")));
    assertThat(converterv8.getDomain(),
        hasJsonPath("$.status.conditions[?(@.type=='Progressing')].message", contains("Hello")));
    assertThat(converterv8.getDomain(),
        hasJsonPath("$.status.conditions[?(@.type=='Progressing')].status", contains("True")));
  }

  @Test
  void testV9DomainCompletedIsTrue_removeIt() throws IOException {
    Map<String, Object> v9Domain = readAsYaml(DOMAIN_V9_CONVERTED_LEGACY_AUX_IMAGE_YAML);
    addStatusCondition(v9Domain, "Completed", "True", "Something", "Hello");
    converterv8.convert(v9Domain);

    assertThat(converterv8.getDomain(), hasJsonPath("$.status.conditions[?(@.type=='Completed')]", empty()));
    assertThat(converterv8.getDomain(), hasJsonPath("$.status.conditions[?(@.type=='Progressing')]", empty()));
>>>>>>> 5dac5559
  }
}<|MERGE_RESOLUTION|>--- conflicted
+++ resolved
@@ -392,40 +392,6 @@
   }
 
   @Test
-<<<<<<< HEAD
-  void testV8DomainIstio_preserved() {
-    // Simplify domain to focus on Istio
-    getDomainSpec(v8Domain).remove("adminServer");
-    getDomainSpec(v8Domain).remove("clusters");
-
-    // Add Istio configuration
-    Map<String, Object> istio = new LinkedHashMap<>();
-    istio.put("enabled", true);
-    istio.put("readinessPort", 9000);
-    getMapAtPath(v8Domain, "spec.configuration").put("istio", istio);
-
-    converter.convert(v8Domain);
-
-    assertThat(converter.getDomain(), hasNoJsonPath("$.spec.configuration.istio"));
-    assertThat(converter.getDomain(), hasJsonPath("$.metadata.annotations.['weblogic.v8.preserved']",
-        equalTo("{\"$.spec.configuration\":{\"istio\":{\"enabled\":true,\"readinessPort\":9000}}}")));
-  }
-
-  @Test
-  void testV9DomainIstio_restored() throws IOException {
-    Map<String, Object> v9Domain = readAsYaml(DOMAIN_V9_CONVERTED_LEGACY_AUX_IMAGE_YAML);
-    getMapAtPath(v9Domain, "metadata.annotations")
-        .put("weblogic.v8.preserved",
-            "{\"$.spec.configuration\":{\"istio\":{\"enabled\":true,\"readinessPort\":9000}}}");
-
-    converterv8.convert(v9Domain);
-
-    assertThat(converterv8.getDomain(), hasNoJsonPath("$.metadata.annotations.['weblogic.v8.preserved']"));
-    assertThat(converterv8.getDomain(), hasJsonPath("$.spec.configuration.istio.enabled",
-        equalTo(true)));
-    assertThat(converterv8.getDomain(), hasJsonPath("$.spec.configuration.istio.readinessPort",
-        equalTo(9000)));
-=======
   void testV9DomainCompletedIsFalse_toProgressing() throws IOException {
     Map<String, Object> v9Domain = readAsYaml(DOMAIN_V9_CONVERTED_LEGACY_AUX_IMAGE_YAML);
     addStatusCondition(v9Domain, "Completed", "False", "Something", "Hello");
@@ -448,6 +414,40 @@
 
     assertThat(converterv8.getDomain(), hasJsonPath("$.status.conditions[?(@.type=='Completed')]", empty()));
     assertThat(converterv8.getDomain(), hasJsonPath("$.status.conditions[?(@.type=='Progressing')]", empty()));
->>>>>>> 5dac5559
+  }
+}  
+  @Test
+  void testV8DomainIstio_preserved() {
+    // Simplify domain to focus on Istio
+    getDomainSpec(v8Domain).remove("adminServer");
+    getDomainSpec(v8Domain).remove("clusters");
+
+    // Add Istio configuration
+    Map<String, Object> istio = new LinkedHashMap<>();
+    istio.put("enabled", true);
+    istio.put("readinessPort", 9000);
+    getMapAtPath(v8Domain, "spec.configuration").put("istio", istio);
+
+    converter.convert(v8Domain);
+
+    assertThat(converter.getDomain(), hasNoJsonPath("$.spec.configuration.istio"));
+    assertThat(converter.getDomain(), hasJsonPath("$.metadata.annotations.['weblogic.v8.preserved']",
+        equalTo("{\"$.spec.configuration\":{\"istio\":{\"enabled\":true,\"readinessPort\":9000}}}")));
+  }
+
+  @Test
+  void testV9DomainIstio_restored() throws IOException {
+    Map<String, Object> v9Domain = readAsYaml(DOMAIN_V9_CONVERTED_LEGACY_AUX_IMAGE_YAML);
+    getMapAtPath(v9Domain, "metadata.annotations")
+        .put("weblogic.v8.preserved",
+            "{\"$.spec.configuration\":{\"istio\":{\"enabled\":true,\"readinessPort\":9000}}}");
+
+    converterv8.convert(v9Domain);
+
+    assertThat(converterv8.getDomain(), hasNoJsonPath("$.metadata.annotations.['weblogic.v8.preserved']"));
+    assertThat(converterv8.getDomain(), hasJsonPath("$.spec.configuration.istio.enabled",
+        equalTo(true)));
+    assertThat(converterv8.getDomain(), hasJsonPath("$.spec.configuration.istio.readinessPort",
+        equalTo(9000)));
   }
 }