--- conflicted
+++ resolved
@@ -19,11 +19,7 @@
 
 The following prerequisites must be handled prior to running the create domain script:
 
-<<<<<<< HEAD
-* Make sure that the WebLogic operator is running.
-=======
 * Make sure the WebLogic Kubernetes Operator is running.
->>>>>>> a3690510
 * The operator requires FMW Infrastructure 12.2.1.3.0 with patch 29135930 applied. For details on how to obtain or create the image, refer to [FMW Infrastructure domains]({{< relref "/userguide/managing-domains/fmw-infra/_index.md#obtaining-the-fmw-infrastructure-docker-image" >}}).
 * Create a Kubernetes namespace for the domain unless you intend to use the default namespace.
 * In the same Kubernetes namespace, create the Kubernetes persistent volume (PV) where the domain
