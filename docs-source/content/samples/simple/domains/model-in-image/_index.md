---
title: "Model in image"
date: 2019-02-23T17:32:31-05:00
weight: 4
description: "Sample for supplying a WebLogic Deploy Tooling (WDT) model that the operator expands into a full domain home during runtime."
---

{{% notice info %}}
This feature is only supported in 3.0.0-RC1.
{{% /notice %}}

### Contents

   - [Introduction](#introduction)
     - [Model in Image domain types (WLS, JRF, and Restricted JRF)](#model-in-image-domain-types-wls-jrf-and-restricted-jrf)
     - [Use cases](#use-cases)
     - [Sample directory structure](#sample-directory-structure)
   - [References](#references)
   - [Prerequisites for all domain types](#prerequisites-for-all-domain-types)
   - [Prerequisites for JRF domains](#prerequisites-for-jrf-domains)
   - [Initial use case](#initial-use-case): An initial WebLogic domain
   - [Update1 use case](#update1-use-case): Dynamically adding a data source using a model ConfigMap
   - [Accessing the WebLogic Server Administration Console](#accessing-the-weblogic-server-administration-console)
   - [Cleanup](#cleanup)


### Introduction


This sample demonstrates deploying a Model in Image [domain home source type]({{< relref "/userguide/managing-domains/choosing-a-model/_index.md" >}}). Unlike Domain in PV and Domain in Image, Model in Image eliminates the need to pre-create your WebLogic domain home prior to deploying your domain resource. Instead, Model in Image uses a WebLogic Deploy Tooling (WDT) model to specify your WebLogic configuration.

WDT models are a convenient and simple alternative to WebLogic WLST configuration scripts and templates. They compactly define a WebLogic domain using YAML files and support including application archives in a ZIP file. The WDT model format is described in the open source [WebLogic Deploy Tooling](https://github.com/oracle/weblogic-deploy-tooling) GitHub project, and the required directory structure for a WDT archive is specifically discussed [here](https://github.com/oracle/weblogic-deploy-tooling/blob/master/site/archive.md).

For more information on Model in Image, see the [Model in Image user guide]({{< relref "/userguide/managing-domains/model-in-image/_index.md" >}}). For a comparison of Model in Image to other domain home source types, see [Choose a domain home source type]({{< relref "/userguide/managing-domains/choosing-a-model/_index.md" >}}).

#### Model in Image domain types (WLS, JRF, and Restricted JRF)

There are three types of domains supported by Model in Image: a standard `WLS` domain, an Oracle Fusion Middleware Infrastructure Java Required Files (`JRF`) domain, and a `RestrictedJRF` domain. This sample demonstrates the `WLS` and `JRF` types.

The `JRF` domain path through the sample includes additional steps required for JRF: deploying an infrastructure database, initializing the database using the Repository Creation Utility (RCU) tool, referencing the infrastructure database from the WebLogic configuration, setting an `OPSS` wallet password, and exporting/importing an `OPSS` wallet file. `JRF` domains may be used by Oracle products that layer on top of WebLogic Server, such as SOA and OSB. Similarly, `RestrictedJRF` domains may be used by Oracle layered products, such as Oracle Communications products.

#### Use cases

This sample demonstrates two Model in Image use cases:

- [Initial](#initial-use-case): An initial WebLogic domain with the following characteristics:

   - Image `model-in-image:WLS-v1` with:
     - A WebLogic installation
     - A WebLogic Deploy Tooling (WDT) installation
     - A WDT archive with version `v1` of an exploded Java EE web application
     - A WDT model with:
       - A WebLogic Administration Server
       - A WebLogic cluster
       - A reference to the web application
   - Kubernetes secrets:
     - WebLogic credentials
     - Required WDT runtime password
   - A domain resource with:
     - `spec.domainHomeSourceType: FromModel`
     - `spec.image: model-in-image:WLS-v1`
     - References to the secrets

<<<<<<< HEAD
- [Update1](#update1-use-case): Dynamically adding a data source using a model ConfigMap
=======
- [Update1](#update1-use-case): Demonstrates udpating the initial domain by dynamically adding a data source using a model ConfigMap
>>>>>>> 4844ef01

   - Image `model-in-image:WLS-v1`:
     - Same image as Initial use case
   - Kubernetes secrets:
     - Same as Initial use case  plus secrets for data source credentials and URL
   - Kubernetes ConfigMap with:
     - A WDT model for a data source targeted to the cluster
   - A domain resource with:
     - Same as Initial use case plus:
        - `spec.model.configMap` referencing the ConfigMap
        - References to data source secrets

#### Sample directory structure

Take a moment to familiarize yourself with the sample's directory structure. Don't worry if you don't understand the meaning of all of the terms; the sample will describe them as it steps you through each use case.

Location | Description |
------------- | ----------- |
`domain-resources` | JRF and WLS domain resources |
`archives` | Source code location for WebLogic Deploy Tooling application ZIP archives |
`model-images` | Staging for each model image's WDT YAML, WDT properties, and WDT archive ZIP files. The directories in `model images` are named for their respective images|
`model-configmaps` | Staging files for a model ConfigMap that configures a data source |
`ingresses` | Load balancer Ingresses |
`utils/wl-pod-wait.sh` | Utility for watching the pods in a domain reach their expected `restartVersion`, image name, and ready state |
`utils/patch-restart-version.sh` | Utility for updating a running domain `spec.restartVersion` field (which causes it to 're-instrospect' and 'roll') |
`utils/opss-wallet.sh` | Utility for exporting or importing a JRF domain OPSS wallet file |

### References

For references to the relevant user documentation, see:
 - [Model in Image]({{< relref "/userguide/managing-domains/model-in-image/_index.md" >}}) user documentation
 - [Oracle WebLogic Server Deploy Tooling](https://github.com/oracle/weblogic-deploy-tooling)
 - [Oracle WebLogic Image Tool](https://github.com/oracle/weblogic-image-tool)

### Prerequisites for all domain types

1. _Choose the type of domain you're going to use throughout the sample, `WLS` or `JRF`. Most users should choose `WLS`._

   {{%expand "Click here for details." %}}
   - The first time you try this sample, we recommend that you choose `WLS` even if you're familiar with `JRF`.
   - This is because `WLS` is simpler and will more easily familiarize you with Model in Image concepts.
   - We recommend choosing `JRF` only if: you are already familiar with `JRF`, you have already tried the `WLS` path through this sample, and you have a definite use case where you need to use `JRF`.
   {{% /expand%}}

1. _The `JAVA_HOME` environment variable must be set and must reference a valid JDK 8 installation. (The `JAVA_HOME` will be used by the WebLogic Image Tool.)_

1. _Get the operator source and put it in `/tmp/operator-source`._

   For example:

   ```
   mkdir /tmp/operator-source
   cd /tmp/operator-source
   git clone https://github.com/oracle/weblogic-kubernetes-operator.git
   ```

   > **Note**: We will refer to the top directory of the operator source tree as `/tmp/operator-source`; however, you can use a different location.

   For additional information about obtaining the operator source, see the [Developer Guide Requirements](https://oracle.github.io/weblogic-kubernetes-operator/developerguide/requirements/).

1. _Copy the sample to an empty working directory; for example, use directory `/tmp/mii-sample`._


   ```
   mkdir /tmp/mii-sample
   cp -r /tmp/operator-source/kubernetes/samples/scripts/create-weblogic-domain/model-in-image/* /tmp/mii-sample
   ```

   > **Note**: If the working directory already exists, then you should delete or rename the old directory prior to copying over the sample files. It is important to start with a directory that contains only this sample's original source files.

   > **Note**: We will refer to this working copy of the sample as `/tmp/mii-sample`; however, you can use a different location.

1. _Make sure an operator is set up to manage namespace `sample-domain1-ns`. Also, make sure a Traefik load balancer is managing the same namespace and listening on port 30305._

   For example, follow the same steps as the [Quick Start](https://oracle.github.io/weblogic-kubernetes-operator/quickstart/) guide up through the [Prepare for a domain]({{< relref "/quickstart/prepare.md" >}}) step.

   > **Note**: Skip the Quick Start steps for obtaining a WebLogic image because you will be creating your own Docker image.

1. _Make sure there are no conflicting WebLogic related domains, Ingresses, secrets, or config maps that are already deployed to namespace `sample-domain1-ns`._

   {{%expand "Click here for details." %}}

   If any of the following commands reveal WebLogic related resources, then the simplest way to avoid conflicts is to delete them using the corresponding `kubectl delete TYPE NAME` verb:

   ```
   kubectl get domains    -n sample-domain1-ns
   kubectl get pods       -n sample-domain1-ns
   kubectl get configmaps -n sample-domain1-ns
   kubectl get secrets    -n sample-domain1-ns
   kubectl get ingresses  -n sample-domain1-ns
   ```

   For example, if the `get domains` command reveals domain `mydomain`, then call `kubectl delete domain mydomain -n sample-domain1-ns` to shut it down.

   > **WARNING:** If you delete an existing domain, then you must wait for its pods to shut down. To monitor the sample domain namespace as pods shut down, use `kubectl get pods -n sample-domain1-ns -w` (`ctrl-c` to exit).
   {{% /expand%}}


1. _Set up Ingresses that will redirect HTTP from Traefik port 30305 to the clusters in this sample's WebLogic domains._

    - Option 1 of 2: To deploy the Ingresses, one option is to use your favorite editor to cut and paste the following YAML to a file called `/tmp/mii-sample/ingresses/myingresses.yaml` and then call `kubectl apply -f /tmp/mii-sample/ingresses/myingresses.yaml`:

       ```
       apiVersion: extensions/v1beta1
       kind: Ingress
       metadata:
         name: traefik-ingress-sample-domain1-admin-server
         namespace: sample-domain1-ns
         labels:
           weblogic.domainUID: sample-domain1
         annotations:
           kubernetes.io/ingress.class: traefik
       spec:
         rules:
         - host:
           http:
             paths:
             - path: /console
               backend:
                 serviceName: sample-domain1-admin-server
                 servicePort: 7001
       ---
       apiVersion: extensions/v1beta1
       kind: Ingress
       metadata:
         name: traefik-ingress-sample-domain1-cluster-cluster-1
         namespace: sample-domain1-ns
         labels:
           weblogic.domainUID: sample-domain1
         annotations:
           kubernetes.io/ingress.class: traefik
       spec:
         rules:
         - host: sample-domain1-cluster-cluster-1.mii-sample.org
           http:
             paths:
             - path:
               backend:
                 serviceName: sample-domain1-cluster-cluster-1
                 servicePort: 8001
       ---
       apiVersion: extensions/v1beta1
       kind: Ingress
       metadata:
         name: traefik-ingress-sample-domain1-cluster-cluster-2
         namespace: sample-domain1-ns
         labels:
           weblogic.domainUID: sample-domain1
         annotations:
           kubernetes.io/ingress.class: traefik
       spec:
         rules:
         - host: sample-domain1-cluster-cluster-2.mii-sample.org
           http:
             paths:
             - path:
               backend:
                 serviceName: sample-domain1-cluster-cluster-2
                 servicePort: 8001
       ---
       apiVersion: extensions/v1beta1
       kind: Ingress
       metadata:
         name: traefik-ingress-sample-domain2-cluster-cluster-1
         namespace: sample-domain1-ns
         labels:
           weblogic.domainUID: sample-domain2
         annotations:
           kubernetes.io/ingress.class: traefik
       spec:
         rules:
         - host: sample-domain2-cluster-cluster-1.mii-sample.org
           http:
             paths:
             - path:
               backend:
                 serviceName: sample-domain2-cluster-cluster-1
                 servicePort: 8001
       ```

   - Option 2 of 2: Another option for deploying this sample's Ingresses is to run `kubectl apply -f` on each of the Ingress YAML files that are already included in the sample source `/tmp/mii-sample/ingresses` directory:

      {{%expand "Click here for details." %}}
   ```
   cd /tmp/mii-sample/ingresses
   kubectl apply -f traefik-ingress-sample-domain1-admin-server.yaml
   kubectl apply -f traefik-ingress-sample-domain1-cluster-cluster-1.yaml
   kubectl apply -f traefik-ingress-sample-domain1-cluster-cluster-2.yaml
   kubectl apply -f traefik-ingress-sample-domain2-cluster-cluster-1.yaml
   kubectl apply -f traefik-ingress-sample-domain2-cluster-cluster-2.yaml
   ```
      {{% /expand%}}

   > **NOTE**: If you're interested in the details of the `curl` commands we use to access each cluster through its Ingress, see the comments embedded within the `/tmp/mii-sample/ingresses` YAML files.

   > **NOTE**: We give each cluster Ingress a different host name that is decorated using both its operator domain UID and its cluster name. This makes each cluster uniquely addressable even when cluster names are the same across different clusters. 

   For more on information Ingresses and load balancers, see [Ingress]({{< relref "/userguide/managing-domains/ingress/_index.md" >}}).

1. _Set up access to a base WebLogic 12.2.1.4 image for this sample that will be used for creating the sample's model images._

   Do one of the following:

   - Option 1 (recommended), set up access to an existing WebLogic image in the [Oracle Container Registry](http://container-registry.oracle.com):

     {{%expand "Click here for details." %}}

   a. Use a browser to access [Oracle Container Registry](http://container-registry.oracle.com).

   b. Choose an image location: for `JRF` domains, select `Middleware`, then `fmw-infrastructure`; for `WLS` domains, select `Middleware`, then `weblogic`.

   c. Select Sign In and accept the license agreement.

   d. Use your terminal to log in to Docker locally: `docker login container-registry.oracle.com`.

   e. Later in this sample, when you run WebLogic Image Tool commands, the tool will use the image as a base image for creating model images. Specifically, the tool will implicitly call `docker pull` for one of the above licensed images as specified in the tool's command line using the `--fromImage` parameter. For `JRF`, this sample specifies `container-registry.oracle.com/middleware/fmw-infrastructure:12.2.1.4`, and for `WLS`, the sample specifies `container-registry.oracle.com/middleware/weblogic:12.2.1.4`.

   {{% /expand%}}

   - Option 2 (advanced users only), create your own WebLogic base image:

     {{%expand "Click here for details." %}}
   This alternative is recommended only for advanced users that are already familiar with the WebLogic Image Tool. You can create your own base image and then substitute this image name in the WebLogic Image Tool `--fromImage` parameter throughout this sample. See [Preparing a Base Image]({{< relref "/userguide/managing-domains/domain-in-image/base-images/_index.md" >}}).
     {{% /expand%}}

1. _Download the latest WebLogic Deploying Tooling and WebLogic Image Tool installer ZIP files to your `/tmp/mii-sample/model-images` directory._

   Both WDT and WIT are required to create your Model in Image Docker images. Download the latest version of each tool's installer ZIP file to the `/tmp/mii-sample/model-images` directory. Make sure that the files are named `weblogic-deploy-tooling.zip` and `weblogic-image-tool.zip`.

   For example, visit the GitHub [WebLogic Deploy Tooling Releses](https://github.com/oracle/weblogic-deploy-tooling/releases) and [WebLogic Image Tool Releases](https://github.com/oracle/weblogic-image-tool/releases) web pages to determine the latest release version for each, and then, assuming the version numbers are `1.8.0` and `1.8.4` respectively, call:

   ```
   curl -m 30 -fL https://github.com/oracle/weblogic-deploy-tooling/releases/download/weblogic-deploy-tooling-1.8.0/weblogic-deploy.zip \
     -o /tmp/mii-sample/model-images/weblogic-deploy-tooling.zip
   curl -m 30 -fL https://github.com/oracle/weblogic-image-tool/releases/download/release-1.8.4/imagetool.zip \
     -o /tmp/mii-sample/model-images/weblogic-image-tool.zip
   ```

1. _Set up the WebLogic Image Tool._

   To set up the WebLogic Image Tool, run the following commands:

   ```
   cd /tmp/mii-sample/model-images

   unzip weblogic-image-tool.zip

   # it's OK if this delete fails
   ./imagetool/bin/imagetool.sh cache deleteEntry \
     --key wdt_latest

   ./imagetool/bin/imagetool.sh cache addInstaller \
     --type wdt \
     --version latest \
     --path /tmp/mii-sample/model-images/weblogic-deploy-tooling.zip
   ```

   These steps will install WIT to the `/tmp/mii-sample/model-images/imagetool` directory, plus put a `wdt_latest` entry in the tool's cache which points to the WDT ZIP installer. We will use WIT later in the sample for creating model images. If you want, take a moment to peruse the tool help: `/tmp/mii-sample/model-images/imagetool/bin/imagetool.sh -h`.


1. _If you are using a `JRF` domain type, then it requires an RCU infrastructure database. See [Prerequisites for JRF Domains](#prerequisites-for-jrf-domains)._

### Prerequisites for JRF domains

> __NOTE__: Skip this section if you're using a `WLS` domain type.

{{%expand "Click here to see JRF prerequisites" %}}

#### JRF Prerequisites Contents

 - [Introduction to JRF setups](#introduction-to-JRF-setups)
 - [Set up and initialize an RCU database](#set-up-and-initialize-an-rcu-database)
 - [Increase introspection job timeout](#increase-introspection-job-timeout)
 - [Be aware of RCU model attributes, domain resource attributes, and secrets](#be-aware-of-rcu-model-attributes-domain-resource-attributes-and-secrets)
 - [Reusing or sharing RCU tables](#reusing-or-sharing-rcu-tables)

##### Introduction to JRF setups

> __NOTE__: This section is required only for demonstrating a `JRF` domain type. If your domain type is `WLS`, skip this section and proceed to the [Initial use case](#initial-use-case).

> __NOTE__: This section is _in addition to_ [Prerequisites for all domain types](#prerequisites-for-all-domain-types).

A JRF domain requires: an infrastructure database called an RCU database, initializing this database, and configuring your domain to access this database. All of these steps must occur before you first deploy your domain.

Furthermore, if you want to have a restarted JRF domain access updates to the infrastructure database that the domain made at an earlier time, the restarted domain must be supplied a wallet file that was obtained from a previous run of the domain.


##### Set up and initialize an RCU database

A JRF domain requires an infrastructure database and also requires initializing this database with a schema and a set of tables. The following example shows how to set up a sample RCU database and use the RCU tool to create the infrastructure schema for a JRF domain. The RCU database is set up with the following attributes:

| Attribute | Value |
| --------- | ----- |
| database Kubernetes namespace | `default` |
| database Kubernetes pod | `oracle-db` |
| database image | `container-registry.oracle.com/database/enterprise:12.2.0.1-slim` |
| database password | `Oradoc_db1` |
| infrastructure schema prefix | `FMW1` |
| infrastructure schema password | `Oradoc_db1` |
| database URL | `oracle-db.default.svc.cluster.local:1521/devpdb.k8s` |


1. Ensure that you have access to the database image, and then deploy it:

   - Use a browser to log in to `https://container-registry.oracle.com`, select `database->enterprise` and accept the license agreement.

   - Get the database image:
     - In the local shell, `docker login container-registry.oracle.com`.
     - In the local shell, `docker pull container-registry.oracle.com/database/enterprise:12.2.0.1-slim`.

   - Use the sample script in `/tmp/operator-source/kubernetes/samples/scripts/create-oracle-db-service` to create an Oracle database running in the pod, `oracle-db`.

     ```
     cd /tmp/operator-source/kubernetes/samples/scripts/create-oracle-db-service
     start-db-service.sh
     ```

     This script will deploy a database in the `default` namespace with the URL, `oracle-db.default.svc.cluster.local:1521/devpdb.k8s`, and administration password, `Oradoc_db1`.

     This step is based on the steps documented in [Run a Database](https://oracle.github.io/weblogic-kubernetes-operator/userguide/overview/database/).

     **WARNING:** The Oracle Database Docker images are supported only for non-production use. For more details, see My Oracle Support note: Oracle Support for Database Running on Docker (Doc ID 2216342.1) : All the data is gone when the database is restarted.


2. Use the sample script in `/tmp/operator-source/kubernetes/samples/scripts/create-rcu-schema` to create the RCU schema with the schema prefix `FMW1`.

   Note that this script assumes `Oradoc_db1` is the DBA password, `Oradoc_db1` is the schema password, and that the database URL is `oracle-db.default.svc.cluster.local:1521/devpdb.k8s`.

   ```
   cd /tmp/operator-source/kubernetes/samples/scripts/create-rcu-schema
   ./create-rcu-schema.sh -s FMW1 -i container-registry.oracle.com/middleware/fmw-infrastructure:12.2.1.4
   ```

   __NOTE__:  If you need to drop the repository, use this command:

   ```
   drop-rcu-schema.sh -s FMW1
   ```


##### Increase introspection job timeout

Because JRF domain home creation takes a considerable amount of time the first time it is created, and because Model in Image creates your domain home for you using the introspection job, you should increase the timeout for the introspection job. Use the `configuration.introspectorJobActiveDeadlineSeconds` in your domain resource to override the default with a value of at least 300 seconds (the default is 120 seconds). Note that the `JRF` versions of the domain resource files that are provided in `/tmp/mii-sample/domain-resources` already set this value for you.

##### Be aware of RCU model attributes, domain resource attributes, and secrets

To allow Model in Image to access the RCU database and OPSS wallet, it's necessary to set up an RCU access secret for the RCU URL, user name, and password that's referenced from your model and an OPSS wallet password secret that's referenced from your domain resource before deploying your domain.  It's also necessary to define an `RCUDbInfo` stanza in your model.

The sample already includes examples of JRF models and domain resources in the `/tmp/mii-sample/model-images` and `/tmp/mii-sample/domain-resources` directories, and instructions later on will describe setting up the RCU and OPSS secrets.

When you follow the instructions later in this sample, avoid instructions that are `WLS` only, and substitute `JRF` for `WLS` in the corresponding model image tags and domain resource file names.

For reference:

  - JRF domain resources in this sample have an `opss.walletPasswordSecret` field that references a secret named `sample-domain1-opss-wallet-password-secret`, with `password=welcome1`.

  - JRF image models in this sample have a `domainInfo -> RCUDbInfo` stanza that reference a `sample-domain1-rcu-access` secret with appropriate values for attributes `rcu_prefix`, `rcu_schema_password`, and `rcu_db_conn_string` for accessing the Oracle database that you deployed to the default namespace as one of the prerequisite steps.

##### Reusing or sharing RCU tables

Note that when you successfully deploy your JRF domain resource for the first time, the introspector job will initialize the RCU tables for the domain using the `domainInfo -> RCUDbInfo` stanza in the WDT model plus the `configuration.opss.walletPasswordSecret` specified in the domain resource. The job will also create a new domain home. Finally, the operator will also capture an OPSS wallet file from the new domain's local directory and place this file in a new Kubernetes config map.

There are scenarios when the domain needs to be re-created between updates, such as when WebLogic credentials are changed, security roles defined in the WDT model have been changed, or you want to share the same RCU tables with different domains.  In these scenarios, the operator needs the `walletPasswordSecret` as well as the OPSS wallet file, together with the exact information in `domainInfo -> RCUDbInfo` so that the domain can be re-created and access the same set of RCU tables.  Without the wallet file and wallet password, you will not be able to re-create a domain accessing the same set of RCU tables, therefore we strongly recommend that you back up the wallet file.

To recover a domain's RCU tables between domain restarts or to share an RCU schema between different domains, it is necessary to extract this wallet file from the domain's automatically deployed introspector config map and save the OPSS wallet password secret that was used for the original domain. The wallet password and wallet file are needed again when you recreate the domain or share the database with other domains.

To save the wallet file, assuming that your namespace is `sample-domain1-ns` and your domain UID is `sample-domain1`:

```
  kubectl -n sample-domain1-ns \
    get configmap sample-domain1-weblogic-domain-introspect-cm \
    -o jsonpath='{.data.ewallet\.p12}' \
    > ./ewallet.p12
```

Alternatively, you can save the file using the sample's wallet utility:

```
  /tmp/mii-sample/utils/opss-wallet.sh -n sample-domain1-ns -d sample-domain1 -wf ./ewallet.p12
  # For help: /tmp/mii-sample/utils/opss-wallet.sh -?
```

__Important! Back up your wallet file to a safe location that can be retrieved later.__

To reuse the wallet file in subsequent redeployments or to share the domain's RCU tables between different domains:

1. Load the saved wallet file into a secret with a key named `walletFile` (again, assuming that your domain UID is `sample-domain1` and your namespace is `sample-domain1-ns`):

```
  kubectl -n sample-domain1-ns create secret generic sample-domain1-opss-walletfile-secret --from-file=walletFile=./ewallet.p12
  kubectl -n sample-domain1-ns label  secret         sample-domain1-opss-walletfile-secret weblogic.domainUID=`sample-domain1`
```

Alternatively, use the sample's wallet utility:
```
  /tmp/mii-sample/utils/opss-wallet.sh -n sample-domain1-ns -d sample-domain1 -wf ./ewallet.p12 -ws sample-domain1-opss-walletfile-secret
  # For help: /tmp/mii-sample/utils/opss-wallet.sh -?
```

2. Modify your domain resource JRF YAML files to provide the wallet file secret name, for example:

```
  configuration:
    opss:
      # Name of secret with walletPassword for extracting the wallet
      walletPasswordSecret: sample-domain1-opss-wallet-password-secret      
      # Name of secret with walletFile containing base64 encoded opss wallet
      walletFileSecret: sample-domain1-opss-walletfile-secret
```
> **Note**: The sample JRF domain resource files included in `/tmp/mii-sample/domain-resources` already have the above YAML stanza.

See [Reusing an RCU database]({{< relref "/userguide/managing-domains/model-in-image/reusing-rcu.md" >}}) for instructions.

{{% /expand%}}

### Initial use case

#### Contents

 - [Overview](#overview)
 - Image creation
    - [Image creation - Introduction](#image-creation---introduction)
    - [Understanding our first archive](#understanding-our-first-archive)
    - [Staging a ZIP file of the archive](#staging-a-zip-file-of-the-archive)
    - [Staging model files](#staging-model-files)
    - [Creating the image with WIT](#creating-the-image-with-wit)
 - Deploy resources
    - [Deploy resources - Introduction](#deploy-resources---introduction)
    - [Secrets](#secrets)
    - [Domain resource](#domain-resource)

#### Overview

In this use case, we set up an initial WebLogic domain. This involves:

  - A WDT archive ZIP file that contains your applications.
  - A WDT model that describes your WebLogic configuration.
  - A Docker image that contains your WDT model files and archive.
  - Creating secrets for the domain.
  - Creating a domain resource for the domain that references your secrets and image.

After the domain resource is deployed, the WebLogic operator will start an 'introspector job' that converts your models into a WebLogic configuration, and then the operator will pass this configuration to each WebLogic Server in the domain.

{{% notice note %}}
Perform the steps in [Prerequisites for all domain types](#prerequisites-for-all-domain-types) before performing the steps in this use case.
{{% /notice %}}

{{% notice note %}}
If you are taking the `JRF` path through the sample, then substitute `JRF` for `WLS` in your image names and directory paths. Also note that the JRF-v1 model YAML differs from the WLS-v1 YAML file (it contains an additional `domainInfo -> RCUDbInfo` stanza).
{{% /notice %}}

#### Image creation - Introduction

The goal of the initial use case 'image creation' is to demonstrate using the WebLogic Image Tool to create an image named `model-in-image:WLS-v1` from files that we will stage to `/tmp/mii-sample/model-images/model-in-image:WLS-v1/`. The staged files will contain a web application in a WDT archive, and WDT model configuration for a WebLogic Administration Server called `admin-server` and a WebLogic cluster called `cluster-1`.

Overall, a Model in Image image must contain a WebLogic installation and also a WebLogic Deploy Tooling installation in its `/u01/wdt/weblogic-deploy` directory. In addition, if you have WDT model archive files, then the image must also contain these files in its `/u01/wdt/models` directory. Finally, an image may optionally also contain your WDT model YAML and properties files in the same `/u01/wdt/models` directory; we demonstrate this in this sample. If you do not specify WDT model YAML in your `/u01/wdt/models` directory, then the model YAML must be supplied dynamically using a Kubernetes ConfigMap that is referenced by your domain resource `spec.model.configMap` attribute. We will provide an example of using a model ConfigMap later in this sample.

Let's walk through the steps for creating the image `model-in-image:WLS-v1`:

- [Understanding our first archive](#understanding-our-first-archive)
- [Staging a ZIP file of the archive](#staging-a-zip-file-of-the-archive)
- [Staging model files](#staging-model-files)
- [Creating the image with WIT](#creating-the-image-with-wit)

#### Understanding our first archive

The sample includes a predefined archive directory in `/tmp/mii-sample/archives/archive-v1` that we will use to create an archive ZIP file for the image.

The archive top directory, named `wlsdeploy`, contains a directory named `applications`, which includes an 'exploded' sample JSP web application in the directory, `myapp-v1`. Three useful aspects to remember about WDT archives are:
  - A model image can contain multiple WDT archives.
  - WDT archives can contain multiple applications, libraries, and other components.
  - WDT archives have a [well defined directory structure](https://github.com/oracle/weblogic-deploy-tooling/blob/master/site/archive.md), which always has `wlsdeploy` as the top directory.

{{%expand "Let's take a moment to look at the web application source. Click here to see the JSP code in the archive." %}}

```
<%-- Copyright (c) 2019, 2020, Oracle Corporation and/or its affiliates. --%>
<%-- Licensed under the Universal Permissive License v 1.0 as shown at https://oss.oracle.com/licenses/upl. --%>
<%@ page import="javax.naming.InitialContext" %>
<%@ page import="javax.management.*" %>
<%@ page import="java.io.*" %>
<%
  InitialContext ic = null;
  try {
    ic = new InitialContext();

    String srName=System.getProperty("weblogic.Name");
    String domainUID=System.getenv("DOMAIN_UID");
    String domainName=System.getenv("CUSTOM_DOMAIN_NAME");

    out.println("<html><body><pre>");
    out.println("*****************************************************************");
    out.println();
    out.println("Hello World! This is version 'v1' of the mii-sample JSP web-app.");
    out.println();
    out.println("Welcome to WebLogic server '" + srName + "'!");
    out.println();
    out.println(" domain UID  = '" + domainUID +"'");
    out.println(" domain name = '" + domainName +"'");
    out.println();

    MBeanServer mbs = (MBeanServer)ic.lookup("java:comp/env/jmx/runtime");

    // display the current server's cluster name
    Set<ObjectInstance> clusterRuntimes = mbs.queryMBeans(new ObjectName("*:Type=ClusterRuntime,*"), null);
    out.println("Found " + clusterRuntimes.size() + " local cluster runtime" + (String)((clusterRuntimes.size()!=1)?"s:":":"));
    for (ObjectInstance clusterRuntime : clusterRuntimes) {
       String cName = (String)mbs.getAttribute(clusterRuntime.getObjectName(), "Name");
       out.println("  Cluster '" + cName + "'");
    }
    out.println();


    // display local data sources
    ObjectName jdbcRuntime = new ObjectName("com.bea:ServerRuntime=" + srName + ",Name=" + srName + ",Type=JDBCServiceRuntime");
    ObjectName[] dataSources = (ObjectName[])mbs.getAttribute(jdbcRuntime, "JDBCDataSourceRuntimeMBeans");
    out.println("Found " + dataSources.length + " local data source" + (String)((dataSources.length!=1)?"s:":":"));
    for (ObjectName dataSource : dataSources) {
       String dsName  = (String)mbs.getAttribute(dataSource, "Name");
       String dsState = (String)mbs.getAttribute(dataSource, "State");
       out.println("  Datasource '" + dsName + "': State='" + dsState +"'");
    }
    out.println();

    out.println("*****************************************************************");

  } catch (Throwable t) {
    t.printStackTrace(new PrintStream(response.getOutputStream()));
  } finally {
    out.println("</pre></body></html>");
    if (ic != null) ic.close();
  }
%>
```
{{% /expand%}}

If you expand the application, you can see that it reveals important details about the WebLogic Server that it's running on: namely its domain name, cluster name, and server name, as well as the names of any data sources that are targeted to the server. You can also see that application output reports that it's at version `v1`; we will update this to `v2` in a future use case to demonstrate upgrading the application.

Next, we'll move on to creating a ZIP file of this archive in our image's staging directory.

#### Staging a ZIP file of the archive

When we create our image, we will use the files in staging directory `/tmp/mii-sample/model-in-image__WLS-v1`. In preparation, we need it to contain a ZIP file of the WDT application archive.

Run the following commands to create your application archive ZIP file and put it in the expected directory:

```
# Delete existing archive.zip in case we have an old leftover version
rm -f /tmp/mii-sample/model-images/model-in-image__WLS-v1/archive.zip

# Move to the directory which contains the source files for our archive
cd /tmp/mii-sample/archives/archive-v1

# Zip the archive to the location will later use when we run the WebLogic Image Tool
zip -r /tmp/mii-sample/model-images/model-in-image__WLS-v1/archive.zip wlsdeploy
```

#### Staging model files

In this step, we explore the staged WDT model YAML file and properties in directory `/tmp/mii-sample/model-in-image__WLS-v1`. The model in this directory references the web application in our archive, configures a WebLogic Administration Server, and configures a WebLogic cluster. It consists of only two files, `model.10.properties`, a file with a single property, and, `model.10.yaml`, a YAML file with our WebLogic configuration `model.10.yaml`.

{{%expand "Click here to expand `model.10.properties`." %}}

```
CLUSTER_SIZE=5
```

{{% /expand%}}

{{%expand "Click here to expand the WLS `model.10.yaml`." %}}


```

domainInfo:
    AdminUserName: '@@SECRET:__weblogic-credentials__:username@@'
    AdminPassword: '@@SECRET:__weblogic-credentials__:password@@'
    ServerStartMode: 'prod'

topology:
    Name: '@@ENV:CUSTOM_DOMAIN_NAME@@'
    AdminServerName: 'admin-server'
    Cluster:
        'cluster-1':
            DynamicServers:
                ServerTemplate:  'cluster-1-template'
                ServerNamePrefix: 'managed-server'
                DynamicClusterSize: '@@PROP:CLUSTER_SIZE@@'
                MaxDynamicClusterSize: '@@PROP:CLUSTER_SIZE@@'
                MinDynamicClusterSize: '0'
                CalculatedListenPorts: false
    Server:
        'admin-server':
            ListenPort: 7001
    ServerTemplate:
        'cluster-1-template':
            Cluster: 'cluster-1'
            ListenPort: 8001

appDeployments:
    Application:
        myapp:
            SourcePath: 'wlsdeploy/applications/myapp-v1'
            ModuleType: ear
            Target: 'cluster-1'
```

{{% /expand%}}

{{%expand "Click here to expand the JRF `model.10.yaml`, and note the RCUDbInfo stanza and its references to a DOMAIN_UID-rcu-access secret." %}}

```

domainInfo:
    AdminUserName: '@@SECRET:__weblogic-credentials__:username@@'
    AdminPassword: '@@SECRET:__weblogic-credentials__:password@@'
    ServerStartMode: 'prod'
    RCUDbInfo:
        rcu_prefix: '@@SECRET:@@ENV:DOMAIN_UID@@-rcu-access:rcu_prefix@@'
        rcu_schema_password: '@@SECRET:@@ENV:DOMAIN_UID@@-rcu-access:rcu_schema_password@@'
        rcu_db_conn_string: '@@SECRET:@@ENV:DOMAIN_UID@@-rcu-access:rcu_db_conn_string@@'

topology:
    AdminServerName: 'admin-server'
    Name: '@@ENV:CUSTOM_DOMAIN_NAME@@'
    Cluster:
        'cluster-1':
    Server:
        'admin-server':
            ListenPort: 7001
        'managed-server1-c1-':
            Cluster: 'cluster-1'
            ListenPort: 8001
        'managed-server2-c1-':
            Cluster: 'cluster-1'
            ListenPort: 8001
        'managed-server3-c1-':
            Cluster: 'cluster-1'
            ListenPort: 8001
        'managed-server4-c1-':
            Cluster: 'cluster-1'
            ListenPort: 8001

appDeployments:
    Application:
        myapp:
            SourcePath: 'wlsdeploy/applications/myapp-v1'
            ModuleType: ear
            Target: 'cluster-1'
```
{{% /expand%}}

{{%expand "And click here for some observations about `model.10.yaml` and `model.10.properties`." %}}

The model files:

- Define a WebLogic domain with:
  - Cluster `cluster-1`
  - Administration Server `admin-server`
  - A `cluster-1` targeted `ear` application that's located in the WDT archive ZIP file at `wlsdeploy/applications/myapp-v1`

- Leverage macros to inject external values:
  - The property file `CLUSTER_SIZE` property is referenced in the model YAML `DynamicClusterSize` and `MaxDynamicClusterSize` fields using a PROP macro.
  - The model file domain name is injected using a custom environment variable named `CUSTOM_DOMAIN_NAME` using an ENV macro.
    - We set this environment variable later in this sample using an `env` field in its domain resource.
    - _This conveniently provides a simple way to deploy multiple differently named domains using the same model image._
  - The model file administrator user name and password are set using a `weblogic-credentials` secret macro reference to the WebLogic credential secret.
    - This secret is in turn referenced using the `weblogicCredentialsSecret` field in the domain resource.
    - The `weblogic-credentials` is a reserved name that always dereferences to the owning domain resource actual WebLogic credentials secret name.

A Model in Image image can contain multiple properties files, archive ZIP files, and YAML files, but in this sample we use just one of each. For a full discussion of Model in Images model file naming conventions, file loading order, and macro syntax, see [Model files]({{< relref "/userguide/managing-domains/model-in-image/model-files.md" >}}) in the Model in Image user documentation.

{{% /expand%}}

#### Creating the image with WIT

> **JRF Note**: If you are using JRF in this sample, substitute `JRF` for each occurrence of `WLS` in the `imagetool` command line below, plus substitute `container-registry.oracle.com/middleware/fmw-infrastructure:12.2.1.4` for the `--fromImage` value.

At this point, we have staged all of the files needed for image `model-in-image:WLS-v1`, they include:

  - `/tmp/mii-sample/model-images/weblogic-deploy-tooling.zip`
  - `/tmp/mii-sample/model-images/model-in-image__WLS-v1/model.10.yaml`
  - `/tmp/mii-sample/model-images/model-in-image__WLS-v1/model.10.properties`
  - `/tmp/mii-sample/model-images/model-in-image__WLS-v1/archive.zip`

If you don't see the `weblogic-deploy-tooling.zip` file, then it means that you missed a step in the prerequisites.

Now let's use the Image Tool to create an image named `model-in-image:WLS-v1` that's layered on a base WebLogic image. We've already set up this tool during the prerequisite steps at the beginning of this sample.

Run the following commands to create the model image and verify that it worked:

  ```
  cd /tmp/mii-sample/model-images
  ./imagetool/bin/imagetool.sh update \
    --tag model-in-image:WLS-v1 \
    --fromImage container-registry.oracle.com/middleware/weblogic:12.2.1.4 \
    --wdtModel      ./model-in-image__WLS-v1/model.10.yaml \
    --wdtVariables  ./model-in-image__WLS-v1/model.10.properties \
    --wdtArchive    ./model-in-image__WLS-v1/archive.zip \
    --wdtModelOnly \
    --wdtDomainType WLS
  ```

If you don't see the `imagetool` directory, then it means that you missed a step in the prerequisites.

This command runs the WebLogic Image Tool in its Model in Image mode, and does the following:

  - Builds the final Docker image as a layer on the `container-registry.oracle.com/middleware/weblogic:12.2.1.4` base image.
  - Copies the WDT ZIP file that's referenced in the WIT cache into the image.
    - Note that we cached WDT in WIT using the keyword `latest` when we set up the cache during the sample prerequisites steps.
    - This lets WIT implicitly assume its the desired WDT version and removes the need to pass a `-wdtVersion` flag.
  - Copies the specified WDT model, properties, and application archives to image location `/u01/wdt/models`.

When the command succeeds, it should end with output like:

  ```
  [INFO   ] Build successful. Build time=36s. Image tag=model-in-image:WLS-v1
  ```

Also, if you call the `docker images` command, then you should see a Docker image named `model-in-image:WLS-v1`.

#### Deploy resources - Introduction

Let's deploy our new image to namespace `sample-domain1-ns`. In this series of steps, we will:

  - Create a secret containing your WebLogic administrator user name and password.
  - Create a secret containing your Model in Image runtime encryption password:
    - All Model in Image domains must supply a runtime encryption secret with a `password` value.
    - It is used to encrypt configuration that is passed around internally by the operator.
    - The value must be kept private but can be arbitrary; you can optionally supply a different secret value every time you restart the domain.
  - If your domain type is `JRF`, create secrets containing your RCU access URL, credentials, and prefix.
  - Deploy a domain resource YAML file that references the new image.
  - Wait for the domain's pods to start and reach their ready state.

#### Secrets

First, let's deploy the secrets needed by both `WLS` and `JRF` type model domains. In this case, we have two secrets.

Run the following `kubectl` commands to deploy the required secrets:

  ```
  echo "@@ Info: Setting up secret 'sample-domain1-weblogic-credentials'."

  kubectl -n sample-domain1-ns delete secret \
    sample-domain1-weblogic-credentials \
    --ignore-not-found
  kubectl -n sample-domain1-ns create secret generic \
    sample-domain1-weblogic-credentials \
     --from-literal=username=weblogic --from-literal=password=welcome1
  kubectl -n sample-domain1-ns label  secret \
    sample-domain1-weblogic-credentials \
    weblogic.domainUID=sample-domain1


  echo "@@ Info: Setting up secret 'sample-domain1-runtime-encryption-secret'."

  kubectl -n sample-domain1-ns delete secret \
    sample-domain1-runtime-encryption-secret \
    --ignore-not-found
  kubectl -n sample-domain1-ns create secret generic \
    sample-domain1-runtime-encryption-secret \
     --from-literal=password=my_runtime_password
  kubectl -n sample-domain1-ns label  secret \
    sample-domain1-runtime-encryption-secret \
    weblogic.domainUID=sample-domain1
  ```

  You might be curious about the secrets you just deployed. Some things of note:

  {{%expand "Click here to expand." %}}

  - About the WebLogic credentials secret:
    - It is required and must contain `username` and `password` fields.
    - It must be referenced by the `spec.weblogicCredentialsSecret` field in your domain resource.
    - It also must be referenced by macros in the `domainInfo.AdminUserName` and `domainInfo.AdminPassWord` fields in your model YAML file.

  - About the Model WDT runtime secret:
    - This is a special secret required by Model in Image.
    - It must contain a `password` field.
    - It must be referenced using the `spec.model.runtimeEncryptionSecret` attribute in its domain resource.
    - It must remain the same for as long as the domain is deployed to Kubernetes, but can be changed between deployments.
    - It is used to encrypt data as it's internally passed using log files from the domain's introspector job and on to its WebLogic Server pods.

  - About deleting and recreating the secrets:
    - We delete a secret before creating it, otherwise the create command will fail if the secret already exists.
    - This allows us to change the secret when using the `kubectl create secret` verb.

  - We name and label secrets using their associated domain UID for two reasons:
    - To make it obvious which secrets belong to which domains.
    - To make it easier to clean up a domain. Typical cleanup scripts use the `weblogic.domainUID` label as a convenience for finding all resources associated with a domain.

  {{% /expand%}}

  If you're following the `JRF` path through the sample, then you also need to deploy the additional secret referenced by macros in the `JRF` model `RCUDbInfo` clause, plus an `OPSS` wallet password secret. For details about the uses of these secrets, see the [Model in Image]({{< relref "/userguide/managing-domains/model-in-image/_index.md" >}}) user documentation.

  If you're domain type is `JRF`, run the following commands to deploy its additional required secrets:

  {{%expand "Click here for the commands for deploying additional secrets for JRF." %}}

  ```
  echo "@@ Info: Setting up secret 'sample-domain1-rcu-access'."

  kubectl -n sample-domain1-ns delete secret \
    sample-domain1-rcu-access \
    --ignore-not-found
  kubectl -n sample-domain1-ns create secret generic \
    sample-domain1-rcu-access \
     --from-literal=rcu_prefix=FMW1 --from-literal=rcu_schema_password=Oradoc_db1 --from-literal=rcu_db_conn_string=oracle-db.default.svc.cluster.local:1521/devpdb.k8s
  kubectl -n sample-domain1-ns label  secret \
    sample-domain1-rcu-access \
    weblogic.domainUID=sample-domain1


  echo "@@ Info: Setting up secret 'sample-domain1-opss-wallet-password-secret'."

  kubectl -n sample-domain1-ns delete secret \
    sample-domain1-opss-wallet-password-secret \
    --ignore-not-found
  kubectl -n sample-domain1-ns create secret generic \
    sample-domain1-opss-wallet-password-secret \
     --from-literal=walletPassword=welcome1
  kubectl -n sample-domain1-ns label  secret \
    sample-domain1-opss-wallet-password-secret \
    weblogic.domainUID=sample-domain1

  ```

  {{% /expand%}}


#### Domain resource

Now let's create a domain resource; a domain resource is the key resource that tells the operator how to deploy a WebLogic domain.

First, copy the following to a file called `/tmp/mii-sample/mii-initial.yaml` or similar, or plan to use the file `/tmp/mii-sample/domain-resources/WLS/mii-initial-d1-WLS-v1.yaml` that is included in the sample source.

  {{%expand "Click here to expand the WLS domain resource YAML." %}}
  ```
#
# This is an example of how to define a Domain resource.
#
apiVersion: "weblogic.oracle/v7"
kind: Domain
metadata:
  name: sample-domain1
  namespace: sample-domain1-ns
  labels:
    weblogic.resourceVersion: domain-v2
    weblogic.domainUID: sample-domain1

spec:
  # Set to 'FromModel' to indicate 'Model in Image'.
  domainHomeSourceType: FromModel

  # The WebLogic Domain Home, this must be a location within
  # the image for 'Model in Image' domains.
  domainHome: /u01/domains/sample-domain1

  # The WebLogic Server Docker image that the Operator uses to start the domain
  image: "model-in-image:WLS-v1"

  # Defaults to "Always" if image tag (version) is ':latest'
  imagePullPolicy: "IfNotPresent"

  # Identify which Secret contains the credentials for pulling an image
  #imagePullSecrets:
  #- name: regsecret

  # Identify which Secret contains the WebLogic Admin credentials,
  # the secret must contain 'username' and 'password' fields.
  webLogicCredentialsSecret:
    name: sample-domain1-weblogic-credentials

  # Whether to include the WebLogic server stdout in the pod's stdout, default is true
  includeServerOutInPodLog: true

  # Whether to enable overriding your log file location, see also 'logHome'
  #logHomeEnabled: false

  # The location for domain log, server logs, server out, and Node Manager log files
  # see also 'logHomeEnabled', 'volumes', and 'volumeMounts'.
  #logHome: /shared/logs/sample-domain1

  # Set which WebLogic servers the Operator will start
  # - "NEVER" will not start any server in the domain
  # - "ADMIN_ONLY" will start up only the administration server (no managed servers will be started)
  # - "IF_NEEDED" will start all non-clustered servers, including the administration server, and clustered servers up to their replica count.
  serverStartPolicy: "IF_NEEDED"

  # Settings for all server pods in the domain including the introspector job pod
  serverPod:
    # Optional new or overridden environment variables for the domain's pods
    # - This sample uses CUSTOM_DOMAIN_NAME in its image model file
    #   to set the Weblogic domain name
    env:
    - name: CUSTOM_DOMAIN_NAME
      value: "domain1"
    - name: JAVA_OPTIONS
      value: "-Dweblogic.StdoutDebugEnabled=false"
    - name: USER_MEM_ARGS
      value: "-XX:+UseContainerSupport -Djava.security.egd=file:/dev/./urandom "

    # Optional volumes and mounts for the domain's pods. See also 'logHome'.
    #volumes:
    #- name: weblogic-domain-storage-volume
    #  persistentVolumeClaim:
    #    claimName: sample-domain1-weblogic-sample-pvc
    #volumeMounts:
    #- mountPath: /shared
    #  name: weblogic-domain-storage-volume

  # The desired behavior for starting the domain's administration server.
  adminServer:
    # The serverStartState legal values are "RUNNING" or "ADMIN"
    # "RUNNING" means the listed server will be started up to "RUNNING" mode
    # "ADMIN" means the listed server will be start up to "ADMIN" mode
    serverStartState: "RUNNING"
    # Setup a Kubernetes node port for the administration server default channel
    #adminService:
    #  channels:
    #  - channelName: default
    #    nodePort: 30701

  # The number of managed servers to start for unlisted clusters
  replicas: 1

  # The desired behavior for starting a specific cluster's member servers
  clusters:
  - clusterName: cluster-1
    serverStartState: "RUNNING"
    replicas: 2

  # Change the `restartVersion` to force the introspector job to rerun
  # and apply any new model configuration, to also force a subsequent
  # roll of your domain's WebLogic pods.
  restartVersion: '1'

  configuration:

    # Settings for domainHomeSourceType 'FromModel'
    model:
      # Valid model domain types are 'WLS', 'JRF', and 'RestrictedJRF', default is 'WLS'
      domainType: "WLS"

      # Optional configmap for additional models and variable files
      #configMap: sample-domain1-wdt-config-map

      # All 'FromModel' domains require a runtimeEncryptionSecret with a 'password' field
      runtimeEncryptionSecret: sample-domain1-runtime-encryption-secret

    # Secrets that are referenced by model yaml macros
    # (the model yaml in the optional configMap or in the image)
    #secrets:
    #- sample-domain1-datasource-secret
  ```
  {{% /expand%}}

  {{%expand "Click here to expand the JRF domain resource YAML." %}}
  ```
  # Copyright (c) 2020, Oracle Corporation and/or its affiliates.
  # Licensed under the Universal Permissive License v 1.0 as shown at http://oss.oracle.com/licenses/upl.
  #
  # This is an example of how to define a Domain resource.
  #
  apiVersion: "weblogic.oracle/v7"
  kind: Domain
  metadata:
    name: sample-domain1
    namespace: sample-domain1-ns
    labels:
      weblogic.resourceVersion: domain-v2
      weblogic.domainUID: sample-domain1

  spec:
    # Set to 'FromModel' to indicate 'Model in Image'.
    domainHomeSourceType: FromModel

    # The WebLogic Domain Home, this must be a location within
    # the image for 'Model in Image' domains.
    domainHome: /u01/domains/sample-domain1

    # The WebLogic Server Docker image that the Operator uses to start the domain
    image: "model-in-image:JRF-v1"

    # Defaults to "Always" if image tag (version) is ':latest'
    imagePullPolicy: "IfNotPresent"

    # Identify which Secret contains the credentials for pulling an image
    #imagePullSecrets:
    #- name: regsecret

    # Identify which Secret contains the WebLogic Admin credentials,
    # the secret must contain 'username' and 'password' fields.
    webLogicCredentialsSecret:
      name: sample-domain1-weblogic-credentials

    # Whether to include the WebLogic server stdout in the pod's stdout, default is true
    includeServerOutInPodLog: true

    # Whether to enable overriding your log file location, see also 'logHome'
    #logHomeEnabled: false

    # The location for domain log, server logs, server out, and Node Manager log files
    # see also 'logHomeEnabled', 'volumes', and 'volumeMounts'.
    #logHome: /shared/logs/sample-domain1

    # Set which WebLogic servers the Operator will start
    # - "NEVER" will not start any server in the domain
    # - "ADMIN_ONLY" will start up only the administration server (no managed servers will be started)
    # - "IF_NEEDED" will start all non-clustered servers, including the administration server, and clustered servers up to their replica count.
    serverStartPolicy: "IF_NEEDED"

    # Settings for all server pods in the domain including the introspector job pod
    serverPod:
      # Optional new or overridden environment variables for the domain's pods
      # - This sample uses CUSTOM_DOMAIN_NAME in its image model file
      #   to set the Weblogic domain name
      env:
      - name: CUSTOM_DOMAIN_NAME
        value: "domain1"
      - name: JAVA_OPTIONS
        value: "-Dweblogic.StdoutDebugEnabled=false"
      - name: USER_MEM_ARGS
        value: "-XX:+UseContainerSupport -Djava.security.egd=file:/dev/./urandom "

      # Optional volumes and mounts for the domain's pods. See also 'logHome'.
      #volumes:
      #- name: weblogic-domain-storage-volume
      #  persistentVolumeClaim:
      #    claimName: sample-domain1-weblogic-sample-pvc
      #volumeMounts:
      #- mountPath: /shared
      #  name: weblogic-domain-storage-volume

    # The desired behavior for starting the domain's administration server.
    adminServer:
      # The serverStartState legal values are "RUNNING" or "ADMIN"
      # "RUNNING" means the listed server will be started up to "RUNNING" mode
      # "ADMIN" means the listed server will be start up to "ADMIN" mode
      serverStartState: "RUNNING"
      # Setup a Kubernetes node port for the administration server default channel
      #adminService:
      #  channels:
      #  - channelName: default
      #    nodePort: 30701

    # The number of managed servers to start for unlisted clusters
    replicas: 1

    # The desired behavior for starting a specific cluster's member servers
    clusters:
    - clusterName: cluster-1
      serverStartState: "RUNNING"
      replicas: 2

    # Change the restartVersion to force the introspector job to rerun
    # and apply any new model configuration, to also force a subsequent
    # roll of your domain's WebLogic pods.
    restartVersion: '1'

    configuration:

      # Settings for domainHomeSourceType 'FromModel'
      model:
        # Valid model domain types are 'WLS', 'JRF', and 'RestrictedJRF', default is 'WLS'
        domainType: "JRF"

        # Optional configmap for additional models and variable files
        #configMap: sample-domain1-wdt-config-map

        # All 'FromModel' domains require a runtimeEncryptionSecret with a 'password' field
        runtimeEncryptionSecret: sample-domain1-runtime-encryption-secret

      # Secrets that are referenced by model yaml macros
      # (the model yaml in the optional configMap or in the image)
      secrets:
      #- sample-domain1-datasource-secret
      - sample-domain1-rcu-access

      # Increase the introspector job active timeout value for JRF use cases
      introspectorJobActiveDeadlineSeconds: 300

      opss:

        # Name of secret with walletPassword for extracting the wallet, used for JRF domains
        walletPasswordSecret: sample-domain1-opss-wallet-password-secret

        # Name of secret with walletFile containing base64 encoded opss wallet, used for JRF domains
        #walletFileSecret: sample-domain1-opss-walletfile-secret
  ```
  {{% /expand%}}

  Now, let's deploy the domain resource.

  Run the following command:

  ```
  kubectl apply -f /tmp/mii-sample/domain-resources/WLS/mii-initial-d1-WLS-v1.yaml
  ```

  > Note: If you are choosing not to use the predefined domain resource yaml file and instead created your own domain resource file earlier, then substitute your custom file name in the above command. You might recall that we suggested naming it `/tmp/mii-sample/mii-initial.yaml`.

  If you run `kubectl get pods -n sample-domain1-ns --watch`, then you should see the introspector job run and your WebLogic Server pods start. The output should look something like this:

  {{%expand "Click here to expand." %}}
  ```
  $ kubectl get pods -n sample-domain1-ns --watch
  NAME                                         READY   STATUS    RESTARTS   AGE
  sample-domain1-introspect-domain-job-lqqj9   0/1   Pending   0     0s
  sample-domain1-introspect-domain-job-lqqj9   0/1   ContainerCreating   0     0s
  sample-domain1-introspect-domain-job-lqqj9   1/1   Running   0     1s
  sample-domain1-introspect-domain-job-lqqj9   0/1   Completed   0     65s
  sample-domain1-introspect-domain-job-lqqj9   0/1   Terminating   0     65s
  sample-domain1-admin-server   0/1   Pending   0     0s
  sample-domain1-admin-server   0/1   ContainerCreating   0     0s
  sample-domain1-admin-server   0/1   Running   0     1s
  sample-domain1-admin-server   1/1   Running   0     32s
  sample-domain1-managed-server1   0/1   Pending   0     0s
  sample-domain1-managed-server2   0/1   Pending   0     0s
  sample-domain1-managed-server1   0/1   ContainerCreating   0     0s
  sample-domain1-managed-server2   0/1   ContainerCreating   0     0s
  sample-domain1-managed-server1   0/1   Running   0     2s
  sample-domain1-managed-server2   0/1   Running   0     2s
  sample-domain1-managed-server1   1/1   Running   0     43s
  sample-domain1-managed-server2   1/1   Running   0     42s
  ```
  {{% /expand%}}

Alternatively, you can run `/tmp/mii-sample/utils/wl-pod-wait.sh -p 3`; this is a utility script that provides useful information about a domain's pods and waits for them to reach a `ready` state, reach their target `restartVersion`, and reach their target `image` before exiting.

  {{%expand "Click here to expand the `wl-pod-wait.sh` usage." %}}
  ```
  $ ./wl-pod-wait.sh -?

    Usage:

      wl-pod-wait.sh [-n mynamespace] [-d mydomainuid] \
         [-p expected_pod_count] \
         [-t timeout_secs] \
         [-q]

      Exits non-zero if 'timeout_secs' is reached before 'pod_count' is reached.

    Parameters:

      -d <domain_uid> : Defaults to 'sample-domain1'.

      -n <namespace>  : Defaults to 'sample-domain1-ns'.

      pod_count > 0   : Wait until exactly 'pod_count' WebLogic server pods for
                        a domain all (a) are ready, (b) have the same
                        'domainRestartVersion' label value as the
                        current domain resource's 'spec.restartVersion, and
                        (c) have the same image as the current domain
                        resource's image.

      pod_count = 0   : Wait until there are no running WebLogic server pods
                        for a domain. The default.

      -t <timeout>    : Timeout in seconds. Defaults to '600'.

      -q              : Quiet mode. Show only a count of wl pods that
                        have reached the desired criteria.

      -?              : This help.
  ```
  {{% /expand%}}

  {{%expand "Click here to expand sample output from `wl-pod-wait.sh`." %}}
  ```
  @@ [2020-04-30T13:50:42][seconds=0] Info: Waiting up to 600 seconds for exactly '3' WebLogic server pods to reach the following criteria:
  @@ [2020-04-30T13:50:42][seconds=0] Info:   ready='true'
  @@ [2020-04-30T13:50:42][seconds=0] Info:   image='model-in-image:WLS-v1'
  @@ [2020-04-30T13:50:42][seconds=0] Info:   domainRestartVersion='1'
  @@ [2020-04-30T13:50:42][seconds=0] Info:   namespace='sample-domain1-ns'
  @@ [2020-04-30T13:50:42][seconds=0] Info:   domainUID='sample-domain1'

  @@ [2020-04-30T13:50:42][seconds=0] Info: '0' WebLogic pods currently match all criteria, expecting '3'.
  @@ [2020-04-30T13:50:42][seconds=0] Info: Introspector and WebLogic pods with same namespace and domain-uid:

  NAME                                          VERSION  IMAGE  READY  PHASE
  --------------------------------------------  -------  -----  -----  ---------
  'sample-domain1-introspect-domain-job-rkdkg'  ''       ''     ''     'Pending'

  @@ [2020-04-30T13:50:45][seconds=3] Info: '0' WebLogic pods currently match all criteria, expecting '3'.
  @@ [2020-04-30T13:50:45][seconds=3] Info: Introspector and WebLogic pods with same namespace and domain-uid:

  NAME                                          VERSION  IMAGE  READY  PHASE
  --------------------------------------------  -------  -----  -----  ---------
  'sample-domain1-introspect-domain-job-rkdkg'  ''       ''     ''     'Running'


  @@ [2020-04-30T13:51:50][seconds=68] Info: '0' WebLogic pods currently match all criteria, expecting '3'.
  @@ [2020-04-30T13:51:50][seconds=68] Info: Introspector and WebLogic pods with same namespace and domain-uid:

  NAME  VERSION  IMAGE  READY  PHASE
  ----  -------  -----  -----  -----

  @@ [2020-04-30T13:51:59][seconds=77] Info: '0' WebLogic pods currently match all criteria, expecting '3'.
  @@ [2020-04-30T13:51:59][seconds=77] Info: Introspector and WebLogic pods with same namespace and domain-uid:

  NAME                           VERSION  IMAGE                    READY    PHASE
  -----------------------------  -------  -----------------------  -------  ---------
  'sample-domain1-admin-server'  '1'      'model-in-image:WLS-v1'  'false'  'Pending'

  @@ [2020-04-30T13:52:02][seconds=80] Info: '0' WebLogic pods currently match all criteria, expecting '3'.
  @@ [2020-04-30T13:52:02][seconds=80] Info: Introspector and WebLogic pods with same namespace and domain-uid:

  NAME                           VERSION  IMAGE                    READY    PHASE
  -----------------------------  -------  -----------------------  -------  ---------
  'sample-domain1-admin-server'  '1'      'model-in-image:WLS-v1'  'false'  'Running'

  @@ [2020-04-30T13:52:32][seconds=110] Info: '1' WebLogic pods currently match all criteria, expecting '3'.
  @@ [2020-04-30T13:52:32][seconds=110] Info: Introspector and WebLogic pods with same namespace and domain-uid:

  NAME                              VERSION  IMAGE                    READY    PHASE
  --------------------------------  -------  -----------------------  -------  ---------
  'sample-domain1-admin-server'     '1'      'model-in-image:WLS-v1'  'true'   'Running'
  'sample-domain1-managed-server1'  '1'      'model-in-image:WLS-v1'  'false'  'Pending'
  'sample-domain1-managed-server2'  '1'      'model-in-image:WLS-v1'  'false'  'Pending'

  @@ [2020-04-30T13:52:34][seconds=112] Info: '1' WebLogic pods currently match all criteria, expecting '3'.
  @@ [2020-04-30T13:52:34][seconds=112] Info: Introspector and WebLogic pods with same namespace and domain-uid:

  NAME                              VERSION  IMAGE                    READY    PHASE
  --------------------------------  -------  -----------------------  -------  ---------
  'sample-domain1-admin-server'     '1'      'model-in-image:WLS-v1'  'true'   'Running'
  'sample-domain1-managed-server1'  '1'      'model-in-image:WLS-v1'  'false'  'Running'
  'sample-domain1-managed-server2'  '1'      'model-in-image:WLS-v1'  'false'  'Running'

  @@ [2020-04-30T13:53:14][seconds=152] Info: '3' WebLogic pods currently match all criteria, expecting '3'.
  @@ [2020-04-30T13:53:14][seconds=152] Info: Introspector and WebLogic pods with same namespace and domain-uid:

  NAME                              VERSION  IMAGE                    READY   PHASE
  --------------------------------  -------  -----------------------  ------  ---------
  'sample-domain1-admin-server'     '1'      'model-in-image:WLS-v1'  'true'  'Running'
  'sample-domain1-managed-server1'  '1'      'model-in-image:WLS-v1'  'true'  'Running'
  'sample-domain1-managed-server2'  '1'      'model-in-image:WLS-v1'  'true'  'Running'


  @@ [2020-04-30T13:53:14][seconds=152] Info: Success!

  ```
  {{% /expand%}}


If you see an error, then consult [Debugging]({{< relref "/userguide/managing-domains/model-in-image/debugging.md" >}}) in the Model in Image user guide.

#### Invoke the web application

Now that all the initial use case resources have been deployed, let's invoke the sample web application through the Traefik load balancer port. Note that the web application will report if it finds any data sources, but we don't expect it to find any because the model doesn't contain any at this point.

Send a web application request to the load balancer:

   ```
   curl -s -S -m 10 -H 'host: sample-domain1-cluster-cluster-1.mii-sample.org' \
      http://localhost:30305/myapp_war/index.jsp
   ```
Or, if Traefik is unavailable and your Administration Server pod is running, you can try `kubectl exec`:

   ```
   kubectl exec -n sample-domain1-ns sample-domain1-admin-server -- bash -c \
     "curl -s -S -m 10 http://sample-domain1-cluster-cluster-1:8001/myapp_war/index.jsp"
   ```

You should see output like the following:

  ```
  $ curl -s -S -m 10 -H 'host: sample-domain1-cluster-cluster-1.mii-sample.org' \
    http://localhost:30305/myapp_war/index.jsp

  <html><body><pre>
  *****************************************************************

  Hello World! This is version 'v1' of the mii-sample JSP web-app.

  Welcome to WebLogic server 'managed-server2'!

   domain UID  = 'sample-domain1'
   domain name = 'domain1'

  Found 1 local cluster runtime:
    Cluster 'cluster-1'

  Found 0 local data sources:

  *****************************************************************
  </pre></body></html>
  ```

  **Note**: If you're running your `curl` commands on a remote machine, then substitute `localhost` with an external address suitable for contacting your Kubernetes cluster. A Kubernetes cluster address that often works can be obtained by using the address just after `https://` in the KubeDNS line of the output from the `kubectl cluster-info` command.

  Got it? Please leave your domain up and running if you want to try the next use case.

### Update1 use case

This use case demonstrates dynamically adding a data source to your running domain. It demonstrates several advantages of WDT and the Image model:

- The syntax used for updating a model is exactly the same syntax you use for creating the original model.
- A domain's model can be updated dynamically by supplying a model update in a file in a Kubernetes ConfigMap.
- Model updates can be as simple as changing the value of a single attribute, or as ambitious as adding a JMS Server.

For a detailed discussion of model updates, see [Runtime Updates]({{< relref "/userguide/managing-domains/model-in-image/runtime-updates.md" >}}) in the Model in Image user guide.

{{% notice note %}}
Perform the steps in [Prerequisites for all domain types](#prerequisites-for-all-domain-types) before performing the steps in this use case.
{{% /notice %}}

{{% notice warning %}}
The operator does not support all possible dynamic model updates. For model update limitations, consult [Runtime Updates]({{< relref "/userguide/managing-domains/model-in-image/runtime-updates.md" >}}) in the Model in Image user docs, and carefully test any model update before attempting a dynamic update in production.
{{% /notice %}}

Let's go through the steps:

1. _Ensure you have a running domain._

    Make sure you have deployed the domain from the [Initial use case](#initial-use-case).

1. _Obtain a data source model YAML._

    Find or create a WDT model snippet for a data source, make sure that its target is set to `cluster-1`, and that its initial capacity is set to `0`.

   The reason for the latter is to prevent the data source from causing a WebLogic Server startup failure if it can't find the database, which would be likely to happen because we haven't deployed one (unless you're using the `JRF` path through the sample).

   Here's a handy data source model configuration that meets these criteria:


   ```
   resources:
     JDBCSystemResource:
       mynewdatasource:
         Target: 'cluster-1'
         JdbcResource:
           JDBCDataSourceParams:
             JNDIName: [
               jdbc/mydatasource1,
               jdbc/mydatasource2
             ]
             GlobalTransactionsProtocol: TwoPhaseCommit
           JDBCDriverParams:
             DriverName: oracle.jdbc.xa.client.OracleXADataSource
             URL: '@@SECRET:@@ENV:DOMAIN_UID@@-datasource-secret:url@@'
             PasswordEncrypted: '@@SECRET:@@ENV:DOMAIN_UID@@-datasource-secret:password@@'
             Properties:
               user:
                 Value: 'sys as sysdba'
               oracle.net.CONNECT_TIMEOUT:
                 Value: 5000
               oracle.jdbc.ReadTimeout:
                 Value: 30000
           JDBCConnectionPoolParams:
               InitialCapacity: 0
               MaxCapacity: 1
               TestTableName: SQL ISVALID
               TestConnectionsOnReserve: true

   ```

   You can cut and paste the above model snippet to a file named `/tmp/mii-sample/mydatasource.yaml` and then use it in the later step where we deploy the model ConfigMap, or alternatively, you can simply use the same data source that's already there for you in `/tmp/mii-sample/model-configmaps/datasource/model.20.datasource.yaml`.

1. _Deploy the data source secret._

    The data source references a new secret that needs to be deployed.

   Run the following commands:

   ```
   kubectl -n sample-domain1-ns delete secret \
     sample-domain1-datasource-secret \
     --ignore-not-found
   kubectl -n sample-domain1-ns create secret generic \
     sample-domain1-datasource-secret \
      --from-literal=password=Oradoc_db1 --from-literal=url=jdbc:oracle:thin:@oracle-db.default.svc.cluster.local:1521/devpdb.k8s
   kubectl -n sample-domain1-ns label  secret \
     sample-domain1-datasource-secret \
     weblogic.domainUID=sample-domain1
   ```

   {{%expand "Click here for details about secret creation, naming, and labeling." %}}

   - About deleting and recreating the secret:
     - We delete a secret before creating, otherwise the create command will fail if the secret already exists.
     - This allows us to change the secret when using the `kubectl create secret` verb.

   - We name and label secrets using their associated domain UID for two reasons:
     - To make it obvious which secret belongs to which domains.
     - To make it easier to clean up a domain. Typical cleanup scripts use the `weblogic.domainUID` label as a convenience for finding all the resources associated with a domain.

   {{% /expand%}}

1. _Deploy the data source YAML._

    We're ready to deploy the data source!

   Run the following commands:


   ```
   kubectl -n sample-domain1-ns delete configmap sample-domain1-wdt-config-map --ignore-not-found
   kubectl -n sample-domain1-ns create configmap sample-domain1-wdt-config-map --from-file=/tmp/mii-sample/model-configmaps/datasource
   kubectl -n sample-domain1-ns label  configmap sample-domain1-wdt-config-map weblogic.domainUID=sample-domain1
   ```

   - If you've created your own data source file, then substitute the file name in the `--from-file=` parameter (we suggested `/tmp/mii-sample/mydatasource.yaml` earlier).
     - Note that the `-from-file=` parameter can reference a single file, in which case it puts the designated file in the ConfigMap, or it can reference a directory, in which case it populates the ConfigMap with all of the files in the designated directory.

   {{%expand "Click here for details about ConfigMap creation, naming, and labeling." %}}

   - About deleting and recreating the ConfigMap:
     - We delete a ConfigMap before creating it, otherwise the create command will fail if the ConfigMap already exists.
     - This allows us to change the ConfigMap when using the `kubectl create configmap` verb.

   - We name and label ConfigMap using their associated domain UID for two reasons:
     - To make it obvious which ConfigMap belong to which domains.
     - To make it easier to cleanup a domain. Typical cleanup scripts use the `weblogic.domainUID` label as a convenience for finding all resources associated with a domain.

   {{% /expand%}}

1. _Update your domain resource file to refer to the ConfigMap and its secret, and apply it._

      Do one the following:

    - Option 1: Update your current domain resource file from the Initial use case.
      - Add the secret to its `spec.configuration.secrets` stanza:

          ```
          spec:
            ...
            configuration:
            ...
              secrets:
              - sample-domain1-datasource-secret
          ```
         (Leave any existing secrets in place.)

      - Change its `spec.configuration.model.configMap` to look like:

          ```
          spec:
            ...
            configuration:
              ...
              model:
                ...
                configMap: sample-domain1-wdt-config-map
           ```
      - Apply your changed domain resource:

          ```
          kubectl apply -f your-domain-resource.yaml
          ```

    - Option 2: Or, use the similarly updated domain resource file that is supplied with the sample:

        ```
        kubectl apply -f /tmp/miisample/domain-resources/mii-update1-d1-WLS-v1-ds.yaml
        ```


1. _Restart ('roll') the domain._

   Now that the data source is deployed in a ConfigMap and its secret is also deployed, and now that we have applied an updated domain resource with its `spec.configuration.model.configMap` and `spec.configuration.secrets` referencing the ConfigMap and secret, let's tell the operator to roll the domain.

   When a model domain restarts, it will rerun its introspector job in order to regenerate its configuration, and it will also pass the configuration changes found by the introspector to each restarted server.
   One way to cause a running domain to restart is to change the domain's `spec.restartVersion`. There are multiple ways to make this modification, here are three:

   - Option 1: Live edit your domain.
     - Call `kubectl -n sample-domain1-ns edit domain sample-domain1`.
     - Edit the value of the `spec.restartVersion` field and save.
       - The field is a string; typically, you use a number in this field and increment it with each restart.

   - Option 2: Or, dynamically change your domain using `kubectl patch`.
     - To get the current `restartVersion` call:
       ```
       kubectl -n sample-domain1-ns get domain sample-domain1 '-o=jsonpath={.spec.restartVersion}'
       ```
     - Choose a new restart version that's different from the current restart version.
       - The field is a string; typically, you use a number in this field and increment it with each restart.

     - Use `kubectl patch` to set the new value. For example, assuming the new restart version is `2`:
       ```
       kubectl -n sample-domain1-ns patch domain sample-domain1 --type=json '-p=[{"op": "replace", "path": "/spec/restartVersion", "value": "2" }]'
       ```
   - Option 3: Or, use the sample helper script.
     - Call `/tmp/mii-sample/utils/patch-restart-version.sh -n sample-domain1-ns -d sample-domain1`.
     - This will perform the same `kubectl get` and `kubectl patch` commands as Option 2.


1. _Wait for the roll._

    Now that you've started a domain roll, you'll need to wait for it to complete if you want to verify that the data source was deployed.

   - One way to do this is to call `kubectl get pods -n sample-domain1-ns --watch` and wait for the pods to cycle back to their `ready` state.

   - Alternatively, you can run `/tmp/mii-sample/utils/wl-pod-wait.sh -p 3`; this is a utility script that provides useful information about a domain's pods and waits for them to reach a `ready` state, reach their target `restartVersion`, and reach their target `image` before exiting.

     {{%expand "Click here to expand the `wl-pod-wait.sh` usage." %}}
   ```
     $ ./wl-pod-wait.sh -?

       Usage:

         wl-pod-wait.sh [-n mynamespace] [-d mydomainuid] \
            [-p expected_pod_count] \
            [-t timeout_secs] \
            [-q]

         Exits non-zero if 'timeout_secs' is reached before 'pod_count' is reached.

       Parameters:

         -d <domain_uid> : Defaults to 'sample-domain1'.

         -n <namespace>  : Defaults to 'sample-domain1-ns'.

         pod_count > 0   : Wait until exactly 'pod_count' WebLogic server pods for
                           a domain all (a) are ready, (b) have the same
                           'domainRestartVersion' label value as the
                           current domain resource's 'spec.restartVersion, and
                           (c) have the same image as the current domain
                           resource's image.

         pod_count = 0   : Wait until there are no running WebLogic server pods
                           for a domain. The default.

         -t <timeout>    : Timeout in seconds. Defaults to '600'.

         -q              : Quiet mode. Show only a count of wl pods that
                           have reached the desired criteria.

         -?              : This help.
   ```
     {{% /expand%}}

     {{%expand "Click here to expand sample output from `wl-pod-wait.sh` that shows a rolling domain." %}}
   ```
     @@ [2020-04-30T13:53:19][seconds=0] Info: Waiting up to 600 seconds for exactly '3' WebLogic server pods to reach the following criteria:
     @@ [2020-04-30T13:53:19][seconds=0] Info:   ready='true'
     @@ [2020-04-30T13:53:19][seconds=0] Info:   image='model-in-image:WLS-v1'
     @@ [2020-04-30T13:53:19][seconds=0] Info:   domainRestartVersion='2'
     @@ [2020-04-30T13:53:19][seconds=0] Info:   namespace='sample-domain1-ns'
     @@ [2020-04-30T13:53:19][seconds=0] Info:   domainUID='sample-domain1'

     @@ [2020-04-30T13:53:19][seconds=0] Info: '0' WebLogic pods currently match all criteria, expecting '3'.
     @@ [2020-04-30T13:53:19][seconds=0] Info: Introspector and WebLogic pods with same namespace and domain-uid:

     NAME                                          VERSION  IMAGE                    READY   PHASE
     --------------------------------------------  -------  -----------------------  ------  ---------
     'sample-domain1-admin-server'                 '1'      'model-in-image:WLS-v1'  'true'  'Running'
     'sample-domain1-introspect-domain-job-wlkpr'  ''       ''                       ''      'Pending'
     'sample-domain1-managed-server1'              '1'      'model-in-image:WLS-v1'  'true'  'Running'
     'sample-domain1-managed-server2'              '1'      'model-in-image:WLS-v1'  'true'  'Running'

     @@ [2020-04-30T13:53:20][seconds=1] Info: '0' WebLogic pods currently match all criteria, expecting '3'.
     @@ [2020-04-30T13:53:20][seconds=1] Info: Introspector and WebLogic pods with same namespace and domain-uid:

     NAME                                          VERSION  IMAGE                    READY   PHASE
     --------------------------------------------  -------  -----------------------  ------  ---------
     'sample-domain1-admin-server'                 '1'      'model-in-image:WLS-v1'  'true'  'Running'
     'sample-domain1-introspect-domain-job-wlkpr'  ''       ''                       ''      'Running'
     'sample-domain1-managed-server1'              '1'      'model-in-image:WLS-v1'  'true'  'Running'
     'sample-domain1-managed-server2'              '1'      'model-in-image:WLS-v1'  'true'  'Running'

     @@ [2020-04-30T13:54:18][seconds=59] Info: '0' WebLogic pods currently match all criteria, expecting '3'.
     @@ [2020-04-30T13:54:18][seconds=59] Info: Introspector and WebLogic pods with same namespace and domain-uid:

     NAME                                          VERSION  IMAGE                    READY   PHASE
     --------------------------------------------  -------  -----------------------  ------  -----------
     'sample-domain1-admin-server'                 '1'      'model-in-image:WLS-v1'  'true'  'Running'
     'sample-domain1-introspect-domain-job-wlkpr'  ''       ''                       ''      'Succeeded'
     'sample-domain1-managed-server1'              '1'      'model-in-image:WLS-v1'  'true'  'Running'
     'sample-domain1-managed-server2'              '1'      'model-in-image:WLS-v1'  'true'  'Running'

     @@ [2020-04-30T13:54:19][seconds=60] Info: '0' WebLogic pods currently match all criteria, expecting '3'.
     @@ [2020-04-30T13:54:19][seconds=60] Info: Introspector and WebLogic pods with same namespace and domain-uid:

     NAME                              VERSION  IMAGE                    READY   PHASE
     --------------------------------  -------  -----------------------  ------  ---------
     'sample-domain1-admin-server'     '1'      'model-in-image:WLS-v1'  'true'  'Running'
     'sample-domain1-managed-server1'  '1'      'model-in-image:WLS-v1'  'true'  'Running'
     'sample-domain1-managed-server2'  '1'      'model-in-image:WLS-v1'  'true'  'Running'

     @@ [2020-04-30T13:54:31][seconds=72] Info: '0' WebLogic pods currently match all criteria, expecting '3'.
     @@ [2020-04-30T13:54:31][seconds=72] Info: Introspector and WebLogic pods with same namespace and domain-uid:

     NAME                              VERSION  IMAGE                    READY    PHASE
     --------------------------------  -------  -----------------------  -------  ---------
     'sample-domain1-admin-server'     '1'      'model-in-image:WLS-v1'  'false'  'Running'
     'sample-domain1-managed-server1'  '1'      'model-in-image:WLS-v1'  'true'   'Running'
     'sample-domain1-managed-server2'  '1'      'model-in-image:WLS-v1'  'true'   'Running'

     @@ [2020-04-30T13:54:40][seconds=81] Info: '0' WebLogic pods currently match all criteria, expecting '3'.
     @@ [2020-04-30T13:54:40][seconds=81] Info: Introspector and WebLogic pods with same namespace and domain-uid:

     NAME                              VERSION  IMAGE                    READY   PHASE
     --------------------------------  -------  -----------------------  ------  ---------
     'sample-domain1-managed-server1'  '1'      'model-in-image:WLS-v1'  'true'  'Running'
     'sample-domain1-managed-server2'  '1'      'model-in-image:WLS-v1'  'true'  'Running'

     @@ [2020-04-30T13:54:52][seconds=93] Info: '0' WebLogic pods currently match all criteria, expecting '3'.
     @@ [2020-04-30T13:54:52][seconds=93] Info: Introspector and WebLogic pods with same namespace and domain-uid:

     NAME                              VERSION  IMAGE                    READY   PHASE
     --------------------------------  -------  -----------------------  ------  ---------
     'sample-domain1-managed-server1'  '1'      'model-in-image:WLS-v1'  'true'  'Running'
     'sample-domain1-managed-server2'  '1'      'model-in-image:WLS-v1'  'true'  'Running'

     @@ [2020-04-30T13:54:58][seconds=99] Info: '0' WebLogic pods currently match all criteria, expecting '3'.
     @@ [2020-04-30T13:54:58][seconds=99] Info: Introspector and WebLogic pods with same namespace and domain-uid:

     NAME                              VERSION  IMAGE                    READY    PHASE
     --------------------------------  -------  -----------------------  -------  ---------
     'sample-domain1-admin-server'     '2'      'model-in-image:WLS-v1'  'false'  'Pending'
     'sample-domain1-managed-server1'  '1'      'model-in-image:WLS-v1'  'true'   'Running'
     'sample-domain1-managed-server2'  '1'      'model-in-image:WLS-v1'  'true'   'Running'

     @@ [2020-04-30T13:55:00][seconds=101] Info: '0' WebLogic pods currently match all criteria, expecting '3'.
     @@ [2020-04-30T13:55:00][seconds=101] Info: Introspector and WebLogic pods with same namespace and domain-uid:

     NAME                              VERSION  IMAGE                    READY    PHASE
     --------------------------------  -------  -----------------------  -------  ---------
     'sample-domain1-admin-server'     '2'      'model-in-image:WLS-v1'  'false'  'Running'
     'sample-domain1-managed-server1'  '1'      'model-in-image:WLS-v1'  'true'   'Running'
     'sample-domain1-managed-server2'  '1'      'model-in-image:WLS-v1'  'true'   'Running'

     @@ [2020-04-30T13:55:12][seconds=113] Info: '0' WebLogic pods currently match all criteria, expecting '3'.
     @@ [2020-04-30T13:55:12][seconds=113] Info: Introspector and WebLogic pods with same namespace and domain-uid:

     NAME                              VERSION  IMAGE                    READY    PHASE
     --------------------------------  -------  -----------------------  -------  ---------
     'sample-domain1-admin-server'     '2'      'model-in-image:WLS-v1'  'false'  'Running'
     'sample-domain1-managed-server1'  '1'      'model-in-image:WLS-v1'  'true'   'Running'
     'sample-domain1-managed-server2'  '1'      'model-in-image:WLS-v1'  'true'   'Running'

     @@ [2020-04-30T13:55:24][seconds=125] Info: '0' WebLogic pods currently match all criteria, expecting '3'.
     @@ [2020-04-30T13:55:24][seconds=125] Info: Introspector and WebLogic pods with same namespace and domain-uid:


     NAME                              VERSION  IMAGE                    READY    PHASE
     --------------------------------  -------  -----------------------  -------  ---------
     'sample-domain1-admin-server'     '2'      'model-in-image:WLS-v1'  'false'  'Running'
     'sample-domain1-managed-server1'  '1'      'model-in-image:WLS-v1'  'true'   'Running'
     'sample-domain1-managed-server2'  '1'      'model-in-image:WLS-v1'  'true'   'Running'

     @@ [2020-04-30T13:55:33][seconds=134] Info: '1' WebLogic pods currently match all criteria, expecting '3'.
     @@ [2020-04-30T13:55:33][seconds=134] Info: Introspector and WebLogic pods with same namespace and domain-uid:

     NAME                              VERSION  IMAGE                    READY   PHASE
     --------------------------------  -------  -----------------------  ------  ---------
     'sample-domain1-admin-server'     '2'      'model-in-image:WLS-v1'  'true'  'Running'
     'sample-domain1-managed-server1'  '1'      'model-in-image:WLS-v1'  'true'  'Running'
     'sample-domain1-managed-server2'  '1'      'model-in-image:WLS-v1'  'true'  'Running'

     @@ [2020-04-30T13:55:34][seconds=135] Info: '1' WebLogic pods currently match all criteria, expecting '3'.
     @@ [2020-04-30T13:55:34][seconds=135] Info: Introspector and WebLogic pods with same namespace and domain-uid:

     NAME                              VERSION  IMAGE                    READY    PHASE
     --------------------------------  -------  -----------------------  -------  ---------
     'sample-domain1-admin-server'     '2'      'model-in-image:WLS-v1'  'true'   'Running'
     'sample-domain1-managed-server1'  '1'      'model-in-image:WLS-v1'  'false'  'Pending'
     'sample-domain1-managed-server2'  '1'      'model-in-image:WLS-v1'  'true'   'Running'

     @@ [2020-04-30T13:55:40][seconds=141] Info: '1' WebLogic pods currently match all criteria, expecting '3'.
     @@ [2020-04-30T13:55:40][seconds=141] Info: Introspector and WebLogic pods with same namespace and domain-uid:

     NAME                              VERSION  IMAGE                    READY   PHASE
     --------------------------------  -------  -----------------------  ------  ---------
     'sample-domain1-admin-server'     '2'      'model-in-image:WLS-v1'  'true'  'Running'
     'sample-domain1-managed-server2'  '1'      'model-in-image:WLS-v1'  'true'  'Running'

     @@ [2020-04-30T13:55:44][seconds=145] Info: '1' WebLogic pods currently match all criteria, expecting '3'.
     @@ [2020-04-30T13:55:44][seconds=145] Info: Introspector and WebLogic pods with same namespace and domain-uid:

     NAME                              VERSION  IMAGE                    READY    PHASE
     --------------------------------  -------  -----------------------  -------  ---------
     'sample-domain1-admin-server'     '2'      'model-in-image:WLS-v1'  'true'   'Running'
     'sample-domain1-managed-server1'  '2'      'model-in-image:WLS-v1'  'false'  'Running'
     'sample-domain1-managed-server2'  '1'      'model-in-image:WLS-v1'  'true'   'Running'

     @@ [2020-04-30T13:56:25][seconds=186] Info: '2' WebLogic pods currently match all criteria, expecting '3'.
     @@ [2020-04-30T13:56:25][seconds=186] Info: Introspector and WebLogic pods with same namespace and domain-uid:

     NAME                              VERSION  IMAGE                    READY   PHASE
     --------------------------------  -------  -----------------------  ------  ---------
     'sample-domain1-admin-server'     '2'      'model-in-image:WLS-v1'  'true'  'Running'
     'sample-domain1-managed-server1'  '2'      'model-in-image:WLS-v1'  'true'  'Running'
     'sample-domain1-managed-server2'  '1'      'model-in-image:WLS-v1'  'true'  'Running'

     @@ [2020-04-30T13:56:26][seconds=187] Info: '2' WebLogic pods currently match all criteria, expecting '3'.
     @@ [2020-04-30T13:56:26][seconds=187] Info: Introspector and WebLogic pods with same namespace and domain-uid:

     NAME                              VERSION  IMAGE                    READY    PHASE
     --------------------------------  -------  -----------------------  -------  ---------
     'sample-domain1-admin-server'     '2'      'model-in-image:WLS-v1'  'true'   'Running'
     'sample-domain1-managed-server1'  '2'      'model-in-image:WLS-v1'  'true'   'Running'
     'sample-domain1-managed-server2'  '1'      'model-in-image:WLS-v1'  'false'  'Pending'

     @@ [2020-04-30T13:56:30][seconds=191] Info: '2' WebLogic pods currently match all criteria, expecting '3'.
     @@ [2020-04-30T13:56:30][seconds=191] Info: Introspector and WebLogic pods with same namespace and domain-uid:

     NAME                              VERSION  IMAGE                    READY   PHASE
     --------------------------------  -------  -----------------------  ------  ---------
     'sample-domain1-admin-server'     '2'      'model-in-image:WLS-v1'  'true'  'Running'
     'sample-domain1-managed-server1'  '2'      'model-in-image:WLS-v1'  'true'  'Running'

     @@ [2020-04-30T13:56:34][seconds=195] Info: '2' WebLogic pods currently match all criteria, expecting '3'.
     @@ [2020-04-30T13:56:34][seconds=195] Info: Introspector and WebLogic pods with same namespace and domain-uid:

     NAME                              VERSION  IMAGE                    READY    PHASE
     --------------------------------  -------  -----------------------  -------  ---------
     'sample-domain1-admin-server'     '2'      'model-in-image:WLS-v1'  'true'   'Running'
     'sample-domain1-managed-server1'  '2'      'model-in-image:WLS-v1'  'true'   'Running'
     'sample-domain1-managed-server2'  '2'      'model-in-image:WLS-v1'  'false'  'Pending'

     @@ [2020-04-30T13:57:09][seconds=230] Info: '3' WebLogic pods currently match all criteria, expecting '3'.
     @@ [2020-04-30T13:57:09][seconds=230] Info: Introspector and WebLogic pods with same namespace and domain-uid:

     NAME                              VERSION  IMAGE                    READY   PHASE
     --------------------------------  -------  -----------------------  ------  ---------
     'sample-domain1-admin-server'     '2'      'model-in-image:WLS-v1'  'true'  'Running'
     'sample-domain1-managed-server1'  '2'      'model-in-image:WLS-v1'  'true'  'Running'
     'sample-domain1-managed-server2'  '2'      'model-in-image:WLS-v1'  'true'  'Running'


     @@ [2020-04-30T13:57:09][seconds=230] Info: Success!
  ```
     {{% /expand%}}

1. After your domain is up and running, you can call the sample web application to determine if the data source was deployed.

   Send a web application request to the load balancer:

   ```  
   curl -s -S -m 10 -H 'host: sample-domain1-cluster-cluster-1.mii-sample.org' \
      http://localhost:30305/myapp_war/index.jsp
   ```  

   Or, if Traefik is unavailable and your Administration Server pod is running, you can try `kubectl exec`:

   ```  
   kubectl exec -n sample-domain1-ns sample-domain1-admin-server -- bash -c \
     "curl -s -S -m 10 http://sample-domain1-cluster-cluster-1:8001/myapp_war/index.jsp"
   ```  

   You should see something like the following:

   {{%expand "Click here to see the expected web application output." %}}

   ```  
   $ curl -s -S -m 10 -H 'host: sample-domain1-cluster-cluster-1.mii-sample.org' \
      http://localhost:30305/myapp_war/index.jsp

   <html><body><pre>
   *****************************************************************

   Hello World! This is version 'v1' of the mii-sample JSP web-app.

   Welcome to WebLogic server 'managed-server1'!

    domain UID  = 'sample-domain1'
    domain name = 'domain1'

   Found 1 local cluster runtime:
     Cluster 'cluster-1'

   Found 1 local data source:
     Datasource 'mynewdatasource': State='Running'

   *****************************************************************
   </pre></body></html>

   ```
   {{% /expand%}}

That's it!

If you see an error, then consult [Debugging]({{< relref "/userguide/managing-domains/model-in-image/debugging.md" >}}) in the Model in Image user guide.

### Accessing the WebLogic Server Administration Console

{{% notice warning %}} This sample externally exposes the WebLogic Server Administration Console using a plain text HTTP port. This is _not_ secure and should not be done in production deployments.
{{% /notice %}}

In the prerequisites, you deployed an Ingress that will route the path `/console` to the administration service port `7001` at pod `sample-domain1-admin-server` in the `sample-domain1-ns` namespace.

To access the Console from the browser:

 - If the domain and your browser are running on the same machine, you can access the Console with the URL `http://localhost:30305/console`.

 - If the domain is on a remote machine from your browser, you can access the Console with the URL `http://your-domain-host-address:30305/console`.

The login credentials are `weblogic/welcome1`.


### Cleanup

1. Delete the domain resources.
   ```
   /tmp/operator-source/kubernetes/samples/scripts/delete-domain/delete-weblogic-domain-resources.sh -d sample-domain1
   /tmp/operator-source/kubernetes/samples/scripts/delete-domain/delete-weblogic-domain-resources.sh -d sample-domain2
   ```

   This deletes the domain and any related resources that are labeled with the domain UID `sample-domain1` and `sample-domain2`.

   It leaves the namespace intact, the operator running, the load balancer running (if installed), and the database running (if installed).

   > **Note**: When you delete a domain, the operator should detect your domain deletion and shut down its pods. Wait for these pods to exit before deleting the operator that monitors the `sample-domain1-ns` namespace. You can monitor this process using the command `kubectl get pods -n sample-domain1-ns --watch` (`ctrl-c` to exit).

2. If you set up the Traefik load balancer:

   ```
   helm delete --purge traefik-operator
   kubectl delete namespace traefik
   ```

3. If you set up a database for `JRF`...
   {{%expand "...then click here." %}}
   ```
   /tmp/operator-source/kubernetes/samples/scripts/create-oracle-db-service/stop-db-service.sh
   ```
   {{% /expand%}}

4. Delete the operator and its namespace:
   ```
   helm delete --purge sample-weblogic-operator
   kubectl delete namespace sample-weblogic-operator-ns
   ```

6. Delete the domain's namespace:
   ```
   kubectl delete namespace sample-domain1-ns
   ```

7. Delete the images you may have created in this sample:
   ```
   docker image rm model-in-image:WLS-v1
   docker image rm model-in-image:WLS-v2
   docker image rm model-in-image:WLS-v3
   ```

   {{%expand "Click here if you created JRF images." %}}
   ```
   docker image rm model-in-image:JRF-v1
   docker image rm model-in-image:JRF-v2
   docker image rm model-in-image:JRF-v3
   ```
   {{% /expand%}}<|MERGE_RESOLUTION|>--- conflicted
+++ resolved
@@ -61,11 +61,7 @@
      - `spec.image: model-in-image:WLS-v1`
      - References to the secrets
 
-<<<<<<< HEAD
-- [Update1](#update1-use-case): Dynamically adding a data source using a model ConfigMap
-=======
 - [Update1](#update1-use-case): Demonstrates udpating the initial domain by dynamically adding a data source using a model ConfigMap
->>>>>>> 4844ef01
 
    - Image `model-in-image:WLS-v1`:
      - Same image as Initial use case
