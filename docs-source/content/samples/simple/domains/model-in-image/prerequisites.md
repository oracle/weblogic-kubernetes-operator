--- conflicted
+++ resolved
@@ -144,11 +144,7 @@
    ```
    $ cd /tmp/mii-sample/model-images
 
-<<<<<<< HEAD
-   $ curl -m 120 -fL https://github.com/oracle/weblogic-deploy-tooling/releases/download/release-1.9.3/weblogic-deploy.zip \
-=======
    $ curl -m 120 -fL https://github.com/oracle/weblogic-deploy-tooling/releases/download/release-1.9.7/weblogic-deploy.zip \
->>>>>>> 05f2e45b
      -o /tmp/mii-sample/model-images/weblogic-deploy.zip
 
    $ curl -m 120 -fL https://github.com/oracle/weblogic-image-tool/releases/download/release-1.9.5/imagetool.zip \
