--- conflicted
+++ resolved
@@ -20,13 +20,8 @@
   See note below for OpenShift.
 * Flannel networking v0.9.1-amd64 or later (check with `docker images | grep flannel`) *or* OpenShift SDN on OpenShift 4.3 systems.
 * Docker 18.9.1 or 19.03.1 (check with `docker version`) *or* CRI-O 1.14.7 (check with `crictl version | grep RuntimeVersion`).
-<<<<<<< HEAD
 * Helm 3.0.3+ (check with `helm version --client --short`).
-* Either Oracle WebLogic Server 12.2.1.3.0 with patch 29135930, or Oracle WebLogic Server 12.2.1.4.0.
-=======
-* Helm 2.14.3+, 3.0.3+ (check with `helm version --client --short`).
 * Either Oracle WebLogic Server 12.2.1.3.0 with patch 29135930, Oracle WebLogic Server 12.2.1.4.0, or Oracle WebLogic Server 14.1.1.0.0.
->>>>>>> 6027cdb8
    * The existing WebLogic Docker image, `container-registry.oracle.com/middleware/weblogic:12.2.1.3 `,
    has all the necessary patches applied.
    * Check the WLS version with `docker run container-registry.oracle.com/middleware/weblogic:12.2.1.3 sh -c` `'source $ORACLE_HOME/wlserver/server/bin/setWLSEnv.sh > /dev/null 2>&1 && java weblogic.version'`.
