--- conflicted
+++ resolved
@@ -58,12 +58,6 @@
 
 ### OpenShift
 
-<<<<<<< HEAD
-Operator 2.0.1+ is certified for use on OpenShift 3.11.43+, with Kubernetes 1.11.5+.  OpenShift 4 certification is currently in progress.
-
-When using the operator in OpenShift, the `anyuid` security context constraint is required to ensure that WebLogic containers run with a UNIX UID that has the correct permissions on the domain filesystem.
-For more information, see [OpenShift]({{<relref "/security/openshift.md">}}) in the Security section.
-=======
 Operator 2.0.1+ is certified for use on OpenShift Container Platform 3.11.43+, with Kubernetes 1.11.5+.  OpenShift 4 certification is currently in progress.
 
 When using the operator in OpenShift, the `anyuid` security context constraint is required to ensure that WebLogic containers run with a UNIX UID that has the correct permissions on the domain filesystem.
@@ -85,7 +79,6 @@
 
 We have found that Docker for Desktop does not seem to suffer the same limitations, and we do support that as a
 development/test option.
->>>>>>> 4d4fe0a4
 
 ### Operator Docker image
 
