--- conflicted
+++ resolved
@@ -188,11 +188,7 @@
      ```
      domain:
        spec:
-<<<<<<< HEAD
-         image: oracle/weblogic-updated:3.2.0
-=======
-         image: ghcr.io/oracle/weblogic-updated:3.1.1
->>>>>>> 93a6b697
+         image: ghcr.io/oracle/weblogic-updated:3.2.0
      ```
 e. The operator will now initiate a rolling restart, which will apply the updated image, for all the servers in the domain.
 
