--- conflicted
+++ resolved
@@ -6,13 +6,6 @@
 description = "Debugging a deployed Model in Image domain."
 +++
 
-<<<<<<< HEAD
-=======
-{{% notice info %}}
-This feature is supported only in 3.0.0.
-{{% /notice %}}
-
->>>>>>> 2efc3008
 Here are some suggestions for debugging problems with Model in Image after your domain resource is deployed.
 
 #### Contents
