--- conflicted
+++ resolved
@@ -6,13 +6,6 @@
 description = "Steps for creating and deploying Model in Image images and their associated domain resources."
 +++
 
-<<<<<<< HEAD
-=======
-{{% notice info %}}
-This feature is supported only in 3.0.0.
-{{% /notice %}}
-
->>>>>>> 2efc3008
 This document describes what's needed to create and deploy a typical Model in Image domain.
 
 ### Contents
