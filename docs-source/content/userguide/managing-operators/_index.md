--- conflicted
+++ resolved
@@ -23,11 +23,7 @@
 ```
 {{% /notice %}}      
 
-<<<<<<< HEAD
-#### Install Helm
-=======
 ### Install Helm
->>>>>>> 0c113579
 
 Helm manages releases (installations) of your charts. For detailed instructions on installing Helm, see https://github.com/helm/helm.
 
