---
title: "Manage operators"
date: 2019-02-23T16:43:38-05:00
weight: 3
description: "Helm is used to create and deploy necessary operator resources and to run the operator in a Kubernetes cluster. Use the operator's Helm chart to install and manage the operator."
---


### Overview

Helm is a framework that helps you manage Kubernetes applications, and Helm charts help you define and install Helm applications into a Kubernetes cluster. The operator's Helm chart is located in the `kubernetes/charts/weblogic-operator` directory.

**Important note for users of operator releases before 2.0**

{{% notice warning %}}
If you have an older version of the operator installed on your cluster, for example, a 1.x version or one of the 2.0 release
candidates, then you must remove it before installing this version. This includes the 2.0-rc1 version; it must be completely removed. You should remove the deployment (for example, `kubectl delete deploy weblogic-operator -n your-namespace`) and the custom
resource definition (for example, `kubectl delete crd domain`).  If you do not remove
the custom resource definition, then you might see errors like this:
```
Error from server (BadRequest): error when creating "/scratch/output/uidomain/weblogic-domains/uidomain/domain.yaml":
the API version in the data (weblogic.oracle/v2) does not match the expected API version (weblogic.oracle/v1
```
{{% /notice %}}      

<<<<<<< HEAD
#### Install Helm
=======
### Install Helm
>>>>>>> d1c3b5b5

Helm manages releases (installations) of your charts. For detailed instructions on installing Helm, see https://github.com/helm/helm.

### Operator's Helm Chart Configuration

The operator Helm chart is pre-configured with default values for the configuration of the operator.

You can override these values by doing one of the following:

- Creating a custom YAML file with only the values to be overridden, and specifying the `--value` option on the Helm command line.
- Overriding individual values directly on the Helm command line, using the `--set` option.

You can find out the configuration values that the Helm chart supports, as well as the default values, using this command:
```
$ helm inspect values kubernetes/charts/weblogic-operator
```

The available configuration values are explained by category in
[Operator Helm configuration values]({{<relref "/userguide/managing-operators/using-the-operator/using-helm#operator-helm-configuration-values">}}).

Helm commands are explained in more detail in
[Useful Helm operations]({{<relref "/userguide/managing-operators/using-the-operator/using-helm#useful-helm-operations">}}).

#### Optional: Configure the operator's external REST HTTPS interface

The operator can expose an external REST HTTPS interface which can be accessed from outside the Kubernetes cluster. As with the operator's internal REST interface, the external REST interface requires an SSL/TLS certificate and private key that the operator will use as the identity of the external REST interface (see below).

To enable the external REST interface, configure these values in a custom configuration file, or on the Helm command line:

* Set `externalRestEnabled` to `true`.
* Set `externalRestIdentitySecret` to the name of the Kubernetes `tls secret` that contains the certificates and private key.
* Optionally, set `externalRestHttpsPort` to the external port number for the operator REST interface (defaults to `31001`).

For more detailed information, see the [REST interface configuration]({{<relref "/userguide/managing-operators/using-the-operator/using-helm#rest-interface-configuration">}}) values.

##### Sample SSL certificate and private key for the REST interface

For testing purposes, the WebLogic Server Kubernetes Operator project provides a sample script
that generates a self-signed certificate and private key for the operator external REST interface.
The generated certificate and key are stored in a Kubernetes `tls secret` and the sample
script outputs the corresponding configuration values in YAML format. These values can be added to your custom YAML configuration file, for use when the operator's Helm chart is installed.

{{% notice warning %}}
The sample script should ***not*** be used in a production environment because
typically a self-signed certificate for external communication is not considered safe.
A certificate signed by a commercial certificate authority is more widely accepted and
should contain valid host names, expiration dates, and key constraints.
{{% /notice %}}

For more detailed information about the sample script and how to run it, see
the [REST APIs]({{<relref "/samples/simple/rest/_index.md#sample-to-create-certificate-and-key">}}).

#### Optional: Elastic Stack (Elasticsearch, Logstash, and Kibana) integration

The operator Helm chart includes the option of installing the necessary Kubernetes resources for Elastic Stack integration.

You are responsible for configuring Kibana and Elasticsearch, then configuring the operator Helm chart to send events to Elasticsearch. In turn, the operator Helm chart configures Logstash in the operator deployment to send the operator's log contents to that Elasticsearch location.

##### Elastic Stack per-operator configuration

As part of the Elastic Stack integration, Logstash configuration occurs for each deployed operator instance.  You can use the following configuration values to configure the integration:

* Set `elkIntegrationEnabled` is `true` to enable the integration.
* Set `logStashImage` to override the default version of Logstash to be used (`logstash:6.2`).
* Set `elasticSearchHost` and `elasticSearchPort` to override the default location where Elasticsearch is running (`elasticsearch2.default.svc.cluster.local:9201`). This will configure Logstash to send the operator's log contents there.

For more detailed information, see the [Operator Helm configuration values]({{<relref "/userguide/managing-operators/using-the-operator/using-helm#operator-helm-configuration-values">}}).<|MERGE_RESOLUTION|>--- conflicted
+++ resolved
@@ -23,11 +23,7 @@
 ```
 {{% /notice %}}      
 
-<<<<<<< HEAD
-#### Install Helm
-=======
 ### Install Helm
->>>>>>> d1c3b5b5
 
 Helm manages releases (installations) of your charts. For detailed instructions on installing Helm, see https://github.com/helm/helm.
 
