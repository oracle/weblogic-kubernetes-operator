---
title: "Install the operator"
date: 2019-02-23T16:47:21-05:00
weight: 1

---

The operator uses Helm to create and deploy the necessary resources and
then run the operator in a Kubernetes cluster. This document describes how to install, upgrade,
and remove the operator.

#### Content

 - [Install the operator Helm chart](#install-the-operator-helm-chart)
 - [Alternatively, install the operator Helm chart from the GitHub chart repository](#alternatively-install-the-operator-helm-chart-from-the-github-chart-repository)
 - [Upgrade the operator](#upgrade-the-operator)
 - [Remove the operator](#remove-the-operator)

#### Install the operator Helm chart

Use the `helm install` command to install the operator Helm chart. As part of this, you must specify a "release" name for the operator.

You can override default configuration values in the operator Helm chart by doing one of the following:

- Creating a custom YAML file containing the values to be overridden, and specifying the `--value` option on the Helm command line.
- Overriding individual values directly on the Helm command line, using the `--set` option.

You supply the `–namespace` argument from the `helm install` command line to specify the namespace in which the operator should be installed.  If not specified, then it defaults to `default`.  If the namespace does not already exist, then Helm will automatically create it (and create a default service account in the new namespace), but will not remove it when the release is deleted.  If the namespace already exists, then Helm will re-use it.  These are standard Helm behaviors.

Similarly, you may override the default `serviceAccount` configuration value to specify which service account in the operator's namespace, the operator should use.  If not specified, then it defaults to `default` (for example, the namespace's default service account).  If you want to use a different service account, then you must create the operator's namespace and the service account before installing the operator Helm chart.

For example, using Helm 3.x:

```
$ kubectl create namespace weblogic-operator-namespace
```

```
$ helm install weblogic-operator kubernetes/charts/weblogic-operator \
  --namespace weblogic-operator-namespace \
  --values custom-values.yaml --wait
```
Or:
```
$ helm install weblogic-operator kubernetes/charts/weblogic-operator \
  --namespace weblogic-operator-namespace \
  --set "javaLoggingLevel=FINE" --wait
```

This creates a Helm release, named `weblogic-operator` in the `weblogic-operator-namespace` namespace, and configures a deployment and supporting resources for the operator.

You can verify the operator installation by examining the output from the `helm install` command.

{{% notice note %}}
For more information on specifying the registry credentials when the operator image is stored in a private registry, see
[Operator image pull secret]({{<relref "/security/secrets#operator-image-pull-secret">}}).
{{% /notice %}}

#### Alternatively, install the operator Helm chart from the GitHub chart repository

Add this repository to the Helm installation:

```
$ helm repo add weblogic-operator https://oracle.github.io/weblogic-kubernetes-operator/charts
```

Verify that the repository was added correctly:

```
$ helm repo list
NAME           URL
weblogic-operator    https://oracle.github.io/weblogic-kubernetes-operator/charts
```

Update with the latest information about charts from the chart repositories:

```
$ helm repo update
```

Install the operator from the repository:

```
$ helm install weblogic-operator weblogic-operator/weblogic-operator
```

#### Upgrade the operator

{{% notice note %}}
Because operator 3.0.0 introduces _non-backward compatible_ changes, you cannot use `helm upgrade` to upgrade
a 2.6.0 operator to a 3.x operator. Instead, you must delete the 2.6.0 operator and then install the
<<<<<<< HEAD
3.x operator. 
=======
3.x operator.
{{% /notice %}}
>>>>>>> 299c0c31

The deletion of the 2.6.0 operator will _not affect_ the Domain CustomResourceDefinition (CRD) and will _not stop_ any
WebLogic Server instances already running.

When the 3.0.0 operator is installed, it will automatically roll any running WebLogic Server instances created by the 2.6.0 operator.
This rolling restart will preserve WebLogic cluster availability guarantees (for clustered members only) similarly to any other rolling restart.

To delete the 2.6.0 operator:

```
$ helm delete weblogic-operator -n weblogic-operator-namespace
```

Then install the 3.0.0 operator using the [installation](#install-the-operator-helm-chart) instructions above.

<<<<<<< HEAD
{{% /notice %}}

=======
>>>>>>> 299c0c31
The following instructions will be applicable to upgrade operators within the 3.x release family
as additional versions are released.

To upgrade the operator, use the `helm upgrade` command. When upgrading the operator,
the `helm upgrade` command requires that you supply a new Helm chart and image. For example:

```
$ helm upgrade \
  --reuse-values \
  --set image=oracle/weblogic-kubernetes-operator:3.0.0 \
  --namespace weblogic-operator-namespace \
  --wait \
  weblogic-operator \
  kubernetes/charts/weblogic-operator
```

#### Remove the operator

The `helm delete` command is used to remove an operator release and its associated resources from the Kubernetes cluster.  The release name used with the `helm delete` command is the same release name used with the `helm install` command (see [Install the Helm chart](#install-the-operator-helm-chart)).  For example:

```
$ helm delete weblogic-operator -n weblogic-operator-namespace
```

{{% notice note %}}
If the operator's namespace did not exist before the Helm chart was installed, then Helm will create it, however, `helm delete` will not remove it.
{{% /notice %}}

After removing the operator deployment, you should also remove the domain custom resource definition:
```
$ kubectl delete customresourcedefinition domains.weblogic.oracle
```
Note that the domain custom resource definition is shared if there are multiple operators in the same cluster.<|MERGE_RESOLUTION|>--- conflicted
+++ resolved
@@ -89,12 +89,8 @@
 {{% notice note %}}
 Because operator 3.0.0 introduces _non-backward compatible_ changes, you cannot use `helm upgrade` to upgrade
 a 2.6.0 operator to a 3.x operator. Instead, you must delete the 2.6.0 operator and then install the
-<<<<<<< HEAD
-3.x operator. 
-=======
 3.x operator.
 {{% /notice %}}
->>>>>>> 299c0c31
 
 The deletion of the 2.6.0 operator will _not affect_ the Domain CustomResourceDefinition (CRD) and will _not stop_ any
 WebLogic Server instances already running.
@@ -110,11 +106,6 @@
 
 Then install the 3.0.0 operator using the [installation](#install-the-operator-helm-chart) instructions above.
 
-<<<<<<< HEAD
-{{% /notice %}}
-
-=======
->>>>>>> 299c0c31
 The following instructions will be applicable to upgrade operators within the 3.x release family
 as additional versions are released.
 
