--- conflicted
+++ resolved
@@ -1377,7 +1377,6 @@
             "$ref": "https://github.com/garethr/kubernetes-json-schema/blob/master/v1.9.0/_definitions.json#/definitions/io.k8s.api.core.v1.EnvVar"
           }
         },
-<<<<<<< HEAD
         "initContainers": {
           "description": "Initialization containers",
           "type": "array",
@@ -1385,12 +1384,6 @@
             "$ref": "https://github.com/garethr/kubernetes-json-schema/blob/master/v1.9.0/_definitions.json#/definitions/io.k8s.api.core.v1.Container"
           }
         },
-        "labels": {
-          "description": "The labels to be attached to generated resources. The label names must not start with \u0027weblogic.\u0027.",
-          "$ref": "#/definitions/Map"
-        },
-=======
->>>>>>> afc2bef0
         "nodeSelector": {
           "description": "Selector which must match a node\u0027s labels for the pod to be scheduled on that node.",
           "$ref": "#/definitions/Map"
