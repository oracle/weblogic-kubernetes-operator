--- conflicted
+++ resolved
@@ -1,11 +1,7 @@
-<<<<<<< HEAD
-8. Make sure an operator is set up to manage the namespace, `sample-domain1-ns`. Also, make sure a Traefik ingress controller is managing the same namespace and listening on port `30305`.
-To do this, follow the same steps as the [Quick Start](https://oracle.github.io/weblogic-kubernetes-operator/quickstart/) guide up through the [Prepare for a domain]({{< relref "/quickstart/prepare.md" >}}) step.
-=======
 9. Make sure an operator is set up to manage the namespace, `sample-domain1-ns`. Also, make sure a Traefik ingress controller is managing the same namespace and listening on port `30305`.
 
    For example, follow the same steps as the [Quick Start](https://oracle.github.io/weblogic-kubernetes-operator/quickstart/) guide up through the [Prepare for a domain]({{< relref "/quickstart/prepare.md" >}}) step.
->>>>>>> bb97b57a
+
 
    {{% notice note %}}
    Make sure you stop when you complete the "Prepare for a domain" step and then resume following these instructions.
