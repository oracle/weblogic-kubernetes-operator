{
  "$schema": "http://json-schema.org/draft-04/schema#",
  "type": "object",
  "definitions": {
    "AdminServer": {
      "type": "object",
      "properties": {
        "serverStartState": {
          "description": "The WebLogic runtime state in which the server is to be started. Use ADMIN if the server should start in the admin state. Defaults to RUNNING.",
          "type": "string",
          "enum": [
            "RUNNING",
            "ADMIN"
          ]
        },
        "serverService": {
          "description": "Customization affecting the generation of ClusterIP Services for WebLogic Server instances.",
          "$ref": "#/definitions/ServerService"
        },
        "serverPod": {
          "description": "Customization affecting the generation of Pods for WebLogic Server instances.",
          "$ref": "#/definitions/ServerPod"
        },
        "adminChannelPortForwardingEnabled": {
          "description": "When this flag is enabled, the operator updates the domain\u0027s WebLogic configuration for its Administration Server to have an admin protocol NetworkAccessPoint with a \u0027localhost\u0027 address for each existing admin protocol capable port. This allows external Administration Console and WLST \u0027T3\u0027 access when using the \u0027kubectl port-forward\u0027 pattern. Defaults to true.",
          "type": "boolean"
        },
        "serverStartPolicy": {
          "description": "The strategy for deciding whether to start a WebLogic Server instance. Legal values are ALWAYS, NEVER, or IF_NEEDED. Defaults to IF_NEEDED. More info: https://oracle.github.io/weblogic-kubernetes-operator/userguide/managing-domains/domain-lifecycle/startup/#starting-and-stopping-servers.",
          "type": "string",
          "enum": [
            "ALWAYS",
            "NEVER",
            "IF_NEEDED"
          ]
        },
        "adminService": {
          "description": "Customization affecting the generation of a NodePort Service for the Administration Server used to expose specific channels or network access points outside the Kubernetes cluster. See also `domains.spec.adminServer.serverService` for configuration affecting the generation of the ClusterIP Service.",
          "$ref": "#/definitions/AdminService"
        },
        "restartVersion": {
          "description": "Changes to this field cause the operator to restart WebLogic Server instances. More info: https://oracle.github.io/weblogic-kubernetes-operator/userguide/managing-domains/domain-lifecycle/startup/#restarting-servers.",
          "type": "string"
        }
      }
    },
    "AdminService": {
      "type": "object",
      "properties": {
        "channels": {
          "description": "Specifies which of the Administration Server\u0027s WebLogic channels should be exposed outside the Kubernetes cluster via a NodePort Service, along with the port for each channel. If not specified, the Administration Server\u0027s NodePort Service will not be created.",
          "type": "array",
          "items": {
            "$ref": "#/definitions/Channel"
          }
        },
        "annotations": {
          "description": "Annotations to associate with the Administration Server\u0027s NodePort Service, if it is created.",
          "additionalProperties": {
            "type": "string"
          },
          "$ref": "#/definitions/Map"
        },
        "labels": {
          "description": "Labels to associate with the Administration Server\u0027s NodePort Service, if it is created.",
          "additionalProperties": {
            "type": "string"
          },
          "$ref": "#/definitions/Map"
        }
      }
    },
    "AuxiliaryImage": {
      "type": "object",
      "properties": {
        "volume": {
          "description": "The name of an auxiliary image volume defined in `spec.auxiliaryImageVolumes`. Required.",
          "type": "string"
        },
        "image": {
          "description": "The name of an image with files located in the directory specified by `spec.auxiliaryImageVolumes.mountPath` of the auxiliary image volume referenced by `serverPod.auxiliaryImages.volume`, which defaults to \"/auxiliary\".",
          "type": "string"
        },
        "imagePullPolicy": {
          "description": "The image pull policy for the container image. Legal values are Always, Never, and IfNotPresent. Defaults to Always if image ends in :latest; IfNotPresent, otherwise.",
          "type": "string",
          "enum": [
            "Always",
            "Never",
            "IfNotPresent"
          ]
        },
        "command": {
          "description": "The command for this init container. Defaults to `cp -R $AUXILIARY_IMAGE_PATH/* $TARGET_MOUNT_PATH`. This is an advanced setting for customizing the container command for copying files from the container image to the auxiliary image emptyDir volume. Use the `$AUXILIARY_IMAGE_PATH` environment variable to reference the value configured in `spec.auxiliaryImageVolumes.mountPath`, which defaults to \"/auxiliary\". Use \u0027$TARGET_MOUNT_PATH\u0027 to refer to the temporary directory created by the operator that resolves to the auxiliary image\u0027s internal emptyDir volume.",
          "type": "string"
        }
      }
    },
    "AuxiliaryImageVolume": {
      "type": "object",
      "properties": {
        "sizeLimit": {
          "description": "The emptyDir volume size limit. Defaults to unset.",
          "type": "string"
        },
        "mountPath": {
          "description": "The mount path. The files in the path are populated from the same named directory in the images supplied by each container in `serverPod.auxiliaryImages`. Each volume must be configured with a different mount path. Required.",
          "type": "string"
        },
        "name": {
          "description": "The name of the volume. Required.",
          "type": "string"
        },
        "medium": {
          "description": "The emptyDir volume medium. This is an advanced setting that rarely needs to be configured. Defaults to unset, which means the volume\u0027s files are stored on the local node\u0027s file system for the life of the pod.",
          "type": "string"
        }
      }
    },
    "Channel": {
      "type": "object",
      "properties": {
        "channelName": {
          "description": "Name of the channel. The \"default\" value refers to the Administration Server\u0027s default channel, which is configured using the ServerMBean\u0027s ListenPort. The \"default-secure\" value refers to the Administration Server\u0027s default secure channel, which is configured using the ServerMBean\u0027s SSLMBean\u0027s ListenPort. The \"default-admin\" value refers to the Administration Server\u0027s default administrative channel, which is configured using the DomainMBean\u0027s AdministrationPort. Otherwise, provide the name of one of the Administration Server\u0027s network access points, which is configured using the ServerMBean\u0027s NetworkAccessMBeans. The \"default\", \"default-secure\", and \"default-admin\" channels may not be specified here when using Istio.",
          "type": "string"
        },
        "nodePort": {
          "description": "Specifies the port number used to access the WebLogic channel outside of the Kubernetes cluster. If not specified, defaults to the port defined by the WebLogic channel.",
          "type": "number"
        }
      },
      "required": [
        "channelName"
      ]
    },
    "Cluster": {
      "type": "object",
      "properties": {
        "serverStartState": {
          "description": "The WebLogic runtime state in which the server is to be started. Use ADMIN if the server should start in the admin state. Defaults to RUNNING.",
          "type": "string",
          "enum": [
            "RUNNING",
            "ADMIN"
          ]
        },
        "serverService": {
          "description": "Customization affecting the generation of ClusterIP Services for WebLogic Server instances.",
          "$ref": "#/definitions/ServerService"
        },
        "maxUnavailable": {
          "description": "The maximum number of cluster members that can be temporarily unavailable. Defaults to 1.",
          "type": "number",
          "minimum": 1
        },
        "replicas": {
          "description": "The number of cluster member Managed Server instances to start for this WebLogic cluster. The operator will sort cluster member Managed Server names from the WebLogic domain configuration by normalizing any numbers in the Managed Server name and then sorting alphabetically. This is done so that server names such as \"managed-server10\" come after \"managed-server9\". The operator will then start Managed Server instances from the sorted list, up to the `replicas` count, unless specific Managed Servers are specified as starting in their entry under the `managedServers` field. In that case, the specified Managed Server instances will be started and then additional cluster members will be started, up to the `replicas` count, by finding further cluster members in the sorted list that are not already started. If cluster members are started because of their related entries under `managedServers`, then this cluster may have more cluster members running than its `replicas` count. Defaults to `spec.replicas`, which defaults 0.",
          "type": "number",
          "minimum": 0
        },
        "clusterName": {
          "description": "The name of the cluster. This value must match the name of a WebLogic cluster already defined in the WebLogic domain configuration. Required.",
          "type": "string"
        },
        "allowReplicasBelowMinDynClusterSize": {
          "description": "Specifies whether the number of running cluster members is allowed to drop below the minimum dynamic cluster size configured in the WebLogic domain configuration. Otherwise, the operator will ensure that the number of running cluster members is not less than the minimum dynamic cluster setting. This setting applies to dynamic clusters only. Defaults to true.",
          "type": "boolean"
        },
        "serverPod": {
          "description": "Customization affecting the generation of Pods for WebLogic Server instances.",
          "$ref": "#/definitions/ServerPod"
        },
        "clusterService": {
          "description": "Customization affecting Kubernetes Service generated for this WebLogic cluster.",
          "$ref": "#/definitions/ClusterService"
        },
        "maxConcurrentShutdown": {
          "description": "The maximum number of WebLogic Server instances that will shut down in parallel for this cluster when it is being partially shut down by lowering its replica count. A value of 0 means there is no limit. Defaults to `spec.maxClusterConcurrentShutdown`, which defaults to 1.",
          "type": "number",
          "minimum": 0
        },
        "serverStartPolicy": {
          "description": "The strategy for deciding whether to start a WebLogic Server instance. Legal values are NEVER, or IF_NEEDED. Defaults to IF_NEEDED. More info: https://oracle.github.io/weblogic-kubernetes-operator/userguide/managing-domains/domain-lifecycle/startup/#starting-and-stopping-servers.",
          "type": "string",
          "enum": [
            "NEVER",
            "IF_NEEDED"
          ]
        },
        "maxConcurrentStartup": {
          "description": "The maximum number of Managed Servers instances that the operator will start in parallel for this cluster in response to a change in the `replicas` count. If more Managed Server instances must be started, the operator will wait until a Managed Server Pod is in the `Ready` state before starting the next Managed Server instance. A value of 0 means all Managed Server instances will start in parallel. Defaults to 0.",
          "type": "number",
          "minimum": 0
        },
        "restartVersion": {
          "description": "Changes to this field cause the operator to restart WebLogic Server instances. More info: https://oracle.github.io/weblogic-kubernetes-operator/userguide/managing-domains/domain-lifecycle/startup/#restarting-servers.",
          "type": "string"
        }
      },
      "required": [
        "clusterName"
      ]
    },
    "ClusterService": {
      "type": "object",
      "properties": {
        "sessionAffinity": {
          "description": "Supports \"ClientIP\" and \"None\". Used to maintain session affinity. Enable client IP based session affinity. Must be ClientIP or None. Defaults to None. More info: https://kubernetes.io/docs/concepts/services-networking/service/#virtual-ips-and-service-proxies",
          "type": "string",
          "enum": [
            "ClientIP",
            "None"
          ]
        },
        "annotations": {
          "description": "The annotations to be added to generated resources.",
          "additionalProperties": {
            "type": "string"
          },
          "$ref": "#/definitions/Map"
        },
        "labels": {
          "description": "The labels to be added to generated resources. The label names must not start with \"weblogic.\".",
          "additionalProperties": {
            "type": "string"
          },
          "$ref": "#/definitions/Map"
        }
      }
    },
    "ClusterStatus": {
      "type": "object",
      "properties": {
        "minimumReplicas": {
          "description": "The minimum number of cluster members.",
          "type": "number",
          "minimum": 0
        },
        "maximumReplicas": {
          "description": "The maximum number of cluster members.",
          "type": "number",
          "minimum": 0
        },
        "replicas": {
          "description": "The number of currently running cluster members.",
          "type": "number",
          "minimum": 0
        },
        "clusterName": {
          "description": "WebLogic cluster name.",
          "type": "string"
        },
        "readyReplicas": {
          "description": "The number of ready cluster members.",
          "type": "number",
          "minimum": 0
        },
        "replicasGoal": {
          "description": "The requested number of cluster members. Cluster members will be started by the operator if this value is larger than zero.",
          "type": "number",
          "minimum": 0
        }
      }
    },
    "Configuration": {
      "type": "object",
      "properties": {
        "overrideDistributionStrategy": {
          "description": "Determines how updated configuration overrides are distributed to already running WebLogic Server instances following introspection when the `domainHomeSourceType` is PersistentVolume or Image. Configuration overrides are generated during introspection from Secrets, the `overridesConfigMap` field, and WebLogic domain topology. Legal values are DYNAMIC, which means that the operator will distribute updated configuration overrides dynamically to running servers, and ON_RESTART, which means that servers will use updated configuration overrides only after the server\u0027s next restart. The selection of ON_RESTART will not cause servers to restart when there are updated configuration overrides available. See also `domains.spec.introspectVersion`. Defaults to DYNAMIC.",
          "type": "string",
          "enum": [
            "DYNAMIC",
            "ON_RESTART"
          ]
        },
        "opss": {
          "description": "Settings for OPSS security.",
          "$ref": "#/definitions/Opss"
        },
        "model": {
          "description": "Model in image model files and properties.",
          "$ref": "#/definitions/Model"
        },
        "secrets": {
          "description": "A list of names of the Secrets for WebLogic configuration overrides or model. If this field is specified, then the value of `spec.configOverrideSecrets` is ignored.",
          "type": "array",
          "items": {
            "type": "string"
          }
        },
        "istio": {
          "description": "The Istio service mesh integration settings.",
          "$ref": "#/definitions/Istio"
        },
        "overridesConfigMap": {
          "description": "The name of the ConfigMap for WebLogic configuration overrides. If this field is specified, then the value of `spec.configOverrides` is ignored.",
          "type": "string"
        },
        "introspectorJobActiveDeadlineSeconds": {
          "description": "The introspector job timeout value in seconds. If this field is specified, then the operator\u0027s ConfigMap `data.introspectorJobActiveDeadlineSeconds` value is ignored. Defaults to 120 seconds.",
          "type": "number"
        }
      }
    },
    "DateTime": {
      "format": "date-time",
      "type": "string"
    },
    "DomainCondition": {
      "type": "object",
      "properties": {
        "reason": {
          "description": "Unique, one-word, CamelCase reason for the condition\u0027s last transition.",
          "type": "string"
        },
        "type": {
          "description": "The type of the condition. Valid types are Completed, Available, Failed, and ConfigChangesPendingRestart.",
          "type": "string",
          "enum": [
            "Failed",
            "Available",
            "Completed",
            "ConfigChangesPendingRestart",
            "Progressing"
          ]
        },
        "lastTransitionTime": {
          "description": "Last time the condition transitioned from one status to another.",
          "$ref": "#/definitions/DateTime"
        },
        "message": {
          "description": "Human-readable message indicating details about last transition.",
          "type": "string"
        },
        "lastProbeTime": {
          "description": "Last time we probed the condition.",
          "$ref": "#/definitions/DateTime"
        },
        "status": {
          "description": "The status of the condition. Can be True, False, Unknown.",
          "type": "string"
        }
      }
    },
    "DomainSpec": {
      "description": "The specification of the operation of the WebLogic domain. Required.",
      "type": "object",
      "properties": {
        "monitoringExporter": {
          "description": "Automatic deployment and configuration of the WebLogic Monitoring Exporter. If specified, the operator will deploy a sidecar container alongside each WebLogic Server instance that runs the exporter. WebLogic Server instances that are already running when the `monitoringExporter` field is created or deleted, will not be affected until they are restarted. When any given server is restarted for another reason, such as a change to the `restartVersion`, then the newly created pod will have the exporter sidecar or not, as appropriate. See https://github.com/oracle/weblogic-monitoring-exporter.",
          "$ref": "#/definitions/MonitoringExporterSpecification"
        },
        "configuration": {
          "description": "Models and overrides affecting the WebLogic domain configuration.",
          "$ref": "#/definitions/Configuration"
        },
        "configOverrideSecrets": {
          "deprecated": "true",
          "description": "Deprecated. Use `configuration.secrets` instead. Ignored if `configuration.secrets` is specified. A list of names of the Secrets for optional WebLogic configuration overrides.",
          "type": "array",
          "items": {
            "type": "string"
          }
        },
        "imagePullSecrets": {
          "description": "A list of image pull Secrets for the WebLogic Server image.",
          "type": "array",
          "items": {
            "$ref": "https://github.com/garethr/kubernetes-json-schema/blob/master/v1.13.5/_definitions.json#/definitions/io.k8s.api.core.v1.LocalObjectReference"
          }
        },
        "domainUID": {
          "pattern": "^[a-z0-9-.]{1,45}$",
          "description": "Domain unique identifier. It is recommended that this value be unique to assist in future work to identify related domains in active-passive scenarios across data centers; however, it is only required that this value be unique within the namespace, similarly to the names of Kubernetes resources. This value is distinct and need not match the domain name from the WebLogic domain configuration. Defaults to the value of `metadata.name`.",
          "type": "string"
        },
        "serverService": {
          "description": "Customization affecting the generation of ClusterIP Services for WebLogic Server instances.",
          "$ref": "#/definitions/ServerService"
        },
        "domainHome": {
          "description": "The directory containing the WebLogic domain configuration inside the container. Defaults to /shared/domains/domains/\u003cdomainUID\u003e if `domainHomeSourceType` is PersistentVolume. Defaults to /u01/oracle/user_projects/domains/ if `domainHomeSourceType` is Image. Defaults to /u01/domains/\u003cdomainUID\u003e if `domainHomeSourceType` is FromModel.",
          "type": "string"
        },
        "domainHomeSourceType": {
          "description": "Domain home file system source type: Legal values: Image, PersistentVolume, FromModel. Image indicates that the domain home file system is present in the container image specified by the `image` field. PersistentVolume indicates that the domain home file system is located on a persistent volume. FromModel indicates that the domain home file system will be created and managed by the operator based on a WDT domain model. If this field is specified, it overrides the value of `domainHomeInImage`. If both fields are unspecified, then `domainHomeSourceType` defaults to Image.",
          "type": "string",
          "enum": [
            "Image",
            "PersistentVolume",
            "FromModel"
          ]
        },
        "httpAccessLogInLogHome": {
          "description": "Specifies whether the server HTTP access log files will be written to the same directory specified in `logHome`. Otherwise, server HTTP access log files will be written to the directory configured in the WebLogic domain configuration. Defaults to true.",
          "type": "boolean"
        },
        "webLogicCredentialsSecret": {
          "description": "Reference to a Kubernetes Secret that contains the user name and password needed to boot a WebLogic Server under the `username` and `password` fields.",
          "$ref": "https://github.com/garethr/kubernetes-json-schema/blob/master/v1.13.5/_definitions.json#/definitions/io.k8s.api.core.v1.SecretReference"
        },
        "adminServer": {
          "description": "Lifecycle options for the Administration Server, including Java options, environment variables, additional Pod content, and which channels or network access points should be exposed using a NodePort Service.",
          "$ref": "#/definitions/AdminServer"
        },
        "logHome": {
          "description": "The directory in a server\u0027s container in which to store the domain, Node Manager, server logs, server *.out, introspector .out, and optionally HTTP access log files if `httpAccessLogInLogHome` is true. Default is `/shared/logs/DOMAIN-UID`. Ignored if `logHomeEnabled` is false.",
          "type": "string"
        },
        "includeServerOutInPodLog": {
          "description": "Specifies whether the server .out file will be included in the Pod\u0027s log. Defaults to true.",
          "type": "boolean"
        },
        "clusters": {
          "description": "Lifecycle options for all of the Managed Server members of a WebLogic cluster, including Java options, environment variables, additional Pod content, and the ability to explicitly start, stop, or restart cluster members. The `clusterName` field of each entry must match a cluster that already exists in the WebLogic domain configuration.",
          "type": "array",
          "items": {
            "$ref": "#/definitions/Cluster"
          }
        },
        "serverStartState": {
          "description": "The WebLogic runtime state in which the server is to be started. Use ADMIN if the server should start in the admin state. Defaults to RUNNING.",
          "type": "string",
          "enum": [
            "RUNNING",
            "ADMIN"
          ]
        },
        "image": {
          "description": "The WebLogic Server image; required when `domainHomeSourceType` is Image or FromModel; otherwise, defaults to container-registry.oracle.com/middleware/weblogic:12.2.1.4.",
          "type": "string"
        },
        "imagePullPolicy": {
          "description": "The image pull policy for the WebLogic Server image. Legal values are Always, Never, and IfNotPresent. Defaults to Always if image ends in :latest; IfNotPresent, otherwise.",
          "type": "string",
          "enum": [
            "Always",
            "Never",
            "IfNotPresent"
          ]
        },
        "maxClusterConcurrentStartup": {
          "description": "The maximum number of cluster member Managed Server instances that the operator will start in parallel for a given cluster, if `maxConcurrentStartup` is not specified for a specific cluster under the `clusters` field. A value of 0 means there is no configured limit. Defaults to 0.",
          "type": "number",
          "minimum": 0
        },
        "replicas": {
          "description": "The default number of cluster member Managed Server instances to start for each WebLogic cluster in the domain configuration, unless `replicas` is specified for that cluster under the `clusters` field. For each cluster, the operator will sort cluster member Managed Server names from the WebLogic domain configuration by normalizing any numbers in the Managed Server name and then sorting alphabetically. This is done so that server names such as \"managed-server10\" come after \"managed-server9\". The operator will then start Managed Servers from the sorted list, up to the `replicas` count, unless specific Managed Servers are specified as starting in their entry under the `managedServers` field. In that case, the specified Managed Servers will be started and then additional cluster members will be started, up to the `replicas` count, by finding further cluster members in the sorted list that are not already started. If cluster members are started because of their entries under `managedServers`, then a cluster may have more cluster members running than its `replicas` count. Defaults to 0.",
          "type": "number",
          "minimum": 0
        },
        "maxClusterConcurrentShutdown": {
          "description": "The default maximum number of WebLogic Server instances that a cluster will shut down in parallel when it is being partially shut down by lowering its replica count. You can override this default on a per cluster basis by setting the cluster\u0027s `maxConcurrentShutdown` field. A value of 0 means there is no limit. Defaults to 1.",
          "type": "number",
          "minimum": 0
        },
        "domainHomeInImage": {
          "deprecated": "true",
          "description": "Deprecated. Use `domainHomeSourceType` instead. Ignored if `domainHomeSourceType` is specified. True indicates that the domain home file system is present in the container image specified by the image field. False indicates that the domain home file system is located on a persistent volume. Defaults to unset.",
          "type": "boolean"
        },
        "serverStartPolicy": {
          "description": "The strategy for deciding whether to start a WebLogic Server instance. Legal values are ADMIN_ONLY, NEVER, or IF_NEEDED. Defaults to IF_NEEDED. More info: https://oracle.github.io/weblogic-kubernetes-operator/userguide/managing-domains/domain-lifecycle/startup/#starting-and-stopping-servers.",
          "type": "string",
          "enum": [
            "NEVER",
            "IF_NEEDED",
            "ADMIN_ONLY"
          ]
        },
        "livenessProbeCustomScript": {
          "description": "Full path of an optional liveness probe custom script for WebLogic Server instance pods. The existing liveness probe script `livenessProbe.sh` will invoke this custom script after the existing script performs its own checks. This element is optional and is for advanced usage only. Its value is not set by default. If the custom script fails with non-zero exit status, then pod will fail the liveness probe and Kubernetes will restart the container. If the script specified by this element value is not found, then it is ignored.",
          "type": "string"
        },
        "restartVersion": {
          "description": "Changes to this field cause the operator to restart WebLogic Server instances. More info: https://oracle.github.io/weblogic-kubernetes-operator/userguide/managing-domains/domain-lifecycle/startup/#restarting-servers.",
          "type": "string"
        },
        "introspectVersion": {
          "description": "Changes to this field cause the operator to repeat its introspection of the WebLogic domain configuration. Repeating introspection is required for the operator to recognize changes to the domain configuration, such as adding a new WebLogic cluster or Managed Server instance, to regenerate configuration overrides, or to regenerate the WebLogic domain home when the `domainHomeSourceType` is FromModel. Introspection occurs automatically, without requiring change to this field, when servers are first started or restarted after a full domain shut down. For the FromModel `domainHomeSourceType`, introspection also occurs when a running server must be restarted because of changes to any of the fields listed here: https://oracle.github.io/weblogic-kubernetes-operator/userguide/managing-domains/domain-lifecycle/startup/#properties-that-cause-servers-to-be-restarted. See also `domains.spec.configuration.overrideDistributionStrategy`.",
          "type": "string"
        },
        "dataHome": {
          "description": "An optional directory in a server\u0027s container for data storage of default and custom file stores. If `dataHome` is not specified or its value is either not set or empty, then the data storage directories are determined from the WebLogic domain configuration.",
          "type": "string"
        },
        "configOverrides": {
          "deprecated": "true",
          "description": "Deprecated. Use `configuration.overridesConfigMap` instead. Ignored if `configuration.overridesConfigMap` is specified. The name of the ConfigMap for optional WebLogic configuration overrides.",
          "type": "string"
        },
        "logHomeEnabled": {
          "description": "Specifies whether the log home folder is enabled. Defaults to true if `domainHomeSourceType` is PersistentVolume; false, otherwise.",
          "type": "boolean"
        },
        "allowReplicasBelowMinDynClusterSize": {
          "description": "Whether to allow the number of running cluster member Managed Server instances to drop below the minimum dynamic cluster size configured in the WebLogic domain configuration, if this is not specified for a specific cluster under the `clusters` field. Defaults to true.",
          "type": "boolean"
        },
        "serverPod": {
          "description": "Customization affecting the generation of Pods for WebLogic Server instances.",
          "$ref": "#/definitions/ServerPod"
        },
        "auxiliaryImageVolumes": {
          "description": "Configure auxiliary image volumes including their respective mount paths. Auxiliary image volumes are in turn referenced by one or more `serverPod.auxiliaryImages` mounts, and are internally implemented using a Kubernetes `emptyDir` volume.",
          "type": "array",
          "items": {
            "$ref": "#/definitions/AuxiliaryImageVolume"
          }
        },
        "managedServers": {
          "description": "Lifecycle options for individual Managed Servers, including Java options, environment variables, additional Pod content, and the ability to explicitly start, stop, or restart a named server instance. The `serverName` field of each entry must match a Managed Server that already exists in the WebLogic domain configuration or that matches a dynamic cluster member based on the server template.",
          "type": "array",
          "items": {
            "$ref": "#/definitions/ManagedServer"
          }
        }
      }
    },
    "DomainStatus": {
      "description": "The current status of the operation of the WebLogic domain. Updated automatically by the operator.",
      "type": "object",
      "properties": {
        "reason": {
          "description": "A brief CamelCase message indicating details about why the domain is in this state.",
          "type": "string"
        },
        "servers": {
          "description": "Status of WebLogic Servers in this domain.",
          "type": "array",
          "items": {
            "$ref": "#/definitions/ServerStatus"
          }
        },
        "introspectJobFailureCount": {
          "description": "Non-zero if the introspector job fails for any reason. You can configure an introspector job retry limit for jobs that log script failures using the Operator tuning parameter \u0027domainPresenceFailureRetryMaxCount\u0027 (default 5). You cannot configure a limit for other types of failures, such as a Domain resource reference to an unknown secret name; in which case, the retries are unlimited.",
          "type": "number",
          "minimum": 0
        },
        "replicas": {
          "description": "The number of running cluster member Managed Servers in the WebLogic cluster if there is exactly one cluster defined in the domain configuration and where the `replicas` field is set at the `spec` level rather than for the specific cluster under `clusters`. This field is provided to support use of Kubernetes scaling for this limited use case.",
          "type": "number",
          "minimum": 0
        },
<<<<<<< HEAD
        "failedIntrospectionUid": {
          "description": "Unique id of the last failed introspector job.",
          "type": "string"
        },
=======
>>>>>>> 3d0754e7
        "startTime": {
          "description": "RFC 3339 date and time at which the operator started the domain. This will be when the operator begins processing and will precede when the various servers or clusters are available.",
          "$ref": "#/definitions/DateTime"
        },
        "conditions": {
          "description": "Current service state of the domain.",
          "type": "array",
          "items": {
            "$ref": "#/definitions/DomainCondition"
          }
        },
        "message": {
          "description": "A human readable message indicating details about why the domain is in this condition.",
          "type": "string"
        },
        "clusters": {
          "description": "Status of WebLogic clusters in this domain.",
          "type": "array",
          "items": {
            "$ref": "#/definitions/ClusterStatus"
          }
        }
      }
    },
    "Istio": {
      "type": "object",
      "properties": {
        "replicationChannelPort": {
          "description": "The operator will create a `T3` protocol WebLogic network access point on each WebLogic Server that is part of a cluster with this port to handle EJB and servlet session state replication traffic between servers. This setting is ignored for clusters where the WebLogic cluster configuration already defines a `replication-channel` attribute. Defaults to 4564.",
          "type": "number"
        },
        "localhostBindingsEnabled": {
          "description": "This setting was added in operator version 3.3.3, defaults to the `istioLocalhostBindingsEnabled` [Operator Helm value]({{\u003c relref \"/userguide/managing-operators/using-helm.md\" \u003e}}) which in turn defaults to `true`, and is ignored in version 4.0 and later. In version 3.x, when `true`, the operator creates a WebLogic network access point with a `localhost` binding for each existing channel and protocol.  In version 3.x, use `true` for Istio versions prior to 1.10 and set to `false` for version 1.10 and later.  Version 4.0 and later requires Istio 1.10 and later, will not create localhost bindings, and ignores this attribute.",
          "type": "boolean"
        },
        "readinessPort": {
          "description": "The operator will create WebLogic network access points with this port on each WebLogic Server. The readiness probe on each pod will use these network access points to verify that the pod is ready for application traffic. Defaults to 8888.",
          "type": "number"
        },
        "enabled": {
          "description": "True, if this domain is deployed under an Istio service mesh. Defaults to true when the `istio` field is specified.",
          "type": "boolean"
        }
      }
    },
    "ManagedServer": {
      "type": "object",
      "properties": {
        "serverStartState": {
          "description": "The WebLogic runtime state in which the server is to be started. Use ADMIN if the server should start in the admin state. Defaults to RUNNING.",
          "type": "string",
          "enum": [
            "RUNNING",
            "ADMIN"
          ]
        },
        "serverService": {
          "description": "Customization affecting the generation of ClusterIP Services for WebLogic Server instances.",
          "$ref": "#/definitions/ServerService"
        },
        "serverName": {
          "description": "The name of the Managed Server. This name must match the name of a Managed Server instance or of a dynamic cluster member name from a server template already defined in the WebLogic domain configuration. Required.",
          "type": "string"
        },
        "serverPod": {
          "description": "Customization affecting the generation of Pods for WebLogic Server instances.",
          "$ref": "#/definitions/ServerPod"
        },
        "serverStartPolicy": {
          "description": "The strategy for deciding whether to start a WebLogic Server instance. Legal values are ALWAYS, NEVER, or IF_NEEDED. Defaults to IF_NEEDED. More info: https://oracle.github.io/weblogic-kubernetes-operator/userguide/managing-domains/domain-lifecycle/startup/#starting-and-stopping-servers.",
          "type": "string",
          "enum": [
            "ALWAYS",
            "NEVER",
            "IF_NEEDED"
          ]
        },
        "restartVersion": {
          "description": "Changes to this field cause the operator to restart WebLogic Server instances. More info: https://oracle.github.io/weblogic-kubernetes-operator/userguide/managing-domains/domain-lifecycle/startup/#restarting-servers.",
          "type": "string"
        }
      },
      "required": [
        "serverName"
      ]
    },
    "Map": {
      "type": "object"
    },
    "Model": {
      "type": "object",
      "properties": {
        "runtimeEncryptionSecret": {
          "description": "Runtime encryption secret. Required when `domainHomeSourceType` is set to FromModel.",
          "type": "string"
        },
        "domainType": {
          "description": "WebLogic Deploy Tooling domain type. Legal values: WLS, RestrictedJRF, JRF. Defaults to WLS.",
          "type": "string",
          "enum": [
            "WLS",
            "RestrictedJRF",
            "JRF"
          ]
        },
        "configMap": {
          "description": "Name of a ConfigMap containing the WebLogic Deploy Tooling model.",
          "type": "string"
        },
        "onlineUpdate": {
          "description": "Online update option for Model In Image dynamic update.",
          "$ref": "#/definitions/OnlineUpdate"
        },
        "modelHome": {
          "description": "Location of the WebLogic Deploy Tooling model home. Defaults to /u01/wdt/models.",
          "type": "string"
        },
        "wdtInstallHome": {
          "description": "Location of the WebLogic Deploy Tooling installation. Defaults to /u01/wdt/weblogic-deploy.",
          "type": "string"
        }
      }
    },
    "MonitoringExporterSpecification": {
      "type": "object",
      "properties": {
        "image": {
          "description": "The WebLogic Monitoring Exporter sidecar container image name. Defaults to ghcr.io/oracle/weblogic-monitoring-exporter:2.0.3",
          "type": "string"
        },
        "imagePullPolicy": {
          "description": "The image pull policy for the WebLogic Monitoring Exporter sidecar container image. Legal values are Always, Never, and IfNotPresent. Defaults to Always if image ends in :latest; IfNotPresent, otherwise.",
          "type": "string",
          "enum": [
            "Always",
            "Never",
            "IfNotPresent"
          ]
        },
        "configuration": {
          "x-kubernetes-preserve-unknown-fields": "true",
          "description": "The configuration for the WebLogic Monitoring Exporter. If WebLogic Server instances are already running and have the monitoring exporter sidecar container, then changes to this field will be propagated to the exporter without requiring the restart of the WebLogic Server instances.",
          "$ref": "#/definitions/Map"
        },
        "port": {
          "description": "The port exposed by the WebLogic Monitoring Exporter running in the sidecar container. Defaults to 8080. The port value must not conflict with a port used by any WebLogic Server instance, including the ports of built-in channels or network access points (NAPs).",
          "type": "number"
        }
      }
    },
    "OnlineUpdate": {
      "type": "object",
      "properties": {
        "onNonDynamicChanges": {
          "description": "Controls behavior when non-dynamic WebLogic configuration changes are detected during an online update. Non-dynamic changes are changes that require a domain restart to take effect. Valid values are \u0027CommitUpdateOnly\u0027 (default), and \u0027CommitUpdateAndRoll\u0027. \n\n If set to \u0027CommitUpdateOnly\u0027 and any non-dynamic changes are detected, then all changes will be committed, dynamic changes will take effect immediately, the domain will not automatically restart (roll), and any non-dynamic changes will become effective on a pod only if the pod is later restarted. \n\n If set to \u0027CommitUpdateAndRoll\u0027 and any non-dynamic changes are detected, then all changes will be committed, dynamic changes will take effect immediately, the domain will automatically restart (roll), and non-dynamic changes will take effect on each pod once the pod restarts. \n\n For more information, see the runtime update section of the Model in Image user guide.",
          "type": "string",
          "enum": [
            "CommitUpdateAndRoll",
            "CommitUpdateOnly"
          ]
        },
        "enabled": {
          "description": "Enable online update. Default is \u0027false\u0027.",
          "type": "boolean"
        },
        "wdtTimeouts": {
          "$ref": "#/definitions/WDTTimeouts"
        }
      }
    },
    "Opss": {
      "type": "object",
      "properties": {
        "walletFileSecret": {
          "description": "Name of a Secret containing the OPSS key wallet file, which must be in a field named `walletFile`. Use this to allow a JRF domain to reuse its entries in the RCU database. This allows you to specify a wallet file that was obtained from the domain home after the domain was booted for the first time.",
          "type": "string"
        },
        "walletPasswordSecret": {
          "description": "Name of a Secret containing the OPSS key passphrase, which must be in a field named `walletPassword`. Used to encrypt and decrypt the wallet that is used for accessing the domain\u0027s entries in its RCU database.",
          "type": "string"
        }
      }
    },
    "ProbeTuning": {
      "type": "object",
      "properties": {
        "failureThreshold": {
          "description": "Number of times the check is performed before giving up. Giving up in case of liveness probe means restarting the container. In case of readiness probe, the Pod will be marked Unready. Defaults to 1.",
          "type": "number",
          "minimum": 1
        },
        "periodSeconds": {
          "description": "The number of seconds between checks.",
          "type": "number"
        },
        "timeoutSeconds": {
          "description": "The number of seconds with no response that indicates a failure.",
          "type": "number"
        },
        "successThreshold": {
          "description": "Minimum number of times the check needs to pass for the probe to be considered successful after having failed. Defaults to 1. Must be 1 for liveness Probe.",
          "type": "number",
          "minimum": 1
        },
        "initialDelaySeconds": {
          "description": "The number of seconds before the first check is performed.",
          "type": "number"
        }
      }
    },
    "ServerHealth": {
      "type": "object",
      "properties": {
        "overallHealth": {
          "description": "Server health of this WebLogic Server instance. If the value is \"Not available\", the operator has failed to read the health. If the value is \"Not available (possibly overloaded)\", the operator has failed to read the health of the server possibly due to the server is in the overloaded state.",
          "type": "string"
        },
        "activationTime": {
          "description": "RFC 3339 date and time at which the server started.",
          "$ref": "#/definitions/DateTime"
        },
        "subsystems": {
          "description": "Status of unhealthy subsystems, if any.",
          "type": "array",
          "items": {
            "$ref": "#/definitions/SubsystemHealth"
          }
        }
      }
    },
    "ServerPod": {
      "type": "object",
      "properties": {
        "nodeName": {
          "description": "NodeName is a request to schedule this Pod onto a specific Node. If it is non-empty, the scheduler simply schedules this pod onto that node, assuming that it fits the resource requirements. See `kubectl explain pods.spec.nodeName`.",
          "type": "string"
        },
        "livenessProbe": {
          "description": "Settings for the liveness probe associated with a WebLogic Server instance.",
          "$ref": "#/definitions/ProbeTuning"
        },
        "readinessGates": {
          "description": "If specified, all readiness gates will be evaluated for Pod readiness. A Pod is ready when all its containers are ready AND all conditions specified in the readiness gates have a status equal to \"True\". More info: https://github.com/kubernetes/community/blob/master/keps/sig-network/0007-pod-ready%2B%2B.md.",
          "type": "array",
          "items": {
            "$ref": "https://github.com/garethr/kubernetes-json-schema/blob/master/v1.13.5/_definitions.json#/definitions/io.k8s.api.core.v1.PodReadinessGate"
          }
        },
        "serviceAccountName": {
          "description": "Name of the ServiceAccount to be used to run this Pod. If it is not set, default ServiceAccount will be used. The ServiceAccount has to exist at the time the Pod is created. See `kubectl explain pods.spec.serviceAccountName`.",
          "type": "string"
        },
        "podSecurityContext": {
          "description": "Pod-level security attributes. See `kubectl explain pods.spec.securityContext`.",
          "$ref": "https://github.com/garethr/kubernetes-json-schema/blob/master/v1.13.5/_definitions.json#/definitions/io.k8s.api.core.v1.PodSecurityContext"
        },
        "priorityClassName": {
          "description": "If specified, indicates the Pod\u0027s priority. \"system-node-critical\" and \"system-cluster-critical\" are two special keywords which indicate the highest priorities with the former being the highest priority. Any other name must be defined by creating a PriorityClass object with that name. If not specified, the pod priority will be the default or zero, if there is no default. See `kubectl explain pods.spec.priorityClassName`.",
          "type": "string"
        },
        "volumes": {
          "description": "Additional volumes to be created in the server Pod. See `kubectl explain pods.spec.volumes`.",
          "type": "array",
          "items": {
            "$ref": "https://github.com/garethr/kubernetes-json-schema/blob/master/v1.13.5/_definitions.json#/definitions/io.k8s.api.core.v1.Volume"
          }
        },
        "resources": {
          "description": "Memory and CPU minimum requirements and limits for the WebLogic Server instance. See `kubectl explain pods.spec.containers.resources`.",
          "$ref": "https://github.com/garethr/kubernetes-json-schema/blob/master/v1.13.5/_definitions.json#/definitions/io.k8s.api.core.v1.ResourceRequirements"
        },
        "annotations": {
          "description": "The annotations to be added to generated resources.",
          "additionalProperties": {
            "type": "string"
          },
          "$ref": "#/definitions/Map"
        },
        "env": {
          "description": "A list of environment variables to set in the container running a WebLogic Server instance. More info: https://oracle.github.io/weblogic-kubernetes-operator/userguide/managing-domains/domain-resource/#jvm-memory-and-java-option-environment-variables. See `kubectl explain pods.spec.containers.env`.",
          "type": "array",
          "items": {
            "$ref": "https://github.com/garethr/kubernetes-json-schema/blob/master/v1.13.5/_definitions.json#/definitions/io.k8s.api.core.v1.EnvVar"
          }
        },
        "restartPolicy": {
          "description": "Restart policy for all containers within the Pod. One of Always, OnFailure, Never. Default to Always. More info: https://kubernetes.io/docs/concepts/workloads/pods/pod-lifecycle/#restart-policy. See `kubectl explain pods.spec.restartPolicy`.",
          "type": "string"
        },
        "nodeSelector": {
          "description": "Selector which must match a Node\u0027s labels for the Pod to be scheduled on that Node. See `kubectl explain pods.spec.nodeSelector`.",
          "additionalProperties": {
            "type": "string"
          },
          "$ref": "#/definitions/Map"
        },
        "volumeMounts": {
          "description": "Additional volume mounts for the container running a WebLogic Server instance. See `kubectl explain pods.spec.containers.volumeMounts`.",
          "type": "array",
          "items": {
            "$ref": "https://github.com/garethr/kubernetes-json-schema/blob/master/v1.13.5/_definitions.json#/definitions/io.k8s.api.core.v1.VolumeMount"
          }
        },
        "labels": {
          "description": "The labels to be added to generated resources. The label names must not start with \"weblogic.\".",
          "additionalProperties": {
            "type": "string"
          },
          "$ref": "#/definitions/Map"
        },
        "runtimeClassName": {
          "description": "RuntimeClassName refers to a RuntimeClass object in the node.k8s.io group, which should be used to run this Pod. If no RuntimeClass resource matches the named class, the Pod will not be run. If unset or empty, the \"legacy\" RuntimeClass will be used, which is an implicit class with an empty definition that uses the default runtime handler. More info: https://github.com/kubernetes/community/blob/master/keps/sig-node/0014-runtime-class.md This is an alpha feature and may change in the future. See `kubectl explain pods.spec.runtimeClassName`.",
          "type": "string"
        },
        "tolerations": {
          "description": "If specified, the Pod\u0027s tolerations. See `kubectl explain pods.spec.tolerations`.",
          "type": "array",
          "items": {
            "$ref": "https://github.com/garethr/kubernetes-json-schema/blob/master/v1.13.5/_definitions.json#/definitions/io.k8s.api.core.v1.Toleration"
          }
        },
        "auxiliaryImages": {
          "description": "Use an auxiliary image to automatically include directory content from additional images. This is a useful alternative for including Model in Image model files, or other types of files, in a pod without requiring modifications to the pod\u0027s base image \u0027domain.spec.image\u0027. This feature internally uses a Kubernetes emptyDir volume and Kubernetes init containers to share the files from the additional images with the pod.",
          "type": "array",
          "items": {
            "$ref": "#/definitions/AuxiliaryImage"
          }
        },
        "readinessProbe": {
          "description": "Settings for the readiness probe associated with a WebLogic Server instance.",
          "$ref": "#/definitions/ProbeTuning"
        },
        "containers": {
          "description": "Additional containers to be included in the server Pod. See `kubectl explain pods.spec.containers`.",
          "type": "array",
          "items": {
            "$ref": "https://github.com/garethr/kubernetes-json-schema/blob/master/v1.13.5/_definitions.json#/definitions/io.k8s.api.core.v1.Container"
          }
        },
        "containerSecurityContext": {
          "description": "Container-level security attributes. Will override any matching Pod-level attributes. See `kubectl explain pods.spec.containers.securityContext`.",
          "$ref": "https://github.com/garethr/kubernetes-json-schema/blob/master/v1.13.5/_definitions.json#/definitions/io.k8s.api.core.v1.SecurityContext"
        },
        "schedulerName": {
          "description": "If specified, the Pod will be dispatched by the specified scheduler. If not specified, the Pod will be dispatched by the default scheduler. See `kubectl explain pods.spec.schedulerName`.",
          "type": "string"
        },
        "initContainers": {
          "description": "Initialization containers to be included in the server Pod. See `kubectl explain pods.spec.initContainers`.",
          "type": "array",
          "items": {
            "$ref": "https://github.com/garethr/kubernetes-json-schema/blob/master/v1.13.5/_definitions.json#/definitions/io.k8s.api.core.v1.Container"
          }
        },
        "shutdown": {
          "description": "Configures how the operator should shut down the server instance.",
          "$ref": "#/definitions/Shutdown"
        },
        "affinity": {
          "description": "If specified, the Pod\u0027s scheduling constraints. See `kubectl explain pods.spec.affinity`",
          "$ref": "https://github.com/garethr/kubernetes-json-schema/blob/master/v1.13.5/_definitions.json#/definitions/io.k8s.api.core.v1.Affinity"
        }
      }
    },
    "ServerService": {
      "type": "object",
      "properties": {
        "precreateService": {
          "description": "If true, the operator will create ClusterIP Services even for WebLogic Server instances without running Pods.",
          "type": "boolean"
        },
        "annotations": {
          "description": "The annotations to be added to generated resources.",
          "additionalProperties": {
            "type": "string"
          },
          "$ref": "#/definitions/Map"
        },
        "labels": {
          "description": "The labels to be added to generated resources. The label names must not start with \"weblogic.\".",
          "additionalProperties": {
            "type": "string"
          },
          "$ref": "#/definitions/Map"
        }
      }
    },
    "ServerStatus": {
      "type": "object",
      "properties": {
        "nodeName": {
          "description": "Name of Node that is hosting the Pod containing this WebLogic Server instance.",
          "type": "string"
        },
        "desiredState": {
          "description": "Desired state of this WebLogic Server instance. Values are RUNNING, ADMIN, or SHUTDOWN.",
          "type": "string"
        },
        "clusterName": {
          "description": "WebLogic cluster name, if the server is a member of a cluster.",
          "type": "string"
        },
        "serverName": {
          "description": "WebLogic Server instance name.",
          "type": "string"
        },
        "health": {
          "description": "Current status and health of a specific WebLogic Server instance.",
          "$ref": "#/definitions/ServerHealth"
        },
        "state": {
          "description": "Current state of this WebLogic Server instance.",
          "type": "string"
        }
      }
    },
    "Shutdown": {
      "type": "object",
      "properties": {
        "ignoreSessions": {
          "description": "For graceful shutdown only, indicates to ignore pending HTTP sessions during in-flight work handling. Defaults to false.",
          "type": "boolean"
        },
        "shutdownType": {
          "description": "Specifies how the operator will shut down server instances. Defaults to graceful shutdown.",
          "type": "string",
          "enum": [
            "Graceful",
            "Forced"
          ]
        },
        "timeoutSeconds": {
          "description": "For graceful shutdown only, number of seconds to wait before aborting in-flight work and shutting down the server. Defaults to 30 seconds.",
          "type": "number"
        }
      }
    },
    "SubsystemHealth": {
      "type": "object",
      "properties": {
        "symptoms": {
          "description": "Symptoms provided by the reporting subsystem.",
          "type": "array",
          "items": {
            "type": "string"
          }
        },
        "health": {
          "description": "Server health of this WebLogic Server instance.",
          "type": "string"
        },
        "subsystemName": {
          "description": "Name of subsystem providing symptom information.",
          "type": "string"
        }
      }
    },
    "WDTTimeouts": {
      "type": "object",
      "properties": {
        "setServerGroupsTimeoutMillis": {
          "description": "WDT set server groups timeout for extending a JRF domain configured cluster in milliseconds. Default: 180000.",
          "type": "number"
        },
        "connectTimeoutMillis": {
          "description": "WDT connect to WebLogic admin server timeout in milliseconds. Default: 120000.",
          "type": "number"
        },
        "undeployTimeoutMillis": {
          "description": "WDT application or library undeployment timeout in milliseconds. Default: 180000.",
          "type": "number"
        },
        "deployTimeoutMillis": {
          "description": "WDT application or library deployment timeout in milliseconds. Default: 180000.",
          "type": "number"
        },
        "startApplicationTimeoutMillis": {
          "description": "WDT application start timeout in milliseconds. Default: 180000.",
          "type": "number"
        },
        "activateTimeoutMillis": {
          "description": "WDT activate WebLogic configuration changes timeout in milliseconds. Default: 180000.",
          "type": "number"
        },
        "stopApplicationTimeoutMillis": {
          "description": "WDT application stop timeout in milliseconds. Default: 180000.",
          "type": "number"
        },
        "redeployTimeoutMillis": {
          "description": "WDT application or library redeployment timeout in milliseconds. Default: 180000.",
          "type": "number"
        }
      }
    }
  },
  "properties": {
    "metadata": {
      "description": "The resource metadata. Must include the `name` and `namespace`. Required.",
      "$ref": "https://github.com/garethr/kubernetes-json-schema/blob/master/v1.13.5/_definitions.json#/definitions/io.k8s.apimachinery.pkg.apis.meta.v1.ObjectMeta"
    },
    "apiVersion": {
      "description": "The API version defines the versioned schema of this Domain. Required.",
      "type": "string"
    },
    "kind": {
      "description": "The type of the REST resource. Must be \"Domain\". Required.",
      "type": "string"
    },
    "spec": {
      "description": "The specification of the operation of the WebLogic domain. Required.",
      "$ref": "#/definitions/DomainSpec"
    },
    "status": {
      "description": "The current status of the operation of the WebLogic domain. Updated automatically by the operator.",
      "$ref": "#/definitions/DomainStatus"
    }
  },
  "required": [
    "metadata",
    "spec"
  ]
}<|MERGE_RESOLUTION|>--- conflicted
+++ resolved
@@ -542,13 +542,10 @@
           "type": "number",
           "minimum": 0
         },
-<<<<<<< HEAD
         "failedIntrospectionUid": {
-          "description": "Unique id of the last failed introspector job.",
-          "type": "string"
-        },
-=======
->>>>>>> 3d0754e7
+          "description": "Unique ID of the last failed introspection job.",
+          "type": "string"
+        },
         "startTime": {
           "description": "RFC 3339 date and time at which the operator started the domain. This will be when the operator begins processing and will precede when the various servers or clusters are available.",
           "$ref": "#/definitions/DateTime"
