<!-- HTML for static distribution bundle build -->
<!DOCTYPE html>
<html lang="en">
<head>
  <meta charset="UTF-8">
  <title>Swagger UI</title>
  <link href="https://fonts.googleapis.com/css?family=Open+Sans:400,700|Source+Code+Pro:300,600|Titillium+Web:400,600,700" rel="stylesheet">
  <link rel="stylesheet" type="text/css" href="./swagger-ui.css" >
  <link rel="icon" type="image/png" href="./favicon-32x32.png" sizes="32x32" />
  <link rel="icon" type="image/png" href="./favicon-16x16.png" sizes="16x16" />
  <style>
    html
    {
      box-sizing: border-box;
      overflow: -moz-scrollbars-vertical;
      overflow-y: scroll;
    }
    *,
    *:before,
    *:after
    {
      box-sizing: inherit;
    }

    body {
      margin:0;
      background: #fafafa;
    }
  </style>
</head>

<body>

<svg xmlns="http://www.w3.org/2000/svg" xmlns:xlink="http://www.w3.org/1999/xlink" style="position:absolute;width:0;height:0">
  <defs>
    <symbol viewBox="0 0 20 20" id="unlocked">
          <path d="M15.8 8H14V5.6C14 2.703 12.665 1 10 1 7.334 1 6 2.703 6 5.6V6h2v-.801C8 3.754 8.797 3 10 3c1.203 0 2 .754 2 2.199V8H4c-.553 0-1 .646-1 1.199V17c0 .549.428 1.139.951 1.307l1.197.387C5.672 18.861 6.55 19 7.1 19h5.8c.549 0 1.428-.139 1.951-.307l1.196-.387c.524-.167.953-.757.953-1.306V9.199C17 8.646 16.352 8 15.8 8z"></path>
    </symbol>

    <symbol viewBox="0 0 20 20" id="locked">
      <path d="M15.8 8H14V5.6C14 2.703 12.665 1 10 1 7.334 1 6 2.703 6 5.6V8H4c-.553 0-1 .646-1 1.199V17c0 .549.428 1.139.951 1.307l1.197.387C5.672 18.861 6.55 19 7.1 19h5.8c.549 0 1.428-.139 1.951-.307l1.196-.387c.524-.167.953-.757.953-1.306V9.199C17 8.646 16.352 8 15.8 8zM12 8H8V5.199C8 3.754 8.797 3 10 3c1.203 0 2 .754 2 2.199V8z"/>
    </symbol>

    <symbol viewBox="0 0 20 20" id="close">
      <path d="M14.348 14.849c-.469.469-1.229.469-1.697 0L10 11.819l-2.651 3.029c-.469.469-1.229.469-1.697 0-.469-.469-.469-1.229 0-1.697l2.758-3.15-2.759-3.152c-.469-.469-.469-1.228 0-1.697.469-.469 1.228-.469 1.697 0L10 8.183l2.651-3.031c.469-.469 1.228-.469 1.697 0 .469.469.469 1.229 0 1.697l-2.758 3.152 2.758 3.15c.469.469.469 1.229 0 1.698z"/>
    </symbol>

    <symbol viewBox="0 0 20 20" id="large-arrow">
      <path d="M13.25 10L6.109 2.58c-.268-.27-.268-.707 0-.979.268-.27.701-.27.969 0l7.83 7.908c.268.271.268.709 0 .979l-7.83 7.908c-.268.271-.701.27-.969 0-.268-.269-.268-.707 0-.979L13.25 10z"/>
    </symbol>

    <symbol viewBox="0 0 20 20" id="large-arrow-down">
      <path d="M17.418 6.109c.272-.268.709-.268.979 0s.271.701 0 .969l-7.908 7.83c-.27.268-.707.268-.979 0l-7.908-7.83c-.27-.268-.27-.701 0-.969.271-.268.709-.268.979 0L10 13.25l7.418-7.141z"/>
    </symbol>


    <symbol viewBox="0 0 24 24" id="jump-to">
      <path d="M19 7v4H5.83l3.58-3.59L8 6l-6 6 6 6 1.41-1.41L5.83 13H21V7z"/>
    </symbol>

    <symbol viewBox="0 0 24 24" id="expand">
      <path d="M10 18h4v-2h-4v2zM3 6v2h18V6H3zm3 7h12v-2H6v2z"/>
    </symbol>

  </defs>
</svg>

<div id="swagger-ui"></div>

<script src="./swagger-ui-bundle.js"> </script>
<script src="./swagger-ui-standalone-preset.js"> </script>
<script>
window.onload = function() {


  const ui = SwaggerUIBundle({
    // Do not remove the comment on the following line - it is used during the build to
    // find the right place to insert the swagger JSON object
    // SWAGGER_INSERT_START
  spec: {
  "security": [
    {
      "BearerToken": []
    }
  ],
  "paths": {
    "/apis/weblogic.oracle/v9/namespaces/{namespace}/domains": {
      "get": {
        "description": "list or watch objects of kind Domain",
        "consumes": [
          "*/*"
        ],
        "produces": [
          "application/json",
          "application/yaml",
          "application/vnd.kubernetes.protobuf",
          "application/json;stream\u003dwatch",
          "application/vnd.kubernetes.protobuf;stream\u003dwatch"
        ],
        "schemes": [
          "https"
        ],
        "tags": [
          "weblogic_v2"
        ],
        "operationId": "listCoreV1NamespacedDomain",
        "parameters": [
          {
            "uniqueItems": true,
            "type": "string",
            "description": "The continue option should be set when retrieving more results from the server. Since this value is server defined, clients may only use the continue value from a previous query result with identical query parameters (except for the value of continue) and the server may reject a continue value it does not recognize. If the specified continue value is no longer valid whether due to expiration (generally five to fifteen minutes) or a configuration change on the server, the server will respond with a 410 ResourceExpired error together with a continue token. If the client needs a consistent list, it must restart their list without the continue field. Otherwise, the client may send another list request with the token received with the 410 error, the server will respond with a list starting from the next key, but from the latest snapshot, which is inconsistent from the previous list results - objects that are created, modified, or deleted after the first list request will be included in the response, as long as their keys are after the \"next key\".\n\nThis field is not supported when watch is true. Clients may start a watch from the last resourceVersion value returned by the server and not miss any modifications.",
            "name": "continue",
            "in": "query"
          },
          {
            "uniqueItems": true,
            "type": "string",
            "description": "A selector to restrict the list of returned objects by their fields. Defaults to everything.",
            "name": "fieldSelector",
            "in": "query"
          },
          {
            "uniqueItems": true,
            "type": "string",
            "description": "A selector to restrict the list of returned objects by their labels. Defaults to everything.",
            "name": "labelSelector",
            "in": "query"
          },
          {
            "uniqueItems": true,
            "type": "integer",
            "description": "limit is a maximum number of responses to return for a list call. If more items exist, the server will set the `continue` field on the list metadata to a value that can be used with the same initial query to retrieve the next set of results. Setting a limit may return fewer than the requested amount of items (up to zero items) in the event all requested objects are filtered out and clients should only use the presence of the continue field to determine whether more results are available. Servers may choose not to support the limit argument and will return all of the available results. If limit is specified and the continue field is empty, clients may assume that no more results are available. This field is not supported if watch is true.\n\nThe server guarantees that the objects returned when using continue will be identical to issuing a single list call without a limit - that is, no objects created, modified, or deleted after the first request is issued will be included in any subsequent continued requests. This is sometimes referred to as a consistent snapshot, and ensures that a client that is using limit to receive smaller chunks of a very large result can ensure they see all possible objects. If objects are updated during a chunked list the version of the object that was present at the time the first list result was calculated is returned.",
            "name": "limit",
            "in": "query"
          },
          {
            "uniqueItems": true,
            "type": "string",
            "description": "When specified with a watch call, shows changes that occur after that particular version of a resource. Defaults to changes from the beginning of history. When specified for list: - if unset, then the result is returned from remote storage based on quorum-read flag; - if it\u0027s 0, then we simply return what we currently have in cache, no guarantee; - if set to non zero, then the result is at least as fresh as given rv.",
            "name": "resourceVersion",
            "in": "query"
          },
          {
            "uniqueItems": true,
            "type": "integer",
            "description": "Timeout for the list/watch call. This limits the duration of the call, regardless of any activity or inactivity.",
            "name": "timeoutSeconds",
            "in": "query"
          },
          {
            "uniqueItems": true,
            "type": "boolean",
            "description": "Watch for changes to the described resources and return them as a stream of add, update, and remove notifications. Specify resourceVersion.",
            "name": "watch",
            "in": "query"
          }
        ],
        "responses": {
          "200": {
            "description": "OK",
            "schema": {
              "$ref": "#/definitions/DomainList"
            }
          },
          "401": {
            "description": "Unauthorized"
          }
        },
        "x-kubernetes-action": "list",
        "x-kubernetes-group-version-kind": {
          "group": "weblogic.oracle",
          "kind": "Domain",
          "version": "v2"
        }
      },
      "post": {
        "description": "create a Domain",
        "consumes": [
          "*/*"
        ],
        "produces": [
          "application/json",
          "application/yaml",
          "application/vnd.kubernetes.protobuf"
        ],
        "schemes": [
          "https"
        ],
        "tags": [
          "weblogic_v2"
        ],
        "operationId": "createCoreV1NamespacedDomain",
        "parameters": [
          {
            "name": "body",
            "in": "body",
            "required": true,
            "schema": {
              "$ref": "#/definitions/Domain"
            }
          },
          {
            "uniqueItems": true,
            "type": "string",
            "description": "When present, indicates that modifications should not be persisted. An invalid or unrecognized dryRun directive will result in an error response and no further processing of the request. Valid values are: - All: all dry run stages will be processed",
            "name": "dryRun",
            "in": "query"
          }
        ],
        "responses": {
          "200": {
            "description": "OK",
            "schema": {
              "$ref": "#/definitions/Domain"
            }
          },
          "201": {
            "description": "Created",
            "schema": {
              "$ref": "#/definitions/Domain"
            }
          },
          "202": {
            "description": "Accepted",
            "schema": {
              "$ref": "#/definitions/Domain"
            }
          },
          "401": {
            "description": "Unauthorized"
          }
        },
        "x-kubernetes-action": "post",
        "x-kubernetes-group-version-kind": {
          "group": "weblogic.oracle",
          "kind": "Domain",
          "version": "v2"
        }
      },
      "delete": {
        "description": "delete collection of Domain",
        "consumes": [
          "*/*"
        ],
        "produces": [
          "application/json",
          "application/yaml",
          "application/vnd.kubernetes.protobuf"
        ],
        "schemes": [
          "https"
        ],
        "tags": [
          "weblogic_v2"
        ],
        "operationId": "deleteCoreV1CollectionNamespacedDomain",
        "parameters": [
          {
            "uniqueItems": true,
            "type": "string",
            "description": "The continue option should be set when retrieving more results from the server. Since this value is server defined, clients may only use the continue value from a previous query result with identical query parameters (except for the value of continue) and the server may reject a continue value it does not recognize. If the specified continue value is no longer valid whether due to expiration (generally five to fifteen minutes) or a configuration change on the server, the server will respond with a 410 ResourceExpired error together with a continue token. If the client needs a consistent list, it must restart their list without the continue field. Otherwise, the client may send another list request with the token received with the 410 error, the server will respond with a list starting from the next key, but from the latest snapshot, which is inconsistent from the previous list results - objects that are created, modified, or deleted after the first list request will be included in the response, as long as their keys are after the \"next key\".\n\nThis field is not supported when watch is true. Clients may start a watch from the last resourceVersion value returned by the server and not miss any modifications.",
            "name": "continue",
            "in": "query"
          },
          {
            "uniqueItems": true,
            "type": "string",
            "description": "A selector to restrict the list of returned objects by their fields. Defaults to everything.",
            "name": "fieldSelector",
            "in": "query"
          },
          {
            "uniqueItems": true,
            "type": "string",
            "description": "A selector to restrict the list of returned objects by their labels. Defaults to everything.",
            "name": "labelSelector",
            "in": "query"
          },
          {
            "uniqueItems": true,
            "type": "integer",
            "description": "limit is a maximum number of responses to return for a list call. If more items exist, the server will set the `continue` field on the list metadata to a value that can be used with the same initial query to retrieve the next set of results. Setting a limit may return fewer than the requested amount of items (up to zero items) in the event all requested objects are filtered out and clients should only use the presence of the continue field to determine whether more results are available. Servers may choose not to support the limit argument and will return all of the available results. If limit is specified and the continue field is empty, clients may assume that no more results are available. This field is not supported if watch is true.\n\nThe server guarantees that the objects returned when using continue will be identical to issuing a single list call without a limit - that is, no objects created, modified, or deleted after the first request is issued will be included in any subsequent continued requests. This is sometimes referred to as a consistent snapshot, and ensures that a client that is using limit to receive smaller chunks of a very large result can ensure they see all possible objects. If objects are updated during a chunked list the version of the object that was present at the time the first list result was calculated is returned.",
            "name": "limit",
            "in": "query"
          },
          {
            "uniqueItems": true,
            "type": "string",
            "description": "When specified with a watch call, shows changes that occur after that particular version of a resource. Defaults to changes from the beginning of history. When specified for list: - if unset, then the result is returned from remote storage based on quorum-read flag; - if it\u0027s 0, then we simply return what we currently have in cache, no guarantee; - if set to non zero, then the result is at least as fresh as given rv.",
            "name": "resourceVersion",
            "in": "query"
          },
          {
            "uniqueItems": true,
            "type": "integer",
            "description": "Timeout for the list/watch call. This limits the duration of the call, regardless of any activity or inactivity.",
            "name": "timeoutSeconds",
            "in": "query"
          },
          {
            "uniqueItems": true,
            "type": "boolean",
            "description": "Watch for changes to the described resources and return them as a stream of add, update, and remove notifications. Specify resourceVersion.",
            "name": "watch",
            "in": "query"
          }
        ],
        "responses": {
          "200": {
            "description": "OK",
            "schema": {
              "$ref": "#/definitions/V1Status"
            }
          },
          "401": {
            "description": "Unauthorized"
          }
        },
        "x-kubernetes-action": "deletecollection",
        "x-kubernetes-group-version-kind": {
          "group": "weblogic.oracle",
          "kind": "Domain",
          "version": "v2"
        }
      },
      "parameters": [
        {
          "uniqueItems": true,
          "type": "boolean",
          "description": "If true, partially initialized resources are included in the response.",
          "name": "includeUninitialized",
          "in": "query"
        },
        {
          "uniqueItems": true,
          "type": "string",
          "description": "object name and auth scope, such as for teams and projects",
          "name": "namespace",
          "in": "path",
          "required": true
        },
        {
          "uniqueItems": true,
          "type": "string",
          "description": "If \u0027true\u0027, then the output is pretty printed.",
          "name": "pretty",
          "in": "query"
        }
      ]
    },
    "/apis/weblogic.oracle/v9/namespaces/{namespace}/domains/{name}": {
      "get": {
        "description": "read the specified Domain",
        "consumes": [
          "*/*"
        ],
        "produces": [
          "application/json",
          "application/yaml",
          "application/vnd.kubernetes.protobuf"
        ],
        "schemes": [
          "https"
        ],
        "tags": [
          "weblogic_v2"
        ],
        "operationId": "readCoreV1NamespacedDomain",
        "parameters": [
          {
            "uniqueItems": true,
            "type": "boolean",
            "description": "Should the export be exact.  Exact export maintains cluster-specific fields like \u0027Namespace\u0027.",
            "name": "exact",
            "in": "query"
          },
          {
            "uniqueItems": true,
            "type": "boolean",
            "description": "Should this value be exported.  Export strips fields that a user can not specify.",
            "name": "export",
            "in": "query"
          }
        ],
        "responses": {
          "200": {
            "description": "OK",
            "schema": {
              "$ref": "#/definitions/Domain"
            }
          },
          "401": {
            "description": "Unauthorized"
          }
        },
        "x-kubernetes-action": "get",
        "x-kubernetes-group-version-kind": {
          "group": "weblogic.oracle",
          "kind": "Domain",
          "version": "v2"
        }
      },
      "put": {
        "description": "replace the specified Domain",
        "consumes": [
          "*/*"
        ],
        "produces": [
          "application/json",
          "application/yaml",
          "application/vnd.kubernetes.protobuf"
        ],
        "schemes": [
          "https"
        ],
        "tags": [
          "weblogic_v2"
        ],
        "operationId": "replaceCoreV1NamespacedDomain",
        "parameters": [
          {
            "name": "body",
            "in": "body",
            "required": true,
            "schema": {
              "$ref": "#/definitions/Domain"
            }
          },
          {
            "uniqueItems": true,
            "type": "string",
            "description": "When present, indicates that modifications should not be persisted. An invalid or unrecognized dryRun directive will result in an error response and no further processing of the request. Valid values are: - All: all dry run stages will be processed",
            "name": "dryRun",
            "in": "query"
          }
        ],
        "responses": {
          "200": {
            "description": "OK",
            "schema": {
              "$ref": "#/definitions/Domain"
            }
          },
          "201": {
            "description": "Created",
            "schema": {
              "$ref": "#/definitions/Domain"
            }
          },
          "401": {
            "description": "Unauthorized"
          }
        },
        "x-kubernetes-action": "put",
        "x-kubernetes-group-version-kind": {
          "group": "weblogic.oracle",
          "kind": "Domain",
          "version": "v2"
        }
      },
      "delete": {
        "description": "delete a Domain",
        "consumes": [
          "*/*"
        ],
        "produces": [
          "application/json",
          "application/yaml",
          "application/vnd.kubernetes.protobuf"
        ],
        "schemes": [
          "https"
        ],
        "tags": [
          "weblogic_v2"
        ],
        "operationId": "deleteCoreV1NamespacedDomain",
        "parameters": [
          {
            "name": "body",
            "in": "body",
            "schema": {
              "$ref": "#/definitions/V1DeleteOptions"
            }
          },
          {
            "uniqueItems": true,
            "type": "string",
            "description": "When present, indicates that modifications should not be persisted. An invalid or unrecognized dryRun directive will result in an error response and no further processing of the request. Valid values are: - All: all dry run stages will be processed",
            "name": "dryRun",
            "in": "query"
          },
          {
            "uniqueItems": true,
            "type": "integer",
            "description": "The duration in seconds before the object should be deleted. Value must be non-negative integer. The value zero indicates delete immediately. If this value is nil, the default grace period for the specified type will be used. Defaults to a per object value if not specified. zero means delete immediately.",
            "name": "gracePeriodSeconds",
            "in": "query"
          },
          {
            "uniqueItems": true,
            "type": "boolean",
            "description": "Deprecated: please use the PropagationPolicy, this field will be deprecated in 1.7. Should the dependent objects be orphaned. If true/false, the \"orphan\" finalizer will be added to/removed from the object\u0027s finalizers list. Either this field or PropagationPolicy may be set, but not both.",
            "name": "orphanDependents",
            "in": "query"
          },
          {
            "uniqueItems": true,
            "type": "string",
            "description": "Whether and how garbage collection will be performed. Either this field or OrphanDependents may be set, but not both. The default policy is decided by the existing finalizer set in the metadata.finalizers and the resource-specific default policy. Acceptable values are: \u0027Orphan\u0027 - orphan the dependents; \u0027Background\u0027 - allow the garbage collector to delete the dependents in the background; \u0027Foreground\u0027 - a cascading policy that deletes all dependents in the foreground.",
            "name": "propagationPolicy",
            "in": "query"
          }
        ],
        "responses": {
          "200": {
            "description": "OK",
            "schema": {
              "$ref": "#/definitions/V1Status"
            }
          },
          "202": {
            "description": "Accepted",
            "schema": {
              "$ref": "#/definitions/V1Status"
            }
          },
          "401": {
            "description": "Unauthorized"
          }
        },
        "x-kubernetes-action": "delete",
        "x-kubernetes-group-version-kind": {
          "group": "weblogic.oracle",
          "kind": "Domain",
          "version": "v2"
        }
      },
      "patch": {
        "description": "partially update the specified Domain",
        "consumes": [
          "application/json-patch+json",
          "application/merge-patch+json",
          "application/strategic-merge-patch+json"
        ],
        "produces": [
          "application/json",
          "application/yaml",
          "application/vnd.kubernetes.protobuf"
        ],
        "schemes": [
          "https"
        ],
        "tags": [
          "weblogic_v2"
        ],
        "operationId": "patchCoreV1NamespacedDomain",
        "parameters": [
          {
            "name": "body",
            "in": "body",
            "required": true,
            "schema": {
              "$ref": "#/definitions/V1Patch"
            }
          },
          {
            "uniqueItems": true,
            "type": "string",
            "description": "When present, indicates that modifications should not be persisted. An invalid or unrecognized dryRun directive will result in an error response and no further processing of the request. Valid values are: - All: all dry run stages will be processed",
            "name": "dryRun",
            "in": "query"
          }
        ],
        "responses": {
          "200": {
            "description": "OK",
            "schema": {
              "$ref": "#/definitions/Domain"
            }
          },
          "401": {
            "description": "Unauthorized"
          }
        },
        "x-kubernetes-action": "patch",
        "x-kubernetes-group-version-kind": {
          "group": "weblogic.oracle",
          "kind": "Domain",
          "version": "v2"
        }
      },
      "parameters": [
        {
          "uniqueItems": true,
          "type": "string",
          "description": "name of the Domain",
          "name": "name",
          "in": "path",
          "required": true
        },
        {
          "uniqueItems": true,
          "type": "string",
          "description": "object name and auth scope, such as for teams and projects",
          "name": "namespace",
          "in": "path",
          "required": true
        },
        {
          "uniqueItems": true,
          "type": "string",
          "description": "If \u0027true\u0027, then the output is pretty printed.",
          "name": "pretty",
          "in": "query"
        }
      ]
    },
    "/apis/weblogic.oracle/v9/namespaces/{namespace}/domains/{name}/status": {
      "get": {
        "description": "read status of the specified Domain",
        "consumes": [
          "*/*"
        ],
        "produces": [
          "application/json",
          "application/yaml",
          "application/vnd.kubernetes.protobuf"
        ],
        "schemes": [
          "https"
        ],
        "tags": [
          "weblogic_v2"
        ],
        "operationId": "readCoreV1NamespacedDomainStatus",
        "responses": {
          "200": {
            "description": "OK",
            "schema": {
              "$ref": "#/definitions/Domain"
            }
          },
          "401": {
            "description": "Unauthorized"
          }
        },
        "x-kubernetes-action": "get",
        "x-kubernetes-group-version-kind": {
          "group": "weblogic.oracle",
          "kind": "Domain",
          "version": "v2"
        }
      },
      "put": {
        "description": "replace status of the specified Domain",
        "consumes": [
          "*/*"
        ],
        "produces": [
          "application/json",
          "application/yaml",
          "application/vnd.kubernetes.protobuf"
        ],
        "schemes": [
          "https"
        ],
        "tags": [
          "weblogic_v2"
        ],
        "operationId": "replaceCoreV1NamespacedDomainStatus",
        "parameters": [
          {
            "name": "body",
            "in": "body",
            "required": true,
            "schema": {
              "$ref": "#/definitions/Domain"
            }
          },
          {
            "uniqueItems": true,
            "type": "string",
            "description": "When present, indicates that modifications should not be persisted. An invalid or unrecognized dryRun directive will result in an error response and no further processing of the request. Valid values are: - All: all dry run stages will be processed",
            "name": "dryRun",
            "in": "query"
          }
        ],
        "responses": {
          "200": {
            "description": "OK",
            "schema": {
              "$ref": "#/definitions/Domain"
            }
          },
          "201": {
            "description": "Created",
            "schema": {
              "$ref": "#/definitions/Domain"
            }
          },
          "401": {
            "description": "Unauthorized"
          }
        },
        "x-kubernetes-action": "put",
        "x-kubernetes-group-version-kind": {
          "group": "weblogic.oracle",
          "kind": "Domain",
          "version": "v2"
        }
      },
      "patch": {
        "description": "partially update status of the specified Domain",
        "consumes": [
          "application/json-patch+json",
          "application/merge-patch+json",
          "application/strategic-merge-patch+json"
        ],
        "produces": [
          "application/json",
          "application/yaml",
          "application/vnd.kubernetes.protobuf"
        ],
        "schemes": [
          "https"
        ],
        "tags": [
          "weblogic_v2"
        ],
        "operationId": "patchCoreV1NamespacedDomainStatus",
        "parameters": [
          {
            "name": "body",
            "in": "body",
            "required": true,
            "schema": {
              "$ref": "#/definitions/V1Patch"
            }
          },
          {
            "uniqueItems": true,
            "type": "string",
            "description": "When present, indicates that modifications should not be persisted. An invalid or unrecognized dryRun directive will result in an error response and no further processing of the request. Valid values are: - All: all dry run stages will be processed",
            "name": "dryRun",
            "in": "query"
          }
        ],
        "responses": {
          "200": {
            "description": "OK",
            "schema": {
              "$ref": "#/definitions/Domain"
            }
          },
          "401": {
            "description": "Unauthorized"
          }
        },
        "x-kubernetes-action": "patch",
        "x-kubernetes-group-version-kind": {
          "group": "weblogic.oracle",
          "kind": "Domain",
          "version": "v2"
        }
      },
      "parameters": [
        {
          "uniqueItems": true,
          "type": "string",
          "description": "name of the Domain",
          "name": "name",
          "in": "path",
          "required": true
        },
        {
          "uniqueItems": true,
          "type": "string",
          "description": "object name and auth scope, such as for teams and projects",
          "name": "namespace",
          "in": "path",
          "required": true
        },
        {
          "uniqueItems": true,
          "type": "string",
          "description": "If \u0027true\u0027, then the output is pretty printed.",
          "name": "pretty",
          "in": "query"
        }
      ]
    }
  },
  "definitions": {
    "DomainList": {
      "description": "DomainList is a list of Domains.",
      "required": [
        "items"
      ],
      "properties": {
        "apiVersion": {
          "description": "APIVersion defines the versioned schema of this representation of an object. Servers should convert recognized schemas to the latest internal value, and may reject unrecognized values. More info: https://git.k8s.io/community/contributors/devel/api-conventions.md#resources",
          "type": "string"
        },
        "items": {
          "description": "List of domains. More info: https://git.k8s.io/community/contributors/devel/api-conventions.md",
          "type": "array",
          "items": {
            "$ref": "#/definitions/Domain"
          }
        },
        "kind": {
          "description": "Kind is a string value representing the REST resource this object represents. Servers may infer this from the endpoint the client submits requests to. Cannot be updated. In CamelCase. More info: https://git.k8s.io/community/contributors/devel/api-conventions.md#types-kinds",
          "type": "string"
        },
        "metadata": {
          "description": "Standard list metadata. More info: https://git.k8s.io/community/contributors/devel/api-conventions.md#types-kinds",
          "$ref": "#/definitions/V1ListMeta"
        }
      },
      "x-kubernetes-group-version-kind": [
        {
          "group": "weblogic.oracle",
          "kind": "DomainList",
          "version": "v2"
        }
      ]
    },
    "Domain": {
      "description": "Oracle WebLogic Domain",
      "x-kubernetes-group-version-kind": [
        {
          "group": "weblogic.oracle",
          "kind": "Domain",
          "version": "v2"
        }
      ],
      "properties": {
        "metadata": {
          "description": "The resource metadata. Must include the `name` and `namespace`. Required.",
          "$ref": "https://github.com/garethr/kubernetes-json-schema/blob/master/v1.13.5/_definitions.json#/definitions/io.k8s.apimachinery.pkg.apis.meta.v1.ObjectMeta"
        },
        "apiVersion": {
          "description": "The API version defines the versioned schema of this Domain. Required.",
          "type": "string"
        },
        "kind": {
          "description": "The type of the REST resource. Must be \"Domain\". Required.",
          "type": "string"
        },
        "spec": {
          "description": "The specification of the operation of the WebLogic domain. Required.",
          "$ref": "#/definitions/DomainSpec"
        },
        "status": {
          "description": "The current status of the operation of the WebLogic domain. Updated automatically by the operator.",
          "$ref": "#/definitions/DomainStatus"
        }
      }
    },
    "V1Patch": {
      "id": "V1Patch",
      "description": "Patch is provided to give a concrete name and type to the Kubernetes PATCH request body.",
      "properties": {}
    },
    "V1DeleteOptions": {
      "id": "V1DeleteOptions",
      "description": "DeleteOptions may be provided when deleting an API object.",
      "properties": {
        "kind": {
          "type": "string",
          "description": "Kind is a string value representing the REST resource this object represents. Servers may infer this from the endpoint the client submits requests to. Cannot be updated. In CamelCase. More info: https://git.k8s.io/community/contributors/devel/api-conventions.md#types-kinds"
        },
        "apiVersion": {
          "type": "string",
          "description": "APIVersion defines the versioned schema of this representation of an object. Servers should convert recognized schemas to the latest internal value, and may reject unrecognized values. More info: https://git.k8s.io/community/contributors/devel/api-conventions.md#resources"
        },
        "gracePeriodSeconds": {
          "type": "integer",
          "format": "int64",
          "description": "The duration in seconds before the object should be deleted. Value must be non-negative integer. The value zero indicates delete immediately. If this value is nil, the default grace period for the specified type will be used. Defaults to a per object value if not specified. zero means delete immediately."
        },
        "preconditions": {
          "$ref": "#/definitions/V1Preconditions",
          "description": "Must be fulfilled before a deletion is carried out. If not possible, a 409 Conflict status will be returned."
        },
        "orphanDependents": {
          "type": "boolean",
          "description": "Deprecated: please use the PropagationPolicy, this field will be deprecated in 1.7. Should the dependent objects be orphaned. If true/false, the \"orphan\" finalizer will be added to/removed from the object\u0027s finalizers list. Either this field or PropagationPolicy may be set, but not both."
        },
        "propagationPolicy": {
          "$ref": "#/definitions/V1DeletionPropagation",
          "description": "Whether and how garbage collection will be performed. Either this field or OrphanDependents may be set, but not both. The default policy is decided by the existing finalizer set in the metadata.finalizers and the resource-specific default policy. Acceptable values are: \u0027Orphan\u0027 - orphan the dependents; \u0027Background\u0027 - allow the garbage collector to delete the dependents in the background; \u0027Foreground\u0027 - a cascading policy that deletes all dependents in the foreground."
        },
        "dryRun": {
          "type": "array",
          "items": {
            "type": "string"
          },
          "description": "When present, indicates that modifications should not be persisted. An invalid or unrecognized dryRun directive will result in an error response and no further processing of the request. Valid values are: - All: all dry run stages will be processed"
        }
      }
    },
    "V1Preconditions": {
      "id": "V1Preconditions",
      "description": "Preconditions must be fulfilled before an operation (update, delete, etc.) is carried out.",
      "properties": {
        "uid": {
          "$ref": "#/definitions/UID",
          "description": "Specifies the target UID."
        }
      }
    },
    "UID": {
      "id": "UID",
      "properties": {}
    },
    "V1DeletionPropagation": {
      "id": "V1DeletionPropagation",
      "properties": {}
    },
    "AdminServer": {
      "type": "object",
      "properties": {
        "serverService": {
          "description": "Customization affecting the generation of ClusterIP Services for WebLogic Server instances.",
          "$ref": "#/definitions/ServerService"
        },
        "serverPod": {
          "description": "Customization affecting the generation of Pods for WebLogic Server instances.",
          "$ref": "#/definitions/ServerPod"
        },
        "adminChannelPortForwardingEnabled": {
          "default": true,
          "description": "When this flag is enabled, the operator updates the domain\u0027s WebLogic configuration for its Administration Server to have an admin protocol NetworkAccessPoint with a \u0027localhost\u0027 address for each existing admin protocol capable port. This allows external Administration Console and WLST \u0027T3\u0027 access when using the \u0027kubectl port-forward\u0027 pattern. Defaults to true.",
          "type": "boolean"
        },
        "serverStartPolicy": {
          "default": "IfNeeded",
          "description": "The strategy for deciding whether to start a WebLogic Server instance. Legal values are Always, Never, or IfNeeded. Defaults to IfNeeded. More info: https://oracle.github.io/weblogic-kubernetes-operator/userguide/managing-domains/domain-lifecycle/startup/#starting-and-stopping-servers.",
          "type": "string",
          "enum": [
            "Always",
            "Never",
            "IfNeeded"
          ]
        },
        "adminService": {
          "description": "Customization affecting the generation of a NodePort Service for the Administration Server used to expose specific channels or network access points outside the Kubernetes cluster. See also `domains.spec.adminServer.serverService` for configuration affecting the generation of the ClusterIP Service.",
          "$ref": "#/definitions/AdminService"
        },
        "restartVersion": {
          "description": "Changes to this field cause the operator to restart WebLogic Server instances. More info: https://oracle.github.io/weblogic-kubernetes-operator/userguide/managing-domains/domain-lifecycle/startup/#restarting-servers.",
          "type": "string"
        }
      }
    },
    "AdminService": {
      "type": "object",
      "properties": {
        "channels": {
          "description": "Specifies which of the Administration Server\u0027s WebLogic channels should be exposed outside the Kubernetes cluster via a NodePort Service, along with the port for each channel. If not specified, the Administration Server\u0027s NodePort Service will not be created.",
          "type": "array",
          "items": {
            "$ref": "#/definitions/Channel"
          }
        },
        "annotations": {
          "description": "Annotations to associate with the Administration Server\u0027s NodePort Service, if it is created.",
          "additionalProperties": {
            "type": "string"
          },
          "$ref": "#/definitions/Map"
        },
        "labels": {
          "description": "Labels to associate with the Administration Server\u0027s NodePort Service, if it is created.",
          "additionalProperties": {
            "type": "string"
          },
          "$ref": "#/definitions/Map"
        }
      }
    },
    "AuxiliaryImage": {
      "type": "object",
      "properties": {
        "sourceWDTInstallHome": {
          "description": "The source location of the WebLogic Deploy Tooling installation within the auxiliary image that will be made available in the `/aux/weblogic-deploy` directory of the WebLogic Server container in all pods. Defaults to `/auxiliary/weblogic-deploy`. If the value is set to `None` or no files are found at the default location, then the source directory is ignored. When specifying multiple auxiliary images, ensure that only one of the images supplies a WDT install home; if more than one WDT install home is provided, then the domain deployment will fail.",
          "type": "string"
        },
        "image": {
          "description": "The auxiliary image containing Model in Image model files, application archive files, and/or WebLogic Deploying Tooling installation files. Required.",
          "type": "string"
        },
        "imagePullPolicy": {
          "description": "The image pull policy for the container image. Legal values are Always, Never, and IfNotPresent. Defaults to Always if image ends in :latest; IfNotPresent, otherwise.",
          "type": "string",
          "enum": [
            "Always",
            "IfNotPresent",
            "Never"
          ]
        },
        "sourceModelHome": {
          "description": "The source location of the WebLogic Deploy Tooling model home within the auxiliary image that will be made available in the `/aux/models` directory of the WebLogic Server container in all pods. Defaults to `/auxiliary/models`. If the value is set to `None` or no files are found at the default location, then the source directory is ignored. If specifying multiple auxiliary images with model files in their respective `sourceModelHome` directories, then model files are merged.",
          "type": "string"
        }
      }
    },
    "Channel": {
      "type": "object",
      "properties": {
        "channelName": {
          "description": "Name of the channel. The \"default\" value refers to the Administration Server\u0027s default channel, which is configured using the ServerMBean\u0027s ListenPort. The \"default-secure\" value refers to the Administration Server\u0027s default secure channel, which is configured using the ServerMBean\u0027s SSLMBean\u0027s ListenPort. The \"default-admin\" value refers to the Administration Server\u0027s default administrative channel, which is configured using the DomainMBean\u0027s AdministrationPort. Otherwise, provide the name of one of the Administration Server\u0027s network access points, which is configured using the ServerMBean\u0027s NetworkAccessMBeans. The \"default\", \"default-secure\", and \"default-admin\" channels may not be specified here when using Istio.",
          "type": "string"
        },
        "nodePort": {
          "description": "Specifies the port number used to access the WebLogic channel outside of the Kubernetes cluster. If not specified, defaults to the port defined by the WebLogic channel.",
          "type": "integer"
        }
      }
    },
<<<<<<< HEAD
=======
    "ClusterCondition": {
      "type": "object",
      "properties": {
        "type": {
          "description": "The type of the condition. Valid types are Completed, Available, Failed, and Rolling.",
          "type": "string",
          "enum": [
            "Available",
            "Completed"
          ]
        },
        "lastTransitionTime": {
          "description": "Last time the condition transitioned from one status to another.",
          "$ref": "#/definitions/DateTime"
        },
        "message": {
          "description": "Human-readable message indicating details about last transition.",
          "type": "string"
        },
        "status": {
          "description": "The status of the condition. Can be True, False.",
          "type": "string"
        }
      }
    },
    "ClusterService": {
      "type": "object",
      "properties": {
        "sessionAffinity": {
          "default": "None",
          "description": "Supports \"ClientIP\" and \"None\". Used to maintain session affinity. Enable client IP based session affinity. Must be ClientIP or None. Defaults to None. More info: https://kubernetes.io/docs/concepts/services-networking/service/#virtual-ips-and-service-proxies",
          "type": "string",
          "enum": [
            "ClientIP",
            "None"
          ]
        },
        "annotations": {
          "description": "The annotations to be added to generated resources.",
          "additionalProperties": {
            "type": "string"
          },
          "$ref": "#/definitions/Map"
        },
        "labels": {
          "description": "The labels to be added to generated resources. The label names must not start with \"weblogic.\".",
          "additionalProperties": {
            "type": "string"
          },
          "$ref": "#/definitions/Map"
        }
      }
    },
    "ClusterSpec": {
      "type": "object",
      "properties": {
        "serverService": {
          "description": "Customization affecting the generation of ClusterIP Services for WebLogic Server instances.",
          "$ref": "#/definitions/ServerService"
        },
        "maxUnavailable": {
          "description": "The maximum number of cluster members that can be temporarily unavailable. Defaults to 1.",
          "type": "integer",
          "minimum": 1.0
        },
        "replicas": {
          "description": "The number of cluster member Managed Server instances to start for this WebLogic cluster. The operator will sort cluster member Managed Server names from the WebLogic domain configuration by normalizing any numbers in the Managed Server name and then sorting alphabetically. This is done so that server names such as \"managed-server10\" come after \"managed-server9\". The operator will then start Managed Server instances from the sorted list, up to the `replicas` count, unless specific Managed Servers are specified as starting in their entry under the `managedServers` field. In that case, the specified Managed Server instances will be started and then additional cluster members will be started, up to the `replicas` count, by finding further cluster members in the sorted list that are not already started. If cluster members are started because of their related entries under `managedServers`, then this cluster may have more cluster members running than its `replicas` count. Defaults to `spec.replicas`, which defaults 1.",
          "type": "integer",
          "minimum": 0.0
        },
        "clusterName": {
          "description": "The name of the cluster. This value must match the name of a WebLogic cluster already defined in the WebLogic domain configuration. Required.",
          "type": "string"
        },
        "allowReplicasBelowMinDynClusterSize": {
          "description": "Specifies whether the number of running cluster members is allowed to drop below the minimum dynamic cluster size configured in the WebLogic domain configuration. Otherwise, the operator will ensure that the number of running cluster members is not less than the minimum dynamic cluster setting. This setting applies to dynamic clusters only. Defaults to true.",
          "type": "boolean"
        },
        "serverPod": {
          "description": "Customization affecting the generation of Pods for WebLogic Server instances.",
          "$ref": "#/definitions/ServerPod"
        },
        "domainUID": {
          "description": "Domain unique identifier. This domainUID is used to identify the Domain to which this Cluster is associated with.",
          "type": "string"
        },
        "clusterService": {
          "description": "Customization affecting Kubernetes Service generated for this WebLogic cluster.",
          "$ref": "#/definitions/ClusterService"
        },
        "maxConcurrentShutdown": {
          "description": "The maximum number of WebLogic Server instances that will shut down in parallel for this cluster when it is being partially shut down by lowering its replica count. A value of 0 means there is no limit. Defaults to `spec.maxClusterConcurrentShutdown`, which defaults to 1.",
          "type": "integer",
          "minimum": 0.0
        },
        "serverStartPolicy": {
          "description": "The strategy for deciding whether to start a WebLogic Server instance. Legal values are `Never`, or `IfNeeded`. Defaults to `IfNeeded`. More info: https://oracle.github.io/weblogic-kubernetes-operator/userguide/managing-domains/domain-lifecycle/startup/#starting-and-stopping-servers.",
          "type": "string",
          "enum": [
            "Never",
            "IfNeeded"
          ]
        },
        "maxConcurrentStartup": {
          "description": "The maximum number of Managed Servers instances that the operator will start in parallel for this cluster in response to a change in the `replicas` count. If more Managed Server instances must be started, the operator will wait until a Managed Server Pod is in the `Ready` state before starting the next Managed Server instance. A value of 0 means all Managed Server instances will start in parallel. Defaults to 0.",
          "type": "integer",
          "minimum": 0.0
        },
        "restartVersion": {
          "description": "Changes to this field cause the operator to restart WebLogic Server instances. More info: https://oracle.github.io/weblogic-kubernetes-operator/userguide/managing-domains/domain-lifecycle/startup/#restarting-servers.",
          "type": "string"
        }
      }
    },
>>>>>>> 55cf3391
    "ClusterStatus": {
      "type": "object",
      "properties": {
        "minimumReplicas": {
          "description": "The minimum number of cluster members.",
          "type": "integer",
          "minimum": 0.0
        },
        "maximumReplicas": {
          "description": "The maximum number of cluster members.",
          "type": "integer",
          "minimum": 0.0
        },
        "replicas": {
          "description": "The number of currently running cluster members.",
          "type": "integer",
          "minimum": 0.0
        },
        "clusterName": {
          "description": "WebLogic cluster name.",
          "type": "string"
        },
        "readyReplicas": {
          "description": "The number of ready cluster members.",
          "type": "integer",
          "minimum": 0.0
        },
        "replicasGoal": {
          "description": "The requested number of cluster members. Cluster members will be started by the operator if this value is larger than zero.",
          "type": "integer",
          "minimum": 0.0
        },
        "conditions": {
          "description": "Current service state of the cluster.",
          "type": "array",
          "items": {
            "$ref": "#/definitions/ClusterCondition"
          }
        },
        "observedGeneration": {
          "description": "The generation observed by the WebLogic operator.",
          "type": "integer"
        }
      }
    },
    "Configuration": {
      "type": "object",
      "properties": {
        "overrideDistributionStrategy": {
          "default": "Dynamic",
          "description": "Determines how updated configuration overrides are distributed to already running WebLogic Server instances following introspection when the `domainHomeSourceType` is PersistentVolume or Image. Configuration overrides are generated during introspection from Secrets, the `overridesConfigMap` field, and WebLogic domain topology. Legal values are `Dynamic`, which means that the operator will distribute updated configuration overrides dynamically to running servers, and `OnRestart`, which means that servers will use updated configuration overrides only after the server\u0027s next restart. The selection of `OnRestart` will not cause servers to restart when there are updated configuration overrides available. See also `domains.spec.introspectVersion`. Defaults to `Dynamic`.",
          "type": "string",
          "enum": [
            "Dynamic",
            "OnRestart"
          ]
        },
        "opss": {
          "description": "Settings for OPSS security.",
          "$ref": "#/definitions/Opss"
        },
        "model": {
          "description": "Model in image model files and properties.",
          "$ref": "#/definitions/Model"
        },
        "secrets": {
          "description": "A list of names of the Secrets for WebLogic configuration overrides or model.",
          "type": "array",
          "items": {
            "type": "string"
          }
        },
        "overridesConfigMap": {
          "description": "The name of the ConfigMap for WebLogic configuration overrides.",
          "type": "string"
        },
        "introspectorJobActiveDeadlineSeconds": {
          "default": 120.0,
          "description": "The introspector job timeout value in seconds. If this field is specified, then the operator\u0027s ConfigMap `data.introspectorJobActiveDeadlineSeconds` value is ignored. Defaults to 120 seconds.",
          "type": "integer"
        }
      }
    },
    "DateTime": {
      "format": "date-time",
      "type": "string"
    },
    "DomainCondition": {
      "type": "object",
      "properties": {
        "severity": {
          "description": "The severity of the failure. Can be Fatal, Severe or Warning.",
          "type": "string",
          "enum": [
            "Fatal",
            "Severe",
            "Warning"
          ]
        },
        "reason": {
          "description": "Unique, one-word, CamelCase reason for the condition\u0027s last transition.",
          "type": "string",
          "enum": [
            "DomainInvalid",
            "Introspection",
            "Kubernetes",
            "ServerPod",
            "ReplicasTooHigh",
            "TopologyMismatch",
            "Internal",
            "Aborted"
          ]
        },
        "type": {
          "description": "The type of the condition. Valid types are Completed, Available, Failed, Rolling, and ConfigChangesPendingRestart.",
          "type": "string",
          "enum": [
            "Failed",
            "Available",
            "Completed",
            "ConfigChangesPendingRestart",
            "Rolling"
          ]
        },
        "lastTransitionTime": {
          "description": "Last time the condition transitioned from one status to another.",
          "$ref": "#/definitions/DateTime"
        },
        "message": {
          "description": "Human-readable message indicating details about last transition.",
          "type": "string"
        },
        "status": {
          "description": "The status of the condition. Can be True, False, Unknown.",
          "type": "string"
        }
      },
      "required": [
        "type",
        "status"
      ]
    },
    "DomainSpec": {
      "description": "The specification of the operation of the WebLogic domain. Required.",
      "type": "object",
      "properties": {
        "monitoringExporter": {
          "description": "Automatic deployment and configuration of the WebLogic Monitoring Exporter. If specified, the operator will deploy a sidecar container alongside each WebLogic Server instance that runs the exporter. WebLogic Server instances that are already running when the `monitoringExporter` field is created or deleted, will not be affected until they are restarted. When any given server is restarted for another reason, such as a change to the `restartVersion`, then the newly created pod will have the exporter sidecar or not, as appropriate. See https://github.com/oracle/weblogic-monitoring-exporter.",
          "$ref": "#/definitions/MonitoringExporterSpecification"
        },
        "configuration": {
          "description": "Models and overrides affecting the WebLogic domain configuration.",
          "$ref": "#/definitions/Configuration"
        },
        "imagePullSecrets": {
          "description": "A list of image pull Secrets for the WebLogic Server image.",
          "type": "array",
          "items": {
            "$ref": "https://github.com/garethr/kubernetes-json-schema/blob/master/v1.13.5/_definitions.json#/definitions/io.k8s.api.core.v1.LocalObjectReference"
          }
        },
        "fluentdSpecification": {
          "description": "Automatic fluentd sidecar injection. If specified, the operator will deploy a sidecar container alongside each WebLogic Server instance that runs the fluentd, Optionally, the introspector job pod can be enabled to deploy with the fluentd sidecar container. WebLogic Server instances that are already running when the `fluentdSpecification` field is created or deleted, will not be affected until they are restarted. When any given server is restarted for another reason, such as a change to the `restartVersion`, then the newly created pod  will have the fluentd sidecar or not, as appropriate",
          "$ref": "#/definitions/FluentdSpecification"
        },
        "domainUID": {
          "pattern": "^[a-z0-9-.]{1,45}$",
          "description": "Domain unique identifier. It is recommended that this value be unique to assist in future work to identify related domains in active-passive scenarios across data centers; however, it is only required that this value be unique within the namespace, similarly to the names of Kubernetes resources. This value is distinct and need not match the domain name from the WebLogic domain configuration. Defaults to the value of `metadata.name`.",
          "type": "string"
        },
        "serverService": {
          "description": "Customization affecting the generation of ClusterIP Services for WebLogic Server instances.",
          "$ref": "#/definitions/ServerService"
        },
        "domainHome": {
          "description": "The directory containing the WebLogic domain configuration inside the container. Defaults to /shared/domains/\u003cdomainUID\u003e if `domainHomeSourceType` is PersistentVolume. Defaults to /u01/oracle/user_projects/domains/ if `domainHomeSourceType` is Image. Defaults to /u01/domains/\u003cdomainUID\u003e if `domainHomeSourceType` is FromModel.",
          "type": "string"
        },
        "logHomeLayout": {
          "default": "ByServers",
          "description": "Control how log files under `logHome` are organized when logHome is set and `logHomeEnabled` is true. `Flat` specifies that all files are kept directly in the `logHome` root directory. `ByServers` specifies that domain log files and `introspector.out` are at the `logHome` root level, all other files are organized under the respective server name logs directory  `logHome/servers/\u003cserver name\u003e/logs`. Defaults to `ByServers`.",
          "type": "string",
          "enum": [
            "Flat",
            "ByServers"
          ]
        },
        "domainHomeSourceType": {
          "description": "Domain home file system source type: Legal values: `Image`, `PersistentVolume`, `FromModel`. `Image` indicates that the domain home file system is present in the container image specified by the `image` field. `PersistentVolume` indicates that the domain home file system is located on a persistent volume. `FromModel` indicates that the domain home file system will be created and managed by the operator based on a WDT domain model. Defaults to `Image`, unless `configuration.model` is set, in which case the default is `FromModel`.",
          "type": "string",
          "enum": [
            "Image",
            "PersistentVolume",
            "FromModel"
          ]
        },
        "httpAccessLogInLogHome": {
          "default": true,
          "description": "Specifies whether the server HTTP access log files will be written to the same directory specified in `logHome`. Otherwise, server HTTP access log files will be written to the directory configured in the WebLogic domain configuration. Defaults to true.",
          "type": "boolean"
        },
        "webLogicCredentialsSecret": {
          "description": "Reference to a Kubernetes Secret that contains the user name and password needed to boot a WebLogic Server under the `username` and `password` fields.",
          "$ref": "https://github.com/garethr/kubernetes-json-schema/blob/master/v1.13.5/_definitions.json#/definitions/io.k8s.api.core.v1.LocalObjectReference"
        },
        "adminServer": {
          "description": "Lifecycle options for the Administration Server, including Java options, environment variables, additional Pod content, and which channels or network access points should be exposed using a NodePort Service.",
          "$ref": "#/definitions/AdminServer"
        },
        "failureRetryIntervalSeconds": {
          "default": 120.0,
          "description": "The wait time in seconds before the start of the next retry after a Severe failure. Defaults to 120.",
          "type": "integer",
          "minimum": 0.0
        },
        "logHome": {
          "description": "The directory in a server\u0027s container in which to store the domain, Node Manager, server logs, server *.out, introspector .out, and optionally HTTP access log files if `httpAccessLogInLogHome` is true. Default is `/shared/logs/DOMAIN-UID`. Ignored if `logHomeEnabled` is false.See also `domains.spec.logHomeLayout`.",
          "type": "string"
        },
        "failureRetryLimitMinutes": {
          "default": 1440.0,
          "description": "The time in minutes before the operator will stop retrying Severe failures. Defaults to 1440.",
          "type": "integer",
          "minimum": 0.0
        },
        "includeServerOutInPodLog": {
          "default": true,
          "description": "Specifies whether the server .out file will be included in the Pod\u0027s log. Defaults to true.",
          "type": "boolean"
        },
        "clusters": {
          "description": "References to Cluster resources that describe the lifecycle options for all of the Managed Server members of a WebLogic cluster, including Java options, environment variables, additional Pod content, and the ability to explicitly start, stop, or restart cluster members. The Cluster resource must describe a cluster that already exists in the WebLogic domain configuration.",
          "type": "array",
          "items": {
            "$ref": "https://github.com/garethr/kubernetes-json-schema/blob/master/v1.13.5/_definitions.json#/definitions/io.k8s.api.core.v1.LocalObjectReference"
          }
        },
        "image": {
          "description": "The WebLogic Server image; required when `domainHomeSourceType` is Image or FromModel; otherwise, defaults to container-registry.oracle.com/middleware/weblogic:12.2.1.4.",
          "type": "string"
        },
        "imagePullPolicy": {
          "description": "The image pull policy for the WebLogic Server image. Legal values are Always, Never, and IfNotPresent. Defaults to Always if image ends in :latest; IfNotPresent, otherwise.",
          "type": "string",
          "enum": [
            "Always",
            "IfNotPresent",
            "Never"
          ]
        },
        "maxClusterConcurrentStartup": {
          "default": 0.0,
          "description": "The maximum number of cluster member Managed Server instances that the operator will start in parallel for a given cluster, if `maxConcurrentStartup` is not specified for a specific cluster under the `clusters` field. A value of 0 means there is no configured limit. Defaults to 0.",
          "type": "integer",
          "minimum": 0.0
        },
        "replicas": {
          "default": 1.0,
          "description": "The default number of cluster member Managed Server instances to start for each WebLogic cluster in the domain configuration, unless `replicas` is specified for that cluster under the `clusters` field. For each cluster, the operator will sort cluster member Managed Server names from the WebLogic domain configuration by normalizing any numbers in the Managed Server name and then sorting alphabetically. This is done so that server names such as \"managed-server10\" come after \"managed-server9\". The operator will then start Managed Servers from the sorted list, up to the `replicas` count, unless specific Managed Servers are specified as starting in their entry under the `managedServers` field. In that case, the specified Managed Servers will be started and then additional cluster members will be started, up to the `replicas` count, by finding further cluster members in the sorted list that are not already started. If cluster members are started because of their entries under `managedServers`, then a cluster may have more cluster members running than its `replicas` count. Defaults to 1.",
          "type": "integer",
          "minimum": 0.0
        },
        "maxClusterConcurrentShutdown": {
          "default": 1.0,
          "description": "The default maximum number of WebLogic Server instances that a cluster will shut down in parallel when it is being partially shut down by lowering its replica count. You can override this default on a per cluster basis by setting the cluster\u0027s `maxConcurrentShutdown` field. A value of 0 means there is no limit. Defaults to 1.",
          "type": "integer",
          "minimum": 0.0
        },
        "serverStartPolicy": {
          "default": "IfNeeded",
          "description": "The strategy for deciding whether to start a WebLogic Server instance. Legal values are AdminOnly, Never, or IfNeeded. Defaults to IfNeeded. More info: https://oracle.github.io/weblogic-kubernetes-operator/userguide/managing-domains/domain-lifecycle/startup/#starting-and-stopping-servers.",
          "type": "string",
          "enum": [
            "Never",
            "IfNeeded",
            "AdminOnly"
          ]
        },
        "livenessProbeCustomScript": {
          "description": "Full path of an optional liveness probe custom script for WebLogic Server instance pods. The existing liveness probe script `livenessProbe.sh` will invoke this custom script after the existing script performs its own checks. This element is optional and is for advanced usage only. Its value is not set by default. If the custom script fails with non-zero exit status, then pod will fail the liveness probe and Kubernetes will restart the container. If the script specified by this element value is not found, then it is ignored.",
          "type": "string"
        },
        "restartVersion": {
          "description": "Changes to this field cause the operator to restart WebLogic Server instances. More info: https://oracle.github.io/weblogic-kubernetes-operator/userguide/managing-domains/domain-lifecycle/startup/#restarting-servers.",
          "type": "string"
        },
        "introspectVersion": {
          "description": "Changes to this field cause the operator to repeat its introspection of the WebLogic domain configuration. Repeating introspection is required for the operator to recognize changes to the domain configuration, such as adding a new WebLogic cluster or Managed Server instance, to regenerate configuration overrides, or to regenerate the WebLogic domain home when the `domainHomeSourceType` is `FromModel`. Introspection occurs automatically, without requiring change to this field, when servers are first started or restarted after a full domain shut down. For the `FromModel` `domainHomeSourceType`, introspection also occurs when a running server must be restarted because of changes to any of the fields listed here: https://oracle.github.io/weblogic-kubernetes-operator/userguide/managing-domains/domain-lifecycle/startup/#properties-that-cause-servers-to-be-restarted. The introspectVersion value must be a valid label value in Kubernetes. See also `domains.spec.configuration.overrideDistributionStrategy`.",
          "type": "string"
        },
        "dataHome": {
          "description": "An optional directory in a server\u0027s container for data storage of default and custom file stores. If `dataHome` is not specified or its value is either not set or empty, then the data storage directories are determined from the WebLogic domain configuration.",
          "type": "string"
        },
        "logHomeEnabled": {
          "description": "Specifies whether the log home folder is enabled. Defaults to true if `domainHomeSourceType` is PersistentVolume; false, otherwise.",
          "type": "boolean"
        },
        "allowReplicasBelowMinDynClusterSize": {
          "default": true,
          "description": "Whether to allow the number of running cluster member Managed Server instances to drop below the minimum dynamic cluster size configured in the WebLogic domain configuration, if this is not specified for a specific cluster under the `clusters` field. Defaults to true.",
          "type": "boolean"
        },
        "serverPod": {
          "description": "Customization affecting the generation of Pods for WebLogic Server instances.",
          "$ref": "#/definitions/ServerPod"
        },
        "managedServers": {
          "description": "Lifecycle options for individual Managed Servers, including Java options, environment variables, additional Pod content, and the ability to explicitly start, stop, or restart a named server instance. The `serverName` field of each entry must match a Managed Server that already exists in the WebLogic domain configuration or that matches a dynamic cluster member based on the server template.",
          "type": "array",
          "items": {
            "$ref": "#/definitions/ManagedServer"
          }
        }
      }
    },
    "DomainStatus": {
      "description": "The current status of the operation of the WebLogic domain. Updated automatically by the operator.",
      "type": "object",
      "properties": {
        "reason": {
          "description": "A brief CamelCase message indicating details about why the domain is in this state.",
          "type": "string"
        },
        "servers": {
          "description": "Status of WebLogic Servers in this domain.",
          "type": "array",
          "items": {
            "$ref": "#/definitions/ServerStatus"
          }
        },
        "introspectJobFailureCount": {
          "deprecated": "true",
          "description": "Non-zero if the introspector job fails for any reason. You can configure an introspector job retry limit for jobs that log script failures using the Operator tuning parameter \u0027domainPresenceFailureRetryMaxCount\u0027 (default 5). You cannot configure a limit for other types of failures, such as a Domain resource reference to an unknown secret name; in which case, the retries are unlimited.",
          "type": "integer",
          "minimum": 0.0
        },
        "replicas": {
          "description": "The number of running cluster member Managed Servers in the WebLogic cluster if there is exactly one cluster defined in the domain configuration and where the `replicas` field is set at the `spec` level rather than for the specific cluster under `clusters`. This field is provided to support use of Kubernetes scaling for this limited use case.",
          "type": "integer",
          "minimum": 0.0
        },
        "failedIntrospectionUid": {
          "description": "Unique ID of the last failed introspection job.",
          "type": "string"
        },
        "startTime": {
          "description": "RFC 3339 date and time at which the operator started the domain. This will be when the operator begins processing and will precede when the various servers or clusters are available.",
          "$ref": "#/definitions/DateTime"
        },
        "initialFailureTime": {
          "description": "RFC 3339 date and time at which a currently failing domain started automatic retries.",
          "$ref": "#/definitions/DateTime"
        },
        "lastFailureTime": {
          "description": "RFC 3339 date and time at which a currently failing domain last experienced a Severe failure.",
          "$ref": "#/definitions/DateTime"
        },
        "conditions": {
          "description": "Current service state of the domain.",
          "type": "array",
          "items": {
            "$ref": "#/definitions/DomainCondition"
          }
        },
        "message": {
          "description": "A human readable message indicating details about why the domain is in this condition.",
          "type": "string"
        },
        "observedGeneration": {
          "description": "The generation observed by the WebLogic operator.",
          "type": "integer"
        },
        "clusters": {
          "description": "Status of WebLogic clusters in this domain.",
          "type": "array",
          "items": {
            "$ref": "#/definitions/ClusterStatus"
          }
        }
      }
    },
    "FluentdSpecification": {
      "type": "object",
      "properties": {
        "image": {
          "default": "fluent/fluentd-kubernetes-daemonset:v1.14.5-debian-elasticsearch7-1.1",
          "description": "The Fluentd container image name. Defaults to fluent/fluentd-kubernetes-daemonset:v1.14.5-debian-elasticsearch7-1.1",
          "type": "string"
        },
        "imagePullPolicy": {
          "description": "The image pull policy for the Fluentd sidecar container image. Legal values are Always, Never, and IfNotPresent. Defaults to Always if image ends in :latest; IfNotPresent, otherwise.",
          "type": "string",
          "enum": [
            "Always",
            "IfNotPresent",
            "Never"
          ]
        },
        "fluentdConfiguration": {
          "description": "The fluentd configuration text, specify your own custom fluentd configuration.",
          "type": "string"
        },
        "elasticSearchCredentials": {
          "description": "Fluentd elastic search credentials. A Kubernetes secret in the same namespace of the domain. It must contains 4 keys: elasticsearchhost - ElasticSearch Host Service Address, elasticsearchport - Elastic Search Service Port, elasticsearchuser - Elastic Search Service User Name, elasticsearchpassword - Elastic Search User Password",
          "type": "string"
        },
        "resources": {
          "description": "Memory and CPU minimum requirements and limits for the fluentd container. See `kubectl explain pods.spec.containers.resources`.",
          "$ref": "https://github.com/garethr/kubernetes-json-schema/blob/master/v1.13.5/_definitions.json#/definitions/io.k8s.api.core.v1.ResourceRequirements"
        },
        "watchIntrospectorLogs": {
          "description": "Fluentd will watch introspector logs",
          "type": "boolean"
        },
        "env": {
          "description": "A list of environment variables to set in the fluentd container. See `kubectl explain pods.spec.containers.env`.",
          "type": "array",
          "items": {
            "$ref": "https://github.com/garethr/kubernetes-json-schema/blob/master/v1.13.5/_definitions.json#/definitions/io.k8s.api.core.v1.EnvVar"
          }
        },
        "volumeMounts": {
          "description": "Volume mounts for fluentd container",
          "type": "array",
          "items": {
            "$ref": "https://github.com/garethr/kubernetes-json-schema/blob/master/v1.13.5/_definitions.json#/definitions/io.k8s.api.core.v1.VolumeMount"
          }
        }
      }
    },
    "ManagedServer": {
      "type": "object",
      "properties": {
        "serverService": {
          "description": "Customization affecting the generation of ClusterIP Services for WebLogic Server instances.",
          "$ref": "#/definitions/ServerService"
        },
        "serverName": {
          "description": "The name of the Managed Server. This name must match the name of a Managed Server instance or of a dynamic cluster member name from a server template already defined in the WebLogic domain configuration. Required.",
          "type": "string"
        },
        "serverPod": {
          "description": "Customization affecting the generation of Pods for WebLogic Server instances.",
          "$ref": "#/definitions/ServerPod"
        },
        "serverStartPolicy": {
          "default": "IfNeeded",
          "description": "The strategy for deciding whether to start a WebLogic Server instance. Legal values are Always, Never, or IfNeeded. Defaults to IfNeeded. More info: https://oracle.github.io/weblogic-kubernetes-operator/userguide/managing-domains/domain-lifecycle/startup/#starting-and-stopping-servers.",
          "type": "string",
          "enum": [
            "Always",
            "Never",
            "IfNeeded"
          ]
        },
        "restartVersion": {
          "description": "Changes to this field cause the operator to restart WebLogic Server instances. More info: https://oracle.github.io/weblogic-kubernetes-operator/userguide/managing-domains/domain-lifecycle/startup/#restarting-servers.",
          "type": "string"
        }
      }
    },
    "Map": {
      "type": "object"
    },
    "Model": {
      "type": "object",
      "properties": {
        "runtimeEncryptionSecret": {
          "description": "Runtime encryption secret. Required when `domainHomeSourceType` is set to FromModel.",
          "type": "string"
        },
        "domainType": {
          "default": "WLS",
          "description": "WebLogic Deploy Tooling domain type. Legal values: WLS, RestrictedJRF, JRF. Defaults to WLS.",
          "type": "string",
          "enum": [
            "WLS",
            "RestrictedJRF",
            "JRF"
          ]
        },
        "configMap": {
          "description": "Name of a ConfigMap containing the WebLogic Deploy Tooling model.",
          "type": "string"
        },
        "auxiliaryImages": {
          "description": "Optionally, use auxiliary images to provide Model in Image model, application archive, and WebLogic Deploy Tooling files. This is a useful alternative for providing these files without requiring modifications to the pod\u0027s base image `domain.spec.image`. This feature internally uses a Kubernetes emptyDir volume and Kubernetes init containers to share the files from the additional images with the pod.",
          "type": "array",
          "items": {
            "$ref": "#/definitions/AuxiliaryImage"
          }
        },
        "onlineUpdate": {
          "description": "Online update option for Model In Image dynamic update.",
          "$ref": "#/definitions/OnlineUpdate"
        },
        "auxiliaryImageVolumeMountPath": {
          "description": "The auxiliary image volume mount path. This is an advanced setting that rarely needs to be configured. Defaults to `/aux`, which means the emptyDir volume will be mounted at `/aux` path in the WebLogic-Server container within every pod. The defaults for `modelHome` and `wdtInstallHome` will start with the new mount path, and files from `sourceModelHome` and `sourceWDTInstallHome` will be copied to the new default locations.",
          "type": "string"
        },
        "modelHome": {
          "description": "Location of the WebLogic Deploy Tooling model home. Defaults to `/u01/wdt/models` if no `spec.configuration.model.AuxiliaryImages` are specified, and to `/aux/models` otherwise.",
          "type": "string"
        },
        "wdtInstallHome": {
          "description": "Location of the WebLogic Deploy Tooling installation. Defaults to `/u01/wdt/weblogic-deploy` if no `spec.configuration.model.AuxiliaryImages` are specified, and to `/aux/weblogic-deploy` otherwise.",
          "type": "string"
        },
        "auxiliaryImageVolumeMedium": {
          "description": "The emptyDir volume medium. This is an advanced setting that rarely needs to be configured. Defaults to unset, which means the volume\u0027s files are stored on the local node\u0027s file system for the life of the pod.",
          "type": "string"
        },
        "auxiliaryImageVolumeSizeLimit": {
          "description": "The emptyDir volume size limit. This is an advanced setting that rarely needs to be configured. Defaults to unset.",
          "type": "string"
        }
      }
    },
    "MonitoringExporterSpecification": {
      "type": "object",
      "properties": {
        "image": {
          "default": "ghcr.io/oracle/weblogic-monitoring-exporter:2.0.7",
          "description": "The WebLogic Monitoring Exporter sidecar container image name. Defaults to ghcr.io/oracle/weblogic-monitoring-exporter:2.0.7",
          "type": "string"
        },
        "imagePullPolicy": {
          "description": "The image pull policy for the WebLogic Monitoring Exporter sidecar container image. Legal values are Always, Never, and IfNotPresent. Defaults to Always if image ends in :latest; IfNotPresent, otherwise.",
          "type": "string",
          "enum": [
            "Always",
            "IfNotPresent",
            "Never"
          ]
        },
        "configuration": {
          "x-kubernetes-preserve-unknown-fields": "true",
          "description": "The configuration for the WebLogic Monitoring Exporter. If WebLogic Server instances are already running and have the monitoring exporter sidecar container, then changes to this field will be propagated to the exporter without requiring the restart of the WebLogic Server instances.",
          "$ref": "#/definitions/Map"
        },
        "port": {
          "default": 8080.0,
          "description": "The port exposed by the WebLogic Monitoring Exporter running in the sidecar container. Defaults to 8080. The port value must not conflict with a port used by any WebLogic Server instance, including the ports of built-in channels or network access points (NAPs).",
          "type": "integer"
        }
      }
    },
    "OnlineUpdate": {
      "type": "object",
      "properties": {
        "onNonDynamicChanges": {
          "default": "CommitUpdateOnly",
          "description": "Controls behavior when non-dynamic WebLogic configuration changes are detected during an online update. Non-dynamic changes are changes that require a domain restart to take effect. Valid values are \u0027CommitUpdateOnly\u0027 and \u0027CommitUpdateAndRoll\u0027. Defaults to `CommitUpdateOnly`. If set to \u0027CommitUpdateOnly\u0027 and any non-dynamic changes are detected, then all changes will be committed, dynamic changes will take effect immediately, the domain will not automatically restart (roll), and any non-dynamic changes will become effective on a pod only if the pod is later restarted. If set to \u0027CommitUpdateAndRoll\u0027 and any non-dynamic changes are detected, then all changes will be committed, dynamic changes will take effect immediately, the domain will automatically restart (roll), and non-dynamic changes will take effect on each pod once the pod restarts. For more information, see the runtime update section of the Model in Image user guide.",
          "type": "string",
          "enum": [
            "CommitUpdateAndRoll",
            "CommitUpdateOnly"
          ]
        },
        "enabled": {
          "default": false,
          "description": "Enable online update. Default is \u0027false\u0027.",
          "type": "boolean"
        },
        "wdtTimeouts": {
          "$ref": "#/definitions/WDTTimeouts"
        }
      }
    },
    "Opss": {
      "type": "object",
      "properties": {
        "walletFileSecret": {
          "description": "Name of a Secret containing the OPSS key wallet file, which must be in a field named `walletFile`. Use this to allow a JRF domain to reuse its entries in the RCU database. This allows you to specify a wallet file that was obtained from the domain home after the domain was booted for the first time.",
          "type": "string"
        },
        "walletPasswordSecret": {
          "description": "Name of a Secret containing the OPSS key passphrase, which must be in a field named `walletPassword`. Used to encrypt and decrypt the wallet that is used for accessing the domain\u0027s entries in its RCU database.",
          "type": "string"
        }
      }
    },
    "ProbeTuning": {
      "type": "object",
      "properties": {
        "failureThreshold": {
          "default": 1.0,
          "description": "Number of times the check is performed before giving up. Giving up in case of liveness probe means restarting the container. In case of readiness probe, the Pod will be marked Unready. Defaults to 1.",
          "type": "integer",
          "minimum": 1.0
        },
        "periodSeconds": {
          "description": "The number of seconds between checks.",
          "type": "integer"
        },
        "timeoutSeconds": {
          "description": "The number of seconds with no response that indicates a failure.",
          "type": "integer"
        },
        "successThreshold": {
          "default": 1.0,
          "description": "Minimum number of times the check needs to pass for the probe to be considered successful after having failed. Defaults to 1. Must be 1 for liveness Probe.",
          "type": "integer",
          "minimum": 1.0
        },
        "initialDelaySeconds": {
          "description": "The number of seconds before the first check is performed.",
          "type": "integer"
        }
      }
    },
    "ServerHealth": {
      "type": "object",
      "properties": {
        "overallHealth": {
          "description": "Server health of this WebLogic Server instance. If the value is \"Not available\", the operator has failed to read the health. If the value is \"Not available (possibly overloaded)\", the operator has failed to read the health of the server possibly due to the server is in the overloaded state.",
          "type": "string"
        },
        "activationTime": {
          "description": "RFC 3339 date and time at which the server started.",
          "$ref": "#/definitions/DateTime"
        },
        "subsystems": {
          "description": "Status of unhealthy subsystems, if any.",
          "type": "array",
          "items": {
            "$ref": "#/definitions/SubsystemHealth"
          }
        }
      }
    },
    "ServerPod": {
      "type": "object",
      "properties": {
        "nodeName": {
          "description": "NodeName is a request to schedule this Pod onto a specific Node. If it is non-empty, the scheduler simply schedules this pod onto that node, assuming that it fits the resource requirements. See `kubectl explain pods.spec.nodeName`.",
          "type": "string"
        },
        "readinessGates": {
          "description": "If specified, all readiness gates will be evaluated for Pod readiness. A Pod is ready when all its containers are ready AND all conditions specified in the readiness gates have a status equal to \"True\". More info: https://github.com/kubernetes/community/blob/master/keps/sig-network/0007-pod-ready%2B%2B.md.",
          "type": "array",
          "items": {
            "$ref": "https://github.com/garethr/kubernetes-json-schema/blob/master/v1.13.5/_definitions.json#/definitions/io.k8s.api.core.v1.PodReadinessGate"
          }
        },
        "serviceAccountName": {
          "description": "Name of the ServiceAccount to be used to run this Pod. If it is not set, default ServiceAccount will be used. The ServiceAccount has to exist at the time the Pod is created. See `kubectl explain pods.spec.serviceAccountName`.",
          "type": "string"
        },
        "podSecurityContext": {
          "description": "Pod-level security attributes. See `kubectl explain pods.spec.securityContext`.",
          "$ref": "https://github.com/garethr/kubernetes-json-schema/blob/master/v1.13.5/_definitions.json#/definitions/io.k8s.api.core.v1.PodSecurityContext"
        },
        "priorityClassName": {
          "description": "If specified, indicates the Pod\u0027s priority. \"system-node-critical\" and \"system-cluster-critical\" are two special keywords which indicate the highest priorities with the former being the highest priority. Any other name must be defined by creating a PriorityClass object with that name. If not specified, the pod priority will be the default or zero, if there is no default. See `kubectl explain pods.spec.priorityClassName`.",
          "type": "string"
        },
        "annotations": {
          "description": "The annotations to be added to generated resources.",
          "additionalProperties": {
            "type": "string"
          },
          "$ref": "#/definitions/Map"
        },
        "hostAliases": {
          "description": "HostAliases is an optional list of hosts and IPs that will be injected into the pod\u0027s hosts file if specified. This is only valid for non-hostNetwork pods.",
          "type": "array",
          "items": {
            "$ref": "https://github.com/garethr/kubernetes-json-schema/blob/master/v1.13.5/_definitions.json#/definitions/io.k8s.api.core.v1.HostAlias"
          }
        },
        "nodeSelector": {
          "description": "Selector which must match a Node\u0027s labels for the Pod to be scheduled on that Node. See `kubectl explain pods.spec.nodeSelector`.",
          "additionalProperties": {
            "type": "string"
          },
          "$ref": "#/definitions/Map"
        },
        "volumeMounts": {
          "description": "Additional volume mounts for the container running a WebLogic Server instance. See `kubectl explain pods.spec.containers.volumeMounts`.",
          "type": "array",
          "items": {
            "$ref": "https://github.com/garethr/kubernetes-json-schema/blob/master/v1.13.5/_definitions.json#/definitions/io.k8s.api.core.v1.VolumeMount"
          }
        },
        "runtimeClassName": {
          "description": "RuntimeClassName refers to a RuntimeClass object in the node.k8s.io group, which should be used to run this Pod. If no RuntimeClass resource matches the named class, the Pod will not be run. If unset or empty, the \"legacy\" RuntimeClass will be used, which is an implicit class with an empty definition that uses the default runtime handler. More info: https://github.com/kubernetes/community/blob/master/keps/sig-node/0014-runtime-class.md This is an alpha feature and may change in the future. See `kubectl explain pods.spec.runtimeClassName`.",
          "type": "string"
        },
        "tolerations": {
          "description": "If specified, the Pod\u0027s tolerations. See `kubectl explain pods.spec.tolerations`.",
          "type": "array",
          "items": {
            "$ref": "https://github.com/garethr/kubernetes-json-schema/blob/master/v1.13.5/_definitions.json#/definitions/io.k8s.api.core.v1.Toleration"
          }
        },
        "readinessProbe": {
          "description": "Settings for the readiness probe associated with a WebLogic Server instance.",
          "$ref": "#/definitions/ProbeTuning"
        },
        "containerSecurityContext": {
          "description": "Container-level security attributes. Will override any matching Pod-level attributes. See `kubectl explain pods.spec.containers.securityContext`.",
          "$ref": "https://github.com/garethr/kubernetes-json-schema/blob/master/v1.13.5/_definitions.json#/definitions/io.k8s.api.core.v1.SecurityContext"
        },
        "schedulerName": {
          "description": "If specified, the Pod will be dispatched by the specified scheduler. If not specified, the Pod will be dispatched by the default scheduler. See `kubectl explain pods.spec.schedulerName`.",
          "type": "string"
        },
        "maxReadyWaitTimeSeconds": {
          "description": "The maximum time in seconds that the operator waits for a WebLogic Server pod to reach the ready state before it considers the pod failed. Defaults to 1800 seconds.",
          "type": "integer"
        },
        "livenessProbe": {
          "description": "Settings for the liveness probe associated with a WebLogic Server instance.",
          "$ref": "#/definitions/ProbeTuning"
        },
        "volumes": {
          "description": "Additional volumes to be created in the server Pod. See `kubectl explain pods.spec.volumes`.",
          "type": "array",
          "items": {
            "$ref": "https://github.com/garethr/kubernetes-json-schema/blob/master/v1.13.5/_definitions.json#/definitions/io.k8s.api.core.v1.Volume"
          }
        },
        "resources": {
          "description": "Memory and CPU minimum requirements and limits for the WebLogic Server instance. See `kubectl explain pods.spec.containers.resources`.",
          "$ref": "https://github.com/garethr/kubernetes-json-schema/blob/master/v1.13.5/_definitions.json#/definitions/io.k8s.api.core.v1.ResourceRequirements"
        },
        "env": {
          "description": "A list of environment variables to set in the container running a WebLogic Server instance. More info: https://oracle.github.io/weblogic-kubernetes-operator/userguide/managing-domains/domain-resource/#jvm-memory-and-java-option-environment-variables. See `kubectl explain pods.spec.containers.env`.",
          "type": "array",
          "items": {
            "$ref": "https://github.com/garethr/kubernetes-json-schema/blob/master/v1.13.5/_definitions.json#/definitions/io.k8s.api.core.v1.EnvVar"
          }
        },
        "restartPolicy": {
          "description": "Restart policy for all containers within the Pod. One of Always, OnFailure, Never. Default to Always. More info: https://kubernetes.io/docs/concepts/workloads/pods/pod-lifecycle/#restart-policy. See `kubectl explain pods.spec.restartPolicy`.",
          "type": "string",
          "enum": [
            "Always",
            "Never",
            "OnFailure"
          ]
        },
        "maxPendingWaitTimeSeconds": {
          "description": "The maximum time in seconds that the operator waits for a WebLogic Server pod to reach the running state before it considers the pod failed. Defaults to 5 minutes.",
          "type": "integer"
        },
        "labels": {
          "description": "The labels to be added to generated resources. The label names must not start with \"weblogic.\".",
          "additionalProperties": {
            "type": "string"
          },
          "$ref": "#/definitions/Map"
        },
        "containers": {
          "description": "Additional containers to be included in the server Pod. See `kubectl explain pods.spec.containers`.",
          "type": "array",
          "items": {
            "$ref": "https://github.com/garethr/kubernetes-json-schema/blob/master/v1.13.5/_definitions.json#/definitions/io.k8s.api.core.v1.Container"
          }
        },
        "initContainers": {
          "description": "Initialization containers to be included in the server Pod. See `kubectl explain pods.spec.initContainers`.",
          "type": "array",
          "items": {
            "$ref": "https://github.com/garethr/kubernetes-json-schema/blob/master/v1.13.5/_definitions.json#/definitions/io.k8s.api.core.v1.Container"
          }
        },
        "shutdown": {
          "description": "Configures how the operator should shut down the server instance.",
          "$ref": "#/definitions/Shutdown"
        },
        "affinity": {
          "description": "The Pod\u0027s scheduling constraints. More info: https://oracle.github.io/weblogic-kubernetes-operator/faq/node-heating/.  See `kubectl explain pods.spec.affinity`.",
          "$ref": "https://github.com/garethr/kubernetes-json-schema/blob/master/v1.13.5/_definitions.json#/definitions/io.k8s.api.core.v1.Affinity"
        }
      }
    },
    "ServerService": {
      "type": "object",
      "properties": {
        "precreateService": {
          "description": "If true, the operator will create ClusterIP Services even for WebLogic Server instances without running Pods.",
          "type": "boolean"
        },
        "annotations": {
          "description": "The annotations to be added to generated resources.",
          "additionalProperties": {
            "type": "string"
          },
          "$ref": "#/definitions/Map"
        },
        "labels": {
          "description": "The labels to be added to generated resources. The label names must not start with \"weblogic.\".",
          "additionalProperties": {
            "type": "string"
          },
          "$ref": "#/definitions/Map"
        }
      }
    },
    "ServerStatus": {
      "type": "object",
      "properties": {
        "nodeName": {
          "description": "Name of Node that is hosting the Pod containing this WebLogic Server instance.",
          "type": "string"
        },
        "podReady": {
          "description": "Status of the WebLogic Server pod\u0027s Ready condition if the pod is in Running phase, otherwise Unknown. Possible values are: True, False or Unknown.",
          "type": "string"
        },
        "stateGoal": {
          "description": "Desired state of this WebLogic Server instance. Values are RUNNING, ADMIN, or SHUTDOWN.",
          "type": "string"
        },
        "podPhase": {
          "description": "Phase of the WebLogic Server pod. Possible values are: Pending, Succeeded, Failed, Running, or Unknown.",
          "type": "string",
          "enum": [
            "Failed",
            "Pending",
            "Running",
            "Succeeded",
            "Unknown"
          ]
        },
        "clusterName": {
          "description": "WebLogic cluster name, if the server is a member of a cluster.",
          "type": "string"
        },
        "serverName": {
          "description": "WebLogic Server instance name.",
          "type": "string"
        },
        "health": {
          "description": "Current status and health of a specific WebLogic Server instance.",
          "$ref": "#/definitions/ServerHealth"
        },
        "state": {
          "description": "Current state of this WebLogic Server instance.",
          "type": "string"
        }
      }
    },
    "Shutdown": {
      "type": "object",
      "properties": {
        "ignoreSessions": {
          "default": false,
          "description": "For graceful shutdown only, indicates to ignore pending HTTP sessions during in-flight work handling. Defaults to false.",
          "type": "boolean"
        },
        "shutdownType": {
          "default": "Graceful",
          "description": "Specifies how the operator will shut down server instances. Legal values are `Graceful` and `Forced`. Defaults to `Graceful`.",
          "type": "string",
          "enum": [
            "Graceful",
            "Forced"
          ]
        },
        "timeoutSeconds": {
          "default": 30.0,
          "description": "For graceful shutdown only, number of seconds to wait before aborting in-flight work and shutting down the server. Defaults to 30 seconds.",
          "type": "integer"
        },
        "waitForAllSessions": {
          "default": false,
          "description": "For graceful shutdown only, set to true to wait for all HTTP sessions during in-flight work handling; false to wait for non-persisted HTTP sessions only. Defaults to false.",
          "type": "boolean"
        }
      }
    },
    "SubsystemHealth": {
      "type": "object",
      "properties": {
        "symptoms": {
          "description": "Symptoms provided by the reporting subsystem.",
          "type": "array",
          "items": {
            "type": "string"
          }
        },
        "health": {
          "description": "Server health of this WebLogic Server instance.",
          "type": "string"
        },
        "subsystemName": {
          "description": "Name of subsystem providing symptom information.",
          "type": "string"
        }
      }
    },
    "WDTTimeouts": {
      "type": "object",
      "properties": {
        "setServerGroupsTimeoutMillis": {
          "default": 180000.0,
          "description": "WDT set server groups timeout for extending a JRF domain configured cluster in milliseconds. Default: 180000.",
          "type": "integer"
        },
        "connectTimeoutMillis": {
          "default": 120000.0,
          "description": "WDT connect to WebLogic admin server timeout in milliseconds. Default: 120000.",
          "type": "integer"
        },
        "undeployTimeoutMillis": {
          "default": 180000.0,
          "description": "WDT application or library undeployment timeout in milliseconds. Default: 180000.",
          "type": "integer"
        },
        "deployTimeoutMillis": {
          "default": 180000.0,
          "description": "WDT application or library deployment timeout in milliseconds. Default: 180000.",
          "type": "integer"
        },
        "startApplicationTimeoutMillis": {
          "default": 180000.0,
          "description": "WDT application start timeout in milliseconds. Default: 180000.",
          "type": "integer"
        },
        "activateTimeoutMillis": {
          "default": 180000.0,
          "description": "WDT activate WebLogic configuration changes timeout in milliseconds. Default: 180000.",
          "type": "integer"
        },
        "stopApplicationTimeoutMillis": {
          "default": 180000.0,
          "description": "WDT application stop timeout in milliseconds. Default: 180000.",
          "type": "integer"
        },
        "redeployTimeoutMillis": {
          "default": 180000.0,
          "description": "WDT application or library redeployment timeout in milliseconds. Default: 180000.",
          "type": "integer"
        }
      }
    }
  },
  "securityDefinitions": {
    "BearerToken": {
      "description": "Bearer Token authentication",
      "type": "apiKey",
      "name": "authorization",
      "in": "header"
    }
  },
  "swagger": "2.0",
  "info": {
    "title": "WebLogic Kubernetes Operator",
    "version": "v2"
  }
},
    // SWAGGER_INSERT_END
    // Do not remove the comment on the previous line - it is used during the build to
    // find the right place to insert the swagger JSON object
    dom_id: '#swagger-ui',
    deepLinking: true,
    presets: [
      SwaggerUIBundle.presets.apis,
      SwaggerUIStandalonePreset
    ],
    plugins: [
      SwaggerUIBundle.plugins.DownloadUrl
    ],
    layout: "StandaloneLayout"
  })

  window.ui = ui
}
</script>
</body>

</html><|MERGE_RESOLUTION|>--- conflicted
+++ resolved
@@ -1020,8 +1020,6 @@
         }
       }
     },
-<<<<<<< HEAD
-=======
     "ClusterCondition": {
       "type": "object",
       "properties": {
@@ -1047,96 +1045,6 @@
         }
       }
     },
-    "ClusterService": {
-      "type": "object",
-      "properties": {
-        "sessionAffinity": {
-          "default": "None",
-          "description": "Supports \"ClientIP\" and \"None\". Used to maintain session affinity. Enable client IP based session affinity. Must be ClientIP or None. Defaults to None. More info: https://kubernetes.io/docs/concepts/services-networking/service/#virtual-ips-and-service-proxies",
-          "type": "string",
-          "enum": [
-            "ClientIP",
-            "None"
-          ]
-        },
-        "annotations": {
-          "description": "The annotations to be added to generated resources.",
-          "additionalProperties": {
-            "type": "string"
-          },
-          "$ref": "#/definitions/Map"
-        },
-        "labels": {
-          "description": "The labels to be added to generated resources. The label names must not start with \"weblogic.\".",
-          "additionalProperties": {
-            "type": "string"
-          },
-          "$ref": "#/definitions/Map"
-        }
-      }
-    },
-    "ClusterSpec": {
-      "type": "object",
-      "properties": {
-        "serverService": {
-          "description": "Customization affecting the generation of ClusterIP Services for WebLogic Server instances.",
-          "$ref": "#/definitions/ServerService"
-        },
-        "maxUnavailable": {
-          "description": "The maximum number of cluster members that can be temporarily unavailable. Defaults to 1.",
-          "type": "integer",
-          "minimum": 1.0
-        },
-        "replicas": {
-          "description": "The number of cluster member Managed Server instances to start for this WebLogic cluster. The operator will sort cluster member Managed Server names from the WebLogic domain configuration by normalizing any numbers in the Managed Server name and then sorting alphabetically. This is done so that server names such as \"managed-server10\" come after \"managed-server9\". The operator will then start Managed Server instances from the sorted list, up to the `replicas` count, unless specific Managed Servers are specified as starting in their entry under the `managedServers` field. In that case, the specified Managed Server instances will be started and then additional cluster members will be started, up to the `replicas` count, by finding further cluster members in the sorted list that are not already started. If cluster members are started because of their related entries under `managedServers`, then this cluster may have more cluster members running than its `replicas` count. Defaults to `spec.replicas`, which defaults 1.",
-          "type": "integer",
-          "minimum": 0.0
-        },
-        "clusterName": {
-          "description": "The name of the cluster. This value must match the name of a WebLogic cluster already defined in the WebLogic domain configuration. Required.",
-          "type": "string"
-        },
-        "allowReplicasBelowMinDynClusterSize": {
-          "description": "Specifies whether the number of running cluster members is allowed to drop below the minimum dynamic cluster size configured in the WebLogic domain configuration. Otherwise, the operator will ensure that the number of running cluster members is not less than the minimum dynamic cluster setting. This setting applies to dynamic clusters only. Defaults to true.",
-          "type": "boolean"
-        },
-        "serverPod": {
-          "description": "Customization affecting the generation of Pods for WebLogic Server instances.",
-          "$ref": "#/definitions/ServerPod"
-        },
-        "domainUID": {
-          "description": "Domain unique identifier. This domainUID is used to identify the Domain to which this Cluster is associated with.",
-          "type": "string"
-        },
-        "clusterService": {
-          "description": "Customization affecting Kubernetes Service generated for this WebLogic cluster.",
-          "$ref": "#/definitions/ClusterService"
-        },
-        "maxConcurrentShutdown": {
-          "description": "The maximum number of WebLogic Server instances that will shut down in parallel for this cluster when it is being partially shut down by lowering its replica count. A value of 0 means there is no limit. Defaults to `spec.maxClusterConcurrentShutdown`, which defaults to 1.",
-          "type": "integer",
-          "minimum": 0.0
-        },
-        "serverStartPolicy": {
-          "description": "The strategy for deciding whether to start a WebLogic Server instance. Legal values are `Never`, or `IfNeeded`. Defaults to `IfNeeded`. More info: https://oracle.github.io/weblogic-kubernetes-operator/userguide/managing-domains/domain-lifecycle/startup/#starting-and-stopping-servers.",
-          "type": "string",
-          "enum": [
-            "Never",
-            "IfNeeded"
-          ]
-        },
-        "maxConcurrentStartup": {
-          "description": "The maximum number of Managed Servers instances that the operator will start in parallel for this cluster in response to a change in the `replicas` count. If more Managed Server instances must be started, the operator will wait until a Managed Server Pod is in the `Ready` state before starting the next Managed Server instance. A value of 0 means all Managed Server instances will start in parallel. Defaults to 0.",
-          "type": "integer",
-          "minimum": 0.0
-        },
-        "restartVersion": {
-          "description": "Changes to this field cause the operator to restart WebLogic Server instances. More info: https://oracle.github.io/weblogic-kubernetes-operator/userguide/managing-domains/domain-lifecycle/startup/#restarting-servers.",
-          "type": "string"
-        }
-      }
-    },
->>>>>>> 55cf3391
     "ClusterStatus": {
       "type": "object",
       "properties": {
