# analytics
googleAnalytics = "UA-129126578-2"

baseURL = "/weblogic-kubernetes-operator/"
languageCode = "en-us"
title = "WebLogic Kubernetes Operator"

# Change the default theme to be use when building the site with Hugo
theme = "hugo-theme-learn"

publishDir = "docs"

# For search functionality
[outputs]
  home = [ "HTML", "RSS", "JSON"]

[params]
  # disable the copy to clipboard links
  disableInlineCopyToClipBoard = true

[markup]
  [markup.tableOfContents]
<<<<<<< HEAD
    endLevel = 4
=======
    endLevel = 5
>>>>>>> ada2d552
    ordered = false
    startLevel = 3<|MERGE_RESOLUTION|>--- conflicted
+++ resolved
@@ -20,10 +20,6 @@
 
 [markup]
   [markup.tableOfContents]
-<<<<<<< HEAD
-    endLevel = 4
-=======
     endLevel = 5
->>>>>>> ada2d552
     ordered = false
     startLevel = 3