--- conflicted
+++ resolved
@@ -6,10 +6,7 @@
 ---
 
 {{< table_of_contents >}}
-<<<<<<< HEAD
-=======
-
->>>>>>> ada2d552
+
 
 ### Use the WebLogic Image Tool to create custom images
 
