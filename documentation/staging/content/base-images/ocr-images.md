---
title: "OCR images"
date: 2019-02-23T16:45:55-05:00
weight: 1
description: "Obtain and inspect images for WebLogic Server or Fusion Middleware Infrastructure deployments from the Oracle Container Registry (OCR)."
---

<<<<<<< HEAD
{{< table_of_contents >}}
=======

{{< table_of_contents >}}

>>>>>>> ada2d552

### Overview

A container image with WebLogic Server or Fusion Middleware Infrastructure is required to run WebLogic domains in Kubernetes.
Oracle recommends obtaining these WebLogic images from the Oracle Container Registry (OCR)
or creating custom images using the [WebLogic Image Tool](https://oracle.github.io/weblogic-image-tool/).
Note that all of the OCR images that are described in this document are built using the WebLogic Image Tool (WIT).
You can also use WIT to build your own WebLogic Server or Fusion Middleware Infrastructure images.
For more information, see [Create custom images]({{< relref "/base-images/custom-images.md" >}}).

This document describes how to obtain and inspect container images
with WebLogic Server or Fusion Middleware Infrastructure
from the Oracle Container Registry (OCR).


### Understand Oracle Container Registry images

The Oracle Container Registry (OCR) is located at [https://container-registry.oracle.com/](https://container-registry.oracle.com/) and contains images for licensed commercial Oracle software products that may be used in your enterprise for deployment using a container engine and Kubernetes.

OCR contains WebLogic Server images, which have a pre-installed Oracle Home with Oracle WebLogic Server and Coherence. OCR, also, contains Fusion Middleware Infrastructure images, which have a pre-installed Oracle Home with Oracle WebLogic Server, Coherence, Fusion Middleware Control, and Java Required Files (JRF). **Note**: Oracle strongly recommends that you use _only_ images with the latest set of recommended patches applied.

See the following sections for information about OCR images:
- [Compare General Availability to Critical Patch Updates images](#compare-general-availability-to-critical-patch-updates-images)
- [WebLogic distribution installer type](#weblogic-distribution-installer-type)
- [Compare "dated" and "undated" images](#compare-dated-and-undated-images)
- [Example OCR image names](#example-ocr-image-names)

#### Compare General Availability to Critical Patch Updates images

- General Availability (GA) images:
  - Located in the OCR repositories `middleware/weblogic` and `middleware/fmw-infrastructure`.
  - Updated quarterly with Oracle Linux and Oracle Java security updates.
  - GA images are free to use and are subject to Oracle Technology Network (OTN) [Developer License Terms](https://www.oracle.com/downloads/licenses/standard-license.html), which include, but are not limited to:
    - Must be used only for the purpose of developing, testing, prototyping, and demonstrating applications.
    - Must _not_ be used for any data processing, business, commercial, or production purposes.

- Critical Patch Updates (CPU) images:
  - Located in the OCR repositories `middleware/weblogic_cpu` and `middleware/fmw-infrastructure_cpu`.
  - Updated quarterly with Oracle Linux and Oracle Java security updates.
  - Updated quarterly with the latest Patch Set Update (PSU) for WebLogic Server or Fusion Middleware, and all  of the recommended security patches for products included in that distribution.
  - Suitable for production use.

  {{% notice warning %}}
  WebLogic Server GA images and Fusion Middleware Infrastructure GA images on OCR **do not include the latest security patches** for WebLogic Server or Fusion Middleware Infrastructure. Oracle strongly recommends using images with the latest set of recommended patches applied, such as the Critical Patch Updates (CPU) images provided quarterly on OCR or custom generated images using the WebLogic Image Tool (WIT) with the [`--recommendedPatches`]({{< relref "/base-images/custom-images#create-a-custom-base-image" >}}) option.  See [Ensure you are using recently patched images](#ensure-you-are-using-recently-patched-images).
  {{% /notice %}}

#### WebLogic distribution installer type

OCR image tags may include keywords like `generic`, `slim`, and such.
This reflects the type of WebLogic distribution installed in the image's Oracle Home.
There are multiple types
and usually, the type can be determined by examining the image name and tag:

- `.../weblogic...:...generic...`
  - The WebLogic generic image.
  - Contains the same binaries as those installed by the WebLogic generic installer.

- `.../weblogic...:...slim...`:
  - The WebLogic slim image.
  - To reduce image size,
    it contains a subset of the binaries included in the WebLogic generic image:
    - The WebLogic Server Administration Console, WebLogic examples, WebLogic clients, Maven plug-ins,
      and Java DB have been removed.
    - All binaries that remain included are
      the same as those in the WebLogic generic image.
  - If there are requirements to monitor the WebLogic configuration, then:
    - You should address them using Prometheus and Grafana, or other alternatives.
    - Note that you can use the open source
      [WebLogic Remote Console]({{< relref "/managing-domains/accessing-the-domain/admin-console.md" >}})
      as an alternative for the WebLogic Server Administration Console.

- `.../weblogic...:...dev...`:
  - The WebLogic developer image.
  - To reduce image size,
    it contains a subset of the binaries included in the WebLogic generic image:
    - WebLogic examples and Console help files have been removed
      (the WebLogic Server Administration Console is still included).
    - All binaries that remain included are the same as those in the WebLogic generic image.
  - This image type is primarily intended to provide a container image
    that is consistent with the WebLogic "quick installers" intended for development only.
    **NOTE**: Production WebLogic domains should use the WebLogic generic, WebLogic slim,
    or Fusion Middleware Infrastructure images.

- `.../fmw-infrastructure...:...`:
  - The Fusion Middleware (FMW) Infrastructure image.
  - Contains the same binaries as those installed by the WebLogic generic installer
    and adds Fusion Middleware Control and Java Required Files (JRF).

- None of the above

  - If the tag portion of a `.../weblogic...` OCR image name
    does _not_ include a keyword like `slim`, `dev`, or `generic`,
    then you can assume that the image contains
    the same binaries as those installed by the WebLogic generic installer.

#### Compare "dated" and "undated" images

OCR images are "dated" or "undated"
depending on whether the name tags include an embedded date stamp
in the form `YYMMDD`, which represent a specific version that was released on a specific date.
Unlike dated images, undated images are periodically updated to
the latest available versions of their GA or CPU equivalents.
Therefore, undated images _change over time in the repository_
even though their name and tag remain the same.

#### Example OCR image names

Here are some example WebLogic Server Oracle Container Repository (OCR) images,
where the names are abbreviated to omit their `container-registry.oracle.com/middleware/` prefix:

| Abbreviated Name | Description |
|-|-|
|`weblogic:12.2.1.4`|GA image with latest JDK 8, latest Oracle Linux 7, and the GA Oracle WebLogic Server 12.2.1.4 generic distribution. Note that this image has no date stamp, so it can change over time with potential updates to JDK 8 and Oracle Linux 7.|
|`weblogic:12.2.1.4-YYMMDD`|GA image with JDK 8, Oracle Linux 7, and the GA Oracle WebLogic Server 12.2.1.4 generic distribution for the given date.|
|`weblogic_cpu:12.2.1.4-generic-jdk8-ol7`|CPU image with latest JDK 8, latest Oracle Linux 7, and the GA Oracle WebLogic Server 12.2.1.4 generic distribution CPU. Note that this image has no date stamp, so it can change over time with potential updates to JDK 8, to Oracle Linux 7, and to the latest CPU.|
|`weblogic_cpu:12.2.1.4-slim-jdk8-ol8-220204`|CPU image with latest JDK 8, latest Oracle Linux 8, and the GA Oracle WebLogic Server 12.2.1.4 slim distribution, January 2022 CPU.|

### Obtain images from the Oracle Container Registry

The Oracle Container Registry (OCR) contains images for licensed commercial Oracle software products
that you may use in your enterprise.
To access the Oracle Registry Server, you must have an Oracle Single Sign-On (SSO) account.
OCR provides a web interface that allows an administrator to authenticate
and then to select the images for the software that your organization wishes to use.
You must agree to the Oracle Standard Terms and Restrictions using the web interface.
Then,
you can pull images of the software from OCR using the standard `docker pull` command
while using your SSO for your `docker login` credentials.

For example, to use Docker to pull an image from OCR:

1. Accept the Oracle Standard Terms and Restrictions
   for the Oracle software images that you intend to deploy:

   - In a web browser, navigate to
     [https://container-registry.oracle.com](https://container-registry.oracle.com)
     and log in using the Oracle Single Sign-On (SSO) authentication service.
     If you do not already have SSO credentials,
     then at the top of the page, click **Sign In** to create them.

   - Use the web interface to accept the Oracle Standard Terms and Restrictions
     for the Oracle software images that you intend to deploy:

     1. Click **Middleware**.

     1. Select one of `weblogic`, `weblogic_cpu`, `fmw-infrastructure_cpu`, or such,
        depending in your [image type](#weblogic-distribution-installer-type).

        For example, if you are following the operator Quick Start guide
        (which uses WebLogic GA images), then select `weblogic`. **NOTE**:
        GA images are suitable for demonstration and development purposes _only_ where the environments
        are not available from the public Internet; they are _not_
        acceptable for production use. In production, you should always use CPU (patched) images
        from OCR or create your images using the [WebLogic Image Tool]({{< relref "/base-images/custom-images#create-a-custom-base-image" >}})
        (WIT) with the `--recommendedPatches` option.  

     1. Click **Continue**.


     1. Follow the prompts to sign in with your SSO and accept the terms.

        The newly available patched images in OCR require accepting a second,
        different Terms and Restrictions agreement.
        Your acceptance of these terms is stored in a database
        that links the software images
        to your Oracle Single Sign-On login credentials.
        This database is automatically checked when
        you use `docker pull` to obtain images from OCR.

   **Note**: This step is needed only once for each image name (not the tag level).
   For example, if you accept the terms for `weblogic_cpu`
   in the `middleware` repository, then
   the acceptance applies to all versions of WebLogic CPU images.

1. Provide Docker with credentials for accessing
   the Oracle Container Registry. For example,
   the following command will prompt for your SSO credentials:

   ```shell
   $ docker login container-registry.oracle.com
   ```

1. Use Docker to pull the desired image:

   ```shell
   $ docker pull container-registry.oracle.com/middleware/weblogic_cpu:12.2.1.4-generic-jdk8-ol8
   ```

1. Use Docker to display an inventory of your local image cache:

   ```shell
   $ docker images
   ```

1. If desired, then you can [inspect](#inspect-images) the content of the image.

__Notes:__
- If you are using a multi-node Kubernetes cluster,
  or your Kubernetes cluster is remote from your locally created or pulled domain image,
  then additional steps are usually required to ensure that your Kubernetes cluster can access the image.
  See [Access domain images]({{< relref "/base-images/access-images.md" >}}).
- The operator requires domain images to contain WebLogic Server 12.2.1.3.0 or later.
  When using 12.2.1.3 images, the operator requires that
  the images contain patches 29135930 and 27117282;
  these patches are included in OCR 12.2.1.3 GA and CPU images.

### Inspect images

If you have local access to a WebLogic Server or Fusion Middleware Infrastructure image
and the image originates from the Oracle Container Registry or
was created using the WebLogic Image Tool,
then you can use the following commands to determine their contents:

* Check the WLS version:
  ```text
  $ docker run \
    container-registry.oracle.com/middleware/weblogic_cpu:12.2.1.4-generic-jdk8-ol8 \
    sh -c 'source $ORACLE_HOME/wlserver/server/bin/setWLSEnv.sh > /dev/null 2>&1 && java weblogic.version'
  ```

* Check the WLS patches:
  ```text
  $ docker run \
  container-registry.oracle.com/middleware/weblogic_cpu:12.2.1.4-generic-jdk8-ol8 \
  sh -c '$ORACLE_HOME/OPatch/opatch lspatches'
  ```

* If you have installed the [WebLogic Image Tool](https://github.com/oracle/weblogic-image-tool) (WIT),
  then you can obtain useful version and patch information using the WIT
  [inspect](https://oracle.github.io/weblogic-image-tool/userguide/tools/inspect-image/) command with
  the `--patches` option.
  For example:
  ```
  $ /tmp/imagetool/bin/imagetool.sh inspect \
  --image=container-registry.oracle.com/middleware/weblogic_cpu:12.2.1.4-generic-jdk8-ol8 \
  --patches
  ```
### Ensure you are using recently patched images

You **should not use** images without the latest set of recommended patches applied.
Please review the following guidance to ensure that you are using recently patched images:

  - For production deployments,
    Oracle requires using
    fully patched custom images that you generate yourself
    or Critical Patch Update (CPU) images from the
    Oracle Container Registry (OCR).
    CPU images contain `_cpu` in their image name,
    for example `container-registry.oracle.com/middleware/weblogic_cpu:TAG`.

  - General Availability (GA) images **do not include** the latest security patches for WebLogic Server
    or Fusion Middleware Infrastructure. They are not licensable and are **not suitable for production use**.

  - Locally cached OCR images that do not have a date stamp
    embedded in their tag:
    - May have a corresponding newer version in the registry.
    - If so, then such images will remain out of date until
      one of the following occurs:
      - The images are explicitly pulled again on every host machine with such a cached image.
      - The images are explicitly deleted from every host machine with such a cached image.
      - The images are implicitly pulled again due to `spec.image`
        referencing a repository with an updated image,
        and having a domain resource `spec.imagePullPolicy`
        of `Always` when a pod starts.

  For detailed information about OCR image naming and the differences between GA and CPU images,
  see [Understand Oracle Container Registry images](#understand-oracle-container-registry-images).

  To determine the patches and versions of software within a particular image, see [Inspect images](#inspect-images).

  For information about licensed access to WebLogic patches and CPU images, see [Supported environments]({{< relref "/introduction/platforms/environments.md" >}}).<|MERGE_RESOLUTION|>--- conflicted
+++ resolved
@@ -5,13 +5,9 @@
 description: "Obtain and inspect images for WebLogic Server or Fusion Middleware Infrastructure deployments from the Oracle Container Registry (OCR)."
 ---
 
-<<<<<<< HEAD
+
 {{< table_of_contents >}}
-=======
-
-{{< table_of_contents >}}
-
->>>>>>> ada2d552
+
 
 ### Overview
 
