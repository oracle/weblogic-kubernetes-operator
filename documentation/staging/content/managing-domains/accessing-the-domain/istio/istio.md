---
title: "Istio support"
date: 2019-08-15T13:30:04-04:00
weight: 6
description: "Run the operator and WebLogic domains managed by the operator when Istio sidecar injection is enabled."
---

{{< table_of_contents >}}

### Overview

{{% notice note %}}
These instructions assume that you are using a Kubernetes cluster with
[Istio](https://istio.io/latest/docs/setup/install/) installed and configured already.  The operator will not install
Istio for you.
{{% /notice %}}

Istio support lets you run the operator, and WebLogic domains managed by
the operator, when Istio sidecar injection is enabled. You can use
Istio gateways and virtual services to access applications deployed in these domains.
If your applications have suitable tracing code in them, then you will also be able to
use distributed tracing, such as Jaeger, to trace requests across domains and to
other components and services that have tracing enabled.

WebLogic Kubernetes Operator assumes that you are familiar with Istio. If you are new to
Istio, we strongly recommend reading the documentation and working through the `Bookinfo`
sample application to familiarize yourself with the mesh and verify that it is working properly in your environment, before proceeding to work with the operator.

To learn more about Istio,
see [What is Istio](https://istio.io/latest/docs/concepts/what-is-istio/).  

### Limitations

The current support for Istio has these limitations:

* The operator supports Istio versions 1.10 and later,
  and has been tested with single and multicluster
  Istio installations from 1.10 up to 1.13.2.

* This operator version 4.0 is incompatible with Red Hat OpenShift version 4.11.x and above.

* You cannot set up a NodePort using `domain.spec.adminServer.adminService.channels`
  with a `channelName` of `default`, `default-secure`, and `default-admin`.
  Any attempt will result in an error when deploying a domain
  in combination with Istio.

* If the `istio-ingressgateway` service in your environment
  does not have an `EXTERNAL-IP` defined and
  you would like to externally run WLST commands,
  then see
  [Use WLST]({{< relref "/managing-domains/accessing-the-domain/wlst.md" >}}).  

### Determining the Istio version

To see the Istio build version that is installed, use the `istioctl version` command.  For example:

```shell script
$ istioctl version
client version: 1.11.1
control plane version: 1.11.1
data plane version: 1.11.1 (1 proxies)
```

### Setting up an operator with Istio support

Istio support requires labeling the operator namespace and
your domain namespaces to enable Istio automatic
sidecar injection. In this section, we describe
the steps for the operator namespace; we will describe
the steps for the domain in later sections.

Before installing the operator,
create the namespace in which you want to run the operator and label it.

```shell
$ kubectl create namespace weblogic-operator
```
Label the namespace as follows:

```shell
$ kubectl label namespace weblogic-operator istio-injection=enabled
```

After the namespace is labeled, you can [install the operator]({{< relref "/managing-operators/installation.md" >}}).

When the operator pod starts, you will notice that Istio automatically injects an `initContainer` called `istio-init`
and the Envoy container `istio-proxy`.

You can validate this using the following commands:

```shell
$ kubectl --namespace weblogic-operator get pods
```
```shell
$ kubectl --namespace weblogic-operator get pod weblogic-operator-xxx-xxx -o yaml
```

In the second command, change `weblogic-operator-xxx-xxx` to the name of your pod.

### Creating a domain with Istio support

Setting up Istio support for a domain requires only enabling Istio automatic sidecar injection.

To allow your domains to run with Istio automatic sidecar injection enabled,
create the namespace in which you want to run the domain
and label it for automatic injection before deploying your domain.

```shell
$ kubectl create namespace domain1
```

```shell
$ kubectl label namespace domain1 istio-injection=enabled
```

##### Configuring the domain resource

Beginning with WebLogic Kubernetes Operator release 4.0, you no longer have to provide the `domain.spec.configuration.istio` section to
<<<<<<< HEAD
enable Istio support for a domain.  Enabling the sidecar injection at the namespace level alone or annotation at `serverPod`
level for OpenShift is sufficient.  The `domain.spec.configuration.istio` field has been removed from the schema.
=======
enable Istio support for a domain.  The `domain.spec.configuration.istio` is no longer a valid field in the schema.
>>>>>>> 2285022c

#### Applying a Domain YAML file

Apply a Domain YAML file by:

```shell
$ kubectl apply -f domain.yaml
```

After all the servers are up, you will see output like this:

```shell
$ kubectl -n sample-domain1-ns get pods
```
```
NAME                             READY   STATUS    RESTARTS   AGE
sample-domain1-admin-server      2/2     Running   0          154m
sample-domain1-managed-server1   2/2     Running   0          153m
sample-domain1-managed-server2   2/2     Running   0          153m
```

If you use `istioctl proxy-status`, you will see the mesh status:

```text
$ istioctl proxy-status
```
```text
NAME                                                               CDS        LDS        EDS        RDS          PILOT                            VERSION
istio-ingressgateway-5c7d8d7b5d-tjgtd.istio-system                 SYNCED     SYNCED     SYNCED     NOT SENT     istio-pilot-6cfcdb75dd-87lqm     1.5.4
sample-domain1-admin-server.sample-domain1-ns                      SYNCED     SYNCED     SYNCED     SYNCED       istio-pilot-6cfcdb75dd-87lqm     1.5.4
sample-domain1-managed-server1.sample-domain1-ns                   SYNCED     SYNCED     SYNCED     SYNCED       istio-pilot-6cfcdb75dd-87lqm     1.5.4
sample-domain1-managed-server2.sample-domain1-ns                   SYNCED     SYNCED     SYNCED     SYNCED       istio-pilot-6cfcdb75dd-87lqm     1.5.4
weblogic-operator-7d86fffbdd-5dxzt.sample-weblogic-operator-ns     SYNCED     SYNCED     SYNCED     SYNCED       istio-pilot-6cfcdb75dd-87lqm     1.5.4
```

#### Exposing applications in Istio-enabled domains

When a domain is running with Istio support, you should use the Istio ingress
gateway to provide external access to applications, instead of using an ingress
controller like Traefik.  Using the Istio ingress gateway, you can also view the
traffic in Kiali and use distributed tracing from the entry point to
the cluster.

To configure external access to your domain, you need to create an Istio `Gateway` and
`VirtualService`, as shown in the following example:

```yaml
---
apiVersion: networking.istio.io/v1alpha3
kind: Gateway
metadata:
  name: domain1-gateway
  namespace: domain1
spec:
  selector:
    istio: ingressgateway
  servers:
    - hosts:
        - '*'
      port:
        name: http
        number: 80
        protocol: HTTP
---
apiVersion: networking.istio.io/v1alpha3
kind: VirtualService
metadata:
  name: domain1-virtualservice
  namespace: domain1
spec:
  gateways:
    - domain1-gateway
  hosts:
    - '*'
  http:
    - match:
        - uri:
            prefix: /console
        - port: 7001
      route:
        - destination:
            host: sample-domain1-admin-server.sample-domain1-ns.svc.cluster.local
            port:
              number: 7001
    - match:
        - uri:
            prefix: /testwebapp
        - port: 8001
      route:
        - destination:
            host: sample-domain1-cluster-cluster-1.domain1.svc.cluster.local
            port:
              number: 8001
```

This example creates a gateway that will accept requests with any host name
using HTTP on port 80, and a virtual service that will route all of
those requests to the cluster service for `cluster-1` in `domain1` in
the namespace `domain1`.  **Note**: In a production environment, `hosts` should be limited to the proper DNS name.

After the gateway and virtual service has been set up, you can access it through your ingress host and port.
Refer to [Determining the ingress IP and ports](https://istio.io/latest/docs/setup/getting-started/#determining-the-ingress-ip-and-ports).


For more information about providing ingress using Istio, see the [Istio documentation](https://istio.io/docs/tasks/traffic-management/ingress/).

### Traffic management

Istio provides traffic management capabilities, including the ability to
visualize traffic in Kiali.  You do not need to change your applications to use
this feature.  The Istio proxy (Envoy) sidecar that is injected into your pods
provides it. The following image shows an example with traffic
flowing: in from the Istio gateway on the left, to a domain called `domain1`.

In this example, you can see how the traffic flows to the cluster services and
then to the individual Managed Servers.

{{< img "Traffic visualization with Kiali" "images/kiali.png" >}}

To learn more, see [Istio traffic management](https://istio.io/docs/concepts/traffic-management/).

### Distributed tracing

Istio provides distributed tracing capabilities, including the ability to view
traces in Jaeger.  To use distributed tracing though, first you will need to
instrument your WebLogic application, for example, using the
[Jaeger Java client](https://github.com/jaegertracing/jaeger-client-java).
The following image shows an example of a distributed trace
that shows a transaction following the same path through the system
as shown in the previous image.

{{< img "Distributed tracing with Jaeger" "images/jaeger.png" >}}

To learn more, see [distrubting tracing in Istio](https://istio.io/docs/tasks/telemetry/distributed-tracing/).

### Automatically added network channels

The operator will automatically
add network channels to each WebLogic Server
when Istio is enabled for a domain.


#### Network channel for Istio versions v1.10 and later

_Background_:

Beginning with Istio version 1.10, Istio's networking behavior
was simplified. It changed
so that the Istio network proxy that runs in each Istio sidecar
(the Envoy proxy) no longer redirects
network traffic to the current pod's localhost interface,
but instead directly forwards it to the network interface associated
with the pod's IP address. This means that the operator
does not need to create additional localhost network
channels on each WebLogic pod except to enable
the readiness probe.

To learn more about changes to Istio networking beginning with Istio 1.10,
see [Upcoming networking changes in Istio 1.10](https://istio.io/latest/blog/2021/upcoming-networking-changes/).

_Channel behavior_:

When deploying a domain that is configured to support Istio versions 1.10 and later,
the operator automatically adds an HTTP protocol network channel
(also known as Network Access Points) to your
WebLogic configuration for each server so that the pod's
readiness probe is bound to the server pod's network interface:

|Channel Name|Port|Listen address|Protocol|Exposed as a container port|
|----|----|----|--------|-----|
|`http-probe-ext`|From configuration Istio `readinessPort` | Server Pod's IP address | `http`| No |

#### Network channel for WebLogic EJB and servlet session state replication traffic

WebLogic Kubernetes Operator versions 4.0 and later support WebLogic EJB and servlet session state replication traffic in
an Istio service mesh; it uses the default channel of the domain for replication.

### Security

Istio provides rich sets of security features that you can use to secure the Istio service mesh environments.  For details, see Istio [Security](https://istio.io/latest/docs/concepts/security/).   The following are some sample scenarios.

#### Mutual TLS

By default, all traffic between the Istio sidecar proxies use mutual TLS within the mesh. However, service within the mesh can still be accessed by other pods outside the mesh.  For example, you have `domain-1`  deployed with sidecar injection, therefore within the mesh, and another domain, `domain-2`, deployed without sidecar injection, therefore outside of the mesh. Services within `domain-2` can still access the services within `domain-1`, however the traffic will be `Plain` unencrypted traffic.   This is because by default, Istio configures the traffic using the `PERMISSIVE` mode, which means it can accept both `Plain` and `mutual TLS` traffic.  You can restrict this behavior by allowing only `mutual TLS` traffic by locking down the entire mesh or by namespace within the mesh.   

For locking down the entire mesh, you can:

```text
kubectl apply -n istio-system -f - <<EOF
apiVersion: security.istio.io/v1beta1
kind: PeerAuthentication
metadata:
  name: "default"
spec:
  mtls:
    mode: STRICT
EOF
```

For namespace only, you can:

```text
kubectl apply -n <your namespace> -f - <<EOF
apiVersion: security.istio.io/v1beta1
kind: PeerAuthentication
metadata:
  name: "default"
spec:
  mtls:
    mode: STRICT
EOF
```

See Istio [Mutual TLS Migration](https://istio.io/latest/docs/tasks/security/authentication/mtls-migration).

#### Authorization policy

Istio provides policy-based authorization using `AuthorizationPolicy`.  You can set up policies to deny or allow access to services deployed in the mesh.  For example, if you want to limit access to a particular service in the domain from another namespace only with a service account.

Create a service account for the client namespace.

```text
kubectl -n domain2-ns create serviceaccount privaccess
```

Set up the service account in the client deployment pod.  For example, if it is another `WebLogic Domain` in the `Operator`, specify the `ServiceAccountName` in the `domain.spec.serverPod`.


```text
spec:
  serverPod:
     serviceAccountName:  privaccess
```

Create an `AuthorizationPolicy` for the target service.

```
apiVersion: security.istio.io/v1beta1
kind: AuthorizationPolicy
metadata:
  name: privaccess
  namespace: domain1-ns
spec:
  action: ALLOW
  rules:
  - from:
    - source:
        principals: ["cluster.local/ns/domain2-ns/sa/privaccess"]
    to:
    - operation:
        methods: ["GET"]
        paths: ["/domain1-priv-service"]
```


See Istio [Authorization Policy](https://istio.io/latest/docs/reference/config/security/authorization-policy/).

#### Destination rule

Istio allows you to define traffic management polices applied to the service after the routing has occurred. You can use it to control load balancing, connection pool size from the sidecar, and outlier detection settings to detect and evict unhealthy hosts from the load balancing pool. You can also set up a service-level mutual TLS requirement instead of entire mesh or namespace-based.

For example, to configure service-level mutual TLS:

```text
apiVersion: networking.istio.io/v1alpha3
kind: DestinationRule
metadata:
  name: sample-domain1-service
spec:
  host: sample-domain1-cluster-cluster-1.sample-domain1-ns.svc.cluster.local
  trafficPolicy:
    tls:
      mode: ISTIO_MUTUAL
```

For example, to configure a sticky session for a service using hashing-based hash key `user_cookie`:

```text
apiVersion: networking.istio.io/v1alpha3
kind: DestinationRule
metadata:
  name: sample-domain1-service
spec:
  host: sample-domain1-cluster-cluster-1.sample-domain1-ns.svc.cluster.local
  trafficPolicy:
    loadBalancer:
      consistentHash:
        httpCookie:
          name: user_cookie
          ttl: 0s
```


See Istio [Destination Rule](https://istio.io/latest/docs/reference/config/networking/destination-rule/).

#### Ingress gateway

Ingress gateway provides similar functions to `Kubernetes Ingress` but with more advanced functionality.

For example, to configure an Ingress gateway for SSL termination at the gateway:

1. Create a TLS certificate and secret.

```text
$ openssl req -x509 -nodes -days 365 -newkey rsa:2048 -keyout /tmp/tls1.key -out /tmp/tls1.crt -subj "/CN=secure-domain.org"
$ kubectl -n weblogic-domain1 create secret tls domain1-tls-cert --key /tmp/tls1.key --cert /tmp/tls1.crt
```

2. Create the Ingress gateway.

```text
apiVersion: networking.istio.io/v1alpha3
kind: Gateway
metadata:
  name: sample-domain1-gateway
  namespace: sample-domain1-ns
spec:
  selector:
    istio: ingressgateway
  servers:
    - port:
        number: 443
        name: https
        protocol: HTTPS
      tls:
        mode: SIMPLE
        credentialName: domain1-tls-cert
      hosts:
      - 'secure-domain.org'
    - port:
        number: 80
        name: http
        protocol: HTTP
      hosts:
      - 'regular-domain.org'
```

For example, to configure an Ingress gateway for SSL passthrough:


```text
apiVersion: networking.istio.io/v1alpha3
kind: Gateway
metadata:
  name: sample-domain1-gateway
  namespace: sample-domain1-ns
spec:
  selector:
    istio: ingressgateway
  servers:
    - port:
        number: 443
        name: https
        protocol: HTTPS
      tls:
        mode: PASSTHROUGH
      hosts:
      - 'secure-domain.org'
    - port:
        number: 80
        name: http
        protocol: HTTP
      hosts:
      - 'regular-domain.org'
```

See Istio [Ingress](https://istio.io/latest/docs/tasks/traffic-management/ingress).<|MERGE_RESOLUTION|>--- conflicted
+++ resolved
@@ -116,12 +116,7 @@
 ##### Configuring the domain resource
 
 Beginning with WebLogic Kubernetes Operator release 4.0, you no longer have to provide the `domain.spec.configuration.istio` section to
-<<<<<<< HEAD
-enable Istio support for a domain.  Enabling the sidecar injection at the namespace level alone or annotation at `serverPod`
-level for OpenShift is sufficient.  The `domain.spec.configuration.istio` field has been removed from the schema.
-=======
 enable Istio support for a domain.  The `domain.spec.configuration.istio` is no longer a valid field in the schema.
->>>>>>> 2285022c
 
 #### Applying a Domain YAML file
 
