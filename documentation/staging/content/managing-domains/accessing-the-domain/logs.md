---
title: "Log files"
date: 2019-02-23T17:39:19-05:00
draft: false
weight: 9
description: "Configure WebLogic Server and domain log settings."
---

{{< table_of_contents >}}
<<<<<<< HEAD
=======

>>>>>>> ada2d552

### Overview

The operator can automatically override WebLogic Server, domain, and introspector `.log` and `.out` locations.
This occurs if the Domain `logHomeEnabled` field is explicitly set to `true`, or if `logHomeEnabled` isn't set
and `domainHomeSourceType` is set to `PersistentVolume`.
When overriding, the log location will be the location specified by the `logHome` setting.

WebLogic Server `.out` files contain a subset of WebLogic Server `.log` files.
The operator, by default, echoes these `.out` files to each server pod log.
To disable this behavior, set the Domain `includeServerOutInPodLog` to `false`.

Optionally, you can monitor a WebLogic Server and its log using an [Elastic Stack](https://www.elastic.co/elastic-stack/)
(previously referred to as the ELK Stack, after Elasticsearch, Logstash, and Kibana).
For an example, see the WebLogic Server [Elastic Stack]({{<relref "/samples/elastic-stack/weblogic-domain/_index.md">}}) sample.

{{% notice warning %}}
Kubernetes stores pod logs on each of its nodes, and, depending on the Kubernetes implementation, extra steps may be necessary to limit their disk space usage.
For more information, see [Kubernetes Logging Architecture](https://kubernetes.io/docs/concepts/cluster-administration/logging/).
{{% /notice %}}

### WebLogic Server log file location

When `logHomeEnabled` is `false`,
WebLogic Server log files are placed in a subdirectory `<domain.spec.domainHome>/servers/<server name>/logs`.

When `logHomeEnabled` is `true`,
WebLogic Server log files are placed in a subdirectory `<domain.spec.logHome>/servers/<server name>/logs`
by default, or alternatively placed in subdirectory `<domain.spec.logHome>` when `logHomeLayout` is set to `Flat`.

For example, here is the default layout of the log files under the `logHome` root:

```text
/shared/logs/domain1$ ls -aRtl
-rw-r----- 1 docker root 291340 Apr 27 10:26 sample-domain1.log
-rw-r--r-- 1 docker root  24772 Apr 26 12:50 introspector_script.out
drwxr-xr-x 1 docker root    108 Apr 25 13:49 servers

./servers/managed-server2/logs:
-rw-r----- 1 docker root 921385 Apr 27 18:20 managed-server2.log
-rw-r----- 1 docker root  25421 Apr 27 10:26 managed-server2.out
-rw-r----- 1 docker root  14711 Apr 27 10:25 managed-server2_nodemanager.log
-rw-r--r-- 1 docker root  16829 Apr 27 10:25 managed-server2_nodemanager.out
-rw-r----- 1 docker root      5 Apr 27 10:25 managed-server2.pid

./servers/admin-server/logs:
-rw-r----- 1 docker root 903878 Apr 27 18:19 admin-server.log
-rw-r----- 1 docker root  16516 Apr 27 10:25 admin-server_nodemanager.log
-rw-r--r-- 1 docker root  18610 Apr 27 10:25 admin-server_nodemanager.out
-rw-r----- 1 docker root  25514 Apr 27 10:25 admin-server.out
-rw-r----- 1 docker root      5 Apr 27 10:25 admin-server.pid

```

### WebLogic Server log file rotation and size

If you want to fine tune the `.log` and `.out` rotation behavior for WebLogic Servers and domains, then
you can update the related `Log MBean` in your WebLogic configuration. Alternatively, for WebLogic
Servers, you can set corresponding system properties in `JAVA_OPTIONS`:

- Here are some WLST offline examples for creating and accessing commonly tuned Log MBeans:

  ```javascript
  # domain log
  cd('/')
  create(dname,'Log')
  cd('/Log/' + dname);

  # configured server log for a server named 'sname'
  cd('/Servers/' + sname)
  create(sname, 'Log')
  cd('/Servers/' + sname + '/Log/' + sname)

  # templated (dynamic) server log for a template named 'tname'
  cd('/ServerTemplates/' + tname)
  create(tname,'Log')
  cd('/ServerTemplates/' + tname + '/Log/' + tname)
  ```

- Here is sample WLST offline code for commonly tuned Log MBean attributes:

  ```javascript
  # minimum log file size before rotation in kilobytes
  set('FileMinSize', 1000)

  # maximum number of rotated files
  set('FileCount', 10)

  # set to true to rotate file every time on startup (instead of append)
  set('RotateLogOnStartup', 'true')
  ```

- Here are the defaults for commonly tuned Log MBean attributes:

  | Log MBean Attribute | Production Mode Default | Development Mode Default |
  | --------- | ----------------------- | ------------------------ |
  | FileMinSize (in kilobytes) | 5000 | 500 |
  | FileCount | 100 | 7 |
  | RotateLogOnStartup | false | true |

- For WebLogic Server `.log` and `.out` files (including both dynamic and configured servers), you can alternatively
set logging attributes using system properties that start with `weblogic.log.`
and that end with the corresponding Log MBean attribute name.

  For example, you can include `-Dweblogic.log.FileMinSize=1000 -Dweblogic.log.FileCount=10 -Dweblogic.log.RotateLogOnStartup=true` in `domain.spec.serverPod.env.name.JAVA_OPTIONS` to set the behavior for all WebLogic Servers in your domain. For information about setting `JAVA_OPTIONS`, see [Domain resource]({{< relref "/managing-domains/domain-resource/_index.md#jvm-memory-and-java-option-environment-variables" >}}).<|MERGE_RESOLUTION|>--- conflicted
+++ resolved
@@ -7,10 +7,6 @@
 ---
 
 {{< table_of_contents >}}
-<<<<<<< HEAD
-=======
-
->>>>>>> ada2d552
 
 ### Overview
 
