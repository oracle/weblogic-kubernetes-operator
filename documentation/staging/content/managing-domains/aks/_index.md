--- conflicted
+++ resolved
@@ -7,10 +7,6 @@
 
 {{< table_of_contents >}}
 
-<<<<<<< HEAD
-=======
-
->>>>>>> ada2d552
 ### Introduction
 
 {{< readfile file="/samples/azure-kubernetes-service/includes/aks-value-prop.txt" >}}
@@ -319,13 +315,9 @@
 
 Review the following useful resources.
 
-<<<<<<< HEAD
-#### Store the TLS/SSL certificate in the Key Vault 
-=======
 #### Store the TLS/SSL certificate in the Key Vault
->>>>>>> ada2d552
-
-1. Base 64 encode the certifcate file; omit the `-w0` for macOS:
+
+1. Base 64 encode the certificate file; omit the `-w0` for macOS:
 
     ```bash
     base64 myIdentity.jks -w0 >mycert.txt
