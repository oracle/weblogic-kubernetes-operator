--- conflicted
+++ resolved
@@ -390,20 +390,6 @@
   the operator's Helm release.
   See [Ensuring the operator has permission to manage a namespace]({{< relref "/managing-operators/namespace-management#ensuring-the-operator-has-permission-to-manage-a-namespace" >}}).
 
-<<<<<<< HEAD
-##### `domainPresenceFailureRetryMaxCount` and `domainPresenceFailureRetrySeconds`
-Specify the number of introspector job retries for a domain and the interval between these retries in seconds.
-
-Defaults to five retries and 10 seconds between each retry.
-
-Example:
-```yaml
-domainPresenceFailureRetryMaxCount: 10
-domainPresenceFailureRetrySeconds: 30
-```
-=======
->>>>>>> 2285022c
-
 ##### `introspectorJobNameSuffix` and `externalServiceNameSuffix`
 Specify the suffixes that the operator uses to form the name of the Kubernetes job for the domain introspector, and the name of the external service for the WebLogic Administration Server, if the external service is enabled.
 
