--- conflicted
+++ resolved
@@ -20,14 +20,4 @@
 
 For this exercise, you’ll need a Kubernetes cluster. If you need help setting one up, check out our [cheat sheet]({{< relref "/managing-operators/k8s-setup.md" >}}). This guide assumes a single node cluster.
 
-<<<<<<< HEAD
-The operator uses Helm to create and deploy the necessary resources and then run the operator in a Kubernetes cluster. For Helm installation and usage information, see [Prepare for installation]({{< relref "/userguide/managing-operators/preparation.md" >}}).
-=======
-The operator uses Helm to create and deploy the necessary resources and then run the operator in a Kubernetes cluster. For Helm installation and usage information, see [Prepare for installation]({{< relref "/managing-operators/preparation.md" >}}).
-
-**NOTE**: You should clone the operator repository to your local machine so that you have access to the
-various sample files mentioned throughout this guide:
-```shell
-$ git clone --branch v{{< latestVersion >}} https://github.com/oracle/weblogic-kubernetes-operator
-```
->>>>>>> 6a83b769
+The operator uses Helm to create and deploy the necessary resources and then run the operator in a Kubernetes cluster. For Helm installation and usage information, see [Prepare for installation]({{< relref "/managing-operators/preparation.md" >}}).