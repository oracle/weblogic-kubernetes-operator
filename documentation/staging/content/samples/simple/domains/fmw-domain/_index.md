--- conflicted
+++ resolved
@@ -19,15 +19,10 @@
 
 The following prerequisites must be met prior to running the create domain script:
 
-<<<<<<< HEAD
-* Make sure the WebLogic Server Kubernetes Operator is running.
+* Make sure the WebLogic Kubernetes Operator is running.
 * The operator requires FMW Infrastructure 12.2.1.3.0 with patch 29135930 applied or FMW Infrastructure 12.2.1.4.0. 
   For details on how to obtain or create the image, refer to 
   [FMW Infrastructure domains]({{< relref "/userguide/managing-fmw-domains/fmw-infra/#obtaining-the-fmw-infrastructure-image" >}}).
-=======
-* Make sure the WebLogic Kubernetes Operator is running.
-* The operator requires FMW Infrastructure 12.2.1.3.0 with patch 29135930 applied or FMW Infrastructure 12.2.1.4.0. For details on how to obtain or create the image, refer to [FMW Infrastructure domains]({{< relref "/userguide/managing-domains/fmw-infra/_index.md#obtaining-the-fmw-infrastructure-docker-image" >}}).
->>>>>>> 7f6dec33
 * Create a Kubernetes Namespace for the domain unless you intend to use the default namespace.
 * In the same Kubernetes Namespace, create the Kubernetes PersistentVolume (PV) where the domain
   home will be hosted, and the Kubernetes PersistentVolumeClaim (PVC) for the domain. For samples
