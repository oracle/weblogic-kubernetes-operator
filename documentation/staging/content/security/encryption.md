---
title: "Encryption"
date: 2019-02-23T17:36:29-05:00
weight: 3
description: "WebLogic domain encryption and the operator."
---
<<<<<<< HEAD

{{< table_of_contents >}}

=======
{{< table_of_contents >}}

>>>>>>> ada2d552
### Introspector encryption

The operator has an introspection job that handles WebLogic domain encryption.
The introspection job also addresses the use of Kubernetes Secrets with configuration overrides.
For additional information on the configuration handling, see
[Configuration overrides]({{<relref "/managing-domains/configoverrides/_index.md">}}).

The introspection job also creates a `boot.properties` file that is made available
to the pods in the WebLogic domain. The credential used for the
WebLogic domain is kept in a Kubernetes `Secret` which follows the naming pattern
`<domainUID>-weblogic-credentials`, where `<domainUID>` is
the unique identifier of the domain, for example, `mydomain-weblogic-credentials`.

{{% notice info %}}
For more information about the WebLogic credentials secret, see [Secrets]({{<relref "/security/secrets.md">}}).
{{% /notice %}}

### Encryption of Kubernetes Secrets

{{% notice tip %}}
To better protect your credentials and private keys, the Kubernetes cluster should be set up with encryption.
Please see the Kubernetes documentation about
[encryption at rest for secret data](https://kubernetes.io/docs/tasks/administer-cluster/encrypt-data/)
and [using a KMS provider for data encryption](https://kubernetes.io/docs/tasks/administer-cluster/kms-provider/).
{{% /notice %}}

### Additional reading
<<<<<<< HEAD

=======
>>>>>>> ada2d552
* [Encryption of values for WebLogic configuration overrides]({{<relref "/managing-domains/configoverrides/_index.md#override-template-macros">}})<|MERGE_RESOLUTION|>--- conflicted
+++ resolved
@@ -4,14 +4,8 @@
 weight: 3
 description: "WebLogic domain encryption and the operator."
 ---
-<<<<<<< HEAD
-
 {{< table_of_contents >}}
 
-=======
-{{< table_of_contents >}}
-
->>>>>>> ada2d552
 ### Introspector encryption
 
 The operator has an introspection job that handles WebLogic domain encryption.
@@ -39,8 +33,4 @@
 {{% /notice %}}
 
 ### Additional reading
-<<<<<<< HEAD
-
-=======
->>>>>>> ada2d552
 * [Encryption of values for WebLogic configuration overrides]({{<relref "/managing-domains/configoverrides/_index.md#override-template-macros">}})