--- conflicted
+++ resolved
@@ -82,17 +82,10 @@
 
 Description | Channel Name | Listen Address | Port | Protocol
 --- |  --- | --- | --- | ---
-<<<<<<< HEAD
 When there's no administration port or administration channels configured, and a non-SSL default channel exists | internal-t3 | localhost | Server listening port | t3
 When there's no administration port or administration channels configured, and an SSL default channel exists | internal-t3s | localhost | Server SSL listening port | t3s
 When an administration port is enabled | internal-admin | localhost | WebLogic administration port | admin
-When a custom administration channel is configured | internal-admin | localhost | Custom administration port | admin
-=======
-When there's no admin port or admin channels configured, and a non-SSL default channel exists | internal-t3 | localhost | Server listening port | t3
-When there's no admin port or admin channels configured, and an SSL default channel exists | internal-t3s | localhost | Server SSL listening port | t3s 
-When an admin port is enabled | internal-admin | localhost | WebLogic administration port | admin
-When one or more custom admin channels are configured | internal-admin${index} (where ${index} is a number that starts with 1 and increases by 1 for each custom admin channel) | localhost | Custom administration port | admin
->>>>>>> 82672c11
+When one or more custom administration channels are configured | internal-admin${index} (where ${index} is a number that starts with 1 and increases by 1 for each custom administration channel) | localhost | Custom administration port | admin
 
 ### Port forward to an Administration Server Pod    
 
