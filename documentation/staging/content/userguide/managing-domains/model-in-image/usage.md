+++
title = "Usage"
date = 2020-03-11T16:45:16-05:00
weight = 20
pre = "<b> </b>"
description = "Steps for creating and deploying Model in Image images and their associated Domain YAML files."
+++

This document describes what's needed to create and deploy a typical Model in Image domain.

#### Contents

   - [WebLogic Kubernetes Operator](#weblogic-kubernetes-operator)
   - [WebLogic Server image](#weblogic-server-image)
   - [Directory structure](#directory-structure)
   - [Supplying initial model files and WDT](#supplying-initial-model-files-and-wdt)
   - [Optional WDT model ConfigMap](#optional-wdt-model-configmap)
   - [Required runtime encryption secret](#required-runtime-encryption-secret)
   - [Secrets for model macros](#secrets-for-model-macros)
   - [Domain fields](#domain-fields)
   - [Always use external state](#always-use-external-state)
   - [Requirements for JRF domain types](#requirements-for-jrf-domain-types)

#### WebLogic Kubernetes Operator

Deploy the operator and ensure that it is monitoring the desired namespace for your Model in Image domain. See [Manage operators]({{< relref "/userguide/managing-operators/_index.md" >}}) and [Quick Start]({{< relref "/quickstart/_index.md" >}}).

#### WebLogic Server image

Model in Image requires an image with a WebLogic Server installation.

- You can start with a WebLogic Server 12.2.1.3 or later Oracle Container Registry pre-built base image such as `container-registry.oracle.com/middleware/weblogic:12.2.1.3` for WLS domains or `container-registry.oracle.com/middleware/fmw-infrastructure:12.2.1.3` for JRF domains. For an example of this approach for both WLS and JRF domains, see the [Model in Image]({{< relref "/samples/simple/domains/model-in-image/_index.md" >}}) sample. For detailed instructions on how to log in to the Oracle Container Registry and accept the license agreement for an image (required to allow pulling an Oracle Container Registry image), see this [document]({{< relref "/userguide/base-images/_index.md#obtain-standard-images-from-the-oracle-container-registry" >}}).

- Or, you can manually build your own base image, as described in [Preparing a Base Image]({{< relref "/userguide/base-images/_index.md#create-a-custom-image-with-patches-applied" >}}). This is useful if you want your base images to include additional patches. Note that any 12.2.1.3 image must also include patch 29135930 (the pre-built images already contain this patch).

### Directory structure

Model in Image requires the following directory structure in its pods for
its (optional) WDT model artifacts and (required) WDT binaries:

| Domain resource attribute  | Default directory          | Contents                              |
| -------------------------- | -------------------------- | ------------------------------------- |
| `domain.spec.configuration.model.modelHome` | `/u01/wdt/models` | Zero or more model `.yaml`, `.properties`, and/or archive `.zip` files.|
| `domain.spec.configuration.model.wdtInstallHome` | `/u01/wdt/weblogic-deploy` | Unzipped WDT installation binaries (required).  |

### Supplying initial model files and WDT

Model in Image minimally requires an image with a WebLogic installation
(see [WebLogic Server image](#weblogic-server-image)), plus access
to:
* A WDT installation in `domain.spec.configuration.model.wdtInstallHome`.
* One or more WDT model `.yaml` files that configure your domain in
  the `domain.spec.configuration.model.modelHome` directory
  or in the [optional WDT model ConfigMap](#optional-wdt-model-configmap).
* Zero or more WDT model `.properties` files in the
  `domain.spec.configuration.model.modelHome` directory
  or in the [optional WDT model ConfigMap](#optional-wdt-model-configmap).
* Zero or more WDT model application `.zip` archives
  in the `domain.spec.configuration.model.modelHome` directory. Archives
  must be supplied in the model home because application archives
  are not supported in the [optional WDT model ConfigMap](#optional-wdt-model-configmap).

There are multiple methods for supplying Model in Image WDT artifacts:

  - __Include in main image__:
    You can include the artifacts in your domain resource `domain.spec.image`
    in its `domain.spec.configuration.model.modelHome`
    and `domain.spec.configuration.model.wdtInstallHome` directories as
    a layer on top of your base image
    (where the base image includes your WebLogic installation).

    Use either of the following methods.

    - _Manual image creation_ uses Docker commands to layer the WDT artifacts, described in the previous table,
      on top of your base image into a new image.
    - The _WebLogic Image Tool_ (WIT) has built-in options for layering WDT model files,
      WDT binaries, WebLogic Server binaries, and WebLogic Server patches in an image.
      The [Model in Image]({{< relref "/samples/simple/domains/model-in-image/_index.md" >}}) sample uses the WIT approach.

  - __Use common mounts__:
    Use [common mounts]({{< relref "/userguide/managing-domains/model-in-image/common-mounts.md" >}})
    to create one or more small images that contain the desired files. This automatically copies files
    from each of the small images into each pod's file system's
    `configuration.model.modelHome` or `configuration.model.wdtInstallHome` location.

  - __Use a Persistent Volume Claim (PVC)__:
    This method is for advanced use cases only. Supply WDT model YAML, variable, or archive files
    in a [Persistent Volume Claim]({{< relref "/faq/volumes.md" >}})
    and modify `configuration.model.modelHome` and `configuration.model.wdtInstallHome` to
    the corresponding directory within the PVC's mount location.

  - __Use a WDT model ConfigMap__:
    Use the [Optional WDT model ConfigMap](#optional-wdt-model-configmap) for
    WDT model YAML and `.properties` files. This can be combined with
    any of the previously mentioned methods and is most often used to facilitate runtime
    updates to models supplied by one of these methods.

For more information about model file syntax,
see [Model files]({{< relref "/userguide/managing-domains/model-in-image/model-files.md" >}}).

#### Optional WDT model ConfigMap

You can create a WDT model ConfigMap that defines additional model `.yaml` and `.properties` files beyond what you've already supplied in your image, and then reference this ConfigMap using your Domain YAML file's `configuration.model.configMap` attribute. This is optional if the supplied image already fully defines your model.

WDT model ConfigMap files will be merged with the WDT files defined in your image at runtime before your domain home is created. The ConfigMap files can add to, remove from, or alter the model configuration that you supplied within your image.

For example, place additional `.yaml` and `.properties` files in a directory called `/home/acmeuser/wdtoverride` and run the following commands:

  ```shell
  $ kubectl -n MY-DOMAIN-NAMESPACE \
    create configmap MY-DOMAINUID-my-wdt-config-map \
    --from-file /home/acmeuser/wdtoverride
  ```
  ```shell
  $ kubectl -n MY-DOMAIN-NAMESPACE \
    label  configmap MY-DOMAINUID-my-wdt-config-map \
    weblogic.domainUID=MY-DOMAINUID
  ```

See [Model files]({{< relref "/userguide/managing-domains/model-in-image/model-files.md" >}}) for a discussion of model file syntax and loading order, and see [Runtime updates]({{< relref "/userguide/managing-domains/model-in-image/runtime-updates.md" >}}) for a discussion of using WDT model ConfigMaps to update the model configuration of a running domain.

<<<<<<< HEAD

#### Required runtime encryption secret
=======
### Required runtime encryption secret
>>>>>>> 3b0b0e5a

Model in Image requires a runtime encryption secret with a secure `password` key. This secret is used by the operator to encrypt model and domain home artifacts before it adds them to a runtime ConfigMap or log. You can safely change the `password`, at any time after you've fully shut down a domain, but it must remain the same for the life of a running domain. The runtime encryption secret that you create can be named anything, but note that it is a best practice to name and label secrets with their domain UID to help ensure that cleanup scripts can find and delete them.

**NOTE**: Because the runtime encryption password does not need to be shared and needs to exist only for the life of a domain, you may want to use a password generator.

Example:

  ```shell
  $ kubectl -n MY-DOMAIN-NAMESPACE \
    create secret generic MY-DOMAINUID-runtime-encrypt-secret \
    --from-literal=password=welcome1
  ```
  ```shell
  $ kubectl -n MY-DOMAIN-NAMESPACE \
    label secret MY-DOMAINUID-runtime-encrypt-secret \
    weblogic.domainUID=MY-DOMAINUID
  ```

Corresponding Domain YAML file snippet:

  ```yaml
  configuration:
    model:
      runtimeEncryptionSecret: MY-DOMAINUID-runtime-encrypt-secret
  ```

#### Secrets for model macros

Create additional secrets as needed by macros in your model files. For example, these can store database URLs and credentials that are accessed using `@@SECRET` macros in your model that reference the secrets.  For a discussion of model macros, see [Model files]({{< relref "/userguide/managing-domains/model-in-image/model-files.md" >}}).

#### Domain fields

The following Domain fields are specific to Model in Image domains.

| Domain Resource Attribute                    | Notes |
| -------------------------                    | ------------------ |
| `domainHomeSourceType`                       | Required. Set to `FromModel`. |
| `domainHome`                                 | Must reference an empty or non-existent directory within your image. Do not include the mount path of any persistent volume. Note that Model in Image recreates the domain home for a WebLogic Server pod every time the pod restarts.|
| `configuration.model.configMap`              | Optional. Set if you have stored additional models in a ConfigMap as per [Optional WDT model ConfigMap](#optional-wdt-model-configmap). |
| `configuration.secrets`                      | Optional. Set this array if your image or ConfigMap models contain macros that reference custom Kubernetes Secrets. For example, if your macros depend on secrets `my-secret` and `my-other-secret`, then set to `[my-secret, my-other-secret]`.|
| `configuration.model.runtimeEncryptionSecret`| Required. All Model in Image domains must specify a runtime encryption secret. See [Required runtime encryption secret](#required-runtime-encryption-secret). |
| `configuration.model.domainType`             | Set the type of domain. Valid values are `WLS`, `JRF`, and `RestrictedJRF`, where `WLS` is the default. See [WDT Domain Types](https://oracle.github.io/weblogic-deploy-tooling/userguide/tools-config/domain_def/).|
| `configuration.model.runtimeEncryptionSecret`| Required. All Model in Image domains must specify a runtime encryption secret. See [Required runtime encryption secret](#required-runtime-encryption-secret). |
| `configuration.model.modelHome`              | Optional. Location of the WDT model home, which can include model YAML files, `.properties` files, and application `.zip` archives. Defaults to `/u01/wdt/models`.|
| `configuration.model.wdtInstallHome`         | Optional. Location of the WDT install. Defaults to `/u01/wdt/weblogic-deploy`.|

**Notes**:

 - There are additional attributes that are common to all domain home source types, such as the `image` field. See the Domain Resource [schema](https://github.com/oracle/weblogic-kubernetes-operator/blob/main/documentation/domains/Domain.md) and [documentation]({{< relref "/userguide/managing-domains/domain-resource.md" >}}) for a full list of Domain fields.

 - There are also additional fields that are specific to JRF domain types. For more information, see [Requirements for JRF domain types](#requirements-for-jrf-domain-types).

 - For fully specified Model in Image Domain YAML file examples,
   see the operator source directory
   `kubernetes/samples/scripts/create-weblogic-domain/model-in-image/domain-resources`
   for the [Model in Image sample]({{< relref "/samples/simple/domains/model-in-image/_index.md" >}}).
   The `WLS` and `JRF` subdirectories in this directory correspond to the `configuration.model.domainType`.

#### Always use external state

Regardless of the domain home source type, we recommend that you always keep state outside the image. This includes cluster database leasing tables, JMS and transaction stores, EJB timers, and so on. This ensures that data will not be lost when a container is destroyed.

We recommend that state be kept in a database to take advantage of built-in database server high availability features, and the fact that disaster recovery of sites across all but the shortest distances, almost always requires using a single database server to consolidate and replicate data (DataGuard).

For more information see:
- [Tuning JDBC Stores](https://docs.oracle.com/en/middleware/fusion-middleware/weblogic-server/12.2.1.4/perfm/storetune.html#GUID-F868624F-2898-4330-AF96-FC0EAB3CFE0A) in _Tuning Performance of Oracle WebLogic Server_.
- [Using a JDBC Store](https://www.oracle.com/pls/topic/lookup?ctx=en/middleware/fusion-middleware/weblogic-server/12.2.1.4/perfm&id=STORE-GUID-328FD4C1-91C4-4901-B1C4-97B9D93B2ECE) in _Administering the WebLogic Persistent Store_.
- [High Availability Best Practices](https://docs.oracle.com/en/middleware/fusion-middleware/weblogic-server/12.2.1.4/jmsad/best_practice.html#GUID-FB97F9A2-E6FA-4C51-B74E-A2A5DDB43B8C) in _Administering JMS Resources for Oracle WebLogic Server_.
- [Leasing](https://docs.oracle.com/pls/topic/lookup?ctx=en/middleware/fusion-middleware/weblogic-server/12.2.1.4/jmsad&id=CLUST-GUID-8F7348E2-7C45-4A6B-A72C-D1FB51A8E83F) in _Administering Clusters for Oracle WebLogic Server_.

#### Requirements for JRF domain types

{{% notice info %}} This section applies only for a `JRF` domain type. Skip it if your domain type is `WLS` or `RestrictedJRF`.
{{% /notice %}}

A JRF domain requires an infrastructure database, initializing this database using RCU, and configuring your domain to access this database. All of these steps must occur before you first deploy your domain. When you first deploy your domain, the introspector job will initialize it's OPSS schema tables in the database - a process that can take several minutes.

Furthermore, if you want to safely ensure that a restarted JRF domain can access updates to the infrastructure database that the domain made at an earlier time, the original domain's wallet file must be safely saved as soon as practical, and the restarted domain must be supplied a wallet file that was obtained from a previous run of the domain.

##### JRF Domain YAML file and model YAML file settings

Here are the required Domain YAML file and model YAML file settings for Model in Image JRF domains:

- Set `configuration.model.domainType` to `JRF`.

- Set `configuration.opss.walletPasswordSecret` to reference a secret that defines a `walletPassword` key. This is used to encrypt the domain's OPSS wallet file. This is a required field for JRF domains.

- Set `configuration.opss.walletFileSecret` to reference a secret that contains your domain's OPSS wallet file in its `walletFile` key. This assumes you have an OPSS wallet file from a previous start of the same domain. It enables a restarted or migrated domain to access its database information. This is an optional field for JRF domains, but must always be set if you want a restarted or migrated domain to access its database information.

- Set the `configuration.introspectorJobActiveDeadlineSeconds` introspection job timeout to at least 600 seconds. This is in an optional field but is needed because domain home creation takes a considerable amount of time the first time a JRF domain is created (due to initializing the domain's database tables), and because Model in Image creates your domain home for you using the introspection job.

- Define an `RCUDbInfo` stanza in your model. Access to an database requires defining a `RCUDbInfo` stanza in your model's `domainInfo` stanza with the necessary information for accessing the domain's schema within the database. Usually this information should be supplied using a secret that you deploy and reference in your Domain YAML file's `configuration.secrets` field. Here's an example `RCUDbInfo` stanza:

  ```yaml
  domainInfo:
      RCUDbInfo:
          rcu_prefix:          '@@SECRET:sample-domain1-rcu-access:rcu_prefix@@'
          rcu_schema_password: '@@SECRET:sample-domain1-rcu-access:rcu_schema_password@@'
          rcu_db_conn_string:  '@@SECRET:sample-domain1-rcu-access:rcu_db_conn_string@@'

  ```

##### Saving and restoring JRF wallets

It is important to save a JRF domain's OPSS wallet password and wallet file so that you can restore them as needed. This ensures that a restart or migration of the domain can continue to access the domain's FMW infrastructure database.

When you deploy a JRF domain for the first time, the domain will add itself to its RCU database tables, and also create a 'wallet' file in the domain's home directory that enables access to the domain's data in the RCU database. This wallet is encrypted using an OPSS key password that you supply to the domain using a Secret that is referenced by your Domain YAML file `configuration.opss.walletPasswordSecret` field.

For a domain that has been started by Model in Image, the operator will copy the wallet file from the domain home of a new JRF domain and store it in the domain's introspector domain ConfigMap in file `ewallet.p12`. Here is how to export this wallet file from the introspector domain ConfigMap:

- Option 1
  ```shell
  $ kubectl -n MY_DOMAIN_NAMESPACE \
    get configmap MY_DOMAIN_UID-weblogic-domain-introspect-cm \
    -o jsonpath='{.data.ewallet\.p12}' \
    > ewallet.p12
  ```
- Option 2

  Alternatively, you can use the `./kubernetes/samples/scripts/create-weblogic-domain/model-in-image/utils/opss-wallet.sh -s` command to export the wallet file (pass `-?` to this script's command-line arguments and defaults).

{{% notice tip %}}
Always back up your wallet file to a safe location that can be retrieved later. In addition, save your OPSS key password.
{{% /notice %}}

To reuse the wallet:
  - Create a secret with a key named `walletPassword` that contains the same OPSS password that you specified in the original domain. For example, assuming the password is `welcome1`:
    ```shell
    $ kubectl -n MY_DOMAIN_NAMESPACE \
      create secret generic MY_DOMAIN_UID-my-opss-wallet-password-secret \
      --from-literal=walletPassword=welcome1
    ```
    ```shell
    $ kubectl -n MY_DOMAIN_NAMESPACE \
      label secret MY_DOMAIN_UID-my-opss-wallet-password-secret \
      weblogic.domainUID=sample-domain1
    ```
  - Create a secret with a key named `walletFile` that contains the OPSS wallet file that you exported above. For example, assuming the file is `ewallet.p12`:
    ```shell
    $ kubectl -n MY_DOMAIN_NAMESPACE \
      create secret generic MY_DOMAIN_UID-my-opss-wallet-file-secret \
      --from-file=walletFile=ewallet.p12
    ```
    ```shell
    $ kubectl -n sample-domain1-ns \
      label secret MY_DOMAIN_UID-my-opss-wallet-file-secret \
      weblogic.domainUID=sample-domain1
    ```
    Alternatively, you can use the `./kubernetes/samples/scripts/create-weblogic-domain/model-in-image/utils/opss-wallet.sh -r` command to deploy a local wallet file as a secret (pass `-?` to get this script's command-line arguments and defaults).
  - Make sure that your Domain YAML file `configuration.opss.walletPasswordSecret` field names the OPSS password Secret, and make sure that your Domain YAML file `configuration.opss.walletFileSecret` field names the OPSS wallet file secret.


##### Instructions for changing a JRF domain's database password

Follow these steps to ensure that a JRF domain can continue to access its RCU data after changing its database password.

- Before changing the database password, shut down all domains that access the database schema. For example, set their `serverStartPolicy` to `NEVER`.

- Update the password in the database.

- Update the Kubernetes Secret that contains your `RCUDbInfo.rcu_schema_password` for each domain.

- Restart the domains. For example, change their `serverStartPolicy` from `NEVER` to `IF_NEEDED`.

- Save your wallet files again, as changing your password generates a different wallet.

##### JRF references

For an example of using JRF in combination with Model in Image, see the [Model in Image]({{< relref "/samples/simple/domains/model-in-image/_index.md" >}}) sample.

See also, [Specifying RCU connection information in the model](https://github.com/oracle/weblogic-deploy-tooling/blob/main/documentation/1.9/content/rcuinfo.md) in the WDT documentation.<|MERGE_RESOLUTION|>--- conflicted
+++ resolved
@@ -119,12 +119,7 @@
 
 See [Model files]({{< relref "/userguide/managing-domains/model-in-image/model-files.md" >}}) for a discussion of model file syntax and loading order, and see [Runtime updates]({{< relref "/userguide/managing-domains/model-in-image/runtime-updates.md" >}}) for a discussion of using WDT model ConfigMaps to update the model configuration of a running domain.
 
-<<<<<<< HEAD
-
-#### Required runtime encryption secret
-=======
 ### Required runtime encryption secret
->>>>>>> 3b0b0e5a
 
 Model in Image requires a runtime encryption secret with a secure `password` key. This secret is used by the operator to encrypt model and domain home artifacts before it adds them to a runtime ConfigMap or log. You can safely change the `password`, at any time after you've fully shut down a domain, but it must remain the same for the life of a running domain. The runtime encryption secret that you create can be named anything, but note that it is a best practice to name and label secrets with their domain UID to help ensure that cleanup scripts can find and delete them.
 
