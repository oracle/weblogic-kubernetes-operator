--- conflicted
+++ resolved
@@ -169,12 +169,6 @@
 
 # How does it work
 
-<<<<<<< HEAD
-When the tests are run manually with mvn command on hosted Linux, WebLogic image store/oracle/weblogic:12.2.1.3 is pulled from docker hub or uses local image if one exists. Server jre images are pulled from a local repository wlsldi-v2.docker.oraclecorp.com. Operator image is built with the git branch from where the mvn command is executed.
-All the tests that start with IT*.java are run. The test builds the operator, runs a series of tests and archives the results into tar.gz files upon completion.
-
-Integration test classes:
-=======
 When the tests are run with mvn command, 
 - cleanup the test tmp files, PV dir and k8s artifacts created for the test if any
 - creates the required secrets to pull the WL image from docker hub
@@ -190,7 +184,6 @@
 All the tests that start with IT*.java in integration-tests/src/test/java are run. 
 
 **Integration test classes:**
->>>>>>> 9b7baeb3
 
 When the integration test class ITOperator is executed, staticPrepare() method is called once before any of the test methods in the class and staticUnPrepare() method once at the end.
 
@@ -237,12 +230,6 @@
 		
 * Command to run the tests: 
 ```
-export DOCKER_USERNAME=<docker_username>
-export DOCKER_PASSWORD=<docker_password>
-export DOCKER_EMAIL=<docker_email>
-or
-make sure the weblogic image i.e. store/oracle/weblogic:12.2.1.3 already exists locally
-
 mvn clean verify -P java-integration-tests 2>&1 | tee log.txt
 ```
 
