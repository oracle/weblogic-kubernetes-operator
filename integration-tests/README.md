# Integration Tests for Oracle WebLogic Server Kubernetes Operator

This documentation describes the functional use cases that are covered in integration testing for the Oracle WebLogic Server Kubernetes Operator. The tests are written in Java (JUnit tests) and driven by Maven profile.

# Environments

The tests currently run in three modes: "Wercker", "Jenkins", and "standalone" Oracle Linux, where the mode is controlled by the `WERCKER` and `JENKINS` environment variables described below. The default is "standalone".

* "Standalone" Oracle Linux, i.e, run the tests manually with the `mvn` command.
* Wercker - https://app.wercker.com/Oracle/weblogic-kubernetes-operator/runs - `integration-test-java` is the pipeline name.
* Jenkins - http://wls-jenkins.us.oracle.com/view/weblogic-operator/job/weblogic-kubernetes-operator-javatest/ - Jenkins Run is restricted to Oracle Internal development process.

Wercker runs only Quick test use cases, Jenkins runs both Quick and Full test use cases.

# Use Cases

<<<<<<< HEAD
Use Cases covered in integration tests for the operator is available [here](USECASES.MD)
=======
Java integration tests cover the below use cases:

Quick test Configuration & Use Cases - 

|  |  |
| --- | --- |
| Operator Configuration | operator1 deployed in `weblogic-operator1` namespace and manages domains in `default` and `test1` namespaces |
| Domain Configuration | Domain on PV using WLST, Traefik load balancer |

Basic Use Cases

1. Create operator `operator1` which manages `default` and `test1` namespaces, verify it's deployed successfully, pods created, operator ready and verify external REST service, if configured.
2. Create domain `domain1` in `default` namespace and verify the pods, services are created and servers are in ready state.
3. Verify the admin external service by accessing the admin REST endpoint with `nodeport` in URL.
4. Verify admin t3 channel port by exec into the admin pod and deploying webapp using the channel port for WLST.
5. Verify web app load balancing by accessing the webapp using `loadBalancerWebPort`.

Advanced Use Cases

6. Verify domain life cycle (destroy and create) should not have any impact on operator managing the domain and web app load balancing and admin external service.
7. Cluster scale up/down using operator REST endpoint, webapp load balancing should adjust accordingly.
8. Operator life cycle (destroy and create) should not impact the running domain.

Also the below use cases are covered for Quick test:

9. Verify the liveness probe by killing managed server 1 process 3 times to kick pod auto-restart.
10. Shutdown the domain by changing domain `serverStartPolicy` to `NEVER`.


Full test Configuration & Use Cases - Runs Quick test Configuration & Use cases and the below

|  |  |
| --- | --- |
| Operator Configuration | operator2 deployed in weblogic-operator2 namespace and manages domains test2 namespace |
| Domain Configuration | Domain on PV using WDT <p> Domain home in image using WLST <p> Domain home in image using WDT <p> Domain with serverStartPolicy ADMIN_ONLY <p> Domain with auto and custom situational configuration <p> Two domains managed by two operators <p> Domain with Recycle weblogicDomainStorageReclaimPolicy <p> Domain with default sample values |


Basic Use Cases described above are verified in all the domain configurations. Also the below use cases are covered:

| Domain | Use Case |
| --- | --- |
| Domain on PV using WDT | WLDF scaling |
| Domain with ADMIN_ONLY | making sure only admin server is started and managed servers are not started. Shutdown domain by deleting domain CRD. Create domain on existing PV dir, pv is already populated by a shutdown domain. |
| Domain with situational config | create domain with listen address not set for admin server and t3 channel/NAP and incorrect file for admin server log location. Introspector should override these with sit-config automatically. Also, with some junk value for t3 channel public address and using custom situational config override replace with valid public address using secret. Also, on Jenkins this domain uses NFS instead of HOSTPATH PV storage |	
| Two domains managed by two operators | verify scaling and restart of one domain doesn't impact another domain. Delete domain resources using delete script from samples. |			
| Domain with Recycle policy | create domain with pvReclaimPolicy="Recycle" Verify that the PV is deleted once the domain and PVC are deleted |
| Domain with default sample values | create domain using mostly default values for inputs |	
| Domain home in image using WLST | cluster scaling |
| Domain home in image using WDT  | cluster scaling |

| Operator Usability | Use Case |
| --- | --- |
| Operator Helm Chart with Invalid Attributes | create chart with invalid attributes, verify that deployment fails with expected error |
| Two Operators using same Operator Namespace | create two operators sharing same namespace,verify that deployment fails with expected error |
| Operator Helm Chart using default target domains Namespace| create chart using default target domains namespace |
| Operator Helm Chart using empty target domains Namespace| create chart using empty target domains namespace |
| Operator Helm Chart using UpperCase target domains Namespace| create chart using invalid UpperCase target domains namespace, verify that deployment fails with expected error |
| Operator Helm Chart using not preexisted Operator Namespace | create chart using not preexisted Operator namespace, verify that deployment will fail |
| Operator Helm Chart using not preexisted Operator ServiceAccount | create chart using not preexisted Operator ServiceAccount, verify that deployment will fail, but will change to running after SA is created |
| Operator Helm Chart create delete create | create delete create chart with same values |
| Two Operators using same External Https Port | create chart using same https rest port as already running first operator, verify that deployment fails with expected error |
| Two Operators using same target domains namespace | create chart using target domains namespace as already running first operator, verify that deployment fails with expected error |
| Operator Helm Chart using not preexisted target domains namespace | create chart using not preexisted target domains namespace as already running first operator, verify that deployment fails with expected error |
| Operator Helm Chart add/delete target domain namespaces (domain1, domain2) | create operator helm chart managing domain1, use upgrade to add domain2. Verify that operator is able to manage added domain (domain2). Use helm upgrade to remove domain1, verify that operator not able to manage anymore the deleted one(domain1) |
| Operator Helm Chart delete operator helm chart, leave domain running | create operator helm chart and start domain1, delete operator helm chart, verify domain1 is still functional |
 
| Server Pods Restarted by modifying properties on the domain resource| Use Case |
| --- | --- |
| Server pods restarted by changing Env property | Verify admin and managed server pods being restarted by property change: `-Dweblogic.StdoutDebugEnabled=false` --> `-Dweblogic.StdoutDebugEnabled=true` |
| Server pods restarted by changing image | Verify admin and managed server pods being restarted by property change: image: `store/oracle/weblogic:12.2.1.3` --> image: `store/oracle/weblogic:duplicate` |
| Server pods restarted by changing imagePullPolicy | Verify  admin and managed server pods being restarted by property change: imagePullPolicy: IfNotPresent --> imagePullPolicy: Never |
| Server pods restarted by changing includeServerOutInPodLog | Verify admin and managed server pods being restarted by property change: includeServerOutInPodLog: true --> includeServerOutInPodLog: false |
| Server pods restarted by changing logHomeEnable | Verify admin and managed server pods being restarted by property change: logHomeEnabled: true --> logHomeEnabled: false |

Configuration Overrides Usecases

| Override | Usecase |
| --- | --- |
| Configuration override | Override the administration server properties `connect-timeout`, `max-message-size`, `restart-max`, `debug-server-life-cycle` and `debug-jmx-core` debug flags. Also T3Channel public address using Kubernetes secret. The override is verified by JMX client connecting to the serverConfig MBean tree and the values are checked against the expected values. The test client connects to the overridden T3 public address and port to connect to the MBean servers |
| JDBC Resource Override | Override JDBC connection pool properties; `initialCapacity`, `maxCapacity`, `test-connections-on-reserve`, `connection-harvest-max-count`, `inactive-connection-timeout-seconds`. Override the JDBC driver parameters like data source `URL`, `DB` `user` and `password` using kubernetes secret. The test verifies the overridden functionality datasource `URL`, `user`, `password` by getting the data source connection and running DDL statement it is connected to. |
| JMS Resource Override | Override UniformDistributedTopic Delivery Failure Parameters, `redelivery-limit` and `expiration-policy`. The JMX test client verifies the serverConfig MBean tree for the expected delivery failure parameters, `redelivery-limit` and `expiration-policy`. |
| WLDF Resource Override | Override `wldf-instrumentation-monitor` and `harvester` in a diagnostics module. The test client verifies the new instrumentation monitors/harvesters set by getting the WLDF resource from serverConfig tree with expected values.  |
>>>>>>> eb19e9c2


# Directory Configuration and Structure
 
Directory structure of source code:

A new module "integration-tests" is added to the Maven project `weblogic-kubernetes-operator`.

`weblogic-kubernetes-operator/integration-tests` - location of module pom.xml  
`weblogic-kubernetes-operator/integration-tests/src/test/java` - integration test(JUnit) classes and utility classes  
`weblogic-kubernetes-operator/integration-tests/src/test/resources` - properties, YAML files (see Configuration Files section) and other scripts

Directory structure used for the test run:

Main external `env vars`:

| Variable | Description |
| --- | --- |
| RESULT_ROOT  | Root path for local test files. |
| PV_ROOT      | Root NFS path behind PV/C directories.  This must have permissions suitable for WL pods to add files |

Defaults for `RESULT_ROOT` & `PV_ROOT`:

| Test Mode  |	RESULT_ROOT |	PV_ROOT |	Where initialized |
| --- | --- | --- | --- |
| stand-alone	| /scratch/$USER/wl_k8s_test_results |	/scratch/$USER/wl_k8s_test_results	| test defaults |
| Jenkins	| /scratch/k8s_dir |	/scratch/k8s_dir	 | jenkins configuration |
| Wercker	| /pipeline/output/k8s_dir	| /scratch	| wercker.yml |


'Physical' subdirectories created by test:

    Local tmp files:      RESULT_ROOT/acceptance_test_tmp/...

    PV dirs K8S NFS:      PV_ROOT/acceptance_test_pv/persistentVolume-${domain_uid}/...

    Archives of above:    PV_ROOT/acceptance_test_pv_archive/...
                          RESULT_ROOT/acceptance_test_tmp_archive/...

'Logical' to 'Physical' K8S PV/PVC mappings:

 |  | Logical   |  Actual |
 | --- | --- | --- |
 | job.sh job | /scratch | PV_ROOT on K8S machines |
 | domain pod: | /shared | PV_ROOT/acceptance_test_pv/persistentVolume-${domain_uid} on K8S machines |

# Configuration Files

A module "integration-tests" is added in Maven weblogic-kubernetes-operator project.

Below configuration files are used from src/integration-tests/resources:
```
OperatorIT.properties
operator1.yaml
operator2.yaml
operator_bc.yaml
operator_chain.yaml
domainonpvwlst.yaml
domainonpvwdt.yaml
domainadminonly.yaml
domainrecyclepolicy.yaml
domainsampledefaults.yaml
```

src/integration-tests/resources/OperatorIT.properties - This file is used for configuring common attributes for all integration tests
```
baseDir=/scratch  
username=weblogic  
password=welcome1  
maxIterationsPod=50  
waitTimePod=5  
```

src/integration-tests/resources/operator1.yaml - input/customized properties for the Operator, any property can be provided here from kubernetes/charts/weblogic-operator/values.yaml. weblogic-operator-values.yaml is generated using the properties defined in this file.

```
releaseName: op1
serviceAccount: weblogic-operator
namespace: weblogic-operator1
domainNamespaces: [ "default", "test1" ]
externalRestEnabled: true
javaLoggingLevel: FINE
```

src/integration-tests/resources/domainonpvwlst.yaml - See "Input Yaml to the test". For all the properties that are not defined here, the default values in the sample inputs are used while generating inputs yaml.

```
adminServerName: admin-server
domainUID: domainonpvwlst
clusterName: cluster-1
configuredManagedServerCount: 4
initialManagedServerReplicas: 2
managedServerNameBase: managed-server
#weblogicDomainStoragePath will be ignored, PV dir will be created at /<baseDir>/<USER>/acceptance_test_pv
#weblogicDomainStoragePath: /scratch/external-domain-home/pv001/
exposeAdminT3Channel: true
exposeAdminNodePort: true
namespace: default

```

Certain properties like weblogicDomainStoragePath, image, externalOperatorCert are populated at run time.

# Input Yaml to the test

The input yaml file(for example, domainonpvwlst.yaml) to the java test is used to override any or all the attributes in
- samples domain inputs - click [here](https://github.com/oracle/weblogic-kubernetes-operator/blob/develop/kubernetes/samples/scripts/create-weblogic-domain/domain-home-on-pv/create-domain-inputs.yaml) to see samples create-domain-inputs file
- PV/PVC inputs - click [here](https://github.com/oracle/weblogic-kubernetes-operator/blob/develop/kubernetes/samples/scripts/create-weblogic-domain-pv-pvc/create-pv-pvc-inputs.yaml) to see PV/PVC inputs file
- load balancer attributes and
- custom attributes that are used to provide more flexibility for creating the domain.

Below are the load balancer attributes:
- loadBalancer: value can be TRAEFIK or VOYAGER, default is TRAEFIK
- loadBalancerWebPort: web port for the load balancer
- ingressPerDomain: create ingress per domain or one ingress for all domains in multiple domain configuration, default is true. 

**Note: System env variables LB_TYPE, INGRESSPERDOMAIN take precedence over the domain input attributes. These variables apply for the entire run, not just one domain.**

Below are the custom attributes:
- createDomainPyScript is used to provide a custom create-domain.py script for domain on pv using WLST or create-wls-domain.py for domain in image 
- clusterType is used to create a CONFIGURED or DYNAMIC Cluster. This is supported for domain on pv using WLST or domain in image using WDT configurations. Default is DYNAMIC
  
# How does it work

When the tests are run with mvn command, 
- cleanup the test tmp files, PV dir and k8s artifacts created for the test if any
- creates the required secrets to pull the WL image from docker hub
- Operator image is built with the git branch from where the mvn command is executed. 
- creates Operator and verifies operator is running
- creates Domain crd using samples
- verifies the domain is started and servers are ready, services are created
- executes the basic and advanced use cases 
- shutdown the domain 
- archive logs and results
- cleanup the tmp files, PV dir and k8s artifacts created for the test
	
All the tests that start with IT*.java in integration-tests/src/test/java are run. 

**Integration test classes:**

When the integration test class ITOperator is executed, staticPrepare() method is called once before any of the test methods in the class and staticUnPrepare() method once at the end.

staticPrepare() - initializes the application properties from OperatorIT.properties and creates resultRoot, pvRoot, userprojectsDir directories by calling initialize() method from the base class BaseTest.

staticUnPrepare() - releases the cluster lease on wercker env.

test methods -  testDomainOnPVUsingWLST, testDomainOnPVUsingWDT, testTwoDomainsManagedByTwoOperators, testCreateDomainWithStartPolicyAdminOnly, testCreateDomainPVReclaimPolicyRecycle, testCreateDomainWithDefaultValuesInSampleInputs, testAutoAndCustomSitConfigOverrides, testOperatorRESTIdentityBackwardCompatibility, testOperatorRESTUsingCertificateChain

**Utility classes:**

Operator - constructor takes yaml file with operator properties and generates operator valus yaml with required properties and certs,  creates service account, namespace and calls helm install using the generated values yaml file. Also contains methods to delete operator release, verify operator created and ready, scale using rest api, verify a given domain via rest, verify external rest service, etc  <p>
Domain - constructor takes Map with domain, LB, PV properties and creates domain crd, LB operator/ingress and PV artifacts using the sample scripts provided in the project. Also contains helper methods to destroy domain by deleting domain crd, verify domain created and servers are ready, deploy webapp, verify load balancing of http requests, etc <p>
PersistentVolume - runs k8s job to create PV directory and creates PV and PVC using sample scripts  <p>
LoadBalancer - creates load balancer, currently TREFIK and VOYAGER are supported <p>
Secret - creates a k8s secret <p>
TestUtils - mostly runs kubectl commands. Contains utility methods to check if a pod is created, ready, deleted, service created, get pod restart cnt, get cluster replica, delete PVC, check PV released, create rbac policy, create wldf module, etc. <p>
ExecCommand - Class for executing shell commands from java <p>
ExecResult - Class that holds the results of using java to exec a command (i.e. exit value, stdout and stderr) <p>
K8sTestUtils - uses k8s java client api, this is used only for delete domain use cases for now. <p>

# How to run the Java integration tests

* Maven and latest Git should be in PATH
* export JAVA_HOME
* export WEBLOGIC_IMAGE_NAME and WEBLOGIC_IMAGE_TAG if different from store/oracle/weblogic and 12.2.1.3
* Setup docker access to WebLogic 12c Images 

 Method 1 
  - Setup a personal account on hub.docker.com
  - Then sign in to hub.docker.com and signup for access to WebLogic 12c Images via https://hub.docker.com/_/oracle-weblogic-server-12c
  - Then export the following before running the tests: 
	```
	export DOCKER_USERNAME=<docker_username>
	export DOCKER_PASSWORD=<docker_password>
	export DOCKER_EMAIL=<docker_email>
	```
 
 Method 2 
 - Make sure the weblogic image i.e. store/oracle/weblogic:12.2.1.3 already exists locally in a docker repository the k8s cluster can access
 - Make sure the weblogic image has patch p29135930 (required for the WebLogic Kubernetes Operator). 
  	- If not, see [https://github.com/oracle/docker-images/tree/master/OracleWebLogic/samples/12213-patch-wls-for-k8s].
		
		
* Command to run the tests: 
```
mvn clean verify -P java-integration-tests 2>&1 | tee log.txt
```

The tests accepts optional env var overrides:

| Variable | Description |
| --- | --- |
| RESULT_ROOT | The root directory to use for the tests temporary files. See "Directory Configuration and Structure" for                  defaults and a detailed description of test directories. |
| PV_ROOT    |  The root directory on the kubernetes cluster used for persistent volumes. See "Directory Configuration and Structure" for defaults and a detailed description of test directories. |
| QUICKTEST  | When set to "true", limits testing to a subset of the tests. |
| LB_TYPE    | The default value is "TRAEFIK". Set to "VOYAGER" if you want to use it as LB. |
| INGRESSPERDOMAIN  | The defult value is true. If you want to test creating TRAEFIK LB by kubectl yaml for multiple domains, set it to false. |
| WERCKER    | Set to true if invoking from Wercker, set to false or "" if running stand-alone or from Jenkins. Default is "". |
| JENKINS    | Set to true if invoking from Jenkins, set to false or "" if running stand-alone or from Wercker. Default is "". |
| K8S_NODEPORT_HOST | DNS name of a Kubernetes worker node. Default is the local host's hostname. |
| BRANCH_NAME  | Git branch name.   Default is determined by calling 'git branch'. |
| LEASE_ID   |   Set to a unique value to (A) periodically renew a lease on the k8s cluster that indicates that no other test run should attempt to use the cluster, and (B) delete this lease when the test completes. |

The following additional overrides are currently only used when
WERCKER=true:

| Variable | Description |
| --- | --- |
| IMAGE_TAG_OPERATOR | Docker image tag for operator. Default generated based off the BRANCH_NAME. |
| IMAGE_NAME_OPERATOR | Docker image name for operator. Default is weblogic-kubernetes-operator |
| IMAGE_PULL_POLICY_OPERATOR | Default 'Never'. |
| IMAGE_PULL_SECRET_OPERATOR | Default ''. |
 | IMAGE_PULL_SECRET_WEBLOGIC | Default ''.


Successful run will have the output like below:
```
[INFO] Reactor Summary:
[INFO]
[INFO] weblogic-kubernetes-operator ....................... SUCCESS [  0.305 s]
[INFO] operator-model ..................................... SUCCESS [ 10.274 s]
[INFO] operator-swagger ................................... SUCCESS [  0.436 s]
[INFO] operator-runtime ................................... SUCCESS [ 21.567 s]
[INFO] operator-integration-tests ......................... SUCCESS [  01:08 h]
[INFO] installation-tests ................................. SUCCESS [ 34.097 s]
[INFO] ------------------------------------------------------------------------
[INFO] BUILD SUCCESS
[INFO] ------------------------------------------------------------------------
[INFO] Total time: 01:09 h
[INFO] Finished at: 2018-10-31T12:38:18-07:00
[INFO] Final Memory: 60M/1236M

```
Failed run will have the output like
```

[INFO]
[INFO] Results:
[INFO]
[ERROR] Errors:
[ERROR]   ITOperator.testDomainOnPVUsingWLST:145 ? Runtime FAILURE: Couldn't create serv...
[INFO]
[ERROR] Tests run: 9, Failures: 0, Errors: 1, Skipped: 0
[INFO]
[INFO]
[INFO] --- maven-failsafe-plugin:2.20.1:verify (integration-tests) @ operator-integration-tests ---
[INFO] ------------------------------------------------------------------------
[INFO] Reactor Summary:
[INFO]
[INFO] Build Tools ........................................ SUCCESS [  1.193 s]
[INFO] weblogic-kubernetes-operator ....................... SUCCESS [  2.671 s]
[INFO] json-schema ........................................ SUCCESS [ 14.917 s]
[INFO] jsonschema-maven-plugin Maven Mojo ................. SUCCESS [  8.600 s]
[INFO] operator-model ..................................... SUCCESS [ 23.065 s]
[INFO] operator-swagger ................................... SUCCESS [  4.487 s]
[INFO] operator-runtime ................................... SUCCESS [ 53.675 s]
[INFO] operator-integration-tests ......................... FAILURE [41:09 min]
[INFO] installation-tests ................................. SKIPPED
[INFO] Project Reports .................................... SKIPPED
[INFO] ------------------------------------------------------------------------
[INFO] BUILD FAILURE
[INFO] ------------------------------------------------------------------------
[INFO] Total time: 42:58 min
[INFO] Finished at: 2019-02-11T09:42:08-08:00
[INFO] Final Memory: 124M/1534M
```
JUnit test results can be seen at "integration-tests/target/failsafe-reports/TEST-oracle.kubernetes.operator.ITOperator.xml". This file shows how much time each test case took to run and the failed test results if any.

# How to run a single test

mvn -Dit.test="ITOperator#testDomainOnPVUsingWLST" -DfailIfNoTests=false integration-test -P java-integration-tests

# How to run multiple tests

mvn -Dit.test="ITOperator#testDomainOnPVUsingWLST+testDomainOnPVUsingWDT" -DfailIfNoTests=false integration-test -P java-integration-tests

# How to run cleanup script

cleanup script deletes the k8s artifacts, local test tmp directory, delete all helm charts and the potentially remote domain pv directories.
cd weblogic-kubernetes-operator
src/integration-tests/bash/cleanup.sh

# Logging/Archiving

Java utils logging is used, writes all the messages to console and java_test_suite.out in $RESULT_ROOT/acceptance_test_tmp directory.
At the end of the test run, all pods logs, describes are logged in individual files and are written to state-dump-logs directory in $RESULT_ROOT/acceptance_test_tmp.

$RESULT_ROOT/acceptance_test_tmp is archived under $RESULT_ROOT/acceptance_test_tmp_archive

$PV_ROOT/acceptance_test_pv is archived under $PV_ROOT/acceptance_test_pv_archive

On Wercker, these logs can be downloaded by clicking "Download artifact" on cleanup and store step.

# How to add a new test

Add a new JUnit test under integration-tests/src/test/java/oracle/kubernetes/operator.

class name must start with IT(Integration Test), IT*.java

ITOperator.java - take a look at this test for reference

# Future enhancement

Add functional tests

## Troubleshooting

The integration tests are not completely independent of the environment.

You may run into one or more of the following errors when you attempt to execute the command:
```
mvn clean verify -P java-integration-tests 2>&1 | tee log.txt
```
1. `[ERROR] No permision to create directory /scratch/...`  

  There are a couple ways to resolve this issue:

  * Create a world writable directory named `/scratch`.
  * Create some other world writable directory and then define the environment variables `RESULT_ROOT` and `PV_ROOT` to point to that directory. If you want, you can create two directories to keep things separated. See [Directory Configuration and Structure](#directory-configuration-and-structure) for more details.<|MERGE_RESOLUTION|>--- conflicted
+++ resolved
@@ -14,92 +14,7 @@
 
 # Use Cases
 
-<<<<<<< HEAD
 Use Cases covered in integration tests for the operator is available [here](USECASES.MD)
-=======
-Java integration tests cover the below use cases:
-
-Quick test Configuration & Use Cases - 
-
-|  |  |
-| --- | --- |
-| Operator Configuration | operator1 deployed in `weblogic-operator1` namespace and manages domains in `default` and `test1` namespaces |
-| Domain Configuration | Domain on PV using WLST, Traefik load balancer |
-
-Basic Use Cases
-
-1. Create operator `operator1` which manages `default` and `test1` namespaces, verify it's deployed successfully, pods created, operator ready and verify external REST service, if configured.
-2. Create domain `domain1` in `default` namespace and verify the pods, services are created and servers are in ready state.
-3. Verify the admin external service by accessing the admin REST endpoint with `nodeport` in URL.
-4. Verify admin t3 channel port by exec into the admin pod and deploying webapp using the channel port for WLST.
-5. Verify web app load balancing by accessing the webapp using `loadBalancerWebPort`.
-
-Advanced Use Cases
-
-6. Verify domain life cycle (destroy and create) should not have any impact on operator managing the domain and web app load balancing and admin external service.
-7. Cluster scale up/down using operator REST endpoint, webapp load balancing should adjust accordingly.
-8. Operator life cycle (destroy and create) should not impact the running domain.
-
-Also the below use cases are covered for Quick test:
-
-9. Verify the liveness probe by killing managed server 1 process 3 times to kick pod auto-restart.
-10. Shutdown the domain by changing domain `serverStartPolicy` to `NEVER`.
-
-
-Full test Configuration & Use Cases - Runs Quick test Configuration & Use cases and the below
-
-|  |  |
-| --- | --- |
-| Operator Configuration | operator2 deployed in weblogic-operator2 namespace and manages domains test2 namespace |
-| Domain Configuration | Domain on PV using WDT <p> Domain home in image using WLST <p> Domain home in image using WDT <p> Domain with serverStartPolicy ADMIN_ONLY <p> Domain with auto and custom situational configuration <p> Two domains managed by two operators <p> Domain with Recycle weblogicDomainStorageReclaimPolicy <p> Domain with default sample values |
-
-
-Basic Use Cases described above are verified in all the domain configurations. Also the below use cases are covered:
-
-| Domain | Use Case |
-| --- | --- |
-| Domain on PV using WDT | WLDF scaling |
-| Domain with ADMIN_ONLY | making sure only admin server is started and managed servers are not started. Shutdown domain by deleting domain CRD. Create domain on existing PV dir, pv is already populated by a shutdown domain. |
-| Domain with situational config | create domain with listen address not set for admin server and t3 channel/NAP and incorrect file for admin server log location. Introspector should override these with sit-config automatically. Also, with some junk value for t3 channel public address and using custom situational config override replace with valid public address using secret. Also, on Jenkins this domain uses NFS instead of HOSTPATH PV storage |	
-| Two domains managed by two operators | verify scaling and restart of one domain doesn't impact another domain. Delete domain resources using delete script from samples. |			
-| Domain with Recycle policy | create domain with pvReclaimPolicy="Recycle" Verify that the PV is deleted once the domain and PVC are deleted |
-| Domain with default sample values | create domain using mostly default values for inputs |	
-| Domain home in image using WLST | cluster scaling |
-| Domain home in image using WDT  | cluster scaling |
-
-| Operator Usability | Use Case |
-| --- | --- |
-| Operator Helm Chart with Invalid Attributes | create chart with invalid attributes, verify that deployment fails with expected error |
-| Two Operators using same Operator Namespace | create two operators sharing same namespace,verify that deployment fails with expected error |
-| Operator Helm Chart using default target domains Namespace| create chart using default target domains namespace |
-| Operator Helm Chart using empty target domains Namespace| create chart using empty target domains namespace |
-| Operator Helm Chart using UpperCase target domains Namespace| create chart using invalid UpperCase target domains namespace, verify that deployment fails with expected error |
-| Operator Helm Chart using not preexisted Operator Namespace | create chart using not preexisted Operator namespace, verify that deployment will fail |
-| Operator Helm Chart using not preexisted Operator ServiceAccount | create chart using not preexisted Operator ServiceAccount, verify that deployment will fail, but will change to running after SA is created |
-| Operator Helm Chart create delete create | create delete create chart with same values |
-| Two Operators using same External Https Port | create chart using same https rest port as already running first operator, verify that deployment fails with expected error |
-| Two Operators using same target domains namespace | create chart using target domains namespace as already running first operator, verify that deployment fails with expected error |
-| Operator Helm Chart using not preexisted target domains namespace | create chart using not preexisted target domains namespace as already running first operator, verify that deployment fails with expected error |
-| Operator Helm Chart add/delete target domain namespaces (domain1, domain2) | create operator helm chart managing domain1, use upgrade to add domain2. Verify that operator is able to manage added domain (domain2). Use helm upgrade to remove domain1, verify that operator not able to manage anymore the deleted one(domain1) |
-| Operator Helm Chart delete operator helm chart, leave domain running | create operator helm chart and start domain1, delete operator helm chart, verify domain1 is still functional |
- 
-| Server Pods Restarted by modifying properties on the domain resource| Use Case |
-| --- | --- |
-| Server pods restarted by changing Env property | Verify admin and managed server pods being restarted by property change: `-Dweblogic.StdoutDebugEnabled=false` --> `-Dweblogic.StdoutDebugEnabled=true` |
-| Server pods restarted by changing image | Verify admin and managed server pods being restarted by property change: image: `store/oracle/weblogic:12.2.1.3` --> image: `store/oracle/weblogic:duplicate` |
-| Server pods restarted by changing imagePullPolicy | Verify  admin and managed server pods being restarted by property change: imagePullPolicy: IfNotPresent --> imagePullPolicy: Never |
-| Server pods restarted by changing includeServerOutInPodLog | Verify admin and managed server pods being restarted by property change: includeServerOutInPodLog: true --> includeServerOutInPodLog: false |
-| Server pods restarted by changing logHomeEnable | Verify admin and managed server pods being restarted by property change: logHomeEnabled: true --> logHomeEnabled: false |
-
-Configuration Overrides Usecases
-
-| Override | Usecase |
-| --- | --- |
-| Configuration override | Override the administration server properties `connect-timeout`, `max-message-size`, `restart-max`, `debug-server-life-cycle` and `debug-jmx-core` debug flags. Also T3Channel public address using Kubernetes secret. The override is verified by JMX client connecting to the serverConfig MBean tree and the values are checked against the expected values. The test client connects to the overridden T3 public address and port to connect to the MBean servers |
-| JDBC Resource Override | Override JDBC connection pool properties; `initialCapacity`, `maxCapacity`, `test-connections-on-reserve`, `connection-harvest-max-count`, `inactive-connection-timeout-seconds`. Override the JDBC driver parameters like data source `URL`, `DB` `user` and `password` using kubernetes secret. The test verifies the overridden functionality datasource `URL`, `user`, `password` by getting the data source connection and running DDL statement it is connected to. |
-| JMS Resource Override | Override UniformDistributedTopic Delivery Failure Parameters, `redelivery-limit` and `expiration-policy`. The JMX test client verifies the serverConfig MBean tree for the expected delivery failure parameters, `redelivery-limit` and `expiration-policy`. |
-| WLDF Resource Override | Override `wldf-instrumentation-monitor` and `harvester` in a diagnostics module. The test client verifies the new instrumentation monitors/harvesters set by getting the WLDF resource from serverConfig tree with expected values.  |
->>>>>>> eb19e9c2
 
 
 # Directory Configuration and Structure
