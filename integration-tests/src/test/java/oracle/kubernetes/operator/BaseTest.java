--- conflicted
+++ resolved
@@ -57,15 +57,12 @@
   public static boolean FULLTEST;
   public static boolean JENKINS;
   public static boolean SHARED_CLUSTER;
-<<<<<<< HEAD
   public static boolean OPENSHIFT;
-=======
   public static String WDT_VERSION;
   //currently certified chart versions of Prometheus and Grafana
   public static String PROMETHEUS_CHART_VERSION;
   public static String GRAFANA_CHART_VERSION;
   public static String MONITORING_EXPORTER_VERSION;
->>>>>>> 0ebdff1c
   public static boolean INGRESSPERDOMAIN = true;
   protected static String appLocationInPod = "/u01/oracle/apps";
   private static String resultRoot = "";
