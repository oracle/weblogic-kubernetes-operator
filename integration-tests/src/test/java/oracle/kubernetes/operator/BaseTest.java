--- conflicted
+++ resolved
@@ -1,7 +1,6 @@
 // Copyright 2018, Oracle Corporation and/or its affiliates.  All rights reserved.
 // Licensed under the Universal Permissive License v 1.0 as shown at
 // http://oss.oracle.com/licenses/upl.
-
 package oracle.kubernetes.operator;
 
 import java.nio.file.Files;
@@ -25,11 +24,11 @@
  * extend this class.
  */
 public class BaseTest {
+
   public static final Logger logger = Logger.getLogger("OperatorIT", "OperatorIT");
   public static final String TESTWEBAPP = "testwebapp";
 
   // property file used to customize operator properties for operator inputs yaml
-
   public static final String OPERATOR1_YAML = "operator1.yaml";
   public static final String OPERATOR2_YAML = "operator2.yaml";
   public static final String OPERATORBC_YAML = "operator_bc.yaml";
@@ -74,7 +73,9 @@
         System.getenv("QUICKTEST") != null && System.getenv("QUICKTEST").equalsIgnoreCase("true");
     SMOKETEST =
         System.getenv("SMOKETEST") != null && System.getenv("SMOKETEST").equalsIgnoreCase("true");
-    if (SMOKETEST) QUICKTEST = true;
+    if (SMOKETEST) {
+      QUICKTEST = true;
+    }
     if (System.getenv("JENKINS") != null) {
       JENKINS = new Boolean(System.getenv("JENKINS")).booleanValue();
     }
@@ -606,8 +607,6 @@
   }
 
   public static void tearDown() throws Exception {
-<<<<<<< HEAD
-=======
     logger.log(
         Level.INFO,
         "TEARDOWN: Starting Test Run TearDown (cleanup and state-dump)."
@@ -615,35 +614,22 @@
             + " the error that caused the test failure may be reported "
             + "after the tearDown completes. Note that tearDown itself may report errors,"
             + " but this won't affect the outcome of the test results.");
->>>>>>> 029faf11
     StringBuffer cmd =
         new StringBuffer("export RESULT_ROOT=$RESULT_ROOT && export PV_ROOT=$PV_ROOT && ");
     cmd.append(BaseTest.getProjectRoot())
         .append("/integration-tests/src/test/resources/statedump.sh");
     logger.info("Running " + cmd);
 
-<<<<<<< HEAD
-    ExecResult result = ExecCommand.exec(cmd.toString());
-    if (result.exitValue() == 0) {
-      logger.info("Executed statedump.sh " + result.stdout());
-=======
     // renew lease before callin statedump.sh
     TestUtils.renewK8sClusterLease(getProjectRoot(), getLeaseId());
 
     ExecResult result = ExecCommand.exec(cmd.toString());
     if (result.exitValue() == 0) {
       // logger.info("Executed statedump.sh " + result.stdout());
->>>>>>> 029faf11
     } else {
       logger.info("Execution of statedump.sh failed, " + result.stderr() + "\n" + result.stdout());
     }
 
-<<<<<<< HEAD
-    // if (JENKINS) {
-    result = cleanup();
-    logger.info("cleanup result =" + result.stdout() + "\n " + result.stderr());
-    // }
-=======
     TestUtils.renewK8sClusterLease(getProjectRoot(), getLeaseId());
 
     if (JENKINS) {
@@ -652,7 +638,6 @@
         logger.info("cleanup result =" + result.stdout() + "\n " + result.stderr());
       }
     }
->>>>>>> 029faf11
 
     if (getLeaseId() != "") {
       logger.info("Release the k8s cluster lease");
