// Copyright (c) 2018, 2020, Oracle Corporation and/or its affiliates.
// Licensed under the Universal Permissive License v 1.0 as shown at https://oss.oracle.com/licenses/upl.

package oracle.kubernetes.operator;

import java.nio.file.Files;
import java.nio.file.Paths;
import java.text.DateFormat;
import java.text.SimpleDateFormat;
import java.util.ArrayList;
import java.util.Date;
import java.util.HashMap;
import java.util.Map;
import java.util.Properties;
import java.util.logging.FileHandler;
import java.util.logging.Level;
import java.util.logging.Logger;
import java.util.logging.SimpleFormatter;
import javax.jms.Connection;
import javax.jms.ConnectionFactory;

import oracle.kubernetes.operator.utils.Domain;
import oracle.kubernetes.operator.utils.ExecCommand;
import oracle.kubernetes.operator.utils.ExecResult;
import oracle.kubernetes.operator.utils.LoggerHelper;
import oracle.kubernetes.operator.utils.Operator;
import oracle.kubernetes.operator.utils.TestUtils;

/**
 * Base class which contains common methods to create/shutdown operator and domain. IT tests can
 * extend this class.
 */
public class BaseTest {
  public Logger logger = null;
  public static final String TESTWEBAPP = "testwebapp";
  public static final String TESTWSAPP = "testwsapp";
  public static final String TESTWSSERVICE = "TestWsApp";

  // property file used to customize operator properties for operator inputs yaml
  public static final String OPERATOR1_ELK_YAML = "operator_elk.yaml";

  // property file used to configure constants for integration tests
  public static final String APP_PROPS_FILE = "OperatorIT.properties";

  public static boolean QUICKTEST = true;
  public static boolean FULLTEST;
  public static boolean JENKINS;
  public static boolean SHARED_CLUSTER;
  public static boolean OPENSHIFT;
  public static String WDT_VERSION;
  //currently certified chart versions of Prometheus and Grafana
  public static String PROMETHEUS_CHART_VERSION;
  public static String GRAFANA_CHART_VERSION;
  public static String MONITORING_EXPORTER_VERSION;
  public static String MONITORING_EXPORTER_BRANCH;
  public static String VOYAGER_VERSION;
  public static boolean INGRESSPERDOMAIN = true;
  protected static String appLocationInPod = "/u01/oracle/apps";
  private static String resultRootCommon = "";
  private static String pvRootCommon = "";
  private String resultRoot = "";
  private String pvRoot = "";
  private String resultDir = "";
  private String userProjectsDir = "";
  private static String projectRoot = "";
  private static String username = "weblogic";
  private static String password = "welcome1";
  private static int maxIterationsPod = 50;
  private static int waitTimePod = 5;
  private static String leaseId = "";
  private static String branchName = "";
  private static String appLocationOnHost;
  private static Properties appProps;
  private static String weblogicImageTag;
  private static String weblogicImageDevTag;
  private static String weblogicImageName;
  private static String weblogicImageServer;
  private static String oracledbImageTag;
  private static String oracledbImageName;
  private static String fmwImageTag;
  private static String fmwImageName;
  private static String domainApiVersion;
  private static String crdVersion;
  private static int suffixCount = 0;

  // Set QUICKTEST env var to true to run a small subset of tests.
  // Set SMOKETEST env var to true to run an even smaller subset of tests
  // Set FULLTEST env var to true to run a all the tests, includes quick tests
  // set INGRESSPERDOMAIN to false to create LB's ingress by kubectl yaml file
  static {
    QUICKTEST =
        System.getenv("QUICKTEST") != null && System.getenv("QUICKTEST").equalsIgnoreCase("true");

    VOYAGER_VERSION = System.getenv("VOYAGER_VERSION");
    if (VOYAGER_VERSION == null) {
      VOYAGER_VERSION = "10.0.0";
    }

    String cmd = "helm version --short --client";
    ExecResult result = null;
    LoggerHelper.getLocal().log(Level.INFO, "Executing cmd " + cmd);
    try {
      result = ExecCommand.exec(cmd);
    } catch (Exception ex) {
      throw new RuntimeException(
          "FAILURE: command to get Helm Version "
              + cmd
              + " failed, returned "
              + result.stdout()
              + result.stderr());
    }
    LoggerHelper.getLocal().log(Level.INFO, result.stdout());
    System.out.println("BaseTest: Detected helm client version[" + result.stdout() + "]");
    if (result.stdout().contains("v2")) {
      throw new RuntimeException(
<<<<<<< HEAD
          "FAILURE: Unsupported Helm Version ["
              + result.stdout()
              + "]");
    }
    System.out.println("HELM_VERSION set to [" + HELM_VERSION + "]");
=======
          "FAILURE: BaseTest Unsupported Helm Version ["
              + result.stdout()
              + "]");
    }
>>>>>>> 1271aec6

    // if QUICKTEST is false, run all the tests including QUICKTEST
    if (!QUICKTEST) {
      FULLTEST = true;
      QUICKTEST = true;
    }

    System.out.println("QUICKTEST " + QUICKTEST + " FULLTEST " + FULLTEST);
    if (System.getenv("JENKINS") != null) {
      JENKINS = new Boolean(System.getenv("JENKINS")).booleanValue();
    }
    if (System.getenv("SHARED_CLUSTER") != null) {
      SHARED_CLUSTER = new Boolean(System.getenv("SHARED_CLUSTER")).booleanValue();
    }
    if (System.getenv("OPENSHIFT") != null) {
      OPENSHIFT = new Boolean(System.getenv("OPENSHIFT")).booleanValue();
    }
    if (System.getenv("INGRESSPERDOMAIN") != null) {
      INGRESSPERDOMAIN = new Boolean(System.getenv("INGRESSPERDOMAIN")).booleanValue();
    }
  }

  /**
   * initializes the application properties and creates directories for results.
   *
   * @param appPropsFile  application properties file
   * @param testClassName test class name
   * @throws Exception exception
   */
  public static void initialize(String appPropsFile, String testClassName)
      throws Exception {
    testClassName = testClassName;
    LoggerHelper.initLocal(Logger.getLogger(testClassName));
    LoggerHelper.getGlobal().log(Level.INFO, "Starting testClass " + testClassName);
    LoggerHelper.getLocal().log(Level.INFO, "Starting testClass " + testClassName);

    // load app props defined
    appProps = TestUtils.loadProps(appPropsFile);

    // check app props
    String baseDir = appProps.getProperty("baseDir");
    if (baseDir == null) {
      throw new IllegalArgumentException("FAILURE: baseDir is not set");
    }
    username = appProps.getProperty("username", username);
    password = appProps.getProperty("password", password);
    weblogicImageTag =
        System.getenv("IMAGE_TAG_WEBLOGIC") != null
            ? System.getenv("IMAGE_TAG_WEBLOGIC")
            : appProps.getProperty("weblogicImageTag");
    weblogicImageDevTag =
        System.getenv("IMAGE_DEVTAG_WEBLOGIC") != null
            ? System.getenv("IMAGE_DEVTAG_WEBLOGIC")
            : appProps.getProperty("weblogicImageDevTag");
    weblogicImageName =
        System.getenv("IMAGE_NAME_WEBLOGIC") != null
            ? System.getenv("IMAGE_NAME_WEBLOGIC")
            : appProps.getProperty("weblogicImageName");
    weblogicImageServer =
        System.getenv("OCR_SERVER") != null
            ? System.getenv("OCR_SERVER")
            : appProps.getProperty("OCR_SERVER");
    fmwImageTag =
        System.getenv("IMAGE_TAG_FMWINFRA") != null
            ? System.getenv("IMAGE_TAG_FMWINFRA")
            : appProps.getProperty("fmwImageTag");
    fmwImageName =
        System.getenv("IMAGE_NAME_FMWINFRA") != null
            ? System.getenv("IMAGE_NAME_FMWINFRA")
            : appProps.getProperty("fmwImageName");
    oracledbImageTag =
        System.getenv("IMAGE_TAG_ORACLEDB") != null
            ? System.getenv("IMAGE_TAG_ORACLEDB")
            : appProps.getProperty("oracledbImageTag");
    oracledbImageName =
        System.getenv("IMAGE_NAME_ORACLEDB") != null
            ? System.getenv("IMAGE_NAME_ORACLEDB")
            : appProps.getProperty("oracledbImageName");
    domainApiVersion =
        System.getenv("DOMAIN_API_VERSION") != null
            ? System.getenv("DOMAIN_API_VERSION")
            : appProps.getProperty("DOMAIN_API_VERSION");
    crdVersion =
        System.getenv("CRD_VERSION") != null
            ? System.getenv("CRD_VERSION")
            : appProps.getProperty("CRD_VERSION");
    WDT_VERSION =
        System.getenv("WDT_VERSION") != null
            ? System.getenv("WDT_VERSION")
            : appProps.getProperty("WDT_VERSION");
    PROMETHEUS_CHART_VERSION =
        System.getenv("PROMETHEUS_CHART_VERSION") != null
            ? System.getenv("PROMETHEUS_CHART_VERSION")
            : appProps.getProperty("PROMETHEUS_CHART_VERSION");
    GRAFANA_CHART_VERSION =
        System.getenv("GRAFANA_CHART_VERSION") != null
            ? System.getenv("GRAFANA_CHART_VERSION")
            : appProps.getProperty("GRAFANA_CHART_VERSION");
    MONITORING_EXPORTER_VERSION =
        System.getenv("MONITORING_EXPORTER_VERSION") != null
            ? System.getenv("MONITORING_EXPORTER_VERSION")
            : appProps.getProperty("MONITORING_EXPORTER_VERSION");

    MONITORING_EXPORTER_BRANCH =
        System.getenv("MONITORING_EXPORTER_BRANCH") != null
            ? System.getenv("MONITORING_EXPORTER_BRANCH")
            : appProps.getProperty("MONITORING_EXPORTER_BRANCH", "master");

    maxIterationsPod =
        Integer.parseInt(System.getenv("MAX_ITERATIONS") != null
            ? System.getenv("MAX_ITERATIONS")
            : appProps.getProperty("maxIterationsPod", "" + maxIterationsPod));

    waitTimePod =
        Integer.parseInt(System.getenv("WAIT_TIME_SECONDS") != null
            ? System.getenv("WAIT_TIME_SECONDS")
            : appProps.getProperty("waitTimePod", "" + waitTimePod));

    if (System.getenv("RESULT_ROOT") != null) {
      resultRootCommon = System.getenv("RESULT_ROOT");
    } else {
      resultRootCommon = baseDir + "/" + System.getProperty("user.name")
          + "/wl_k8s_test_results";
    }

    if (System.getenv("PV_ROOT") != null) {
      pvRootCommon = System.getenv("PV_ROOT");
    } else {
      pvRootCommon = resultRootCommon;
    }

    if (System.getenv("LEASE_ID") != null) {
      leaseId = System.getenv("LEASE_ID");
    }

    projectRoot = System.getProperty("user.dir") + "/..";

    // BRANCH_NAME var is used in Jenkins job
    if (System.getenv("BRANCH_NAME") != null) {
      branchName = System.getenv("BRANCH_NAME");
    } else {
      branchName = TestUtils.getGitBranchName();
    }
    appLocationOnHost = getProjectRoot() + "/integration-tests/src/test/resources/apps";

  }

  protected void createResultAndPvDirs(String testClassName) throws Exception {

    resultRoot = resultRootCommon + "/" + testClassName;
    pvRoot = pvRootCommon + "/" + testClassName;
    resultDir = resultRoot + "/acceptance_test_tmp";
    userProjectsDir = resultDir + "/user-projects";

    // for manual/local run, create file handler, create PVROOT
    if (!SHARED_CLUSTER) {
      LoggerHelper.getLocal().log(Level.INFO, "Creating PVROOT " + pvRoot);
      TestUtils.exec("/usr/local/packages/aime/ias/run_as_root \"mkdir -m777 -p "
          + pvRoot + "\"", true);
    }

    // create resultRoot, PVRoot, etc
    Files.createDirectories(Paths.get(resultRoot));
    Files.createDirectories(Paths.get(resultDir));
    Files.createDirectories(Paths.get(userProjectsDir));

    // create file handler
    String testLogFile = getResultDir() + "/" + testClassName + ".out";
    FileHandler fh = new FileHandler(testLogFile, true);
    SimpleFormatter formatter = new SimpleFormatter();
    fh.setFormatter(formatter);
    LoggerHelper.getLocal().addHandler(fh);
    LoggerHelper.getLocal().log(Level.INFO, "Adding file handler, logging to file at "
        + testLogFile);
    LoggerHelper.getGlobal().log(Level.INFO, "Adding file handler, logging to file at "
        + testLogFile);

    LoggerHelper.getLocal().log(Level.INFO, "RESULT_ROOT =" + resultRoot);
    LoggerHelper.getLocal().log(Level.INFO, "PV_ROOT =" + pvRoot);
    LoggerHelper.getLocal().log(Level.INFO, "userProjectsDir =" + userProjectsDir);
    LoggerHelper.getLocal().log(Level.INFO, "appProps = " + appProps);
    LoggerHelper.getLocal().log(Level.INFO, "maxIterationPod = "
        + appProps.getProperty("maxIterationsPod"));
    LoggerHelper.getLocal().log(Level.INFO,
        "maxIterationPod with default= "
            + appProps.getProperty("maxIterationsPod", "" + maxIterationsPod));
    LoggerHelper.getLocal().log(Level.INFO, "projectRoot =" + projectRoot);
    LoggerHelper.getLocal().log(Level.INFO, "branchName =" + branchName);

    LoggerHelper.getLocal().log(Level.INFO, "Env var RESULT_ROOT " + System.getenv("RESULT_ROOT"));
    LoggerHelper.getLocal().log(Level.INFO, "Env var PV_ROOT " + System.getenv("PV_ROOT"));
    LoggerHelper.getLocal().log(Level.INFO, "Env var K8S_NODEPORT_HOST "
        + System.getenv("K8S_NODEPORT_HOST"));
    LoggerHelper.getLocal().log(Level.INFO, "Env var IMAGE_NAME_OPERATOR= "
        + System.getenv("IMAGE_NAME_OPERATOR"));
    LoggerHelper.getLocal().log(Level.INFO, "Env var IMAGE_TAG_OPERATOR "
        + System.getenv("IMAGE_TAG_OPERATOR"));
    LoggerHelper.getLocal().log(Level.INFO,
        "Env var IMAGE_PULL_POLICY_OPERATOR " + System.getenv("IMAGE_PULL_POLICY_OPERATOR"));
    LoggerHelper.getLocal().log(Level.INFO,
        "Env var IMAGE_PULL_SECRET_OPERATOR " + System.getenv("IMAGE_PULL_SECRET_OPERATOR"));
    LoggerHelper.getLocal().log(Level.INFO,
        "Env var IMAGE_PULL_SECRET_WEBLOGIC " + System.getenv("IMAGE_PULL_SECRET_WEBLOGIC"));
    LoggerHelper.getLocal().log(Level.INFO, "Env var IMAGE_NAME_WEBLOGIC "
        + System.getenv("IMAGE_NAME_WEBLOGIC"));
    LoggerHelper.getLocal().log(Level.INFO, "Env var IMAGE_TAG_WEBLOGIC "
        + System.getenv("IMAGE_TAG_WEBLOGIC"));

    LoggerHelper.getLocal().log(Level.INFO, "Env var BRANCH_NAME " + System.getenv("BRANCH_NAME"));
  }

  /**
   * getter method for weblogicImageTag field.
   *
   * @return image tag of the WLS docker images
   */
  public static String getWeblogicImageTag() {
    return weblogicImageTag;
  }

  /**
   * getter method for weblogicImageDevTag field.
   *
   * @return image tag of the WLS Dev docker images
   */
  public static String getWeblogicImageDevTag() {
    return weblogicImageDevTag;
  }

  /**
   * getter method for weblogicImageName.
   *
   * @return image name of the WLS docker image
   */
  public static String getWeblogicImageName() {
    return weblogicImageName;
  }

  /**
   * getter method for weblogicImageServer.
   *
   * @return registry name of the WLS container
   */
  public static String getWeblogicImageServer() {
    return weblogicImageServer;
  }

  /**
   * getter method for fmwImageTag field.
   *
   * @return image tag of the FMW docker images
   */
  public static String getfmwImageTag() {
    return fmwImageTag;
  }

  /**
   * getter method for fmwImageName.
   *
   * @return image name of the FMW docker image
   */
  public static String getfmwImageName() {
    return fmwImageName;
  }

  /**
   * getter method for oracledbImageTag field.
   *
   * @return image tag of the Oracle DB docker images
   */
  public static String getOracledbImageTag() {
    return oracledbImageTag;
  }

  /**
   * getter method for oracledbImageName.
   *
   * @return image name of the Oracle DB docker image
   */
  public static String getOracledbImageName() {
    return oracledbImageName;
  }

  public static String getDomainApiVersion() {
    return domainApiVersion;
  }

  public static String getCrdVersion() {
    return crdVersion;
  }

  protected ExecResult cleanup() throws Exception {
    String cmd =
        "export RESULT_ROOT="
            + resultRootCommon
            + " export PV_ROOT="
            + pvRootCommon
            + " export SHARED_CLUSTER=false && "
            + getProjectRoot()
            + "/src/integration-tests/bash/cleanup.sh";
    LoggerHelper.getLocal().log(Level.INFO, "Command to call cleanup script " + cmd);
    return ExecCommand.exec(cmd);
  }

  public String getResultRoot() {
    return resultRoot;
  }

  public String getPvRoot() {
    return pvRoot;
  }

  public String getUserProjectsDir() {
    return userProjectsDir;
  }

  public static String getProjectRoot() {
    return projectRoot;
  }

  public static String getUsername() {
    return username;
  }

  public static String getPassword() {
    return password;
  }

  public String getResultDir() {
    return resultDir;
  }

  public static String getResultRootDir() {
    return resultRootCommon;
  }

  public static int getMaxIterationsPod() {
    return maxIterationsPod;
  }

  public static void setMaxIterationsPod(int iterationsPod) {
    maxIterationsPod = iterationsPod;
  }

  public static int getWaitTimePod() {
    return waitTimePod;
  }

  public static void setWaitTimePod(int timePod) {
    waitTimePod = timePod;
  }

  public static Properties getAppProps() {
    return appProps;
  }

  public static String getLeaseId() {
    return leaseId;
  }

  public static String getBranchName() {
    return branchName;
  }

  public static String getAppLocationInPod() {
    return appLocationInPod;
  }

  public static String getAppLocationOnHost() {
    return appLocationOnHost;
  }

  /**
   * build web service app inside pod.
   *
   * @param domain      domain
   * @param testAppName test application name
   * @param wsName      web service name
   * @throws Exception exception
   */
  public static void buildDeployWebServiceApp(Domain domain, String testAppName, String wsName)
      throws Exception {
    String scriptName = "buildDeployWSAndWSClientAppInPod.sh";
    // Build WS and WS client WARs in the admin pod and deploy it from the admin pod to a weblogic
    // target
    TestUtils.buildDeployWebServiceAppInPod(
        domain, testAppName, scriptName, getUsername(), getPassword(), wsName);
  }

  /**
   * Calls statedump.sh which places k8s logs, descriptions, etc in directory
   * $RESULT_DIR/state-dump-logs and calls archive.sh on RESULT_DIR locally, and on PV_ROOT via a
   * job or pod. Also calls cleanup.sh which does a best-effort delete of acceptance test k8s
   * artifacts, the local test tmp directory, and the potentially remote domain pv directories.
   *
   * @param itClassName - IT class name to be used in the archive file name
   * @throws Exception when errors while running statedump.sh or cleanup.sh scripts or while
   *                   renewing the lease for shared cluster run
   */
  public static void tearDown(String itClassName, String namespaceList) throws Exception {
    LoggerHelper.getLocal().info("+++++++++++++++++++++++++++++++++---------------------------------+");
    LoggerHelper.getLocal().info("BEGIN");
    LoggerHelper.getLocal().info("Run once");

    if (!namespaceList.trim().equals("")) {
      LoggerHelper.getLocal().log(
          Level.INFO,
          "TEARDOWN: Starting Test Run TearDown (state-dump)."
              + " Note that if the test failed previous to tearDown, "
              + " the error that caused the test failure may be reported "
              + "after the tearDown completes. Note that tearDown itself may report errors,"
              + " but this won't affect the outcome of the test results.");
      StringBuffer cmd = new StringBuffer("export RESULT_ROOT=");
      cmd.append(resultRootCommon).append(" && export PV_ROOT=")
          .append(pvRootCommon).append(" && export IT_CLASS=");
      cmd.append(itClassName)
          .append(" && export NAMESPACE_LIST=\"")
          .append(namespaceList)
          .append("\" && export JENKINS_RESULTS_DIR=${WORKSPACE}/logdir/${BUILD_TAG} && ")
          .append(getProjectRoot())
          .append("/integration-tests/src/test/resources/statedump.sh");
      LoggerHelper.getLocal().log(Level.INFO, "Running " + cmd);

      // renew lease before callin statedump.sh
      TestUtils.renewK8sClusterLease(getProjectRoot(), getLeaseId());

      ExecResult result = ExecCommand.exec(cmd.toString());
      if (result.exitValue() == 0) {
        LoggerHelper.getLocal().log(Level.INFO, "Executed statedump.sh "
            + result.stdout() + "\n" + result.stderr());
      } else {
        LoggerHelper.getLocal().log(Level.INFO, "Execution of statedump.sh failed, "
            + result.stderr() + "\n" + result.stdout());
      }
    } else {
      LoggerHelper.getLocal().log(Level.INFO,
          "namespaceList is empty, skipping statedump");
    }
  }

  /**
   * Call the basic usecases tests.
   *
   * @param domain domain
   * @throws Exception exception
   */
  protected void testBasicUseCases(Domain domain, boolean verifyLoadBalancing) throws Exception {
    testAdminT3Channel(domain, verifyLoadBalancing);
    testAdminServerExternalService(domain);
  }

  /**
   * Access Admin REST endpoint using admin node host and node port.
   *
   * @throws Exception exception
   */
  public void testAdminServerExternalService(Domain domain) throws Exception {
    LoggerHelper.getLocal().log(Level.INFO, "Inside testAdminServerExternalService");
    TestUtils.renewK8sClusterLease(getProjectRoot(), getLeaseId());
    domain.verifyAdminServerExternalService(getUsername(), getPassword());
    LoggerHelper.getLocal().log(Level.INFO, "Done - testAdminServerExternalService");
  }

  /**
   * Verify t3channel port by deploying webapp using the port.
   *
   * @throws Exception exception
   */
  public void testAdminT3Channel(Domain domain, boolean verifyLoadBalancing) throws Exception {
    LoggerHelper.getLocal().log(Level.INFO, "Inside testAdminT3Channel");
    TestUtils.renewK8sClusterLease(getProjectRoot(), getLeaseId());
    Map<String, Object> domainMap = domain.getDomainMap();
    // check if the property is set to true
    Boolean exposeAdmint3Channel = (Boolean) domainMap.get("exposeAdminT3Channel");

    if (exposeAdmint3Channel != null && exposeAdmint3Channel.booleanValue()) {
      ExecResult result =
          TestUtils.kubectlexecNoCheck(
              domain.getDomainUid() + ("-") + domainMap.get("adminServerName"),
              "" + domainMap.get("namespace"),
              " -- mkdir -p " + appLocationInPod);
      if (result.exitValue() != 0) {
        throw new RuntimeException(
            "FAILURE: command to create directory "
                + appLocationInPod
                + " in the pod failed, returned "
                + result.stderr()
                + " "
                + result.stdout());
      }

      domain.deployWebAppViaWlst(
          TESTWEBAPP,
          getProjectRoot() + "/src/integration-tests/apps/testwebapp.war",
          appLocationInPod,
          getUsername(),
          getPassword());
      domain.callWebAppAndVerifyLoadBalancing(TESTWEBAPP, verifyLoadBalancing);

      /* The below check is done for domain-home-in-image domains, it needs 12.2.1.3 patched image
       * otherwise managed servers will see unicast errors after app deployment and run as
       * standalone servers, not in cluster.
       * Here is the error message
       * <Jan 18, 2019 8:54:16,214 PM GMT> <Error> <Kernel> <BEA-000802> <ExecuteRequest failed
       * java.lang.AssertionError: LocalGroup should atleast have the local server!.
       * java.lang.AssertionError: LocalGroup should atleast have the local server!
       *    at weblogic.cluster.messaging.internal.GroupImpl.send(GroupImpl.java:176)
       *    at weblogic.cluster.messaging.internal.server.UnicastFragmentSocket.send
       *    (UnicastFragmentSocket.java:97)
       *    at weblogic.cluster.FragmentSocketWrapper.send(FragmentSocketWrapper.java:84)
       *    at weblogic.cluster.UnicastSender.send(UnicastSender.java:53)
       *    at weblogic.cluster.UnicastSender.send(UnicastSender.java:21)
       *    Truncated. see log file for complete stacktrace
       */

      if (domainMap.containsKey("domainHomeImageBase")) {
        if (domainMap.get("initialManagedServerReplicas") != null
            && ((Integer) domainMap.get("initialManagedServerReplicas")) >= 1) {

          result =
              ExecCommand.exec(
                  "kubectl logs "
                      + domain.getDomainUid()
                      + ("-")
                      + domainMap.get("managedServerNameBase")
                      + "1 -n "
                      + domainMap.get("namespace")
                      + " | grep BEA-000802");
          if (result.exitValue() == 0) {
            throw new RuntimeException(
                "FAILURE: Managed Servers are not part of the cluster, failing with "
                    + result.stdout()
                    + ". \n Make sure WebLogic Server 12.2.1.3.0 with patch 29135930 applied is used.");
          }
        }
      }

    } else {
      LoggerHelper.getLocal().log(Level.INFO,
          "exposeAdminT3Channel is false, can not test t3ChannelPort");
    }

    LoggerHelper.getLocal().log(Level.INFO, "Done - testAdminT3Channel");
  }

  /**
   * Verify t3channel port by a JMS connection.
   * This method is not used. See OWLS-76081
   *
   * @throws Exception exception
   */
  public void testAdminT3ChannelWithJms(Domain domain) throws Exception {
    LoggerHelper.getLocal().log(Level.INFO, "Inside testAdminT3ChannelWithJms");
    ConnectionFactory cf = domain.createJmsConnectionFactory();
    final Connection c = cf.createConnection();
    LoggerHelper.getLocal().log(Level.INFO, "Connection created successfully before cycle.");
    domain.shutdownUsingServerStartPolicy();
    domain.restartUsingServerStartPolicy();
    Connection d = cf.createConnection();
    LoggerHelper.getLocal().log(Level.INFO, "Connection created successfully after cycle");
    d.close();
    LoggerHelper.getLocal().log(Level.INFO, "Done - testAdminT3ChannelWithJms");
  }

  /**
   * Verify Load Balancing by deploying and invoking webservicebapp.
   *
   * @param domain - domain where the app will be tested
   * @throws Exception exception reported as a failure to build, deploy or verify load balancing for
   *                   Web Service app
   */
  public void testWsLoadBalancing(Domain domain) throws Exception {
    LoggerHelper.getLocal().log(Level.INFO, "Inside testWsLoadBalancing");
    TestUtils.renewK8sClusterLease(getProjectRoot(), getLeaseId());
    buildDeployWebServiceApp(domain, TESTWSAPP, TESTWSSERVICE);

    // invoke webservice via servlet client
    domain.verifyWebAppLoadBalancing(TESTWSSERVICE + "Servlet");
    LoggerHelper.getLocal().log(Level.INFO, "Done - testWsLoadBalancing");
  }

  /**
   * use default cluster service port 8011.
   *
   * @param operator operator
   * @param domain   domain
   * @throws Exception exception
   */
  public void testDomainLifecyle(Operator operator, Domain domain) throws Exception {
    testDomainLifecyle(operator, domain, 8011);
  }

  /**
   * Restarting the domain should not have any impact on Operator managing the domain, web app load
   * balancing and node port service.
   *
   * @throws Exception exception
   */
  public void testDomainLifecyle(Operator operator, Domain domain, int port) throws Exception {
    LoggerHelper.getLocal().log(Level.INFO, "Inside testDomainLifecyle");
    domain.destroy();
    domain.create();
    operator.verifyExternalRestService();
    operator.verifyDomainExists(domain.getDomainUid());
    domain.verifyDomainCreated();
    // if domain created with domain home in image, re-deploy the webapp and verify load balancing
    if (domain.getDomainMap().containsKey("domainHomeImageBase")) {
      testAdminT3Channel(domain, true);
    } else {
      domain.verifyWebAppLoadBalancing(TESTWEBAPP);
    }

    // intermittent failure, see OWLS-73416
    // testWsLoadBalancing(domain);
    domain.verifyAdminServerExternalService(getUsername(), getPassword());
    domain.verifyHasClusterServiceChannelPort("TCP", port, TESTWEBAPP + "/");
    LoggerHelper.getLocal().log(Level.INFO, "Done - testDomainLifecyle");
  }

  /**
   * Scale the cluster up/down using Operator REST endpoint, load balancing should adjust
   * accordingly.
   *
   * @throws Exception exception
   */
  public void testClusterScaling(Operator operator, Domain domain, boolean verifyLoadBalancing)
      throws Exception {
    LoggerHelper.getLocal().log(Level.INFO, "Inside testClusterScaling");
    TestUtils.renewK8sClusterLease(getProjectRoot(), getLeaseId());
    Map<String, Object> domainMap = domain.getDomainMap();
    String domainUid = domain.getDomainUid();
    final String domainNS = domainMap.get("namespace").toString();
    String managedServerNameBase = domainMap.get("managedServerNameBase").toString();
    int replicas = 3;
    String podName = domain.getDomainUid() + "-" + managedServerNameBase + replicas;
    final String clusterName = domainMap.get("clusterName").toString();

    LoggerHelper.getLocal().log(Level.INFO,
        "Scale domain " + domain.getDomainUid() + " Up to " + replicas + " managed servers");
    operator.scale(domainUid, domainMap.get("clusterName").toString(), replicas);

    LoggerHelper.getLocal().log(Level.INFO, "Checking if managed pod(" + podName + ") is Running");
    TestUtils.checkPodCreated(podName, domainNS);

    LoggerHelper.getLocal().log(Level.INFO,
        "Checking if managed server (" + podName + ") is Running");
    TestUtils.checkPodReady(podName, domainNS);

    LoggerHelper.getLocal().log(Level.INFO,
        "Checking if managed service(" + podName + ") is created");
    TestUtils.checkServiceCreated(podName, domainNS);

    int replicaCnt = TestUtils.getClusterReplicas(domainUid, clusterName, domainNS);
    if (replicaCnt != replicas) {
      throw new RuntimeException(
          "FAILURE: Cluster replica doesn't match with scaled up size "
              + replicaCnt
              + "/"
              + replicas);
    }
    if (verifyLoadBalancing) {
      domain.verifyWebAppLoadBalancing(TESTWEBAPP);
    }

    replicas = 2;
    podName = domainUid + "-" + managedServerNameBase + (replicas + 1);
    LoggerHelper.getLocal().log(Level.INFO, "Scale down to " + replicas + " managed servers");
    operator.scale(domainUid, clusterName, replicas);

    LoggerHelper.getLocal().log(Level.INFO, "Checking if managed pod(" + podName + ") is deleted");
    TestUtils.checkPodDeleted(podName, domainNS);

    replicaCnt = TestUtils.getClusterReplicas(domainUid, clusterName, domainNS);
    if (replicaCnt != replicas) {
      throw new RuntimeException(
          "FAILURE: Cluster replica doesn't match with scaled down size "
              + replicaCnt
              + "/"
              + replicas);
    }
    if (verifyLoadBalancing) {
      domain.verifyWebAppLoadBalancing(TESTWEBAPP);
    }

    LoggerHelper.getLocal().log(Level.INFO, "Done - testClusterScaling");
  }

  /**
   * Scale the cluster up using WebLogic WLDF scaling.
   *
   * @throws Exception exception
   */
  public void testWldfScaling(Operator operator, Domain domain) throws Exception {
    LoggerHelper.getLocal().log(Level.INFO, "Inside testWldfScaling");
    TestUtils.renewK8sClusterLease(getProjectRoot(), getLeaseId());

    Map<String, Object> domainMap = domain.getDomainMap();
    String domainUid = domain.getDomainUid();
    String domainNS = (String) domainMap.get("namespace");
    String adminServerName = (String) domainMap.get("adminServerName");
    String adminPodName = domainUid + "-" + adminServerName;
    String domainName = (String) domainMap.get("domainName");

    copyScalingScriptToPod(domainUid, adminPodName, domainNS);
    TestUtils.createRbacPoliciesForWldfScaling();

    // deploy opensessionapp
    domain.deployWebAppViaWlst(
        "opensessionapp",
        getProjectRoot() + "/src/integration-tests/apps/opensessionapp.war",
        appLocationInPod,
        getUsername(),
        getPassword());

    TestUtils.createWldfModule(
        adminPodName, domainNS, ((Integer) domainMap.get("t3ChannelPort")).intValue());

    String clusterName = domainMap.get("clusterName").toString();
    int replicaCntBeforeScaleup = TestUtils.getClusterReplicas(domainUid, clusterName, domainNS);
    LoggerHelper.getLocal().log(Level.INFO,
        "replica count before scaleup " + replicaCntBeforeScaleup);

    LoggerHelper.getLocal().log(Level.INFO, "Scale domain " + domainUid + " by calling the webapp");

    int replicas = 3;
    callWebAppAndVerifyScaling(domain, replicas);

    int replicaCntAfterScaleup = TestUtils.getClusterReplicas(domainUid, clusterName, domainNS);
    if (replicaCntAfterScaleup <= replicaCntBeforeScaleup) {
      throw new RuntimeException(
          "FAILURE: Cluster replica count has not increased after scaling up,"
              + " replicaCntBeforeScaleup/replicaCntAfterScaleup "
              + replicaCntBeforeScaleup
              + "/"
              + replicaCntAfterScaleup);
    }

    LoggerHelper.getLocal().log(Level.INFO, "Done - testWldfScaling");
  }

  /**
   * Restarting Operator should not impact the running domain.
   *
   * @throws Exception exception
   */
  public void testOperatorLifecycle(Operator operator, Domain domain) throws Exception {
    LoggerHelper.getLocal().log(Level.INFO, "Inside testOperatorLifecycle");
    operator.writePodLog(getResultDir() + "/state-dump-logs/");
    operator.destroy();
    operator.create();
    operator.verifyExternalRestService();
    operator.verifyDomainExists(domain.getDomainUid());
    domain.verifyDomainCreated();
    LoggerHelper.getLocal().log(Level.INFO, "Done - testOperatorLifecycle");
  }

  protected void logTestBegin(String testName) throws Exception {
    LoggerHelper.getLocal().log(Level.INFO,
        "+++++++++++++++++++++++++++++++++---------------------------------+");
    LoggerHelper.getLocal().log(Level.INFO, "BEGIN " + testName);
    // renew lease at the beginning for every test method, leaseId is set only for shared cluster
    TestUtils.renewK8sClusterLease(getProjectRoot(), getLeaseId());
  }

  private void copyScalingScriptToPod(String domainUid, String podName, String domainNS)
      throws Exception {

    TestUtils.kubectlexec(podName, domainNS,
        "-- mkdir /shared/domains/" + domainUid + "/bin/scripts");

    TestUtils.kubectlexec(podName, domainNS,
        "-- bash -c 'cat > /shared/domains/"
            + domainUid + "/bin/scripts/scalingAction.sh' < "
            + getProjectRoot() + "/src/scripts/scaling/scalingAction.sh");

    TestUtils.kubectlexec(podName, domainNS,
        "chmod +x /shared/domains/"
            + domainUid + "/bin/scripts/scalingAction.sh");

  }

  private void callWebAppAndVerifyScaling(Domain domain, int replicas) throws Exception {
    Map<String, Object> domainMap = domain.getDomainMap();
    final String domainNs = domainMap.get("namespace").toString();
    final String domainUid = domain.getDomainUid();
    final String clusterName = domainMap.get("clusterName").toString();

    // call opensessionapp
    domain.callWebAppAndVerifyLoadBalancing("opensessionapp", false);
    LoggerHelper.getLocal().log(Level.INFO, "Sleeping for 30 seconds for scaleup");
    Thread.sleep(30 * 1000);

    int replicaCntAfterScaleup = TestUtils.getClusterReplicas(domainUid, clusterName, domainNs);
    String managedServerNameBase = (String) domainMap.get("managedServerNameBase");
    for (int i = replicas; i <= replicaCntAfterScaleup; i++) {
      String podName = domain.getDomainUid() + "-" + managedServerNameBase + i;

      LoggerHelper.getLocal().log(Level.INFO,
          "Checking if managed pod(" + podName + ") is Running");
      TestUtils.checkPodCreated(podName, domainNs);

      LoggerHelper.getLocal().log(Level.INFO,
          "Checking if managed server (" + podName + ") is Running");
      TestUtils.checkPodReady(podName, domainNs);

      LoggerHelper.getLocal().log(Level.INFO,
          "Checking if managed service(" + podName + ") is created");
      TestUtils.checkServiceCreated(podName, domainNs);
    }
  }

  /**
   * Returns a new suffixCount value which can be used to make namespaces,ports unique.
   *
   * @return new suffixCount
   */
  public static int getNewSuffixCount() {
    synchronized (BaseTest.class) {
      suffixCount = suffixCount + 1;
      return suffixCount;
    }
  }

  public static int getSuffixCount() {
    return suffixCount;
  }

  /**
   * Creates a map with commonly used operator input attributes using suffixCount and prefix
   * to make the namespaces and ports unique.
   *
   * @param suffixCount unique numeric value
   * @param prefix      prefix for the artifact names
   * @return map with operator input attributes
   */
  public Map<String, Object> createOperatorMap(
      int suffixCount, boolean restEnabled, String prefix) {
    Map<String, Object> operatorMap = new HashMap<String, Object>();
    ArrayList<String> targetDomainsNS = new ArrayList<String>();
    targetDomainsNS.add(prefix.toLowerCase() + "-domainns-" + suffixCount);
    operatorMap.put("releaseName", prefix.toLowerCase() + "-op-" + suffixCount);
    operatorMap.put("domainNamespaces", targetDomainsNS);
    operatorMap.put("serviceAccount", prefix.toLowerCase() + "-sa-" + suffixCount);
    operatorMap.put("namespace", prefix.toLowerCase() + "-opns-" + suffixCount);
    operatorMap.put("resultDir", resultDir);
    operatorMap.put("userProjectsDir", resultDir + "/user-projects");
    if (restEnabled) {
      operatorMap.put("externalRestHttpsPort", 32000 + suffixCount);
      operatorMap.put("externalRestEnabled", restEnabled);
    }
    return operatorMap;
  }

  /**
   * Creates a map with commonly used domain input attributes using suffixCount and prefix
   * to make the namespaces and ports unique.
   *
   * @param suffixCount unique numeric value
   * @param prefix      prefix for the artifact names
   * @return map with domain input attributes
   */
  public Map<String, Object> createDomainMap(
      int suffixCount, String prefix) {
    Map<String, Object> domainMap = new HashMap<String, Object>();
    domainMap.put("domainUID", prefix.toLowerCase() + "-domain-" + suffixCount);
    domainMap.put("namespace", prefix.toLowerCase() + "-domainns-" + suffixCount);
    domainMap.put("configuredManagedServerCount", 4);
    domainMap.put("initialManagedServerReplicas", 2);
    domainMap.put("exposeAdminT3Channel", true);
    domainMap.put("exposeAdminNodePort", true);
    domainMap.put("adminNodePort", 30800 + suffixCount);
    domainMap.put("t3ChannelPort", 31000 + suffixCount);
    domainMap.put("resultDir", resultDir);
    domainMap.put("userProjectsDir", userProjectsDir);
    domainMap.put("pvRoot", pvRoot);
    if (System.getenv("LB_TYPE") != null && System.getenv("LB_TYPE").equalsIgnoreCase("VOYAGER")) {
      domainMap.put("voyagerWebPort", 30344 + suffixCount);
      LoggerHelper.getLocal().log(Level.INFO,
          "For this domain voyagerWebPort is set to: " + domainMap.get("voyagerWebPort"));
    }
    return domainMap;
  }

  protected Map<String, Object> createDomainMap(int number) {
    Map<String, Object> domainMap = new HashMap<>();
    ArrayList<String> targetDomainsNS = new ArrayList<String>();
    targetDomainsNS.add("test" + number);
    domainMap.put("domainUID", "test" + number);
    domainMap.put("namespace", "test" + number);
    domainMap.put("configuredManagedServerCount", 4);
    domainMap.put("initialManagedServerReplicas", 2);
    domainMap.put("exposeAdminT3Channel", true);
    domainMap.put("exposeAdminNodePort", true);
    domainMap.put("adminNodePort", 30700 + number);
    domainMap.put("t3ChannelPort", 30000 + number);
    domainMap.put("resultDir", resultDir);
    domainMap.put("userProjectsDir", userProjectsDir);
    domainMap.put("pvRoot", pvRoot);
    if ((System.getenv("LB_TYPE") != null && System.getenv("LB_TYPE").equalsIgnoreCase("VOYAGER"))
        || (domainMap.containsKey("loadBalancer")
        && ((String) domainMap.get("loadBalancer")).equalsIgnoreCase("VOYAGER"))) {
      domainMap.put("voyagerWebPort", 30344 + number);
      LoggerHelper.getLocal().log(Level.INFO, "For this domain voyagerWebPort is set to: 30344 + " + number);
    }
    return domainMap;
  }

  /**
   * Creates a map with commonly used domain in image input attributes using suffixCount and prefix
   * to make the namespaces and ports unique.
   *
   * @param suffixCount unique numeric value
   * @param prefix      prefix for the artifact names
   * @return map with domain input attributes
   */
  public Map<String, Object> createDomainInImageMap(
      int suffixCount, boolean wdt, String prefix) {
    Map<String, Object> domainMap = createDomainMap(suffixCount, prefix);
    if (wdt) {
      domainMap.put("domainHomeImageBuildPath",
          "./docker-images/OracleWebLogic/samples/12213-domain-home-in-image-wdt");
      domainMap.put("createDomainFilesDir", "wdt");
    } else {
      domainMap.put("domainHomeImageBuildPath",
          "./docker-images/OracleWebLogic/samples/12213-domain-home-in-image");
    }
    domainMap.put("domainHomeImageBase", weblogicImageName + ":" + weblogicImageTag);
    domainMap.put("logHomeOnPV", "true");
    domainMap.put("clusterType", "CONFIGURED");

    // To get unique image name
    DateFormat dateFormat = new SimpleDateFormat("yyyy-MM-dd");
    Date date = new Date();
    String currentDateTime = dateFormat.format(date) + "-" + System.currentTimeMillis();

    if (prefix != null && !prefix.trim().equals("")) {
      domainMap.put("image", prefix.toLowerCase() + "-dominimage:" + currentDateTime);
    } else {
      domainMap.put("image", "dominimage:" + currentDateTime);
    }
    return domainMap;
  }
}<|MERGE_RESOLUTION|>--- conflicted
+++ resolved
@@ -113,18 +113,10 @@
     System.out.println("BaseTest: Detected helm client version[" + result.stdout() + "]");
     if (result.stdout().contains("v2")) {
       throw new RuntimeException(
-<<<<<<< HEAD
-          "FAILURE: Unsupported Helm Version ["
-              + result.stdout()
-              + "]");
-    }
-    System.out.println("HELM_VERSION set to [" + HELM_VERSION + "]");
-=======
           "FAILURE: BaseTest Unsupported Helm Version ["
               + result.stdout()
               + "]");
     }
->>>>>>> 1271aec6
 
     // if QUICKTEST is false, run all the tests including QUICKTEST
     if (!QUICKTEST) {
