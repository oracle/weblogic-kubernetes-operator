// Copyright 2018, Oracle Corporation and/or its affiliates.  All rights reserved.
// Licensed under the Universal Permissive License v 1.0 as shown at
// http://oss.oracle.com/licenses/upl.

package oracle.kubernetes.operator;

import java.util.Map;
import oracle.kubernetes.operator.utils.Domain;
import oracle.kubernetes.operator.utils.Operator;
import oracle.kubernetes.operator.utils.Operator.RESTCertType;
import oracle.kubernetes.operator.utils.TestUtils;
import org.junit.AfterClass;
import org.junit.Assume;
import org.junit.BeforeClass;
import org.junit.FixMethodOrder;
import org.junit.Test;
import org.junit.runners.MethodSorters;

/**
 * Simple JUnit test file used for testing Operator.
 *
 * <p>This test is used for creating Operator(s) and multiple domains which are managed by the
 * Operator(s).
 */
@FixMethodOrder(MethodSorters.NAME_ASCENDING)
public class ITOperator extends BaseTest {

  private static Operator operator1, operator2;

  private static Operator operatorForBackwardCompatibility;
  private static Operator operatorForRESTCertChain;

  /**
   * This method gets called only once before any of the test methods are executed. It does the
   * initialization of the integration test properties defined in OperatorIT.properties and setting
   * the resultRoot, pvRoot and projectRoot attributes.
   *
   * @throws Exception
   */
  @BeforeClass
  public static void staticPrepare() throws Exception {
    // initialize test properties and create the directories
    initialize(APP_PROPS_FILE);
  }

  /**
   * Releases k8s cluster lease, archives result, pv directories
   *
   * @throws Exception
   */
  @AfterClass
  public static void staticUnPrepare() throws Exception {
    logger.info("+++++++++++++++++++++++++++++++++---------------------------------+");
    logger.info("BEGIN");
    logger.info("Run once, release cluster lease");
<<<<<<< HEAD
    tearDown();
=======

    tearDown();

>>>>>>> 9f6a9808
    logger.info("SUCCESS");
  }

  /**
   * Create operator and verify its deployed successfully. Create domain and verify domain is
   * started. Verify admin external service by accessing admin REST endpoint with nodeport in URL
   * Verify admin t3 channel port by exec into the admin pod and deploying webapp using the channel
   * port for WLST Verify web app load balancing by accessing the webapp using loadBalancerWebPort
   * Verify domain life cycle(destroy and create) should not any impact on Operator Cluster scale
   * up/down using Operator REST endpoint, webapp load balancing should adjust accordingly. Operator
   * life cycle(destroy and create) should not impact the running domain Verify liveness probe by
   * killing managed server 1 process 3 times to kick pod auto-restart shutdown the domain by
   * changing domain serverStartPolicy to NEVER
   *
   * @throws Exception
   */
  @Test
  public void testDomainOnPVUsingWLST() throws Exception {
    String testMethodName = new Object() {}.getClass().getEnclosingMethod().getName();
    logTestBegin(testMethodName);
    logger.info("Creating Operator & waiting for the script to complete execution");
    // create operator1
    if (operator1 == null) {
      operator1 = TestUtils.createOperator(OPERATOR1_YAML);
    }
    Domain domain = null;
    boolean testCompletedSuccessfully = false;
    try {
      domain = TestUtils.createDomain(DOMAINONPV_WLST_YAML);
      domain.verifyDomainCreated();
      testBasicUseCases(domain);
      TestUtils.renewK8sClusterLease(getProjectRoot(), getLeaseId());
      testAdvancedUseCasesForADomain(operator1, domain);
      if (!SMOKETEST) domain.testWlsLivenessProbe();
      testCompletedSuccessfully = true;
    } finally {
      if (domain != null && !SMOKETEST && (JENKINS || testCompletedSuccessfully))
        domain.shutdownUsingServerStartPolicy();
    }

    logger.info("SUCCESS - " + testMethodName);
  }

  /**
   * Create operator if its not running. Create domain with dynamic cluster using WDT and verify the
   * domain is started successfully. Verify cluster scaling by doing scale up for domain3 using WLDF
   * scaling shutdown by deleting domain CRD using yaml
   *
   * <p>TODO: Create domain using APACHE load balancer and verify domain is started successfully and
   * access admin console via LB port
   *
   * @throws Exception
   */
  @Test
  public void testDomainOnPVUsingWDT() throws Exception {
    Assume.assumeFalse(QUICKTEST);
    String testMethodName = new Object() {}.getClass().getEnclosingMethod().getName();
    logTestBegin(testMethodName);
    logger.info("Creating Domain using DomainOnPVUsingWDT & verifing the domain creation");

    if (operator2 == null) {
      operator2 = TestUtils.createOperator(OPERATOR2_YAML);
    }
    Domain domain = null;
    boolean testCompletedSuccessfully = false;
    try {
      // create domain
      domain = TestUtils.createDomain(DOMAINONPV_WDT_YAML);
      domain.verifyDomainCreated();
      testBasicUseCases(domain);
      testWLDFScaling(operator2, domain);
      // TODO: Test Apache LB
      // domain.verifyAdminConsoleViaLB();
      testCompletedSuccessfully = true;
    } finally {
      if (domain != null && (JENKINS || testCompletedSuccessfully)) {
        logger.info("About to delete domain: " + domain.getDomainUid());
        TestUtils.deleteWeblogicDomainResources(domain.getDomainUid());
        TestUtils.verifyAfterDeletion(domain);
      }
    }

    logger.info("SUCCESS - " + testMethodName);
  }

  /**
   * Create two operators if they are not running. Create domain domain1 with dynamic cluster in
   * default namespace, managed by operator1. Create domain domain2 with Configured cluster using
   * WDT in test2 namespace, managed by operator2. Verify scaling for domain2 cluster from 2 to 3
   * servers and back to 2, plus verify no impact on domain1. Cycle domain1 down and back up, plus
   * verify no impact on domain2. shutdown by the domains using the delete resource script from
   * samples.
   *
   * <p>ToDo: configured cluster support is removed from samples, modify the test to create
   *
   * @throws Exception
   */
  @Test
  public void testTwoDomainsManagedByTwoOperators() throws Exception {
    Assume.assumeFalse(QUICKTEST);
    String testMethodName = new Object() {}.getClass().getEnclosingMethod().getName();
    logTestBegin(testMethodName);
    logger.info("Creating Domain domain1 & verifing the domain creation");

    logger.info("Checking if operator1 and domain1 are running, if not creating");
    if (operator1 == null) {
      operator1 = TestUtils.createOperator(OPERATOR1_YAML);
    }

    Domain domain1 = null, domain2 = null;
    boolean testCompletedSuccessfully = false;
    try {
      // load input yaml to map and add configOverrides
      Map<String, Object> wlstDomainMap = TestUtils.loadYaml(DOMAINONPV_WLST_YAML);
      wlstDomainMap.put("domainUID", "domain1onpvwlst");
      wlstDomainMap.put("adminNodePort", new Integer("30702"));
      wlstDomainMap.put("t3ChannelPort", new Integer("30031"));
      wlstDomainMap.put("voyagerWebPort", new Integer("30307"));
      domain1 = TestUtils.createDomain(wlstDomainMap);
      domain1.verifyDomainCreated();
      testBasicUseCases(domain1);
      logger.info("Checking if operator2 is running, if not creating");
      if (operator2 == null) {
        operator2 = TestUtils.createOperator(OPERATOR2_YAML);
      }
      // create domain2 with configured cluster
      // ToDo: configured cluster support is removed from samples, modify the test to create
      // configured cluster
      Map<String, Object> wdtDomainMap = TestUtils.loadYaml(DOMAINONPV_WDT_YAML);
      wdtDomainMap.put("domainUID", "domain2onpvwdt");
      wdtDomainMap.put("adminNodePort", new Integer("30703"));
      wdtDomainMap.put("t3ChannelPort", new Integer("30041"));
      // wdtDomainMap.put("clusterType", "Configured");
      wdtDomainMap.put("voyagerWebPort", new Integer("30308"));
      domain2 = TestUtils.createDomain(wdtDomainMap);
      domain2.verifyDomainCreated();
      testBasicUseCases(domain2);
      logger.info("Verify the only remaining running domain domain1 is unaffected");
      domain1.verifyDomainCreated();

      testClusterScaling(operator2, domain2);

      logger.info("Verify the only remaining running domain domain1 is unaffected");
      domain1.verifyDomainCreated();

      logger.info("Destroy and create domain1 and verify no impact on domain2");
      domain1.destroy();
      domain1.create();

      logger.info("Verify no impact on domain2");
      domain2.verifyDomainCreated();
      testCompletedSuccessfully = true;

    } finally {
      String domainUidsToBeDeleted = "";

      if (domain1 != null && (JENKINS || testCompletedSuccessfully)) {
        domainUidsToBeDeleted = domain1.getDomainUid();
      }
      if (domain2 != null && (JENKINS || testCompletedSuccessfully)) {
        domainUidsToBeDeleted = domainUidsToBeDeleted + "," + domain2.getDomainUid();
      }
      if (!domainUidsToBeDeleted.equals("")) {
        logger.info("About to delete domains: " + domainUidsToBeDeleted);
        TestUtils.deleteWeblogicDomainResources(domainUidsToBeDeleted);
        TestUtils.verifyAfterDeletion(domain1);
        TestUtils.verifyAfterDeletion(domain2);
      }
    }
    logger.info("SUCCESS - " + testMethodName);
  }
  /**
   * Create operator if its not running and create domain with serverStartPolicy="ADMIN_ONLY".
   * Verify only admin server is created. shutdown by deleting domain CRD. Create domain on existing
   * PV dir, pv is already populated by a shutdown domain.
   *
   * @throws Exception
   */
  @Test
  public void testCreateDomainWithStartPolicyAdminOnly() throws Exception {
    Assume.assumeFalse(QUICKTEST);
    String testMethodName = new Object() {}.getClass().getEnclosingMethod().getName();
    logTestBegin(testMethodName);
    logger.info("Checking if operator1 is running, if not creating");
    if (operator1 == null) {
      operator1 = TestUtils.createOperator(OPERATOR1_YAML);
    }
    logger.info("Creating Domain domain6 & verifing the domain creation");
    // create domain
    Domain domain = null;
    boolean testCompletedSuccessfully = false;
    try {
      domain = TestUtils.createDomain(DOMAIN_ADMINONLY_YAML);
      domain.verifyDomainCreated();
    } finally {
      if (domain != null) {
        // create domain on existing dir
        domain.destroy();
      }
    }

    domain.createDomainOnExistingDirectory();

    logger.info("SUCCESS - " + testMethodName);
  }
  /**
   * Create operator and create domain with pvReclaimPolicy="Recycle" Verify that the PV is deleted
   * once the domain and PVC are deleted
   *
   * @throws Exception
   */
  @Test
  public void testCreateDomainPVReclaimPolicyRecycle() throws Exception {
    Assume.assumeFalse(QUICKTEST);
    String testMethodName = new Object() {}.getClass().getEnclosingMethod().getName();
    logTestBegin(testMethodName);
    logger.info("Checking if operator1 is running, if not creating");
    if (operator1 == null) {
      operator1 = TestUtils.createOperator(OPERATOR1_YAML);
    }
    logger.info("Creating Domain domain & verifing the domain creation");
    // create domain
    Domain domain = null;

    try {
      domain = TestUtils.createDomain(DOMAIN_RECYCLEPOLICY_YAML);
      domain.verifyDomainCreated();
    } finally {
      if (domain != null) domain.shutdown();
    }
    domain.deletePVCAndCheckPVReleased();
    logger.info("SUCCESS - " + testMethodName);
  }

  /**
   * Create operator and create domain with mostly default values from sample domain inputs, mainly
   * exposeAdminT3Channel and exposeAdminNodePort which are false by default and verify domain
   * startup and cluster scaling using operator rest endpoint works.
   *
   * <p>Also test samples/scripts/delete-domain/delete-weblogic-domain-resources.sh to delete domain
   * resources
   *
   * @throws Exception
   */
  @Test
  public void testCreateDomainWithDefaultValuesInSampleInputs() throws Exception {
    Assume.assumeFalse(QUICKTEST);
    String testMethodName = new Object() {}.getClass().getEnclosingMethod().getName();
    logTestBegin(testMethodName);
    logger.info("Creating Domain domain10 & verifing the domain creation");
    if (operator1 == null) {
      operator1 = TestUtils.createOperator(OPERATOR1_YAML);
    }

    // create domain10
    Domain domain = null;
    boolean testCompletedSuccessfully = false;
    try {
      domain = TestUtils.createDomain(DOMAIN_SAMPLE_DEFAULTS_YAML);
      domain.verifyDomainCreated();
      testBasicUseCases(domain);
      // testAdvancedUseCasesForADomain(operator1, domain10);
      testCompletedSuccessfully = true;
    } finally {
      if (domain != null && (JENKINS || testCompletedSuccessfully)) {
        domain.destroy();
      }
    }

    logger.info("SUCCESS - " + testMethodName);
  }

  /**
   * This test covers both auto and custom situational configuration use cases for config.xml.
   * Create Operator and create domain with listen address not set for admin server and t3
   * channel/NAP and incorrect file for admin server log location. Introspector should override
   * these with sit-config automatically. Also, with some junk value for t3 channel public address
   * and using custom situational config override replace with valid public address using secret.
   * Verify the domain is started successfully and web application can be deployed and accessed.
   * Verify that the JMS client can actually use the overridden values. Use NFS storage on Jenkins
   *
   * @throws Exception
   */
  @Test
  public void testAutoAndCustomSitConfigOverrides() throws Exception {
    Assume.assumeFalse(QUICKTEST);
    String testMethod = new Object() {}.getClass().getEnclosingMethod().getName();
    logTestBegin(testMethod);

    if (operator1 == null) {
      operator1 = TestUtils.createOperator(OPERATOR1_YAML);
    }
    Domain domain11 = null;
    boolean testCompletedSuccessfully = false;
    try {
      // load input yaml to map and add configOverrides
      Map<String, Object> domainMap = TestUtils.loadYaml(DOMAINONPV_WLST_YAML);
      domainMap.put("configOverrides", "sitconfigcm");
      domainMap.put(
          "configOverridesFile",
          "/integration-tests/src/test/resources/domain-home-on-pv/customsitconfig");
      domainMap.put("domainUID", "customsitdomain");
      domainMap.put("adminNodePort", new Integer("30704"));
      domainMap.put("t3ChannelPort", new Integer("30051"));
      domainMap.put(
          "createDomainPyScript",
          "integration-tests/src/test/resources/domain-home-on-pv/create-domain-auto-custom-sit-config.py");
      domainMap.put("voyagerWebPort", new Integer("30312"));

      // use NFS for this domain on Jenkins, defaultis HOST_PATH
      if (System.getenv("JENKINS") != null && System.getenv("JENKINS").equalsIgnoreCase("true")) {
        domainMap.put("weblogicDomainStorageType", "NFS");
      }

      domain11 = TestUtils.createDomain(domainMap);
      domain11.verifyDomainCreated();
      testBasicUseCases(domain11);
      testAdminT3ChannelWithJMS(domain11);
      testCompletedSuccessfully = true;

    } finally {
      if (domain11 != null && (JENKINS || testCompletedSuccessfully)) {
        domain11.destroy();
      }
    }
    logger.info("SUCCESS - " + testMethod);
  }

  /**
   * Create operator and enable external rest endpoint using the externalOperatorCert and
   * externalOperatorKey defined in the helm chart values instead of the tls secret. This test is
   * for backward compatibility
   *
   * @throws Exception
   */
  @Test
  public void testOperatorRESTIdentityBackwardCompatibility() throws Exception {
    Assume.assumeFalse(QUICKTEST);
    String testMethodName = new Object() {}.getClass().getEnclosingMethod().getName();
    logTestBegin(testMethodName);
    logger.info("Checking if operatorForBackwardCompatibility is running, if not creating");
    if (operatorForBackwardCompatibility == null) {
      operatorForBackwardCompatibility =
          TestUtils.createOperator(OPERATORBC_YAML, RESTCertType.LEGACY);
    }
    operatorForBackwardCompatibility.verifyOperatorExternalRESTEndpoint();
    logger.info("Operator using legacy REST identity created successfully");
    operatorForBackwardCompatibility.destroy();
    logger.info("SUCCESS - " + testMethodName);
  }

  /**
   * Create operator and enable external rest endpoint using a certificate chain. This test uses the
   * operator backward compatibility operator because that operator is destroyed.
   *
   * @throws Exception
   */
  @Test
  public void testOperatorRESTUsingCertificateChain() throws Exception {
    Assume.assumeFalse(QUICKTEST);

    logTestBegin("testOperatorRESTUsingCertificateChain");
    logger.info("Checking if operatorForBackwardCompatibility is running, if not creating");
    if (operatorForRESTCertChain == null) {
      operatorForRESTCertChain = TestUtils.createOperator(OPERATOR_CHAIN_YAML, RESTCertType.CHAIN);
    }
    operatorForRESTCertChain.verifyOperatorExternalRESTEndpoint();
    logger.info("Operator using legacy REST identity created successfully");
    logger.info("SUCCESS - testOperatorRESTUsingCertificateChain");
  }

  /**
   * Create Operator and create domain using domain-in-image option. Verify the domain is started
   * successfully and web application can be deployed and accessed.
   *
   * @throws Exception
   */
  @Test
  public void testDomainInImageUsingWLST() throws Exception {
    Assume.assumeFalse(QUICKTEST);
    String testMethodName = new Object() {}.getClass().getEnclosingMethod().getName();
    logTestBegin(testMethodName);

    logger.info("Checking if operator1 is running, if not creating");
    if (operator1 == null) {
      operator1 = TestUtils.createOperator(OPERATOR1_YAML);
    }
    logger.info("Creating Domain & verifing the domain creation");
    // create domain
    Domain domain = null;
    boolean testCompletedSuccessfully = false;
    try {
      domain = TestUtils.createDomain(DOMAININIMAGE_WLST_YAML);
      domain.verifyDomainCreated();

      testBasicUseCases(domain);
      testClusterScaling(operator1, domain);
      testCompletedSuccessfully = true;
    } finally {
      if (domain != null && (JENKINS || testCompletedSuccessfully)) domain.destroy();
    }
    logger.info("SUCCESS - " + testMethodName);
  }
  /**
   * Create Operator and create domain using domain-in-image option. Verify the domain is started
   * successfully and web application can be deployed and accessed.
   *
   * @throws Exception
   */
  @Test
  public void testDomainInImageUsingWDT() throws Exception {
    Assume.assumeFalse(QUICKTEST);
    String testMethodName = new Object() {}.getClass().getEnclosingMethod().getName();
    logTestBegin(testMethodName);

    logger.info("Checking if operator1 is running, if not creating");
    if (operator1 == null) {
      operator1 = TestUtils.createOperator(OPERATOR1_YAML);
    }
    logger.info("Creating Domain & verifing the domain creation");
    // create domain
    Domain domain = null;
    boolean testCompletedSuccessfully = false;
    try {
      domain = TestUtils.createDomain(DOMAININIMAGE_WDT_YAML);
      domain.verifyDomainCreated();

      testBasicUseCases(domain);
      testClusterScaling(operator1, domain);
      testCompletedSuccessfully = true;
    } finally {
      if (domain != null && (JENKINS || testCompletedSuccessfully)) domain.destroy();
    }
    logger.info("SUCCESS - " + testMethodName);
  }

  private Domain testAdvancedUseCasesForADomain(Operator operator, Domain domain) throws Exception {
    if (!SMOKETEST) {
      testClusterScaling(operator, domain);
      testDomainLifecyle(operator, domain);
      testOperatorLifecycle(operator, domain);
    }
    return domain;
  }

  private void testBasicUseCases(Domain domain) throws Exception {
    testAdminT3Channel(domain);
    testAdminServerExternalService(domain);
  }
}<|MERGE_RESOLUTION|>--- conflicted
+++ resolved
@@ -53,13 +53,7 @@
     logger.info("+++++++++++++++++++++++++++++++++---------------------------------+");
     logger.info("BEGIN");
     logger.info("Run once, release cluster lease");
-<<<<<<< HEAD
     tearDown();
-=======
-
-    tearDown();
-
->>>>>>> 9f6a9808
     logger.info("SUCCESS");
   }
 
