// Copyright (c) 2019, 2020, Oracle Corporation and/or its affiliates.
// Licensed under the Universal Permissive License v 1.0 as shown at https://oss.oracle.com/licenses/upl.

package oracle.kubernetes.operator;

import java.io.File;
import java.nio.file.Files;
import java.nio.file.Paths;
import java.nio.file.StandardOpenOption;
import java.util.ArrayList;
import java.util.Map;
import java.util.logging.Level;
import java.util.regex.Matcher;
import java.util.regex.Pattern;

import oracle.kubernetes.operator.utils.Domain;
import oracle.kubernetes.operator.utils.ExecCommand;
import oracle.kubernetes.operator.utils.ExecResult;
import oracle.kubernetes.operator.utils.LoggerHelper;
import oracle.kubernetes.operator.utils.Operator;
import oracle.kubernetes.operator.utils.TestUtils;
import org.junit.jupiter.api.AfterAll;
import org.junit.jupiter.api.Assertions;
import org.junit.jupiter.api.Assumptions;
import org.junit.jupiter.api.BeforeAll;
import org.junit.jupiter.api.BeforeEach;
import org.junit.jupiter.api.MethodOrderer.Alphanumeric;
import org.junit.jupiter.api.Test;
import org.junit.jupiter.api.TestMethodOrder;

/**
 * Simple JUnit test file used for testing Operator.
 *
 * <p>This test is used for testing operator working with Elastic Stack
 */
@TestMethodOrder(Alphanumeric.class)
public class ItElasticLogging extends BaseTest {
  private static final String logstashIndexKey = "logstash";
  private static final String kibanaIndexKey = "kibana";
  private static final String wlsIndexKey = "wls";
  private static final String elasticStackYamlLoc =
      "kubernetes/samples/scripts/elasticsearch-and-kibana/elasticsearch_and_kibana.yaml";
  private static final String loggingJarRepos =
      "https://github.com/oracle/weblogic-logging-exporter/releases/download/v0.1.1";
  private static final String wlsLoggingExpJar = "weblogic-logging-exporter-0.1.1.jar";
  private static final String snakeyamlJarRepos =
      "https://repo1.maven.org/maven2/org/yaml/snakeyaml/1.23";
  private static final String snakeyamlJar = "snakeyaml-1.23.jar";
  private static final String loggingYamlFile = "WebLogicLoggingExporter.yaml";
  private static Operator operator;
  private static Domain domain;
  private static String domainNS;
  private static String k8sExecCmdPrefix;
  private static String elasticSearchURL;
  private static Map<String, Object> testVarMap;
  private static String loggingExpArchiveLoc;
  private static String loggingYamlFileLoc;
  private static String testClassName;
  private static StringBuffer namespaceList;

  /**
   * This method gets called only once before any of the test methods are executed. It does the
   * initialization of the integration test properties defined in OperatorIT.properties and setting
   * the resultRoot, pvRoot and projectRoot attributes.
   *
   * @throws Exception exception
   */
  @BeforeAll
  public static void staticPrepare() throws Exception {
    if (FULLTEST) {
      namespaceList = new StringBuffer();
      testClassName = new Object() {
      }.getClass().getEnclosingClass().getSimpleName();
      initialize(APP_PROPS_FILE, testClassName);
    }
  }

  /**
   * This method gets called before every test. It creates the result/pv root directories
   * for the test. Creates the operator and domain, it installs Elastic Stack if its not
   * running, verifies Elastic Stack is ready to use
   *
   * @throws Exception exception if result/pv/operator/domain creation fail
   */
  @BeforeEach
  public void prepare() throws Exception {
    if (FULLTEST) {
      createResultAndPvDirs(testClassName);
      String testClassNameShort = "itelastic";

      //Adding filter to WebLogicLoggingExporter.yaml
      loggingYamlFileLoc = getResultDir() + "/loggingYamlFilehDir";
      Files.createDirectories(Paths.get(loggingYamlFileLoc));

      // Create operator-elk
      if (operator == null) {
        //Adding filter to WebLogicLoggingExporter.yaml
        addFilterToElkFile();

        // Install Elastic Stack
        StringBuffer cmd =
            new StringBuffer("kubectl apply -f ")
                .append(getProjectRoot())
                .append("/")
                .append(elasticStackYamlLoc);
        LoggerHelper.getLocal().log(Level.INFO, "Command to Install Elastic Stack: " + cmd.toString());
        TestUtils.execOrAbortProcess(cmd.toString());

        LoggerHelper.getLocal().log(Level.INFO, "Creating Operator & waiting for the script to complete execution");
        Map<String, Object> operatorMap = createOperatorMap(
            getNewSuffixCount(), true, testClassNameShort);
        operatorMap.put("elkIntegrationEnabled",Boolean.valueOf("true"));
        operatorMap.put("logStashImage", "logstash:6.8.0");
        operatorMap.put("elasticSearchHost","elasticsearch.default.svc.cluster.local");
        operatorMap.put("elasticSearchPort", new Integer(9200));
        for (Map.Entry<String, Object> entry : operatorMap.entrySet()) {
          System.out.println("operatorMap Key:vslue == " + entry.getKey() + ":" + entry.getValue().toString());
        }
        operator = TestUtils.createOperator(operatorMap, "2/2", Operator.RestCertType.SELF_SIGNED);
        domainNS = ((ArrayList<String>) operatorMap.get("domainNamespaces")).get(0);
        namespaceList.append((String)operatorMap.get("namespace"));
        namespaceList.append(" ").append(domainNS);

        // Get Elasticsearch host and port from yaml file and build Elasticsearch URL
        testVarMap = TestUtils.loadYaml(OPERATOR1_ELK_YAML);
        String operatorPodName = operator.getOperatorPodName();
        StringBuffer elasticSearchUrlBuff =
            new StringBuffer("http://")
                .append(testVarMap.get("elasticSearchHost"))
                .append(":")
                .append(testVarMap.get("elasticSearchPort"));
        elasticSearchURL = elasticSearchUrlBuff.toString();
        Assumptions.assumeFalse(
            elasticSearchURL.contains("null"), "Got null when building Elasticsearch URL");

        // Create the prefix of k8s exec command
        StringBuffer k8sExecCmdPrefixBuff =
            new StringBuffer("kubectl exec -it ")
                .append(operatorPodName)
                .append(" -n ")
                .append(operator.getOperatorNamespace())
                .append(" -c weblogic-operator ")
                .append("--request-timeout=\"20s\" ")
                .append("-- /bin/bash -c ")
                .append("'curl ")
                .append(elasticSearchURL);
        k8sExecCmdPrefix = k8sExecCmdPrefixBuff.toString();
      }

      // create domain
      if (domain == null) {
        LoggerHelper.getLocal().log(Level.INFO, "Creating WLS Domain & waiting for the script to complete execution");
        Map<String, Object> domainMap = createDomainMap(getNewSuffixCount(), testClassNameShort);
        for (Map.Entry<String, Object> entry : domainMap.entrySet()) {
          System.out.println("domainMap Key:vslue == " + entry.getKey() + ":" + entry.getValue().toString());
        }
        domainMap.put("namespace", domainNS);
        domainMap.put("createDomainPyScript",
            "integration-tests/src/test/resources/loggingexporter/create-domain-logging-exporter.py");
        domain = TestUtils.createDomain(domainMap);
        domain.verifyDomainCreated();

        // Verify that Elastic Stack is ready to use
        verifyLoggingExpReady(logstashIndexKey);
        verifyLoggingExpReady(kibanaIndexKey);

        // Create a dir to hold required WebLogic logging exporter archive files
        loggingExpArchiveLoc = getResultDir() + "/loggingExpArchDir";
        LoggerHelper.getLocal().log(Level.INFO,"In prepare, attempting to create directory " + loggingExpArchiveLoc);
        Files.createDirectories(Paths.get(loggingExpArchiveLoc));
      }
    }

  }

  /**
   * Releases k8s cluster lease, archives result, pv directories and uninstall Elastic Stack.
   *
   * @throws Exception exception
   */
  @AfterAll
  public static void staticUnPrepare() throws Exception {
    if (FULLTEST) {
      // Uninstall Elastic Stack
      StringBuffer cmd =
          new StringBuffer("kubectl delete -f ")
              .append(getProjectRoot())
              .append("/")
              .append(elasticStackYamlLoc);
      LoggerHelper.getLocal().log(Level.INFO, "Command to uninstall Elastic Stack: " + cmd.toString());
      TestUtils.execOrAbortProcess(cmd.toString());

      // Restore the test env
      Files.delete(new File(loggingYamlFileLoc + "/" + loggingYamlFile).toPath());
      tearDown(new Object() {
      }.getClass().getEnclosingClass().getSimpleName(), namespaceList.toString());

      LoggerHelper.getLocal().log(Level.INFO, "SUCCESS");
    }
  }

  /**
   * Use Elasticsearch Count API to query logs of level=INFO. Verify that total number of logs
   * for level=INFO is not zero and failed count is zero
   *
   * @throws Exception exception
   */
  @Test
  public void testLogLevelSearch() throws Exception {
    Assumptions.assumeTrue(FULLTEST);
    String testMethodName = new Object() {
    }.getClass().getEnclosingMethod().getName();
    logTestBegin(testMethodName);

    // Verify that number of logs is not zero and failed count is zero
    String regex = ".*count\":(\\d+),.*failed\":(\\d+)";
    String queryCriteria = "/_count?q=level:INFO";

    verifySearchResults(queryCriteria, regex, logstashIndexKey, true);
    
    LoggerHelper.getLocal().log(Level.INFO, "SUCCESS - " + testMethodName);
  }

  /**
   * Use Elasticsearch Search APIs to query Operator log info. Verify that log hits for
   * type=weblogic-operator are not empty
   *
   * @throws Exception exception
   */
  @Test
  public void testOperatorLogSearch() throws Exception {
    Assumptions.assumeTrue(FULLTEST);
    String testMethodName = new Object() {
    }.getClass().getEnclosingMethod().getName();
    logTestBegin(testMethodName);

    // Verify that log hits for Operator are not empty
    String regex = ".*took\":(\\d+),.*hits\":\\{(.+)\\}";
    String queryCriteria = "/_search?q=type:weblogic-operator";
    verifySearchResults(queryCriteria, regex, logstashIndexKey, false);

    LoggerHelper.getLocal().log(Level.INFO, "SUCCESS - " + testMethodName);
  }

  /**
   * Use Elasticsearch Search APIs to query WebLogic log info. Verify that log hits for
   * WebLogic servers are not empty
   *
   * @throws Exception exception
   */
  @Test
  public void testWebLogicLogSearch() throws Exception {
    Assumptions.assumeTrue(FULLTEST);
    String testMethodName = new Object() {
    }.getClass().getEnclosingMethod().getName();
    logTestBegin(testMethodName);

    final Map<String, Object> domainMap = domain.getDomainMap();
    final String domainUid = domain.getDomainUid();
    final String adminServerName = (String) domainMap.get("adminServerName");
    final String adminServerPodName = domainUid + "-" + adminServerName;
    final String managedServerNameBase = domainMap.get("managedServerNameBase").toString();
    final String managedServerPodName = domainUid + "-" + managedServerNameBase + "1";

    // Verify that log hits for admin server are not empty
    String regex = ".*took\":(\\d+),.*hits\":\\{(.+)\\}";
    String queryCriteria = "/_search?q=log:" + adminServerPodName;
    int i = 0;
    while (i < BaseTest.getMaxIterationsPod()) {
      String queryResult = execSearchQuery(queryCriteria, logstashIndexKey);
      if (null != queryResult && queryResult.contains("RUNNING")) {
        LoggerHelper.getLocal().log(Level.INFO, adminServerPodName + " is running!");
        break;
      }

      if (i == (BaseTest.getMaxIterationsPod() - 1)) {
        Assumptions.assumeTrue(queryResult.contains("RUNNING"));
      }

      LoggerHelper.getLocal().log(Level.INFO,
          adminServerPodName + "logs in ELK repo is not ready yet ["
          + i
          + "/"
          + BaseTest.getMaxIterationsPod()
          + "], sleeping "
          + BaseTest.getWaitTimePod()
          + " seconds more");
      Thread.sleep(BaseTest.getWaitTimePod() * 1000);
      i++;
    }

    // Verify that log hits for managed server are not empty
    queryCriteria = "/_search?q=log:" + managedServerPodName;
    i = 0;
    while (i < BaseTest.getMaxIterationsPod()) {
      String queryResult = execSearchQuery(queryCriteria, logstashIndexKey);
      if (null != queryResult && queryResult.contains("RUNNING")) {
        LoggerHelper.getLocal().log(Level.INFO, managedServerPodName + " is running!");
        break;
      }

      if (i == (BaseTest.getMaxIterationsPod() - 1)) {
        Assumptions.assumeTrue(queryResult.contains("RUNNING"));
      }

      LoggerHelper.getLocal().log(Level.INFO,
          managedServerPodName + " logs in ELK repo is not ready yet ["
          + i
          + "/"
          + BaseTest.getMaxIterationsPod()
          + "], sleeping "
          + BaseTest.getWaitTimePod()
          + " seconds more");
      Thread.sleep(BaseTest.getWaitTimePod() * 1000);
      i++;
    }

    LoggerHelper.getLocal().log(Level.INFO, "SUCCESS - " + testMethodName);
  }

  /**
   * Install WebLogic logging exporter in all WebLogic server pods to collect WebLogic logs.
   * Use Elasticsearch Search APIs to query WebLogic log info pushed to Elasticsearch repository
   * by WebLogic logging exporter . Verify that log hits for WebLogic servers are not empty
   *
   * @throws Exception exception
   */
  @Test
  public void testWlsLoggingExporter() throws Exception {
    Assumptions.assumeTrue(FULLTEST);
    String testMethodName = new Object() {
    }.getClass().getEnclosingMethod().getName();
    logTestBegin(testMethodName);
    Map<String, Object> domainMap = domain.getDomainMap();
    final String managedServerName = domainMap.get("managedServerNameBase").toString() + "1";

    // Download WebLogic logging exporter
    downloadWlsLoggingExporterJars();
    // Copy required resources to all wls server pods
    copyResourceFilesToAllPods();

    // Rrestart WebLogic domain
    domain.shutdownUsingServerStartPolicy();
    domain.restartUsingServerStartPolicy();

    // Verify that WebLogic logging exporter installed successfully
    Thread.sleep(30 * 1000);
    verifyLoggingExpReady(wlsIndexKey);

    // Verify that hits of log level = Notice are not empty
    String regex = ".*took\":(\\d+),.*hits\":\\{(.+)\\}";
    String queryCriteria = "/_search?q=level:Notice";
    verifySearchResults(queryCriteria, regex, wlsIndexKey, false);
    // Verify that hits of loggerName = WebLogicServer are not empty
    queryCriteria = "/_search?q=loggerName:WebLogicServer";
    verifySearchResults(queryCriteria, regex, wlsIndexKey, false);
    // Verify that hits of _type:doc are not empty
    queryCriteria = "/_search?q=_type:doc";
    verifySearchResults(queryCriteria, regex, wlsIndexKey, false);
    // Verify that serverName:managed-server1 is filtered out
    // by checking the count of logs from serverName:managed-server1 is zero and no failures
    // e.g. when running the query:
    // curl -X GET http://elasticsearch.default.svc.cluster.local:9200/wls/_count?q=serverName:managed-server1
    // Expected return result is:
    // {"count":0,"_shards":{"total":5,"successful":5,"skipped":0,"failed":0}}
    regex = ".*count\":(\\d+),.*failed\":(\\d+)";
    queryCriteria = "/_count?q=serverName:" + managedServerName;
    verifySearchResults(queryCriteria, regex, wlsIndexKey, true, "notExist");

    LoggerHelper.getLocal().log(Level.INFO, "SUCCESS - " + testMethodName);
  }

  private static void verifyLoggingExpReady(String index) throws Exception {
    // Get index status info
    String healthStatus = execLoggingExpStatusCheck("*" + index + "*", "$1");
    String indexStatus = execLoggingExpStatusCheck("*" + index + "*", "$2");
    String indexName = execLoggingExpStatusCheck("*" + index + "*", "$3");

    Assertions.assertNotNull(healthStatus);
    Assertions.assertNotNull(indexStatus);
    Assertions.assertNotNull(indexName);

    if (!index.equalsIgnoreCase(kibanaIndexKey)) {
      // Add the logstash and wls index name to a Map
      testVarMap.put(index, indexName);
    }

    //There are multiple indexes from Kibana 6.8.0
    String[] healthStatusArr =
      healthStatus.split(System.getProperty("line.separator"));
    String[] indexStatusArr =
      indexStatus.split(System.getProperty("line.separator"));
    String[] indexNameArr =
      indexName.split(System.getProperty("line.separator"));

    for (int i = 0; i < indexStatusArr.length; i++) {
      LoggerHelper.getLocal().log(Level.INFO, "Health status of " + indexNameArr[i] + " is: " + healthStatusArr[i]);
      LoggerHelper.getLocal().log(Level.INFO, "Index status of " + indexNameArr[i] + " is: " + indexStatusArr[i]);
      // Verify that the health status of index
      Assumptions.assumeTrue(
          healthStatusArr[i].trim().equalsIgnoreCase("yellow")
              || healthStatusArr[i].trim().equalsIgnoreCase("green"), index + " is not ready!");
      // Verify that the index is open for use
      Assumptions.assumeTrue(
          indexStatusArr[i].trim().equalsIgnoreCase("open"), index + " index is not open!");
    }

    LoggerHelper.getLocal().log(Level.INFO, "ELK Stack is up and running and ready to use!");
  }

  private static String execLoggingExpStatusCheck(String indexName, String varLoc)
      throws Exception {
    ExecResult result = null;
    StringBuffer k8sExecCmdPrefixBuff = new StringBuffer(k8sExecCmdPrefix);
    String cmd =
        k8sExecCmdPrefixBuff
            .append("/_cat/indices/")
            .append(indexName)
            .append(" | awk '\\''{ print ")
            .append(varLoc)
            .append(" }'\\'")
            .toString();

    LoggerHelper.getLocal().log(Level.INFO, "Command to exec Elastic Stack status check: " + cmd);

    int i = 0;
    while (i < BaseTest.getMaxIterationsPod()) {
      result = ExecCommand.exec(cmd);
      LoggerHelper.getLocal().log(Level.INFO, "Result: " + result.stdout());
      if (null != result.stdout()) {
        break;
      }

      LoggerHelper.getLocal().log(Level.INFO,
          "ELK Stack is not ready Ite ["
              + i
              + "/"
              + BaseTest.getMaxIterationsPod()
              + "], sleeping "
              + BaseTest.getWaitTimePod()
              + " seconds more");
      Thread.sleep(BaseTest.getWaitTimePod() * 1000);
      i++;
    }

    return result.stdout();
  }

  private void verifySearchResults(String queryCriteria, String regex,
                                   String index, boolean checkCount, String... args)
      throws Exception {
    String checkExist = (args.length == 0) ? "" : args[0];
    int count = -1;
    int failedCount = -1;
    String hits = "";
    String results = null;
    int i = 0;
    while (i < BaseTest.getMaxIterationsPod()) {
      results = execSearchQuery(queryCriteria, index);
      Pattern pattern = Pattern.compile(regex);
      Matcher matcher = pattern.matcher(results);
      if (matcher.find()) {
        count = Integer.parseInt(matcher.group(1));
        if (checkCount) {
          failedCount = Integer.parseInt(matcher.group(2));
        } else {
          hits = matcher.group(2);
        }

        break;
      }

      LoggerHelper.getLocal().log(Level.INFO,
          "Logs are not pushed to ELK Stack Ite ["
              + i
              + "/"
              + BaseTest.getMaxIterationsPod()
              + "], sleeping "
              + BaseTest.getWaitTimePod()
              + " seconds more");
      Thread.sleep(BaseTest.getWaitTimePod() * 1000);
      i++;
    }

    LoggerHelper.getLocal().log(Level.INFO, "Total count of logs: " + count);
    if (!checkExist.equalsIgnoreCase("notExist")) {
      Assumptions.assumeTrue(count > 0, "Total count of logs should be more than 0!");
      if (checkCount) {
        Assumptions.assumeTrue(failedCount == 0, "Total failed count should be 0!");
        LoggerHelper.getLocal().log(Level.INFO, "Total failed count: " + failedCount);
      } else {
        Assumptions.assumeFalse(hits.isEmpty(), "Total hits of search is empty!");
      }
    } else {
      Assumptions.assumeTrue(count == 0, "Total count of logs should be zero!");
    }
  }

  private String execSearchQuery(String queryCriteria, String index)
      throws Exception {
    Thread.sleep(20 * 1000);
    int waittime = BaseTest.getMaxIterationsPod() / 2;
    StringBuffer curlOptions =
        new StringBuffer(" --connect-timeout " + waittime)
        .append(" --max-time " + waittime)
        .append(" -X GET ");
    StringBuffer k8sExecCmdPrefixBuff = new StringBuffer(k8sExecCmdPrefix);
    int offset = k8sExecCmdPrefixBuff.indexOf("http");
    k8sExecCmdPrefixBuff.insert(offset, curlOptions);
    String indexName = (String) testVarMap.get(index);
    String cmd =
        k8sExecCmdPrefixBuff
            .append("/")
            .append(indexName)
            .append(queryCriteria)
            .append("'")
            .toString();
    LoggerHelper.getLocal().log(Level.INFO, "Command to search: " + cmd);
<<<<<<< HEAD
    ExecResult result = TestUtils.execOrAbortProcess(cmd);
=======
    ExecResult result = ExecCommand.exec(cmd);
>>>>>>> a20b3d5a

    return result.stdout();
  }

  private void downloadWlsLoggingExporterJars() throws Exception {
    LoggerHelper.getLocal().log(Level.INFO,
        "In downloadWlsLoggingExporterJars, attempting to get file " + loggingExpArchiveLoc);
    File loggingJatReposDir = new File(loggingExpArchiveLoc);
    File wlsLoggingExpFile =
        new File(loggingExpArchiveLoc + "/" + wlsLoggingExpJar);
    File snakeyamlFile =
        new File(loggingExpArchiveLoc + "/" + snakeyamlJar);
    int i = 0;

    if (loggingJatReposDir.list().length == 0) {
      StringBuffer getJars = new StringBuffer();
      getJars
          .append(" wget -P ")
          .append(loggingExpArchiveLoc)
          .append(" --server-response --waitretry=5 --retry-connrefused ")
          .append(loggingJarRepos)
          .append("/")
          .append(wlsLoggingExpJar);
      LoggerHelper.getLocal().log(Level.INFO,"Executing cmd " + getJars.toString());

      // Make sure downloading completed
      while (i < BaseTest.getMaxIterationsPod()) {
        try {
          ExecResult result = TestUtils.execOrAbortProcess(getJars.toString());
          LoggerHelper.getLocal().log(Level.INFO,"exit code: " + result.exitValue());
          LoggerHelper.getLocal().log(Level.INFO,"Result: " + result.stdout());
        } catch (RuntimeException rtect) {
          LoggerHelper.getLocal().log(Level.INFO,"Caught RuntimeException. retrying..." + rtect.getMessage());
        }

        if (wlsLoggingExpFile.exists()) {
          break;
        }

        LoggerHelper.getLocal().log(Level.INFO,
            "Downloading " + wlsLoggingExpJar + " not done ["
                + i
                + "/"
                + BaseTest.getMaxIterationsPod()
                + "], sleeping "
                + BaseTest.getWaitTimePod()
                + " seconds more");
        Thread.sleep(BaseTest.getWaitTimePod() * 1000);
        i++;
      }

      i = 0;
      //Delete the content of StringBuffer
      getJars.setLength(0);
      getJars
          .append("wget -P ")
          .append(loggingExpArchiveLoc)
          .append(" --server-response --waitretry=5 --retry-connrefused ")
          .append(snakeyamlJarRepos)
          .append("/")
          .append(snakeyamlJar);
      LoggerHelper.getLocal().log(Level.INFO, "Executing cmd " + getJars.toString());

      // Make sure downloading completed
      while (i < BaseTest.getMaxIterationsPod()) {
        try {
          ExecResult result = TestUtils.execOrAbortProcess(getJars.toString());
          LoggerHelper.getLocal().log(Level.INFO, "exit code: " + result.exitValue());
          LoggerHelper.getLocal().log(Level.INFO, "Result: " + result.stdout());
        } catch (RuntimeException rtect) {
          LoggerHelper.getLocal().log(Level.INFO,
              "Caught RuntimeException. retrying..." + rtect.getMessage());
        }

        if (snakeyamlFile.exists()) {
          break;
        }

        LoggerHelper.getLocal().log(Level.INFO,
            "Downloading " + snakeyamlJar + " not done ["
                + i
                + "/"
                + BaseTest.getMaxIterationsPod()
                + "], sleeping "
                + BaseTest.getWaitTimePod()
                + " seconds more");
        Thread.sleep(BaseTest.getWaitTimePod() * 1000);
        i++;
      }
    }

    Assumptions.assumeTrue(wlsLoggingExpFile.exists(), 
                      "Failed to download <" + wlsLoggingExpFile + ">");
    Assumptions.assumeTrue(snakeyamlFile.exists(), 
                      "Failed to download <" + snakeyamlFile + ">");
    File[] jarFiles = loggingJatReposDir.listFiles();
    for (File jarFile : jarFiles) {
      LoggerHelper.getLocal().log(Level.INFO, "Downloaded jar file : " + jarFile.getName());
    }
  }

  private void copyResourceFilesToAllPods() throws Exception  {
    Map<String, Object> domainMap = domain.getDomainMap();
    String domainUid = domain.getDomainUid();
    String domainNS = domainMap.get("namespace").toString();
    String adminServerName = (String) domainMap.get("adminServerName");
    String adminServerPodName = domainUid + "-" + adminServerName;
    String managedServerNameBase = domainMap.get("managedServerNameBase").toString();
    String managedServerPodNameBase = domainUid + "-" + managedServerNameBase;
    int initialManagedServerReplicas =
        ((Integer) domainMap.get("initialManagedServerReplicas")).intValue();

    //Copy test files to admin pod
    LoggerHelper.getLocal().log(Level.INFO,
        "Copying the resources to admin pod("
        + domainUid
        + "-"
        + adminServerPodName
        + ")");
    copyResourceFilesToOnePod(adminServerPodName, domainNS);

    //Copy test files to all managed server pods
    for (int i = 1; i <= initialManagedServerReplicas; i++) {
      LoggerHelper.getLocal().log(Level.INFO,
          "Copying the resources to managed pod("
          + domainUid
          + "-"
          + managedServerNameBase
          + i
          + ")");
      copyResourceFilesToOnePod(managedServerPodNameBase + i, domainNS);
    }
  }

  private void copyResourceFilesToOnePod(String podName, String domainNS)
      throws Exception {
    String domainUid = domain.getDomainUid();

    StringBuffer cmdLisDir = new StringBuffer("kubectl -n ");
    cmdLisDir
        .append(domainNS)
        .append(" exec -it ")
        .append(podName)
        .append(" -- bash -c 'ls -l /shared/domains/")
        .append(domainUid)
        .append("'");
    LoggerHelper.getLocal().log(Level.INFO, "Executing cmd " + cmdLisDir.toString());

    ExecResult result = TestUtils.execOrAbortProcess(cmdLisDir.toString());
    LoggerHelper.getLocal().log(Level.INFO, "exit code: " + result.exitValue());
    LoggerHelper.getLocal().log(Level.INFO, "Result: " + result.stdout());

    cmdLisDir.setLength(0);
    cmdLisDir = new StringBuffer("kubectl -n ");
    cmdLisDir
        .append(domainNS)
        .append(" exec -it ")
        .append(podName)
        .append(" -- bash -c 'ls -l /shared/domains/")
        .append(domainUid)
        .append("/lib/'");
    LoggerHelper.getLocal().log(Level.INFO, "Executing cmd " + cmdLisDir.toString());
    result = TestUtils.execOrAbortProcess(cmdLisDir.toString());
    LoggerHelper.getLocal().log(Level.INFO, "exit code: " + result.exitValue());
    LoggerHelper.getLocal().log(Level.INFO, "Result: " + result.stdout());

    cmdLisDir.setLength(0);
    cmdLisDir = new StringBuffer("ls -l " + loggingExpArchiveLoc);
    LoggerHelper.getLocal().log(Level.INFO, "Executing cmd " + cmdLisDir.toString());
    result = TestUtils.execOrAbortProcess(cmdLisDir.toString());
    LoggerHelper.getLocal().log(Level.INFO, "exit code: " + result.exitValue());
    LoggerHelper.getLocal().log(Level.INFO, "Result: " + result.stdout());

    //Copy test files to WebLogic server pod
    TestUtils.copyFileViaCat(
        loggingExpArchiveLoc + "/" + wlsLoggingExpJar,
        "/shared/domains/" + domainUid + "/lib/" + wlsLoggingExpJar,
        podName,
        domainNS);

    TestUtils.copyFileViaCat(
        loggingExpArchiveLoc + "/" + snakeyamlJar,
        "/shared/domains/" + domainUid + "/lib/" + snakeyamlJar,
        podName,
        domainNS);

    TestUtils.copyFileViaCat(
        loggingYamlFileLoc + "/" + loggingYamlFile,
        "/shared/domains/" + domainUid + "/config/" + loggingYamlFile,
        podName,
        domainNS);
  }

  private static void addFilterToElkFile() throws Exception {
    String managedServerName = "managed-server1";

    final String resourceDir =
        BaseTest.getProjectRoot() + "/integration-tests/src/test/resources";
    final String testResourceDir = resourceDir + "/loggingexporter";

    TestUtils.copyFile(testResourceDir + "/" + loggingYamlFile,
        loggingYamlFileLoc + "/" + loggingYamlFile);

    String filterStr =
        System.lineSeparator() + "weblogicLoggingExporterFilters:"
            + System.lineSeparator() + "- FilterExpression: NOT(SERVER = '"
            + managedServerName + "')";

    Files.write(Paths.get(loggingYamlFileLoc + "/" + loggingYamlFile),
        filterStr.getBytes(), StandardOpenOption.APPEND);
  }
}<|MERGE_RESOLUTION|>--- conflicted
+++ resolved
@@ -516,11 +516,7 @@
             .append("'")
             .toString();
     LoggerHelper.getLocal().log(Level.INFO, "Command to search: " + cmd);
-<<<<<<< HEAD
-    ExecResult result = TestUtils.execOrAbortProcess(cmd);
-=======
     ExecResult result = ExecCommand.exec(cmd);
->>>>>>> a20b3d5a
 
     return result.stdout();
   }
