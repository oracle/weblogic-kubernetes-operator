// Copyright (c) 2019, Oracle Corporation and/or its affiliates.  All rights reserved.
// Licensed under the Universal Permissive License v 1.0 as shown at https://oss.oracle.com/licenses/upl.

package oracle.kubernetes.operator;

import java.io.File;
import java.io.IOException;
import java.nio.charset.Charset;
import java.nio.charset.StandardCharsets;
import java.nio.file.Files;
import java.nio.file.Path;
import java.nio.file.Paths;
import java.util.List;
import java.util.Map;
import java.util.logging.Level;
import javax.xml.bind.DatatypeConverter;

import com.fasterxml.jackson.databind.JsonNode;
import com.fasterxml.jackson.databind.ObjectMapper;
import com.fasterxml.jackson.databind.node.ObjectNode;
import com.fasterxml.jackson.dataformat.yaml.YAMLFactory;
import com.fasterxml.jackson.dataformat.yaml.YAMLMapper;
import com.gargoylesoftware.htmlunit.FailingHttpStatusCodeException;
import com.gargoylesoftware.htmlunit.WebClient;
import com.gargoylesoftware.htmlunit.html.HtmlFileInput;
import com.gargoylesoftware.htmlunit.html.HtmlForm;
import com.gargoylesoftware.htmlunit.html.HtmlPage;
import com.gargoylesoftware.htmlunit.html.HtmlRadioButtonInput;
import com.gargoylesoftware.htmlunit.html.HtmlSubmitInput;
import oracle.kubernetes.operator.utils.Domain;
import oracle.kubernetes.operator.utils.ExecCommand;
import oracle.kubernetes.operator.utils.ExecResult;
import oracle.kubernetes.operator.utils.Operator;
import oracle.kubernetes.operator.utils.TestUtils;
import org.junit.AfterClass;
import org.junit.Assert;
import org.junit.Assume;
import org.junit.BeforeClass;
import org.junit.FixMethodOrder;
import org.junit.Test;
import org.junit.runners.MethodSorters;

import static org.junit.Assert.assertFalse;
import static org.junit.Assert.assertNotNull;
import static org.junit.Assert.assertTrue;

/** This test is used for testing Monitoring Exporter with Operator(s) . */
@FixMethodOrder(MethodSorters.NAME_ASCENDING)
public class ItMonitoringExporter extends BaseTest {

  private static int number = 5;
  private static Operator operator = null;

  private static Domain domain = null;
  private static String myhost = "";
  private static String metricsUrl = "";
  private static String monitoringExporterDir = "";
  private static String monitoringExporterEndToEndDir = "";
  private static String resourceExporterDir = "";
  private static String monitoringExporterScriptDir = "";
  private static String exporterUrl = "";
  private static String configPath = "";
  private static String prometheusPort = "30000";
  private static String wlsUser = "";
  private static String wlsPassword = "";
  // "heap_free_current{name="managed-server1"}[15s]" search for results for last 15secs
  private static String prometheusSearchKey1 =
      "heap_free_current%7Bname%3D%22managed-server1%22%7D%5B15s%5D";
  private static String prometheusSearchKey2 =
      "heap_free_current%7Bname%3D%22managed-server2%22%7D%5B15s%5D";
  private static String testappPrometheusSearchKey =
      "weblogic_servlet_invocation_total_count%7Bapp%3D%22httpsessionreptestapp%22%7D%5B15s%5D";
  String oprelease = "op" + number;
  private int waitTime = 5;
  //update with specific branch name if not master
  private static String monitoringExporterBranchVer = "master";

  /**
   * This method gets called only once before any of the test methods are executed. It does the
   * initialization of the integration test properties defined in OperatorIT.properties and setting
   * the resultRoot, pvRoot and projectRoot attributes.
   *
   * @throws Exception exception
   */
  @BeforeClass
  public static void staticPrepare() throws Exception {
    if (FULLTEST) {
      initialize(APP_PROPS_FILE);
      logger.info("Checking if operator and domain are running, if not creating");
      if (operator == null) {
        operator = TestUtils.createOperator("operatorexp.yaml");
      }
      if (domain == null) {
        domain = createVerifyDomain(number, operator);
        Assert.assertNotNull(domain);
      }
      wlsUser = BaseTest.getUsername();
      wlsPassword = BaseTest.getPassword();
      myhost = domain.getHostNameForCurl();
      exporterUrl = "http://" + myhost + ":" + domain.getLoadBalancerWebPort() + "/wls-exporter/";
      metricsUrl = exporterUrl + "metrics";
      monitoringExporterDir = BaseTest.getResultDir() + "/monitoring";
      monitoringExporterScriptDir = BaseTest.getResultDir() + "/scripts";
      resourceExporterDir =
          BaseTest.getProjectRoot() + "/integration-tests/src/test/resources/exporter";
      configPath = resourceExporterDir;
      monitoringExporterEndToEndDir = monitoringExporterDir + "/src/samples/kubernetes/end2end/";
      BaseTest.setWaitTimePod(10);
      upgradeTraefikHostName();
      deployRunMonitoringExporter(domain, operator);

      String testAppName = "httpsessionreptestapp";
      String scriptName = "buildDeployAppInPod.sh";
      domain.buildDeployJavaAppInPod(
              testAppName, scriptName, BaseTest.getUsername(), BaseTest.getPassword());
    }
  }

  /**
   * Releases k8s cluster lease, archives result, pv directories.
   *
   * @throws Exception exception
   */
  @AfterClass
  public static void staticUnPrepare() throws Exception {
    if (FULLTEST) {
      logger.info("+++++++++++++++++++++++++++++++++---------------------------------+");
      logger.info("BEGIN");
      logger.info("Run once, release cluster lease");
      if (domain != null) {
        domain.destroy();
        TestUtils.deleteWeblogicDomainResources("test5");
      }

      String crdCmd =
              " kubectl delete -f " + monitoringExporterEndToEndDir + "/demo-domains/domain1.yaml";
      ExecCommand.exec(crdCmd);
      crdCmd = "kubectl delete secret domain1-weblogic-credentials";
      ExecCommand.exec(crdCmd);
      if (operator != null) {
        operator.destroy();
      }
      uninstallWebHookPrometheusGrafanaMySql();
      tearDown(new Object() {}.getClass().getEnclosingClass().getSimpleName());
      logger.info("SUCCESS");
    }
  }

  /**
   * Remove monitoring exporter directory if exists and clone latest from github for monitoring
   * exporter code.
   *
   * @throws Exception if could not run the command successfully to clone from github
   */
  private static void gitCloneBuildMonitoringExporter() throws Exception {

    logger.info("installing monitoring exporter version: " + MONITORING_EXPORTER_VERSION);
    executeShelScript(
        resourceExporterDir,
        monitoringExporterScriptDir,
        "buildMonitoringExporter.sh",
        monitoringExporterDir + " " + resourceExporterDir + " " + monitoringExporterBranchVer + " "
            + MONITORING_EXPORTER_VERSION);
  }

  /**
   * Utility to execute any shell scripts.
   *
   * @param srcLoc - path to the shell script
   * @param destLoc - destination path there the shell script will be executed
   * @param fileName - name of the shell script
   * @param args - args to pass to the shell script
   * @throws Exception if could not run the command successfully to clone from github
   */
  private static void executeShelScript(String srcLoc, String destLoc, String fileName, String args)
      throws Exception {
    if (!new File(destLoc).exists()) {
      logger.info(" creating script dir ");
      Files.createDirectories(Paths.get(destLoc));
    }
    String crdCmd = " cp " + srcLoc + "/" + fileName + " " + destLoc;
    TestUtils.exec(crdCmd);
    crdCmd =
        "cd "
            + destLoc
            + " && chmod 777 ./"
            + fileName
            + " && . ./"
            + fileName
            + " "
            + args
            + " | tee script.log";
    TestUtils.exec(crdCmd);
    crdCmd = " cat " + destLoc + "/script.log";
    ExecResult result = ExecCommand.exec(crdCmd);
    assertFalse(
        "Shel script failed: " + result.stdout(), result.stdout().contains("BUILD FAILURE"));
    logger.info("Result output from  the command " + crdCmd + " : " + result.stdout());
  }

  /**
   * Deploy Monitoring Exporter webapp, Prometheus and Grafana.
   *
   * @param exporterAppPath path to exporter webapp
   * @param domain - domain where monitoring exporter will be deployed
   * @param operator operator object managing the domain
   * @throws Exception if could not run the command successfully to clone from github
   */
  private static void deployMonitoringExporter(
      String exporterAppPath, Domain domain, Operator operator) throws Exception {

    Map<String, Object> domainMap = domain.getDomainMap();
    // create the app directory in admin pod
    TestUtils.kubectlexec(
        domain.getDomainUid() + ("-") + domainMap.get("adminServerName"),
        "" + domainMap.get("namespace"),
        " -- mkdir -p " + appLocationInPod);
    domain.deployWebAppViaWlst(
        "wls-exporter", exporterAppPath, appLocationInPod, getUsername(), getPassword(), true);
  }

  /**
   * Deploy Monitoring Exporter webapp, Prometheus and Grafana.
   *
   * @param webappName webapp name used to collect metrics for scaling
   * @param domain - domain where monitoring exporter will be deployed
   * @throws Exception if could not run the command successfully
   */
  private static void verifyScalingViaPrometheus(Domain domain, String webappName)
      throws Exception {

    createWebHookForScale();
    // scale cluster to only one replica
    scaleCluster(1);
    // invoke the app to increase number of the opened sessions
    String testAppName = "httpsessionreptestapp";


    domain.callWebAppAndVerifyLoadBalancing(testAppName + "/CounterServlet?", false);

    String webhookPod = getPodName("name=webhook", "monitoring");
    String command = "kubectl -n monitoring logs " + webhookPod;
    TestUtils.checkAnyCmdInLoop(command, "scaleup hook triggered successfully");

    TestUtils.checkPodCreated(domain.getDomainUid() + "-managed-server2", domain.getDomainNs());
  }

  /**
   * clone, build , deploy monitoring exporter on specified domain, operator.
   *
   * @throws Exception exception
   */
  private static void deployRunMonitoringExporter(Domain domain, Operator operator)
      throws Exception {
    gitCloneBuildMonitoringExporter();
    logger.info("Creating Operator & waiting for the script to complete execution");
    boolean testCompletedSuccessfully = false;
    startExporter(domain, operator);
    // check if exporter is up
    domain.callWebAppAndVerifyLoadBalancing("wls-exporter", false);
    testCompletedSuccessfully = true;
    logger.info("SUCCESS - deployRunMonitoringExporter");
  }

  /**
   * create operator, domain, run some verification tests to check domain runtime.
   *
   * @throws Exception exception
   */
  private static Domain createVerifyDomain(int number, Operator operator) throws Exception {
    logger.info("create domain with UID : test" + number);
    Domain domain = TestUtils.createDomain(TestUtils.createDomainMap(number));
    domain.verifyDomainCreated();
    TestUtils.renewK8sClusterLease(getProjectRoot(), getLeaseId());
    logger.info("verify that domain is managed by operator");
    operator.verifyDomainExists(domain.getDomainUid());
    return domain;
  }

  private static void startExporter(Domain domain, Operator operator)
      throws Exception {
    logger.info("deploy exporter ");
    deployMonitoringExporter(
        monitoringExporterDir + "/apps/monitoringexporter/wls-exporter.war", domain, operator);
  }

  private static void setCredentials(WebClient webClient) {
    String base64encodedUsernameAndPassword =
        base64Encode(BaseTest.getUsername() + ":" + BaseTest.getPassword());
    webClient.addRequestHeader("Authorization", "Basic " + base64encodedUsernameAndPassword);
  }

  private static void setCredentials(WebClient webClient, String username, String password) {
    String base64encodedUsernameAndPassword = base64Encode(username + ":" + password);
    webClient.addRequestHeader("Authorization", "Basic " + base64encodedUsernameAndPassword);
  }

  private static String base64Encode(String stringToEncode) {
    return DatatypeConverter.printBase64Binary(stringToEncode.getBytes());
  }

  private static void upgradeTraefikHostName() throws Exception {
    String chartDir =
        BaseTest.getProjectRoot()
            + "/integration-tests/src/test/resources/charts/ingress-per-domain";
    StringBuffer cmd = new StringBuffer("helm upgrade ");
    cmd.append("--reuse-values ")
        .append("--set ")
        .append("\"")
        .append("traefik.hostname=")
        .append("\"")
        .append(" traefik-ingress-test" + number + " " + chartDir);

    logger.info(" upgradeTraefikNamespace() Running " + cmd.toString());
    TestUtils.exec(cmd.toString());
  }

  /**
   * Check that configuration can be reviewed via Prometheus.
   *
   * @throws Exception if test fails
   */
  @Test
  public void test01_CheckMetricsViaPrometheus() throws Exception {
    Assume.assumeTrue(FULLTEST);
    String testMethodName = new Object() {}.getClass().getEnclosingMethod().getName();
    logTestBegin(testMethodName);
    boolean testCompletedSuccessfully = false;
    assertTrue(checkMetricsViaPrometheus(testappPrometheusSearchKey, "httpsessionreptestapp"));
    testCompletedSuccessfully = true;
    logger.info("SUCCESS - " + testMethodName);
  }

  /**
   * Replace monitoring exporter configuration and verify it was applied to both managed servers.
   *
   * @throws Exception if test fails
   */
  @Test
  public void test02_ReplaceConfiguration() throws Exception {
    Assume.assumeTrue(FULLTEST);
    String testMethodName = new Object() {}.getClass().getEnclosingMethod().getName();
    logTestBegin(testMethodName);
    HtmlPage page = submitConfigureForm(exporterUrl, "replace", configPath + "/rest_jvm.yml");
    assertTrue(checkMetricsViaPrometheus(prometheusSearchKey1, "managed-server1"));
    assertTrue(checkMetricsViaPrometheus(prometheusSearchKey2, "managed-server2"));
    logger.info("SUCCESS - " + testMethodName);
  }

  /**
   * Add additional monitoring exporter configuration and verify it was applied.
   *
   * @throws Exception if test fails
   */
  @Test
  public void test03_AppendConfiguration() throws Exception {
    Assume.assumeTrue(FULLTEST);
    String testMethodName = new Object() {}.getClass().getEnclosingMethod().getName();
    logTestBegin(testMethodName);
    // scale cluster to 1 managed server only to test functionality of the exporter without
    // coordinator layer
    scaleCluster(1);

    // make sure some config is there
    HtmlPage page = submitConfigureForm(exporterUrl, "replace", configPath + "/rest_jvm.yml");

    assertTrue(page.asText().contains("JVMRuntime"));
    assertFalse(page.asText().contains("WebAppComponentRuntime"));
    // run append
    page = submitConfigureForm(exporterUrl, "append", configPath + "/rest_webapp.yml");
    assertTrue(page.asText().contains("WebAppComponentRuntime"));
    // check previous config is there
    assertTrue(page.asText().contains("JVMRuntime"));

    assertTrue(checkMetricsViaPrometheus(testappPrometheusSearchKey, "httpsessionreptestapp"));
    logger.info("SUCCESS - " + testMethodName);
  }

  /**
   * Replace monitoring exporter configuration with only one attribute and verify it was applied.
   *
   * @throws Exception if test fails
   */
  @Test
  public void test04_ReplaceOneAttributeValueAsArrayConfiguration() throws Exception {
    Assume.assumeTrue(FULLTEST);
    String testMethodName = new Object() {}.getClass().getEnclosingMethod().getName();
    logTestBegin(testMethodName);
    HtmlPage page =
        submitConfigureForm(exporterUrl, "replace", configPath + "/rest_oneattribval.yml");
    assertTrue(page.asText().contains("values: invocationTotalCount"));
    assertFalse(page.asText().contains("reloadTotal"));
    logger.info("SUCCESS - " + testMethodName);
  }

  /**
   * Append monitoring exporter configuration with one more attribute and verify it was applied
   * append to [a] new config [a,b].
   *
   * @throws Exception if test fails
   */
  @Test
  public void test05_AppendArrayWithOneExistedAndOneDifferentAttributeValueAsArrayConfiguration()
      throws Exception {
    Assume.assumeTrue(FULLTEST);
    String testMethodName = new Object() {}.getClass().getEnclosingMethod().getName();
    logTestBegin(testMethodName);
    HtmlPage page =
        submitConfigureForm(exporterUrl, "replace", configPath + "/rest_oneattribval.yml");
    assertTrue(page.asText().contains("values: invocationTotalCount"));
    page = submitConfigureForm(exporterUrl, "append", configPath + "/rest_twoattribs.yml");
    assertTrue(page.asText().contains("values: [invocationTotalCount, executionTimeAverage]"));
    logger.info("SUCCESS - " + testMethodName);
  }

  /**
   * Replace monitoring exporter configuration with empty configuration.
   *
   * @throws Exception if test fails
   */
  @Test
  public void test06_ReplaceWithEmptyConfiguration() throws Exception {
    Assume.assumeTrue(FULLTEST);
    String testMethodName = new Object() {}.getClass().getEnclosingMethod().getName();
    logTestBegin(testMethodName);
    HtmlPage page = submitConfigureForm(exporterUrl, "replace", configPath + "/rest_empty.yml");
    assertTrue(page.asText().contains("queries:") && !page.asText().contains("values"));
    logger.info("SUCCESS - " + testMethodName);
  }

  /**
   * Try to append monitoring exporter configuration with empty configuration.
   *
   * @throws Exception exception
   */
  @Test
  public void test07_AppendWithEmptyConfiguration() throws Exception {
    Assume.assumeTrue(FULLTEST);
    String testMethodName = new Object() {}.getClass().getEnclosingMethod().getName();
    logTestBegin(testMethodName);
    final WebClient webClient = new WebClient();
    HtmlPage originalPage = webClient.getPage(exporterUrl);
    assertNotNull(originalPage);
    HtmlPage page = submitConfigureForm(exporterUrl, "append", configPath + "/rest_empty.yml");
    assertTrue(originalPage.asText().equals(page.asText()));
    logger.info("SUCCESS - " + testMethodName);
  }

  /**
   * Try to append monitoring exporter configuration with configuration file not in the yaml format.
   *
   * @throws Exception if test fails
   */
  @Test
  public void test08_1AppendWithNotYmlConfiguration() throws Exception {
    Assume.assumeTrue(FULLTEST);
    String testMethodName = new Object() {}.getClass().getEnclosingMethod().getName();
    logTestBegin(testMethodName);
    changeConfigNegative(
        "append", configPath + "/rest_notymlformat.yml", "Configuration is not in YAML format");
    logger.info("SUCCESS - " + testMethodName);
  }

  /**
   * Try to replace monitoring exporter configuration with configuration file not in the yaml
   * format.
   *
   * @throws Exception exception
   */
  @Test
  public void test08_2ReplaceWithNotYmlConfiguration() throws Exception {
    Assume.assumeTrue(FULLTEST);
    String testMethodName = new Object() {}.getClass().getEnclosingMethod().getName();
    logTestBegin(testMethodName);
    changeConfigNegative(
        "replace", configPath + "/rest_notymlformat.yml", "Configuration is not in YAML format");
  }

  /**
   * Try to append monitoring exporter configuration with configuration file in the corrupted yaml
   * format.
   *
   * @throws Exception if test fails
   */
  public void test09_AppendWithCorruptedYmlConfiguration() throws Exception {
    Assume.assumeTrue(FULLTEST);
    String testMethodName = new Object() {}.getClass().getEnclosingMethod().getName();
    logTestBegin(testMethodName);
    changeConfigNegative(
        "append",
        configPath + "/rest_notyml.yml",
        "Configuration YAML format has errors while scanning a simple key");
    logger.info("SUCCESS - " + testMethodName);
  }

  /**
   * Try to replace monitoring exporter configuration with configuration file in the corrupted yaml
   * format.
   *
   * @throws Exception exception
   */
  @Test
  public void test10_ReplaceWithCorruptedYmlConfiguration() throws Exception {
    Assume.assumeTrue(FULLTEST);
    String testMethodName = new Object() {}.getClass().getEnclosingMethod().getName();
    logTestBegin(testMethodName);
    changeConfigNegative(
        "replace",
        configPath + "/rest_notyml.yml",
        "Configuration YAML format has errors while scanning a simple key");
    logger.info("SUCCESS - " + testMethodName);
  }

  /**
   * Try to replace monitoring exporter configuration with configuration file with dublicated
   * values.
   *
   * @throws Exception if test fails
   */
  @Test
  public void test11_ReplaceWithDublicatedValuesConfiguration() throws Exception {
    Assume.assumeTrue(FULLTEST);
    String testMethodName = new Object() {}.getClass().getEnclosingMethod().getName();
    logTestBegin(testMethodName);
    changeConfigNegative(
        "replace",
        configPath + "/rest_dublicatedval.yml",
        "Duplicate values for [deploymentState] at applicationRuntimes.componentRuntimes");
    logger.info("SUCCESS - " + testMethodName);
  }

  /**
   * Try to append monitoring exporter configuration with configuration file with duplicated values.
   *
   * @throws Exception if test fails
   */
  @Test
  public void test12_AppendWithDuplicatedValuesConfiguration() throws Exception {
    Assume.assumeTrue(FULLTEST);
    String testMethodName = new Object() {}.getClass().getEnclosingMethod().getName();
    logTestBegin(testMethodName);
    changeConfigNegative(
        "append",
        configPath + "/rest_dublicatedval.yml",
        "Duplicate values for [deploymentState] at applicationRuntimes.componentRuntimes");
    logger.info("SUCCESS - " + testMethodName);
  }

  /**
   * Try to replace monitoring exporter configuration with configuration file with
   * NameSnakeCase=false.
   *
   * @throws Exception exception
   */
  @Test
  public void test13_ReplaceMetricsNameSnakeCaseFalseConfiguration() throws Exception {
    Assume.assumeTrue(FULLTEST);
    String testMethodName = new Object() {}.getClass().getEnclosingMethod().getName();
    logTestBegin(testMethodName);
    final WebClient webClient = new WebClient();
    HtmlPage originalPage = webClient.getPage(exporterUrl);
    assertNotNull(originalPage);
    HtmlPage page =
        submitConfigureForm(exporterUrl, "replace", configPath + "/rest_snakecasefalse.yml");
    assertNotNull(page);
    assertFalse(page.asText().contains("metricsNameSnakeCase"));
    String searchKey = "weblogic_servlet_executionTimeAverage%7Bapp%3D%22httpsessionreptestapp%22%7D%5B15s%5D";
    assertTrue(checkMetricsViaPrometheus(searchKey, "httpsessionreptestapp"));
    logger.info("SUCCESS - " + testMethodName);
  }

  /**
   * Try to change monitoring exporter configuration without authentication.
   *
   * @throws Exception exception
   */
  // verify that change configuration fails without authentication
  @Test
  public void test14_ChangeConfigNoCredentials() throws Exception {
    Assume.assumeTrue(FULLTEST);
    String testMethodName = new Object() {}.getClass().getEnclosingMethod().getName();
    logTestBegin(testMethodName);
    WebClient webClient = new WebClient();
    String expectedErrorMsg = "401 Unauthorized for " + exporterUrl;
    try {
      HtmlPage page =
          submitConfigureForm(
              exporterUrl, "append", configPath + "/rest_snakecasetrue.yml", webClient);
      throw new RuntimeException("Form was submitted successfully with no credentials");
    } catch (FailingHttpStatusCodeException ex) {
      assertTrue((ex.getMessage()).contains(expectedErrorMsg));
    }
    logger.info("SUCCESS - " + testMethodName);
  }

  /**
   * Try to change monitoring exporter configuration with invalid username.
   *
   * @throws Exception exception
   */
  @Test
  public void test15_ChangeConfigInvalidUser() throws Exception {
    Assume.assumeTrue(FULLTEST);
    String testMethodName = new Object() {}.getClass().getEnclosingMethod().getName();
    logTestBegin(testMethodName);
    changeConfigNegativeAuth(
        "replace",
        configPath + "/rest_snakecasetrue.yml",
        "401 Unauthorized for " + exporterUrl,
        "invaliduser",
        wlsPassword);
    logger.info("SUCCESS - " + testMethodName);
  }

  /**
   * Try to change monitoring exporter configuration with invalid password.
   *
   * @throws Exception exception
   */
  @Test
  public void test16_ChangeConfigInvalidPass() throws Exception {
    Assume.assumeTrue(FULLTEST);
    String testMethodName = new Object() {}.getClass().getEnclosingMethod().getName();
    logTestBegin(testMethodName);
    changeConfigNegativeAuth(
        "replace",
        configPath + "/rest_snakecasetrue.yml",
        "401 Unauthorized for " + exporterUrl,
        wlsUser,
        "invalidpass");
  }

  /**
   * Try to change monitoring exporter configuration with empty username.
   *
   * @throws Exception if test fails
   */
  @Test
  public void test17_ChangeConfigEmptyUser() throws Exception {
    Assume.assumeTrue(FULLTEST);
    String testMethodName = new Object() {}.getClass().getEnclosingMethod().getName();
    logTestBegin(testMethodName);
    changeConfigNegativeAuth(
        "replace",
        configPath + "/rest_snakecasetrue.yml",
        "401 Unauthorized for " + exporterUrl,
        "",
        wlsPassword);
    logger.info("SUCCESS - " + testMethodName);
  }

  /**
   * Try to change monitoring exporter configuration with empty pass.
   *
   * @throws Exception if test fails
   */
  @Test
  public void test18_ChangeConfigEmptyPass() throws Exception {
    Assume.assumeTrue(FULLTEST);
    String testMethodName = new Object() {}.getClass().getEnclosingMethod().getName();
    logTestBegin(testMethodName);
    changeConfigNegativeAuth(
        "replace",
        configPath + "/rest_snakecasetrue.yml",
        "401 Unauthorized for " + exporterUrl,
        wlsUser,
        "");
    logger.info("SUCCESS - " + testMethodName);
  }

  /**
   * Install prometheus and grafana with latest version of chart.
   *
   * @throws Exception if test fails
   */
  @Test
  public void test19_CheckPromGrafanaLatestVersion() throws Exception {
    Assume.assumeTrue(FULLTEST);
    String testMethodName = new Object() {}.getClass().getEnclosingMethod().getName();
    logTestBegin(testMethodName);
    executeShelScript(
            resourceExporterDir,
            monitoringExporterScriptDir,
            "redeployPromGrafanaLatestChart.sh",
            monitoringExporterDir + " " + resourceExporterDir);
    checkPromGrafana();

    logger.info("SUCCESS - " + testMethodName);
  }

  /**
   * Test End to End example from MonitoringExporter github project.
   *
   * @throws Exception if test fails
   */
  @Test
  public void test01_1_EndToEndViaChart() throws Exception {
    Assume.assumeTrue(FULLTEST);
    String testMethodName = new Object() {}.getClass().getEnclosingMethod().getName();
    logTestBegin(testMethodName);

    setupPv();
    installPrometheusGrafanaWebHookMySqlCoordinatorWlsImage();
    fireAlert();
    addMonitoringToExistedDomain();

    logger.info("SUCCESS - " + testMethodName);
  }

  private void fireAlert() throws Exception {
    logger.info("Fire Alert by changing replca count");
    replaceStringInFile(
        monitoringExporterEndToEndDir + "/demo-domains/domain1.yaml", "replicas: 2", "replicas: 1");
    // apply new domain yaml and verify pod restart
    String crdCmd =
        " kubectl apply -f " + monitoringExporterEndToEndDir + "/demo-domains/domain1.yaml";
    TestUtils.exec(crdCmd);

    TestUtils.checkPodReady("domain1-admin-server", "default");
    TestUtils.checkPodReady("domain1-managed-server-1", "default");

    String webhookPod = getPodName("app=webhook", "webhook");
    String command = "kubectl -n webhook logs " + webhookPod;
    TestUtils.checkAnyCmdInLoop(
        command, "Some WLS cluster has only one running server for more than 1 minutes");
  }

  private static void addMonitoringToExistedDomain() throws Exception {
    logger.info("Add monitoring to the running domain");
    String exporterAppPath = monitoringExporterDir + "/apps/monitoringexporter/wls-exporter.war";
    domain.deployWebAppViaWlst(
            "wls-exporter", exporterAppPath, appLocationInPod, getUsername(), getPassword(), true);
    // check if exporter is up
    domain.callWebAppAndVerifyLoadBalancing("wls-exporter", false);
    // apply new domain yaml and verify pod restart
    String crdCmd =
        " kubectl -n monitoring get cm prometheus-server -oyaml > "
            + monitoringExporterEndToEndDir
            + "/cm.yaml";
    TestUtils.exec(crdCmd);
    ExecResult result = ExecCommand.exec("cat " + monitoringExporterEndToEndDir + "/cm.yaml");
    logger.info(" output for cm " + result.stdout());
    replaceStringInFile(
        monitoringExporterEndToEndDir + "/cm.yaml",
        "default;domain1;cluster-1",
        "test5;test5;cluster-1");
    crdCmd = " kubectl -n monitoring apply -f " + monitoringExporterEndToEndDir + "/cm.yaml";
    TestUtils.exec(crdCmd);
    BaseTest.setWaitTimePod(10);
    BaseTest.setMaxIterationsPod(50);
    assertTrue(
        "Can't find expected metrics",
        checkMetricsViaPrometheus("webapp_config_open_sessions_current_count", "test5"));
  }

  private static String getPodName(String labelExp, String namespace) throws Exception {
    StringBuffer cmd = new StringBuffer();
    cmd.append(
        "kubectl get pod -l "
            + labelExp
            + " -n "
            + namespace
            + " -o jsonpath=\"{.items[0].metadata.name}\"");
    logger.info(" pod name cmd =" + cmd);
    ExecResult result = null;
    String podName = null;
    int i = 0;
    while (i < 4) {
      result = ExecCommand.exec(cmd.toString());
      logger.info(" Result output" + result.stdout());
      if (result.exitValue() == 0) {
        logger.info(result.stdout());
        podName = result.stdout().trim();
        break;
      } else {
        Thread.sleep(10000);
        i++;
      }
    }
    assertNotNull(labelExp + " was not created, can't find running pod ", podName);
    return podName;
  }

  private void changeConfigNegative(String effect, String configFile, String expectedErrorMsg)
      throws Exception {
    final WebClient webClient = new WebClient();
    HtmlPage originalPage = webClient.getPage(exporterUrl);
    assertNotNull(originalPage);
    HtmlPage page = submitConfigureForm(exporterUrl, effect, configFile);
    assertTrue((page.asText()).contains(expectedErrorMsg));
    assertTrue(!(page.asText()).contains("Error 500--Internal Server Error"));
  }

  private void changeConfigNegativeAuth(
      String effect, String configFile, String expectedErrorMsg, String username, String password)
      throws Exception {
    try {
      HtmlPage page = submitConfigureForm(exporterUrl, effect, configFile, username, password);
      throw new RuntimeException("Expected exception was not thrown ");
    } catch (FailingHttpStatusCodeException ex) {
      assertTrue((ex.getMessage()).contains(expectedErrorMsg));
    }
  }

  private HtmlPage submitConfigureForm(
      String exporterUrl, String effect, String configFile, String username, String password)
      throws Exception {
    final WebClient webClient = new WebClient();
    setCredentials(webClient, username, password);
    return submitConfigureForm(exporterUrl, effect, configFile, webClient);
  }

  private HtmlPage submitConfigureForm(String exporterUrl, String effect, String configFile)
      throws Exception {
    final WebClient webClient = new WebClient();
    setCredentials(webClient);
    return submitConfigureForm(exporterUrl, effect, configFile, webClient);
  }

  private HtmlPage submitConfigureForm(
      String exporterUrl, String effect, String configFile, WebClient webClient) throws Exception {
    // Get the first page
    final HtmlPage page1 = webClient.getPage(exporterUrl);
    assertNotNull(page1);
    assertTrue((page1.asText()).contains("This is the WebLogic Monitoring Exporter."));

    // Get the form that we are dealing with and within that form,
    // find the submit button and the field that we want to change.Generated form for cluster had
    // extra path for wls-exporter
    HtmlForm form = page1.getFirstByXPath("//form[@action='configure']");
    if (form == null) form = page1.getFirstByXPath("//form[@action='/wls-exporter/configure']");
    assertNotNull(form);
    List<HtmlRadioButtonInput> radioButtons = form.getRadioButtonsByName("effect");
    assertNotNull(radioButtons);
    for (HtmlRadioButtonInput radioButton : radioButtons) {
      if (radioButton.getValueAttribute().equalsIgnoreCase(effect)) {
        radioButton.setChecked(true);
      }
    }

    HtmlSubmitInput button =
        (HtmlSubmitInput) page1.getFirstByXPath("//form//input[@type='submit']");
    assertNotNull(button);
    final HtmlFileInput fileField = form.getInputByName("configuration");
    assertNotNull(fileField);

    // Change the value of the text field
    fileField.setValueAttribute(configFile);
    fileField.setContentType("multipart/form-data");

    // Now submit the form by clicking the button and get back the second page.
    HtmlPage page2 = button.click();
    assertNotNull(page2);
    assertFalse((page2.asText()).contains("Error 500--Internal Server Error"));
    // wait time for coordinator to update both managed configuration
    Thread.sleep(15 * 1000);
    return page2;
  }

  /**
   * Remove monitoring exporter directory if exists and clone latest from github for monitoring
   * exporter code.
   *
   * @throws Exception if could not run the command successfully to install database
   */
  private static void setupPv() throws Exception {
    String pvDir = monitoringExporterEndToEndDir + "pvDir";
    if (new File(pvDir).exists()) {
      logger.info(" PV dir already exists , cleaning ");
      if (!pvDir.isEmpty()) {
        deletePvDir();
      }
    } else {
      Files.createDirectories(Paths.get(pvDir));
    }
    replaceStringInFile(
            monitoringExporterEndToEndDir + "/mysql/persistence.yaml", "%PV_ROOT%", pvDir);
    replaceStringInFile(
            monitoringExporterEndToEndDir + "/prometheus/persistence.yaml", "%PV_ROOT%", pvDir);
    replaceStringInFile(
            monitoringExporterEndToEndDir + "/prometheus/alert-persistence.yaml", "%PV_ROOT%", pvDir);
    replaceStringInFile(
            monitoringExporterEndToEndDir + "/grafana/persistence.yaml", "%PV_ROOT%", pvDir);

  }

  /**
   * Install wls image tool and update wls pods.
   *
   * @throws Exception if could not run the command successfully to create WLSImage and deploy
   */
  private static void createWlsImageAndDeploy() throws Exception {
<<<<<<< HEAD
    //operator1 = TestUtils.createOperator(OPERATOR1_YAML);
    addRestOptToYaml(monitoringExporterEndToEndDir + "/dashboard/exporter-config.yaml", "restPort", 8001);
=======
    logger.info(" Starting to create WLS Image");
>>>>>>> 4d4fe0a4

    String command =
        "cd "
            + monitoringExporterEndToEndDir
            + "/demo-domains/domainBuilder/ && ./build.sh domain1 "
            + wlsUser
            + " "
            + wlsPassword
            + " wluser1 wlpwd123";
    TestUtils.exec(command);

<<<<<<< HEAD
=======
    logger.info(" Starting to create WLS secret");
>>>>>>> 4d4fe0a4
    command =
        "kubectl -n default create secret generic domain1-weblogic-credentials "
            + "  --from-literal=username="
            + wlsUser
            + "  --from-literal=password="
            + wlsPassword;
    TestUtils.exec(command);
    // apply new domain yaml and verify pod restart
    String crdCmd =
        " kubectl apply -f " + monitoringExporterEndToEndDir + "/demo-domains/domain1.yaml";
    TestUtils.exec(crdCmd);

    TestUtils.checkPodReady("domain1-admin-server", "default");
    TestUtils.checkPodReady("domain1-managed-server-1", "default");
    TestUtils.checkPodReady("domain1-managed-server-2", "default");

    // apply curl to the pod
    crdCmd = " kubectl apply -f " + monitoringExporterEndToEndDir + "/util/curl.yaml";
    TestUtils.exec(crdCmd);

    TestUtils.checkPodReady("curl", "default");
    // access metrics
    crdCmd =
        "kubectl exec curl -- curl http://"
            + wlsUser
            + ":"
            + wlsPassword
            + "@domain1-managed-server-1:8001/wls-exporter/metrics";
    ExecResult result = TestUtils.exec(crdCmd);
    assertTrue((result.stdout().contains("wls_servlet_execution_time_average")));
    crdCmd =
        "kubectl exec curl -- curl http://"
            + wlsUser
            + ":"
            + wlsPassword
            + "@domain1-managed-server-2:8001/wls-exporter/metrics";
    result = TestUtils.exec(crdCmd);
    assertTrue((result.stdout().contains("wls_servlet_execution_time_average")));
  }

  /**
   * Install Prometheus and Grafana using helm chart, MySql, webhook, coordinator, create WLS image and deploy.
   *
   * @throws Exception if could not run the command successfully to install Prometheus and Grafana
   */
  private static void installPrometheusGrafanaWebHookMySqlCoordinatorWlsImage() throws Exception {
    prometheusPort = "30000";

    executeShelScript(
            resourceExporterDir,
            monitoringExporterScriptDir,
            "createPromGrafanaMySqlCoordWebhook.sh",
            monitoringExporterDir + " " + resourceExporterDir + " " + PROMETHEUS_CHART_VERSION + " "
                + GRAFANA_CHART_VERSION);

    String webhookPod = getPodName("app=webhook", "webhook");
    TestUtils.checkPodReady(webhookPod, "webhook");

    //update with current WDT version
    replaceStringInFile(monitoringExporterEndToEndDir + "/demo-domains/domainBuilder/build.sh", "0.24", WDT_VERSION);
    createWlsImageAndDeploy();
    checkPromGrafana();
  }

  static void checkPromGrafana() throws Exception {
    String podName = getPodName("app=prometheus", "monitoring");
    TestUtils.checkPodReady(podName, "monitoring", "2/2");

    String crdCmd = "kubectl -n monitoring get pods -l app=prometheus";
    ExecResult resultStatus = ExecCommand.exec(crdCmd);
    logger.info("Status of the pods " + resultStatus.stdout());


    assertFalse(
        "Can't create prometheus pods",
        resultStatus.stdout().contains("CrashLoopBackOff")
            || resultStatus.stdout().contains("Error"));

    podName = getPodName("app=grafana", "monitoring");
    TestUtils.checkPodReady(podName, "monitoring");


    logger.info("installing grafana dashboard");

    crdCmd =
        " cd "
            + monitoringExporterEndToEndDir
            + " && curl -v -H 'Content-Type: application/json' -H \"Content-Type: application/json\""
            + "  -X POST http://admin:12345678@$HOSTNAME:31000/api/datasources/"
            + "  --data-binary @grafana/datasource.json";
    TestUtils.exec(crdCmd);

    crdCmd =
        " cd "
            + monitoringExporterEndToEndDir
            + " && curl -v -H 'Content-Type: application/json' -H \"Content-Type: application/json\""
            + "  -X POST http://admin:12345678@$HOSTNAME:31000/api/dashboards/db/"
            + "  --data-binary @grafana/dashboard.json";
    TestUtils.exec(crdCmd);
    crdCmd = " cd "
        + monitoringExporterEndToEndDir
        + " && "
        + "curl -v  -H 'Content-Type: application/json' -X GET http://admin:12345678@$HOSTNAME:31000/api/dashboards/db/weblogic-server-dashboard";
    ExecResult result = ExecCommand.exec(crdCmd);
    assertTrue(result.stdout().contains("wls_jvm_uptime"));
    assertTrue(
        "Can't find expected metrics",
        checkMetricsViaPrometheus("wls_servlet_execution_time_average", "test-webapp"));
  }


  /**
   * Install WebHook for performing scaling via prometheus.
   *
   * @throws Exception if could not run the command successfully to install webhook and alert
   *     manager
   */
  private static void createWebHookForScale() throws Exception {

    String webhookResourceDir = resourceExporterDir + "/../webhook";
    String webhookDir = monitoringExporterDir + "/webhook";
    // install webhook
    logger.info("installing webhook ");
    executeShelScript(
        webhookResourceDir,
        monitoringExporterScriptDir,
        "setupWebHook.sh",
        webhookDir + " " + webhookResourceDir + " " + operator.getOperatorNamespace());
    String webhookPod = getPodName("name=webhook", "monitoring");
    TestUtils.checkPodReady(webhookPod, "monitoring");
  }

  /**
   * Uninstall Prometheus and Grafana using helm chart, uninstall Webhook, MySql.
   *
   * @throws Exception if could not run the command successfully to uninstall deployments
   */
  private static void uninstallWebHookPrometheusGrafanaMySql() throws Exception {

    executeShelScript(
            resourceExporterDir,
            monitoringExporterScriptDir,
            "deletePromGrafanaMySqlCoordWebhook.sh",
            monitoringExporterDir + " " + resourceExporterDir);

    deletePvDir();
  }

  /**
   * Delete PvDir via docker.
   *
   * @throws Exception if could not run the command successfully to delete PV
   */
  private static void deletePvDir() throws Exception {
    String pvDir = monitoringExporterEndToEndDir + "/pvDir";
    String crdCmd =
        "cd "
            + monitoringExporterEndToEndDir
            + " && docker run --rm -v "
            + monitoringExporterEndToEndDir
            + "pvDir:/tt -v $PWD/util:/util  nginx  /util/clean-pv.sh";
    try {
      if (new File(pvDir).exists()) {
        ExecCommand.exec(crdCmd);
        StringBuffer removeDir = new StringBuffer();
        logger.info("Cleaning PV dir " + pvDir);
        removeDir.append("rm -rf ").append(pvDir);
        ExecCommand.exec(removeDir.toString());
      }
    } finally {
      if (JENKINS) {
        if (new File(pvDir).exists()) {

          logger.info("Deleting pv created dir " + pvDir);
          TestUtils.exec("/usr/local/packages/aime/ias/run_as_root \"rm -rf " + pvDir);
        }
      }
    }
  }

  /**
   * A utility method to sed files.
   *
   * @throws IOException when copying files from source location to staging area fails
   */
  private static void replaceStringInFile(String filePath, String oldValue, String newValue)
      throws IOException {
    Path src = Paths.get(filePath);
    logger.log(Level.INFO, "Copying {0}", src.toString());
    Charset charset = StandardCharsets.UTF_8;
    String content = new String(Files.readAllBytes(src), charset);
    content = content.replaceAll(oldValue, newValue);
    logger.log(Level.INFO, "to {0}", src.toString());
    Files.write(src, content.getBytes(charset));
  }

  /**
   * call operator to scale to specified number of replicas.
   *
   * @param replicas - number of managed servers
   * @throws Exception if scaling fails
   */
  private static void scaleCluster(int replicas) throws Exception {
    logger.info("Scale up/down to " + replicas + " managed servers");
    operator.scale(domain.getDomainUid(), domain.getClusterName(), replicas);
  }

  /**
   * Check metrics using Prometheus.
   * @param searchKey - metric query expression
   * @param expectedVal - expected metrics to search
   * @throws Exception if command to check metrics fails
   */
  private static boolean checkMetricsViaPrometheus(String searchKey, String expectedVal)
      throws Exception {

    // url
    StringBuffer testAppUrl = new StringBuffer("http://");
    // testAppUrl.append(myhost).append(":").append(prometheusPort).append("/api/v1/query?query=");
    testAppUrl
        .append(myhost)
        .append(":")
        .append(prometheusPort)
        .append("/api/v1/query?query=")
        .append(searchKey);
    // curl cmd to call webapp
    StringBuffer curlCmd = new StringBuffer("curl --noproxy '*' ");
    curlCmd.append(testAppUrl.toString());
    logger.info("Curl cmd " + curlCmd);
    logger.info("searchKey:" + searchKey);
    logger.info("expected Value " + expectedVal);
    boolean result = false;
    try {
      TestUtils.checkAnyCmdInLoop(curlCmd.toString(), expectedVal);
      logger.info("Prometheus application invoked successfully with curlCmd:" + curlCmd);
      result = true;
    } catch (Exception ex) {
      new RuntimeException("FAILURE: can't check metrics" + ex.getMessage());
    }
    return result;
  }

  /**
   * Method to read the yaml file and add extra properties to the root.
   *
   * @param yamlFile - Name of the yaml file to make changes.
   * @throws IOException exception
   */
  private static void addRestOptToYaml(String yamlFile, String prop, int restPort) throws IOException {
    ObjectMapper objectMapper = new ObjectMapper();

    ObjectMapper yamlReader = new ObjectMapper(new YAMLFactory());
    Object obj = yamlReader.readValue(new File(yamlFile), Object.class);

    ObjectMapper jsonWriter = new ObjectMapper();
    String writeValueAsString = jsonWriter.writeValueAsString(obj);
    JsonNode root = objectMapper.readTree(writeValueAsString);
    ((ObjectNode) root).put(prop, restPort);
    String jsonAsYaml = new YAMLMapper().writerWithDefaultPrettyPrinter().writeValueAsString(root);

    // Write the modified yaml to the file
    Path path = Paths.get(yamlFile);
    Charset charset = StandardCharsets.UTF_8;
    Files.write(path, jsonAsYaml.getBytes(charset));

  }
}<|MERGE_RESOLUTION|>--- conflicted
+++ resolved
@@ -890,12 +890,7 @@
    * @throws Exception if could not run the command successfully to create WLSImage and deploy
    */
   private static void createWlsImageAndDeploy() throws Exception {
-<<<<<<< HEAD
-    //operator1 = TestUtils.createOperator(OPERATOR1_YAML);
-    addRestOptToYaml(monitoringExporterEndToEndDir + "/dashboard/exporter-config.yaml", "restPort", 8001);
-=======
     logger.info(" Starting to create WLS Image");
->>>>>>> 4d4fe0a4
 
     String command =
         "cd "
@@ -907,10 +902,7 @@
             + " wluser1 wlpwd123";
     TestUtils.exec(command);
 
-<<<<<<< HEAD
-=======
     logger.info(" Starting to create WLS secret");
->>>>>>> 4d4fe0a4
     command =
         "kubectl -n default create secret generic domain1-weblogic-credentials "
             + "  --from-literal=username="
