--- conflicted
+++ resolved
@@ -289,11 +289,7 @@
     String domainFileName =
         getUserProjectsDir() + "/weblogic-domains/" + domainUid + "/domain.yaml";
     boolean result =
-<<<<<<< HEAD
-        (new String(Files.readAllBytes(Paths.get(domainFileName)))).contains("fsGroup: 1000");
-=======
         (new String(Files.readAllBytes(Paths.get(domainFileName)))).contains("runAsUser: 1000");
->>>>>>> 174f6334
     Assertions.assertFalse(result);
 
     // domainYaml: the yaml file name with changed property under resources dir
