// Copyright (c) 2019, Oracle Corporation and/or its affiliates.  All rights reserved.
// Licensed under the Universal Permissive License v 1.0 as shown at https://oss.oracle.com/licenses/upl.

package oracle.kubernetes.operator.utils;

import java.util.Map;
import java.util.logging.Logger;

public class DbUtils {
  public static final String DEFAULT_FMWINFRA_DOCKER_IMAGENAME =
      "container-registry.oracle.com/middleware/fmw-infrastructure";
  public static final String DEFAULT_FMWINFRA_DOCKER_IMAGETAG = "12.2.1.3";
  public static final String DEFAULT_RCU_SCHEMA_USERNAME = "myrcuuser";
  public static final String DEFAULT_RCU_SCHEMA_PASSWORD = "Oradoc_db1";
  public static final String DEFAULT_RCU_SYS_USERNAME = "sys";
  public static final String DEFAULT_RCU_SYS_PASSWORD = "Oradoc_db1";
  public static final String DEFAULT_RCU_NAMESPACE = "rcu";
  private static final Logger logger = Logger.getLogger("OperatorIT", "OperatorIT");

  /**
   * create oracle db pod in the k8s cluster.
   *
   * @param dbPropsFile - db properties file
   * @return - OracleDB instance
   * @throws Exception - if any error occurs when creating Oracle DB pod
   */
  public static OracleDB createOracleDB(String dbPropsFile) throws Exception {
    OracleDB oracledb = new OracleDB(dbPropsFile);

    // check the db is ready
    String dbnamespace = oracledb.getNamespace();
    String cmd = "kubectl get pod -n " + dbnamespace + " -o jsonpath=\"{.items[0].metadata.name}\"";
    logger.info("running command " + cmd);
    ExecResult result = TestUtils.exec(cmd);
    String podName = result.stdout();

    logger.info("DEBUG: db namespace=" + dbnamespace);
    logger.info("DEBUG: podname=" + podName);
    TestUtils.checkPodReady("", dbnamespace);

    // check the db is ready to use
    cmd = "kubectl logs " + podName + " -n " + dbnamespace;
    TestUtils.checkCmdInLoop(cmd, "The database is ready for use", podName);

    return oracledb;
  }
  
  /**
   * create Oracle DB pod and service in the k8s cluster default namespace.
   *
   * @throws Exception - if any error occurs when creating Oracle DB pod and service
   */
  public static void startOracleDB(String scriptsDir) throws Exception {
    String cmd1 = "sh "
<<<<<<< HEAD
        + BaseTest.getResultDir()
        + "/scripts/create-oracle-db-service/start-db-service.sh";
=======
        + scriptsDir
        + "/create-rcu-schema/start-db-service.sh";
>>>>>>> 8ba0cfdf
    TestUtils.exec(cmd1, true);
    String cmd2 = "kubectl get pod | grep oracle-db | cut -f1 -d \" \" ";
    ExecResult result = TestUtils.exec(cmd2);
    String podName = result.stdout();

    logger.info("DEBUG: DB podname=" + podName);
    TestUtils.checkPodReady(podName, "default");

    // check the db is ready to use
    String cmd3 = "kubectl logs " + podName + " -n " + "default";
    TestUtils.checkCmdInLoop(cmd3, "The database is ready for use", podName);
  
  }
  
  /**
   * stop oracle service.
   *
   * @throws Exception - if any error occurs when dropping Oracle DB service
   */
  public static void stopOracleDB(String scriptsDir) throws Exception {
    String cmd = "sh " 
<<<<<<< HEAD
        + BaseTest.getResultDir()
        + "/scripts/create-oracle-db-service/stop-db-service.sh";
=======
        + scriptsDir
        + "/create-rcu-schema/stop-db-service.sh";
>>>>>>> 8ba0cfdf
  
    TestUtils.exec(cmd, true);
  }
  
  /**
   * create Oracle rcu pod and load database schema in the k8s cluster default namespace.
   * @param rcuSchemaPrefix - rcu SchemaPrefixe
   * @throws Exception - if any error occurs when creating Oracle rcu pod
   */
  public static void createRcuSchema(String scriptsDir, String rcuSchemaPrefix) throws Exception {
    String cmd = "sh " 
<<<<<<< HEAD
        + BaseTest.getResultDir()
        + "/scripts/create-rcu-schema/create-rcu-schema.sh -s "
=======
        + scriptsDir
        + "/create-rcu-schema/create-rcu-schema.sh -s "
>>>>>>> 8ba0cfdf
        + rcuSchemaPrefix;
    TestUtils.exec(cmd, true);
  }
  
  /**
   * drop Oracle rcu schema.
   * @param rcuSchemaPrefix - rcu SchemaPrefixe
   * @throws Exception - if any error occurs when dropping rcu schema
   */
  public static void dropRcuSchema(String scriptsDir, String rcuSchemaPrefix) throws Exception {
    String cmd = "sh " 
<<<<<<< HEAD
        + BaseTest.getResultDir()
        + "/scripts/create-rcu-schema/drop-rcu-schema.sh -s rcuSchemaPrefix";
=======
        + scriptsDir
        + "/create-rcu-schema/drop-rcu-schema.sh -s rcuSchemaPrefix";
>>>>>>> 8ba0cfdf
    TestUtils.exec(cmd, true);
  }
  
  /**
   * delete RCU pod.
   *
   * @throws Exception - if any error occurs when deleting RCU pod
   */
  public static void deleteRcuPod(String scriptsDir) throws Exception {
    String cmd = "kubectl delete -f " 
<<<<<<< HEAD
        + BaseTest.getResultDir()
        + "/scripts/create-rcu-schema/common/rcu.yaml";
=======
        + scriptsDir
        + "/create-rcu-schema/common/rcu.yaml";
>>>>>>> 8ba0cfdf
    TestUtils.exec(cmd, true);
  }

  /**
   * run RCU script to load database schema.
   *
   * @param rcuPodName - rcu pod name
   * @param inputYaml  - create domain input file
   * @throws Exception - if any error occurs
   */
  public static void runRcu(String rcuPodName, String inputYaml) throws Exception {
    Map<String, Object> inputMap = TestUtils.loadYaml(inputYaml);
    runRcu(rcuPodName, inputMap);
  }

  /**
   * run RCU script to load database schema.
   *
   * @param rcuPodName - rcu pod name
   * @param inputMap   - domain input map
   * @throws Exception - if any error occurs
   */
  public static void runRcu(String rcuPodName, Map<String, Object> inputMap) throws Exception {
    String dbConnectString = (String) inputMap.get("rcuDatabaseURL");
    String rcuPrefix = (String) inputMap.get("rcuSchemaPrefix");
    runRcu(rcuPodName, DEFAULT_RCU_NAMESPACE, dbConnectString, rcuPrefix);
  }

  /**
   * run RCU script to load database schema.
   *
   * @param rcuNamespace    - namespace for rcu pod
   * @param dbConnectString - db connect string to load the database schema
   * @param rcuPrefix       - rcu prefix for the db schema name
   * @throws Exception - if any error occurs
   */
  private static void runRcu(
      String rcuPodName, String rcuNamespace, String dbConnectString, String rcuPrefix)
      throws Exception {

    // create password file used for rcu script
    String rcuPwdCmd = "echo " + DEFAULT_RCU_SYS_PASSWORD + "> /u01/oracle/pwd.txt";
    TestUtils.kubectlexec(rcuPodName, rcuNamespace, " -- bash -c '" + rcuPwdCmd + "'");
    rcuPwdCmd = "echo " + DEFAULT_RCU_SYS_PASSWORD + ">> /u01/oracle/pwd.txt";
    TestUtils.kubectlexec(rcuPodName, rcuNamespace, " -- bash -c '" + rcuPwdCmd + "'");

    // create rcu script to run
    String rcuScript =
        "/u01/oracle/oracle_common/bin/rcu -silent -createRepository -databaseType ORACLE"
            + " -connectString "
            + dbConnectString
            + " -dbUser sys -dbRole sysdba"
            + " -useSamePasswordForAllSchemaUsers true -selectDependentsForComponents true   -schemaPrefix "
            + rcuPrefix
            + " -component MDS -component IAU -component IAU_APPEND -component IAU_VIEWER -component OPSS"
            + " -component WLS -component STB < /u01/oracle/pwd.txt";

    TestUtils.kubectlexec(rcuPodName, rcuNamespace, " -- bash -c '" + rcuScript + "'");
  }

  /**
   * create a rcu pod to run rcu script.
   *
   * @param rcuNamespace - namespace for rcu pod
   * @return - rcu pod name
   * @throws Exception - if any error occurs
   */
  public static String createRcuPod(String rcuNamespace) throws Exception {
    // create a rcu deployment
    String cmd =
        "kubectl run rcu -n "
            + rcuNamespace
            + " --image "
            + DEFAULT_FMWINFRA_DOCKER_IMAGENAME
            + ":"
            + DEFAULT_FMWINFRA_DOCKER_IMAGETAG
            + " -- sleep 100000";
    logger.info("running command " + cmd);
    TestUtils.exec(cmd);

    // get rcu pod name
    cmd = "kubectl get pod -n " + rcuNamespace + " -o jsonpath=\"{.items[0].metadata.name}\"";
    logger.info("running command " + cmd);
    ExecResult result = TestUtils.exec(cmd);
    String podName = result.stdout();
    logger.info("DEBUG: rcuPodName=" + podName);

    // check the pod is ready
    TestUtils.checkPodReady(podName, rcuNamespace);

    return podName;
  }

  /**
   * delete a namespace.
   *
   * @param namespace - namespace to delete
   * @throws Exception - if any error occurs
   */
  public static void deleteNamespace(String namespace) throws Exception {
    if (!namespace.equalsIgnoreCase("default")) {
      String command = "kubectl delete ns " + namespace;
      logger.info("Running " + command);
      ExecCommand.exec(command);

      // verify the namespace is deleted
      TestUtils.checkNamespaceDeleted(namespace);
    }
  }

  /**
   * create a namespace.
   *
   * @param namespace - namespace to create
   * @throws Exception - if any error occurs
   */
  public static void createNamespace(String namespace) throws Exception {
    if (!namespace.equalsIgnoreCase("default")) {
      String command = "kubectl create ns " + namespace;
      logger.info("Running " + command);
      TestUtils.exec(command);
    }
  }
}<|MERGE_RESOLUTION|>--- conflicted
+++ resolved
@@ -52,13 +52,8 @@
    */
   public static void startOracleDB(String scriptsDir) throws Exception {
     String cmd1 = "sh "
-<<<<<<< HEAD
-        + BaseTest.getResultDir()
-        + "/scripts/create-oracle-db-service/start-db-service.sh";
-=======
-        + scriptsDir
-        + "/create-rcu-schema/start-db-service.sh";
->>>>>>> 8ba0cfdf
+        + scriptsDir
+        + "/create-oracle-db-service/start-db-service.sh";
     TestUtils.exec(cmd1, true);
     String cmd2 = "kubectl get pod | grep oracle-db | cut -f1 -d \" \" ";
     ExecResult result = TestUtils.exec(cmd2);
@@ -80,14 +75,8 @@
    */
   public static void stopOracleDB(String scriptsDir) throws Exception {
     String cmd = "sh " 
-<<<<<<< HEAD
-        + BaseTest.getResultDir()
-        + "/scripts/create-oracle-db-service/stop-db-service.sh";
-=======
-        + scriptsDir
-        + "/create-rcu-schema/stop-db-service.sh";
->>>>>>> 8ba0cfdf
-  
+        + scriptsDir
+        + "/create-oracle-db-service/stop-db-service.sh";
     TestUtils.exec(cmd, true);
   }
   
@@ -98,13 +87,8 @@
    */
   public static void createRcuSchema(String scriptsDir, String rcuSchemaPrefix) throws Exception {
     String cmd = "sh " 
-<<<<<<< HEAD
-        + BaseTest.getResultDir()
-        + "/scripts/create-rcu-schema/create-rcu-schema.sh -s "
-=======
         + scriptsDir
         + "/create-rcu-schema/create-rcu-schema.sh -s "
->>>>>>> 8ba0cfdf
         + rcuSchemaPrefix;
     TestUtils.exec(cmd, true);
   }
@@ -116,13 +100,8 @@
    */
   public static void dropRcuSchema(String scriptsDir, String rcuSchemaPrefix) throws Exception {
     String cmd = "sh " 
-<<<<<<< HEAD
-        + BaseTest.getResultDir()
-        + "/scripts/create-rcu-schema/drop-rcu-schema.sh -s rcuSchemaPrefix";
-=======
         + scriptsDir
         + "/create-rcu-schema/drop-rcu-schema.sh -s rcuSchemaPrefix";
->>>>>>> 8ba0cfdf
     TestUtils.exec(cmd, true);
   }
   
@@ -133,13 +112,8 @@
    */
   public static void deleteRcuPod(String scriptsDir) throws Exception {
     String cmd = "kubectl delete -f " 
-<<<<<<< HEAD
-        + BaseTest.getResultDir()
-        + "/scripts/create-rcu-schema/common/rcu.yaml";
-=======
         + scriptsDir
         + "/create-rcu-schema/common/rcu.yaml";
->>>>>>> 8ba0cfdf
     TestUtils.exec(cmd, true);
   }
 
