// Copyright 2018, Oracle Corporation and/or its affiliates.  All rights reserved.
// Licensed under the Universal Permissive License v 1.0 as shown at
// http://oss.oracle.com/licenses/upl.

package oracle.kubernetes.operator.utils;

import java.io.File;
import java.io.FileInputStream;
import java.io.InputStream;
import java.nio.file.Files;
import java.nio.file.Path;
import java.nio.file.Paths;
import java.util.HashMap;
import java.util.Map;
import java.util.Objects;
import java.util.logging.Logger;
import oracle.kubernetes.operator.BaseTest;
import org.yaml.snakeyaml.Yaml;

/** Domain class with all the utility methods for a Domain. */
public class Domain {
  public static final String CREATE_DOMAIN_JOB_MESSAGE =
      "Domain base_domain was created and will be started by the WebLogic Kubernetes Operator";

  private static final Logger logger = Logger.getLogger("OperatorIT", "OperatorIT");

  private Map<String, Object> domainMap;

  // attributes from domain properties
  private String domainUid = "";
  // default values as in create-weblogic-domain-inputs.yaml, generated yaml file will have the
  // customized property values
  private String domainNS;
  private String adminServerName;
  private String managedServerNameBase;
  private int initialManagedServerReplicas;
  private int configuredManagedServerCount;
  private boolean exposeAdminT3Channel;
  private boolean exposeAdminNodePort;
  private int t3ChannelPort;
  private String clusterName;
  private String clusterType;
  private String startupControl;
  private String weblogicDomainStorageReclaimPolicy;
  private String weblogicDomainStorageSize;
  private String loadBalancer;
  private int loadBalancerWebPort;
  private int loadBalancerDashboardPort;
  private String userProjectsDir = "";
  private String projectRoot = "";

  private String createDomainScript = "";
  private String inputTemplateFile = "";
  private String generatedInputYamlFile;

  private static int maxIterations = BaseTest.getMaxIterationsPod(); // 50 * 5 = 250 seconds
  private static int waitTime = BaseTest.getWaitTimePod();

  public Domain(String inputYaml) throws Exception {

    initialize(inputYaml);
    createPV();
    createSecret();
    generateInputYaml();
    callCreateDomainScript(userProjectsDir + "/weblogic-domains/" + domainUid);
    createLoadBalancer();
  }

  /**
   * Verifies the required pods are created, services are created and the servers are ready.
   *
   * @throws Exception
   */
  public void verifyDomainCreated() throws Exception {
    StringBuffer command = new StringBuffer();
    command.append("kubectl get domain ").append(domainUid).append(" -n ").append(domainNS);
    ExecResult result = ExecCommand.exec(command.toString());
    if (result.exitValue() != 0) {
      throw new RuntimeException(
          "FAILED: command to get domain " + command + " failed with " + result.stderr());
    }
    if (!result.stdout().contains(domainUid))
      throw new RuntimeException("FAILURE: domain not found, exiting!");

    verifyPodsCreated();
    verifyServicesCreated();
    verifyServersReady();
  }

  /**
   * verify pods are created
   *
   * @throws Exception
   */
  public void verifyPodsCreated() throws Exception {
    // check admin pod
    logger.info("Checking if admin pod(" + domainUid + "-" + adminServerName + ") is Running");
    TestUtils.checkPodCreated(domainUid + "-" + adminServerName, domainNS);

    if (domainMap.get("startupControl") == null
        || (domainMap.get("startupControl") != null
            && !domainMap.get("startupControl").toString().trim().equals("ADMIN"))) {
      // check managed server pods
      for (int i = 1; i <= initialManagedServerReplicas; i++) {
        logger.info(
            "Checking if managed pod("
                + domainUid
                + "-"
                + managedServerNameBase
                + i
                + ") is Running");
        TestUtils.checkPodCreated(domainUid + "-" + managedServerNameBase + i, domainNS);
      }
    }
  }

  /**
   * verify services are created
   *
   * @throws Exception
   */
  public void verifyServicesCreated() throws Exception {
    // check admin service
    logger.info("Checking if admin service(" + domainUid + "-" + adminServerName + ") is created");
    TestUtils.checkServiceCreated(domainUid + "-" + adminServerName, domainNS);

    if (exposeAdminT3Channel) {
      logger.info(
          "Checking if admin t3 channel service("
              + domainUid
              + "-"
              + adminServerName
              + "-extchannel-t3channel) is created");
      TestUtils.checkServiceCreated(
          domainUid + "-" + adminServerName + "-extchannel-t3channel", domainNS);
    }
    if (domainMap.get("startupControl") == null
        || (domainMap.get("startupControl") != null
            && !domainMap.get("startupControl").toString().trim().equals("ADMIN"))) {
      // check managed server services
      for (int i = 1; i <= initialManagedServerReplicas; i++) {
        logger.info(
            "Checking if managed service("
                + domainUid
                + "-"
                + managedServerNameBase
                + i
                + ") is created");
        TestUtils.checkServiceCreated(domainUid + "-" + managedServerNameBase + i, domainNS);
      }
    }
  }

  /**
   * verify servers are ready
   *
   * @throws Exception
   */
  public void verifyServersReady() throws Exception {
    // check admin pod
    logger.info("Checking if admin server is Running");
    TestUtils.checkPodReady(domainUid + "-" + adminServerName, domainNS);
    if (domainMap.get("startupControl") == null
        || (domainMap.get("startupControl") != null
            && !domainMap.get("startupControl").toString().trim().equals("ADMIN"))) {

      // check managed server pods
      for (int i = 1; i <= initialManagedServerReplicas; i++) {
        logger.info("Checking if managed server (" + managedServerNameBase + i + ") is Running");
        TestUtils.checkPodReady(domainUid + "-" + managedServerNameBase + i, domainNS);
      }
    }
  }
  /**
   * verify nodeport by accessing admin REST endpoint
   *
   * @param username
   * @param password
   * @throws Exception
   */
  public void verifyAdminServerExternalService(String username, String password) throws Exception {

    // logger.info("Inside verifyAdminServerExternalService");
    String nodePortHost = TestUtils.getHostName();
    String nodePort = getNodePort();
    logger.info("nodePortHost " + nodePortHost + " nodePort " + nodePort);

    StringBuffer cmd = new StringBuffer();
    cmd.append("curl --silent --show-error --noproxy ")
        .append(nodePortHost)
        .append(" http://")
        .append(nodePortHost)
        .append(":")
        .append(nodePort)
        .append("/management/weblogic/latest/serverRuntime")
        .append(" --user ")
        .append(username)
        .append(":")
        .append(password)
        .append(" -H X-Requested-By:Integration-Test --write-out %{http_code} -o /dev/null");
    logger.info("cmd for curl " + cmd);
    ExecResult result = ExecCommand.exec(cmd.toString());
    if (result.exitValue() != 0) {
      throw new RuntimeException(
          "FAILURE: command " + cmd + " failed, returned " + result.stderr());
    }
    String output = result.stdout().trim();
    logger.info("output " + output);
    if (!output.equals("200")) {
      throw new RuntimeException(
          "FAILURE: accessing admin server REST endpoint did not return 200 status code, "
              + output);
    }
  }

  /**
   * deploy webapp using nodehost and nodeport
   *
   * @throws Exception
   */
  public void deployWebAppViaREST(
      String webappName, String webappLocation, String username, String password) throws Exception {
    StringBuffer cmd = new StringBuffer();
    cmd.append("curl --noproxy '*' --silent  --user ")
        .append(username)
        .append(":")
        .append(password)
        .append(" -H X-Requested-By:MyClient -H Accept:application/json")
        .append(" -H Content-Type:multipart/form-data -F \"model={ name: '")
        .append(webappName)
        .append("', targets: [ { identity: [ clusters, '")
        .append(clusterName)
        .append("' ] } ] }\" -F \"sourcePath=@")
        .append(webappLocation)
        .append("\" -H \"Prefer:respond-async\" -X POST http://")
        .append(getNodeHost())
        .append(":")
        .append(getNodePort())
        .append("/management/weblogic/latest/edit/appDeployments")
        .append(" --write-out %{http_code} -o /dev/null");
    logger.fine("Command to deploy webapp " + cmd);
    ExecResult result = ExecCommand.exec(cmd.toString());
    if (result.exitValue() != 0) {
      throw new RuntimeException(
          "FAILURE: command " + cmd + " failed, returned " + result.stderr());
    }
    String output = result.stdout().trim();
    if (!output.contains("202")) {
      throw new RuntimeException("FAILURE: Webapp deployment failed with response code " + output);
    }
  }
  /**
   * deploy webapp using t3 channel port for wlst
   *
   * @param webappName
   * @param webappLocation
   * @param username
   * @param password
   * @throws Exception
   */
  public void deployWebAppViaWLST(
      String webappName, String webappLocation, String username, String password) throws Exception {

    TestUtils.kubectlcp(
        webappLocation,
        "/shared/applications/" + webappName + ".war",
        domainUid + "-" + adminServerName,
        domainNS);

    TestUtils.kubectlcp(
        projectRoot + "/integration-tests/src/test/resources/deploywebapp.py",
        "/shared/deploywebapp.py",
        domainUid + "-" + adminServerName,
        domainNS);

    TestUtils.kubectlcp(
        projectRoot + "/integration-tests/src/test/resources/callpyscript.sh",
        "/shared/callpyscript.sh",
        domainUid + "-" + adminServerName,
        domainNS);

    callShellScriptByExecToPod(username, password, webappName);
  }

  /**
   * Test http load balancing using loadBalancerWebPort
   *
   * @param webappName
   * @throws Exception
   */
  public void verifyWebAppLoadBalancing(String webappName) throws Exception {

    callWebAppAndVerifyLoadBalancing(webappName, true);
  }

  public void callWebAppAndVerifyLoadBalancing(String webappName, boolean verifyLoadBalance)
      throws Exception {
    if (!loadBalancer.equals("NONE")) {
      // url
      StringBuffer testAppUrl = new StringBuffer("http://");
      testAppUrl
          .append(TestUtils.getHostName())
          .append(":")
          .append(loadBalancerWebPort)
          .append("/");

      if (domainMap.get("loadBalancer") != null && domainMap.get("loadBalancer").equals("APACHE")) {
        testAppUrl.append("weblogic/");
      }
      testAppUrl.append(webappName).append("/");

      // curl cmd to call webapp
      StringBuffer curlCmd = new StringBuffer("curl --silent --show-error --noproxy ");
      curlCmd.append(TestUtils.getHostName()).append(" ").append(testAppUrl.toString());

      // curl cmd to get response code
      StringBuffer curlCmdResCode = new StringBuffer(curlCmd.toString());
      curlCmdResCode.append(" --write-out %{http_code} -o /dev/null");

      // call webapp iteratively till its deployed/ready
      callWebAppAndWaitTillReady(curlCmdResCode.toString());

      if (verifyLoadBalance) {
        // execute curl and look for the managed server name in response
        callWebAppAndCheckForServerNameInResponse(curlCmd.toString());
      }
      // logger.info("curlCmd "+curlCmd);

    }
  }

  /**
   * startup the domain
   *
   * @throws Exception
   */
  public void create() throws Exception {
    StringBuffer cmd = new StringBuffer("kubectl create -f ");
    cmd.append(userProjectsDir)
        .append("/weblogic-domains/")
        .append(domainUid)
        .append("/domain-custom-resource.yaml");
    logger.info("Running " + cmd);
    ExecResult result = ExecCommand.exec(cmd.toString());
    if (result.exitValue() != 0) {
      throw new RuntimeException(
          "FAILURE: command "
              + cmd
              + " failed, returned "
              + result.stdout()
              + "\n"
              + result.stderr());
    }
    String outputStr = result.stdout().trim();
    logger.info("Command returned " + outputStr);

    verifyDomainCreated();
  }

  /**
   * shutdown the domain
   *
   * @throws Exception
   */
  public void destroy() throws Exception {
    int replicas = TestUtils.getClusterReplicas(domainUid, clusterName, domainNS);
    StringBuffer cmd = new StringBuffer("kubectl delete -f ");
    cmd.append(userProjectsDir)
        .append("/weblogic-domains/")
        .append(domainUid)
        .append("/domain-custom-resource.yaml");
    ExecResult result = ExecCommand.exec(cmd.toString());
    if (result.exitValue() != 0) {
      throw new RuntimeException(
          "FAILURE: command " + cmd + " failed, returned " + result.stderr());
    }
    String output = result.stdout().trim();
    logger.info("command to delete domain " + cmd + " \n returned " + output);
    verifyDomainDeleted(replicas);
  }

  public void shutdown() throws Exception {
    String cmd = "kubectl delete domain " + domainUid + " -n " + domainNS;
    ExecResult result = ExecCommand.exec(cmd);
    if (result.exitValue() != 0) {
      throw new RuntimeException(
          "FAILURE: command " + cmd + " failed, returned " + result.stderr());
    }
    String output = result.stdout().trim();
    logger.info("command to delete domain " + cmd + " \n returned " + output);
  }
  /**
   * verify domain is deleted
   *
   * @param replicas
   * @throws Exception
   */
  public void verifyDomainDeleted(int replicas) throws Exception {
    logger.info("Inside verifyDomainDeleted, replicas " + replicas);
    TestUtils.checkDomainDeleted(domainUid, domainNS);
    TestUtils.checkPodDeleted(domainUid + "-" + adminServerName, domainNS);

    for (int i = 1; i <= replicas; i++) {
      TestUtils.checkPodDeleted(domainUid + "-" + managedServerNameBase + i, domainNS);
    }
  }

  public Map<String, Object> getDomainMap() {
    return domainMap;
  }

  public void deletePVCAndCheckPVReleased() throws Exception {
    StringBuffer cmd = new StringBuffer("kubectl get pv ");
    cmd.append(domainUid).append("-pv -n ").append(domainNS);

    ExecResult result = ExecCommand.exec(cmd.toString());
    if (result.exitValue() == 0) {
      logger.info("Status of PV before deleting PVC " + result.stdout());
    }
    TestUtils.deletePVC(domainUid + "-pvc", domainNS);
    String reclaimPolicy = (String) domainMap.get("weblogicDomainStorageReclaimPolicy");
    boolean pvReleased = TestUtils.checkPVReleased(domainUid, domainNS);
    if (reclaimPolicy != null && reclaimPolicy.equals("Recycle") && !pvReleased) {
      throw new RuntimeException(
          "ERROR: pv for " + domainUid + " still exists after the pvc is deleted, exiting!");
    } else {
      logger.info("PV is released when PVC is deleted");
    }
  }

  public void createDomainOnExistingDirectory() throws Exception {
    String domainStoragePath = domainMap.get("weblogicDomainStoragePath").toString();
    String domainDir = domainStoragePath + "/domains/" + domainMap.get("domainUID").toString();
    logger.info("making sure the domain directory exists");
    if (domainDir != null && !(new File(domainDir).exists())) {
      throw new RuntimeException(
          "FAIL: the domain directory " + domainDir + " does not exist, exiting!");
    }
    logger.info("Run the script to create domain");
    try {
      callCreateDomainScript(userProjectsDir + "/weblogic-domains2/" + domainUid);
    } catch (RuntimeException re) {
      re.printStackTrace();
      logger.info("[SUCCESS] create domain job failed, this is the expected behavior");
      return;
    }
    throw new RuntimeException("FAIL: unexpected result, create domain job did not report error");

    /*    StringBuffer cmd = new StringBuffer("cd ");
    cmd.append(BaseTest.getProjectRoot())
        .append(" && helm install kubernetes/charts/weblogic-domain");
    cmd.append(" --name ")
        .append(domainMap.get("domainUID"))
        .append(" --values ")
        .append(generatedInputYamlFile)
        .append(" --namespace ")
        .append(domainNS)
        .append(" --wait");
    logger.info("Running " + cmd);
    ExecResult result = ExecCommand.exec(cmd.toString());
    if (result.exitValue() == 1) {
      logger.info("[SUCCESS] create domain job failed, this is the expected behavior");
    } else {
      throw new RuntimeException(
          "FAIL: unexpected result, create domain job exit code: " + result.exitValue());
    } */
  }

  public void verifyAdminConsoleViaLB() throws Exception {
    if (!loadBalancer.equals("APACHE")) {
      logger.info("This check is done only for APACHE load balancer");
      return;
    }
    String nodePortHost = TestUtils.getHostName();
    int nodePort = getAdminSericeLBNodePort();
    String responseBodyFile =
        userProjectsDir + "/weblogic-domains/" + domainUid + "/testconsole.response.body";
    logger.info("nodePortHost " + nodePortHost + " nodePort " + nodePort);

    StringBuffer cmd = new StringBuffer();
    cmd.append("curl --silent --show-error --noproxy ")
        .append(nodePortHost)
        .append(" http://")
        .append(nodePortHost)
        .append(":")
        .append(nodePort)
        .append("/console/login/LoginForm.jsp")
        .append(" --write-out %{http_code} -o ")
        .append(responseBodyFile);
    logger.info("cmd for curl " + cmd);

    ExecResult result = ExecCommand.exec(cmd.toString());
    if (result.exitValue() != 0) {
      throw new RuntimeException(
          "FAILURE: command "
              + cmd
              + " failed, returned "
              + result.stderr()
              + "\n "
              + result.stdout());
    }

    String output = result.stdout().trim();
    logger.info("output " + output);
    if (!output.equals("200")) {
      throw new RuntimeException(
          "FAILURE: accessing admin console via load balancer did not return 200 status code, got "
              + output);
    }
  }

  public String getDomainUid() {
    return domainUid;
  }

  private int getAdminSericeLBNodePort() throws Exception {

    String adminServerLBNodePortService = domainUid + "-apache-webtier";

    StringBuffer cmd = new StringBuffer("kubectl get services -n ");
    cmd.append(domainNS)
        .append(" -o jsonpath='{.items[?(@.metadata.name == \"")
        .append(adminServerLBNodePortService)
        .append("\")].spec.ports[0].nodePort}'");

    logger.info("Cmd to get the admins service node port " + cmd);

    ExecResult result = ExecCommand.exec(cmd.toString());
    if (result.exitValue() == 0) {
      return new Integer(result.stdout().trim()).intValue();
    } else {
      throw new RuntimeException("Cmd failed " + result.stderr() + " \n " + result.stdout());
    }
  }

  private void createPV() throws Exception {

    Yaml yaml = new Yaml();
    InputStream pv_is =
        new FileInputStream(
            new File(
                BaseTest.getProjectRoot()
                    + "/kubernetes/samples/scripts/create-weblogic-domain-pv-pvc/create-pv-pvc-inputs.yaml"));
    Map<String, Object> pvMap = yaml.load(pv_is);
    pv_is.close();
    pvMap.put("domainUID", domainUid);
<<<<<<< HEAD
    pvMap.put("baseName", domainUid);
    pvMap.put("weblogicDomainStorageReclaimPolicy", weblogicDomainStorageReclaimPolicy);
    pvMap.put("weblogicDomainStorageSize", weblogicDomainStorageSize);
=======

    if (domainMap.get("weblogicDomainStorageReclaimPolicy") != null) {
      pvMap.put(
          "weblogicDomainStorageReclaimPolicy",
          domainMap.get("weblogicDomainStorageReclaimPolicy"));
    }
    if (domainMap.get("weblogicDomainStorageSize") != null) {
      pvMap.put("weblogicDomainStorageSize", domainMap.get("weblogicDomainStorageSize"));
    }
>>>>>>> 69901092
    pvMap.put("namespace", domainNS);

    weblogicDomainStorageReclaimPolicy = (String) pvMap.get("weblogicDomainStorageReclaimPolicy");
    weblogicDomainStorageSize = (String) pvMap.get("weblogicDomainStorageSize");

    // test NFS for domain5 on JENKINS
    if (domainUid.equals("domain5")
        && (System.getenv("JENKINS") != null
            && System.getenv("JENKINS").equalsIgnoreCase("true"))) {
      pvMap.put("weblogicDomainStorageType", "NFS");
      pvMap.put("weblogicDomainStorageNFSServer", TestUtils.getHostName());
    } else {
      pvMap.put("weblogicDomainStorageType", "HOST_PATH");
      pvMap.put("weblogicDomainStorageNFSServer", TestUtils.getHostName());
    }
    // set pv path
    domainMap.put(
        "weblogicDomainStoragePath",
        BaseTest.getPvRoot() + "/acceptance_test_pv/persistentVolume-" + domainUid);

    pvMap.put(
        "weblogicDomainStoragePath",
        BaseTest.getPvRoot() + "/acceptance_test_pv/persistentVolume-" + domainUid);

    pvMap.values().removeIf(Objects::isNull);
    // k8s job mounts PVROOT /scratch/<usr>/wl_k8s_test_results to /scratch, create PV/PVC
    new PersistentVolume("/scratch/acceptance_test_pv/persistentVolume-" + domainUid, pvMap);
  }

  private void createSecret() throws Exception {
    new Secret(
        domainNS,
        domainMap.getOrDefault("secretName", domainUid + "-weblogic-credentials").toString(),
        BaseTest.getUsername(),
        BaseTest.getPassword());
    domainMap.put("weblogicCredentialsSecretName", domainUid + "-weblogic-credentials");
  }

  private void generateInputYaml() throws Exception {
    Path parentDir =
        Files.createDirectories(Paths.get(userProjectsDir + "/weblogic-domains/" + domainUid));
    generatedInputYamlFile = parentDir + "/weblogic-domain-values.yaml";
    TestUtils.createInputFile(domainMap, generatedInputYamlFile);
  }

  private void callCreateDomainScript(String outputDir) throws Exception {
    StringBuffer cmd = new StringBuffer(BaseTest.getProjectRoot());
    cmd.append(
            "/kubernetes/samples/scripts/create-weblogic-domain/domain-home-on-pv/create-domain.sh -i ")
        .append(generatedInputYamlFile)
        .append(" -e -v -o ")
        .append(outputDir);
    logger.info("Running " + cmd);
    ExecResult result = ExecCommand.exec(cmd.toString());
    if (result.exitValue() != 0) {
      throw new RuntimeException(
          "FAILURE: command "
              + cmd
              + " failed, returned "
              + result.stdout()
              + "\n"
              + result.stderr());
    }
    String outputStr = result.stdout().trim();
    logger.info("Command returned " + outputStr);
  }

  private void createLoadBalancer() throws Exception {
    Yaml yaml = new Yaml();
    InputStream lbIs =
        new FileInputStream(
            new File(
                BaseTest.getProjectRoot()
                    + "/kubernetes/samples/scripts/create-weblogic-domain-load-balancer/create-load-balancer-inputs.yaml"));
    Map<String, Object> lbMap = yaml.load(lbIs);
    lbIs.close();

    lbMap.put("domainName", domainMap.get("domainName"));
    lbMap.put("domainUID", domainUid);
    lbMap.put("namespace", domainNS);

    if (domainMap.get("loadBalancer") != null) {
      lbMap.put("loadBalancer", domainMap.get("loadBalancer"));
    }
    if (domainMap.get("loadBalancerWebPort") != null) {
      lbMap.put("loadBalancerWebPort", domainMap.get("loadBalancerWebPort"));
    }
    if (domainMap.get("loadBalancerDashboardPort") != null) {
      lbMap.put("loadBalancerDashboardPort", domainMap.get("loadBalancerDashboardPort"));
    }
    if (domainMap.get("loadBalancerVolumePath") != null) {
      lbMap.put("loadBalancerVolumePath", domainMap.get("loadBalancerVolumePath"));
    }

    loadBalancer = (String) lbMap.get("loadBalancer");
    loadBalancerWebPort = ((Integer) lbMap.get("loadBalancerWebPort")).intValue();
    loadBalancerDashboardPort = ((Integer) lbMap.get("loadBalancerDashboardPort")).intValue();

    if (domainUid.equals("domain7") && loadBalancer.equals("APACHE")) {
      lbMap.put("loadBalancerAppPrepath", "/weblogic");
      lbMap.put("loadBalancerExposeAdminPort", new Boolean(true));
    }
    lbMap.values().removeIf(Objects::isNull);
    new LoadBalancer(lbMap);
  }

  private void callShellScriptByExecToPod(String username, String password, String webappName)
      throws Exception {

    StringBuffer cmdKubectlSh = new StringBuffer("kubectl -n ");
    cmdKubectlSh
        .append(domainNS)
        .append(" exec -it ")
        .append(domainUid)
        .append("-")
        .append(adminServerName)
        .append(" /shared/callpyscript.sh /shared/deploywebapp.py ")
        .append(username)
        .append(" ")
        .append(password)
        .append(" t3://")
        // .append(TestUtils.getHostName())
        .append(domainUid)
        .append("-")
        .append(adminServerName)
        .append(":")
        .append(t3ChannelPort)
        .append(" ")
        .append(webappName)
        .append(" /shared/applications/")
        .append(webappName)
        .append(".war ")
        .append(clusterName);
    logger.info("Command to call kubectl sh file " + cmdKubectlSh);
    ExecResult result = ExecCommand.exec(cmdKubectlSh.toString());
    if (result.exitValue() != 0) {
      throw new RuntimeException(
          "FAILURE: command " + cmdKubectlSh + " failed, returned " + result.stderr());
    }
    String output = result.stdout().trim();
    if (!output.contains("Deployment State : completed")) {
      throw new RuntimeException("Failure: webapp deployment failed." + output);
    }
  }

  private void callWebAppAndWaitTillReady(String curlCmd) throws Exception {
    for (int i = 0; i < maxIterations; i++) {
      ExecResult result = ExecCommand.exec(curlCmd.toString());
      if (result.exitValue() != 0) {
        throw new RuntimeException(
            "FAILURE: command " + curlCmd + " failed, returned " + result.stderr());
      }
      String responseCode = result.stdout().trim();
      if (!responseCode.equals("200")) {
        logger.info(
            "testwebapp did not return 200 status code, got "
                + responseCode
                + ", iteration "
                + i
                + " of "
                + maxIterations);
        if (i == (maxIterations - 1)) {
          throw new RuntimeException(
              "FAILURE: testwebapp did not return 200 status code, got " + responseCode);
        }
        try {
          Thread.sleep(waitTime * 1000);
        } catch (InterruptedException ignore) {
        }
      }
    }
  }

  private void callWebAppAndCheckForServerNameInResponse(String curlCmd) throws Exception {
    // map with server names and boolean values
    HashMap<String, Boolean> managedServers = new HashMap<String, Boolean>();
    for (int i = 1; i <= TestUtils.getClusterReplicas(domainUid, clusterName, domainNS); i++) {
      managedServers.put(domainUid + "-" + managedServerNameBase + i, new Boolean(false));
    }

    for (int i = 0; i < 20; i++) {
      ExecResult result = ExecCommand.exec(curlCmd.toString());
      if (result.exitValue() != 0) {
        throw new RuntimeException(
            "FAILURE: command " + curlCmd + " failed, returned " + result.stderr());
      }
      String response = result.stdout().trim();
      // logger.info("response "+ response);
      for (String key : managedServers.keySet()) {
        if (response.contains(key)) {
          managedServers.put(key, new Boolean(true));
          break;
        }
      }
    }
    logger.info("ManagedServers " + managedServers);
    // error if any managedserver value is false
    for (Map.Entry<String, Boolean> entry : managedServers.entrySet()) {
      if (!entry.getValue().booleanValue()) {
        throw new RuntimeException("FAILURE: Load balancer can not reach server " + entry.getKey());
      }
    }
  }

  private void initialize(String inputYaml) throws Exception {
    this.userProjectsDir = BaseTest.getUserProjectsDir();
    this.projectRoot = BaseTest.getProjectRoot();

    // read input domain yaml to test
    domainMap = TestUtils.loadYaml(inputYaml);

    // read sample domain inputs
    Yaml dyaml = new Yaml();
    InputStream sampleDomainInputStream =
        new FileInputStream(
            new File(
                BaseTest.getProjectRoot()
                    + "/kubernetes/samples/scripts/create-weblogic-domain/domain-home-on-pv/create-domain-inputs.yaml"));
    logger.info(
        "loading domain inputs template file "
            + BaseTest.getProjectRoot()
            + "/kubernetes/samples/scripts/create-weblogic-domain/domain-home-on-pv/create-domain-inputs.yaml");
    Map<String, Object> sampleDomainMap = dyaml.load(sampleDomainInputStream);
    sampleDomainInputStream.close();

    // add attributes with default values from sample domain inputs to domain map
    sampleDomainMap.forEach(domainMap::putIfAbsent);

    domainUid = (String) domainMap.get("domainUID");
    // Customize the create domain job inputs
    domainNS = (String) domainMap.get("namespace");
    adminServerName = (String) domainMap.get("adminServerName");
    managedServerNameBase = (String) domainMap.get("managedServerNameBase");
    initialManagedServerReplicas =
        ((Integer) domainMap.get("initialManagedServerReplicas")).intValue();
    configuredManagedServerCount =
<<<<<<< HEAD
        ((Integer)
                inputDomainMap.getOrDefault(
                    "configuredManagedServerCount", configuredManagedServerCount))
            .intValue();
    exposeAdminT3Channel =
        ((Boolean)
                inputDomainMap.getOrDefault(
                    "exposeAdminT3Channel", new Boolean(exposeAdminT3Channel)))
            .booleanValue();
    exposeAdminNodePort =
        ((Boolean)
                inputDomainMap.getOrDefault(
                    "exposeAdminNodePort", new Boolean(exposeAdminNodePort)))
            .booleanValue();
    t3ChannelPort =
        ((Integer) inputDomainMap.getOrDefault("t3ChannelPort", t3ChannelPort)).intValue();
    clusterName = inputDomainMap.getOrDefault("clusterName", clusterName).toString();
    clusterType = inputDomainMap.getOrDefault("clusterType", clusterType).toString();
    startupControl = inputDomainMap.getOrDefault("startupControl", startupControl).toString();
    weblogicDomainStorageReclaimPolicy =
        inputDomainMap
            .getOrDefault("weblogicDomainStorageReclaimPolicy", weblogicDomainStorageReclaimPolicy)
            .toString();
    weblogicDomainStorageSize =
        inputDomainMap
            .getOrDefault("weblogicDomainStorageSize", weblogicDomainStorageSize)
            .toString();
    loadBalancer = inputDomainMap.getOrDefault("loadBalancer", loadBalancer).toString();
    loadBalancerWebPort =
        ((Integer) inputDomainMap.getOrDefault("loadBalancerWebPort", loadBalancerWebPort))
            .intValue();
    loadBalancerDashboardPort =
        ((Integer)
                inputDomainMap.getOrDefault("loadBalancerDashboardPort", loadBalancerDashboardPort))
            .intValue();

    domainMap.put("domainUID", domainUid);
    domainMap.put("namespace", domainNS);
    domainMap.put("adminServerName", adminServerName);
    domainMap.put("managedServerNameBase", managedServerNameBase);
    domainMap.put("initialManagedServerReplicas", initialManagedServerReplicas);
    domainMap.put("configuredManagedServerCount", configuredManagedServerCount);
    domainMap.put("exposeAdminT3Channel", new Boolean(exposeAdminT3Channel));
    domainMap.put("exposeAdminNodePort", new Boolean(exposeAdminNodePort));
    domainMap.put("t3ChannelPort", t3ChannelPort);
    domainMap.put("clusterName", clusterName);
    domainMap.put("clusterType", clusterType);
    domainMap.put("startupControl", startupControl);
    domainMap.put("persistentVolumeClaimName", domainUid + "-pvc");
    domainMap.put("domainName", inputDomainMap.getOrDefault("domainName", domainUid));
    domainMap.put(
        "adminNodePort", inputDomainMap.getOrDefault("adminNodePort", new Integer("30701")));
    domainMap.put(
        "loadBalancerVolumePath",
        inputDomainMap.getOrDefault("loadBalancerVolumePath", new String("")));
    domainMap.put("weblogicDomainStorageReclaimPolicy", weblogicDomainStorageReclaimPolicy);
    domainMap.put(
        "domainPVMountPath", inputDomainMap.getOrDefault("domainPVMountPath", new String("")));
    domainMap.put(
        "createDomainScriptsMountPath",
        inputDomainMap.getOrDefault("createDomainScriptsMountPath", new String("")));
    domainMap.put(
        "createDomainScriptName",
        inputDomainMap.getOrDefault("createDomainScriptName", new String("")));
    domainMap.put(
        "createDomainFilesDir",
        inputDomainMap.getOrDefault("createDomainFilesDir", new String("")));
=======
        ((Integer) domainMap.get("configuredManagedServerCount")).intValue();
    exposeAdminT3Channel = ((Boolean) domainMap.get("exposeAdminT3Channel")).booleanValue();
    exposeAdminNodePort = ((Boolean) domainMap.get("exposeAdminNodePort")).booleanValue();
    t3ChannelPort = ((Integer) domainMap.get("t3ChannelPort")).intValue();
    clusterName = (String) domainMap.get("clusterName");
    clusterType = (String) domainMap.get("clusterType");
    startupControl = (String) domainMap.get("startupControl");

    if (domainMap.get("createDomainFilesDir") != null) {
      domainMap.put(
          "createDomainFilesDir",
          BaseTest.getProjectRoot()
              + "/kubernetes/samples/scripts/create-weblogic-domain/domain-home-on-pv/"
              + domainMap.get("createDomainFilesDir"));
    }
>>>>>>> 69901092

    if (exposeAdminT3Channel) {
      domainMap.put("t3PublicAddress", TestUtils.getHostName());
    }
    if (System.getenv("IMAGE_PULL_SECRET_WEBLOGIC") != null) {
      domainMap.put("imagePullSecretName", System.getenv("IMAGE_PULL_SECRET_WEBLOGIC"));
      // create docker registry secrets
      TestUtils.createDockerRegistrySecret(
          System.getenv("IMAGE_PULL_SECRET_WEBLOGIC"),
          "index.docker.io/v1/",
          System.getenv("DOCKER_USERNAME"),
          System.getenv("DOCKER_PASSWORD"),
          System.getenv("DOCKER_EMAIL"),
          domainNS);
    }
    // remove null values if any attributes
    domainMap.values().removeIf(Objects::isNull);
  }

  private String getNodeHost() throws Exception {
    String cmd =
        "kubectl describe pod "
            + domainUid
            + "-"
            + adminServerName
            + " -n "
            + domainNS
            + " | grep Node:";

    ExecResult result = ExecCommand.exec(cmd);
    if (result.exitValue() != 0) {
      throw new RuntimeException(
          "FAILURE: command " + cmd + " failed, returned " + result.stderr());
    }
    String nodePortHost = result.stdout();
    // logger.info("nodePortHost "+nodePortHost);
    if (nodePortHost.contains(":") && nodePortHost.contains("/")) {
      return nodePortHost
          .substring(nodePortHost.indexOf(":") + 1, nodePortHost.indexOf("/"))
          .trim();
    } else {
      throw new RuntimeException("FAILURE: Invalid nodePortHost from admin pod " + nodePortHost);
    }
  }

  private String getNodePort() throws Exception {
    StringBuffer cmd = new StringBuffer();
    cmd.append("kubectl describe domain ")
        .append(domainUid)
        .append(" -n ")
        .append(domainNS)
        .append(" | grep \"Node Port:\"");
    ExecResult result = ExecCommand.exec(cmd.toString());
    if (result.exitValue() != 0) {
      throw new RuntimeException(
          "FAILURE: command " + cmd + " failed, returned " + result.stderr());
    }
    String output = result.stdout();
    if (output.contains("Node Port")) {
      return output.substring(output.indexOf(":") + 1).trim();
    } else {
      throw new RuntimeException(
          "FAILURE: Either domain "
              + domainUid
              + " does not exist or no NodePort is not configured "
              + "for the admin server in domain.");
    }
  }
}<|MERGE_RESOLUTION|>--- conflicted
+++ resolved
@@ -544,11 +544,8 @@
     Map<String, Object> pvMap = yaml.load(pv_is);
     pv_is.close();
     pvMap.put("domainUID", domainUid);
-<<<<<<< HEAD
+
     pvMap.put("baseName", domainUid);
-    pvMap.put("weblogicDomainStorageReclaimPolicy", weblogicDomainStorageReclaimPolicy);
-    pvMap.put("weblogicDomainStorageSize", weblogicDomainStorageSize);
-=======
 
     if (domainMap.get("weblogicDomainStorageReclaimPolicy") != null) {
       pvMap.put(
@@ -558,7 +555,7 @@
     if (domainMap.get("weblogicDomainStorageSize") != null) {
       pvMap.put("weblogicDomainStorageSize", domainMap.get("weblogicDomainStorageSize"));
     }
->>>>>>> 69901092
+
     pvMap.put("namespace", domainNS);
 
     weblogicDomainStorageReclaimPolicy = (String) pvMap.get("weblogicDomainStorageReclaimPolicy");
@@ -795,75 +792,6 @@
     initialManagedServerReplicas =
         ((Integer) domainMap.get("initialManagedServerReplicas")).intValue();
     configuredManagedServerCount =
-<<<<<<< HEAD
-        ((Integer)
-                inputDomainMap.getOrDefault(
-                    "configuredManagedServerCount", configuredManagedServerCount))
-            .intValue();
-    exposeAdminT3Channel =
-        ((Boolean)
-                inputDomainMap.getOrDefault(
-                    "exposeAdminT3Channel", new Boolean(exposeAdminT3Channel)))
-            .booleanValue();
-    exposeAdminNodePort =
-        ((Boolean)
-                inputDomainMap.getOrDefault(
-                    "exposeAdminNodePort", new Boolean(exposeAdminNodePort)))
-            .booleanValue();
-    t3ChannelPort =
-        ((Integer) inputDomainMap.getOrDefault("t3ChannelPort", t3ChannelPort)).intValue();
-    clusterName = inputDomainMap.getOrDefault("clusterName", clusterName).toString();
-    clusterType = inputDomainMap.getOrDefault("clusterType", clusterType).toString();
-    startupControl = inputDomainMap.getOrDefault("startupControl", startupControl).toString();
-    weblogicDomainStorageReclaimPolicy =
-        inputDomainMap
-            .getOrDefault("weblogicDomainStorageReclaimPolicy", weblogicDomainStorageReclaimPolicy)
-            .toString();
-    weblogicDomainStorageSize =
-        inputDomainMap
-            .getOrDefault("weblogicDomainStorageSize", weblogicDomainStorageSize)
-            .toString();
-    loadBalancer = inputDomainMap.getOrDefault("loadBalancer", loadBalancer).toString();
-    loadBalancerWebPort =
-        ((Integer) inputDomainMap.getOrDefault("loadBalancerWebPort", loadBalancerWebPort))
-            .intValue();
-    loadBalancerDashboardPort =
-        ((Integer)
-                inputDomainMap.getOrDefault("loadBalancerDashboardPort", loadBalancerDashboardPort))
-            .intValue();
-
-    domainMap.put("domainUID", domainUid);
-    domainMap.put("namespace", domainNS);
-    domainMap.put("adminServerName", adminServerName);
-    domainMap.put("managedServerNameBase", managedServerNameBase);
-    domainMap.put("initialManagedServerReplicas", initialManagedServerReplicas);
-    domainMap.put("configuredManagedServerCount", configuredManagedServerCount);
-    domainMap.put("exposeAdminT3Channel", new Boolean(exposeAdminT3Channel));
-    domainMap.put("exposeAdminNodePort", new Boolean(exposeAdminNodePort));
-    domainMap.put("t3ChannelPort", t3ChannelPort);
-    domainMap.put("clusterName", clusterName);
-    domainMap.put("clusterType", clusterType);
-    domainMap.put("startupControl", startupControl);
-    domainMap.put("persistentVolumeClaimName", domainUid + "-pvc");
-    domainMap.put("domainName", inputDomainMap.getOrDefault("domainName", domainUid));
-    domainMap.put(
-        "adminNodePort", inputDomainMap.getOrDefault("adminNodePort", new Integer("30701")));
-    domainMap.put(
-        "loadBalancerVolumePath",
-        inputDomainMap.getOrDefault("loadBalancerVolumePath", new String("")));
-    domainMap.put("weblogicDomainStorageReclaimPolicy", weblogicDomainStorageReclaimPolicy);
-    domainMap.put(
-        "domainPVMountPath", inputDomainMap.getOrDefault("domainPVMountPath", new String("")));
-    domainMap.put(
-        "createDomainScriptsMountPath",
-        inputDomainMap.getOrDefault("createDomainScriptsMountPath", new String("")));
-    domainMap.put(
-        "createDomainScriptName",
-        inputDomainMap.getOrDefault("createDomainScriptName", new String("")));
-    domainMap.put(
-        "createDomainFilesDir",
-        inputDomainMap.getOrDefault("createDomainFilesDir", new String("")));
-=======
         ((Integer) domainMap.get("configuredManagedServerCount")).intValue();
     exposeAdminT3Channel = ((Boolean) domainMap.get("exposeAdminT3Channel")).booleanValue();
     exposeAdminNodePort = ((Boolean) domainMap.get("exposeAdminNodePort")).booleanValue();
@@ -879,7 +807,6 @@
               + "/kubernetes/samples/scripts/create-weblogic-domain/domain-home-on-pv/"
               + domainMap.get("createDomainFilesDir"));
     }
->>>>>>> 69901092
 
     if (exposeAdminT3Channel) {
       domainMap.put("t3PublicAddress", TestUtils.getHostName());
