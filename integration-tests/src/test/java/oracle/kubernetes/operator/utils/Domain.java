--- conflicted
+++ resolved
@@ -79,8 +79,6 @@
   private boolean createDomainResource = true;
   private boolean createLoadBalancer = true;
   private String domainHomeSourceType = "";
-<<<<<<< HEAD
-=======
 
   private static final String SSL_ENABLED_KEY = "sslEnabled";
   private boolean sslEnabled = false;
@@ -88,7 +86,6 @@
   private static final String MANAGED_SERVER_SSL_PORT_KEY = "managedServerSSLPort";
   private int adminServerSSLPort;
   private int managedServerSSLPort;
->>>>>>> 17d36802
 
   public Domain() throws Exception {
     domainMap = new HashMap<String, Object>();
@@ -1897,14 +1894,11 @@
     }
     LoggerHelper.getLocal().log(Level.INFO, "pvSharing for this domain is: " + pvSharing);
 
-<<<<<<< HEAD
-=======
     if (domainMap.containsKey(SSL_ENABLED_KEY)) {
       sslEnabled = ((Boolean) domainMap.getOrDefault(SSL_ENABLED_KEY, Boolean.FALSE)).booleanValue();
       adminServerSSLPort = ((Integer) domainMap.getOrDefault(ADMIN_SERVER_SSL_PORT_KEY, 7002)).intValue();
       managedServerSSLPort = ((Integer) domainMap.getOrDefault(MANAGED_SERVER_SSL_PORT_KEY, 8002)).intValue();
     }
->>>>>>> 17d36802
 
     if (exposeAdminT3Channel) {
       domainMap.put("t3PublicAddress", TestUtils.getHostName());
