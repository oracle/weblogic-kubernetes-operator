// Copyright 2018, 2019, Oracle Corporation and/or its affiliates.  All rights reserved.
// Licensed under the Universal Permissive License v 1.0 as shown at
// http://oss.oracle.com/licenses/upl.

package oracle.kubernetes.operator.utils;

import java.io.File;
import java.io.FileInputStream;
import java.io.InputStream;
import java.nio.file.Files;
import java.nio.file.Path;
import java.nio.file.Paths;
import java.nio.file.StandardCopyOption;
import java.nio.file.StandardOpenOption;
import java.util.HashMap;
import java.util.Hashtable;
import java.util.Map;
import java.util.Objects;
import java.util.StringTokenizer;
import java.util.logging.Logger;
import javax.jms.ConnectionFactory;
import javax.jms.QueueConnection;
import javax.jms.QueueConnectionFactory;
import javax.naming.Context;
import javax.naming.InitialContext;
import oracle.kubernetes.operator.BaseTest;
import org.yaml.snakeyaml.Yaml;

/** Domain class with all the utility methods for a Domain. */
public class Domain {
  public static final String CREATE_DOMAIN_JOB_MESSAGE =
      "Domain base_domain was created and will be started by the WebLogic Kubernetes Operator";

  private static final Logger logger = Logger.getLogger("OperatorIT", "OperatorIT");

  private Map<String, Object> domainMap;
  private Map<String, Object> pvMap;

  // attributes from domain properties
  private String domainUid = "";
  // default values as in create-weblogic-domain-inputs.yaml, generated yaml file will have the
  // customized property values
  private String domainNS;
  private String adminServerName;
  private String managedServerNameBase;
  private int initialManagedServerReplicas;
  private int configuredManagedServerCount;
  private boolean exposeAdminT3Channel;
  private boolean exposeAdminNodePort;
  private int t3ChannelPort;
  private String clusterName;
  private String clusterType;
  private String serverStartPolicy;
  private String weblogicDomainStorageReclaimPolicy;
  private String weblogicDomainStorageSize;
  private String loadBalancer = "TRAEFIK";
  private int loadBalancerWebPort = 30305;
  private String userProjectsDir = "";
  private String projectRoot = "";
  private boolean ingressPerDomain = true;

  private String createDomainScript = "";
  private String inputTemplateFile = "";
  private String generatedInputYamlFile;

  private static int maxIterations = BaseTest.getMaxIterationsPod(); // 50 * 5 = 250 seconds
  private static int waitTime = BaseTest.getWaitTimePod();

  public Domain(String inputYaml) throws Exception {
    // read input domain yaml to test
    this(TestUtils.loadYaml(inputYaml));
  }

  public Domain(Map<String, Object> inputDomainMap) throws Exception {
    initialize(inputDomainMap);
    createPV();
    createSecret();
    generateInputYaml();
    callCreateDomainScript(userProjectsDir);
    createLoadBalancer();
  }

  /**
   * Verifies the required pods are created, services are created and the servers are ready.
   *
   * @throws Exception
   */
  public void verifyDomainCreated() throws Exception {
    StringBuffer command = new StringBuffer();
    command.append("kubectl get domain ").append(domainUid).append(" -n ").append(domainNS);
    ExecResult result = ExecCommand.exec(command.toString());
    if (result.exitValue() != 0) {
      throw new RuntimeException(
          "FAILED: command to get domain " + command + " failed with " + result.stderr());
    }
    if (!result.stdout().contains(domainUid))
      throw new RuntimeException("FAILURE: domain not found, exiting!");

    verifyPodsCreated();
    verifyServicesCreated();
    verifyServersReady();
  }

  /**
   * verify pods are created
   *
   * @throws Exception
   */
  public void verifyPodsCreated() throws Exception {
    // check admin pod
    logger.info("Checking if admin pod(" + domainUid + "-" + adminServerName + ") is Running");
    TestUtils.checkPodCreated(domainUid + "-" + adminServerName, domainNS);

    if (domainMap.get("serverStartPolicy") == null
        || (domainMap.get("serverStartPolicy") != null
            && !domainMap.get("serverStartPolicy").toString().trim().equals("ADMIN_ONLY"))) {
      // check managed server pods
      for (int i = 1; i <= initialManagedServerReplicas; i++) {
        logger.info(
            "Checking if managed pod("
                + domainUid
                + "-"
                + managedServerNameBase
                + i
                + ") is Running");
        TestUtils.checkPodCreated(domainUid + "-" + managedServerNameBase + i, domainNS);
      }
    }
  }

  /**
   * verify services are created
   *
   * @throws Exception
   */
  public void verifyServicesCreated() throws Exception {
    // check admin service
    logger.info("Checking if admin service(" + domainUid + "-" + adminServerName + ") is created");
    TestUtils.checkServiceCreated(domainUid + "-" + adminServerName, domainNS);

    if (exposeAdminT3Channel) {
      logger.info(
          "Checking if admin t3 channel service("
              + domainUid
              + "-"
              + adminServerName
              + "-external) is created");
      TestUtils.checkServiceCreated(domainUid + "-" + adminServerName + "-external", domainNS);
    }
    if (domainMap.get("serverStartPolicy") == null
        || (domainMap.get("serverStartPolicy") != null
            && !domainMap.get("serverStartPolicy").toString().trim().equals("ADMIN_ONLY"))) {
      // check managed server services
      for (int i = 1; i <= initialManagedServerReplicas; i++) {
        logger.info(
            "Checking if managed service("
                + domainUid
                + "-"
                + managedServerNameBase
                + i
                + ") is created");
        TestUtils.checkServiceCreated(domainUid + "-" + managedServerNameBase + i, domainNS);
      }
    }
  }

  /**
   * verify servers are ready
   *
   * @throws Exception
   */
  public void verifyServersReady() throws Exception {
    // check admin pod
    logger.info("Checking if admin server is Running");
    TestUtils.checkPodReady(domainUid + "-" + adminServerName, domainNS);
    if (domainMap.get("serverStartPolicy") == null
        || (domainMap.get("serverStartPolicy") != null
            && !domainMap.get("serverStartPolicy").toString().trim().equals("ADMIN_ONLY"))) {

      // check managed server pods
      for (int i = 1; i <= initialManagedServerReplicas; i++) {
        logger.info("Checking if managed server (" + managedServerNameBase + i + ") is Running");
        TestUtils.checkPodReady(domainUid + "-" + managedServerNameBase + i, domainNS);
      }
    }
    // check no additional servers are started
    if (domainMap.get("serverStartPolicy").toString().trim().equals("ADMIN_ONLY")) {
      initialManagedServerReplicas = 0;
    }
    String additionalManagedServer =
        domainUid + "-" + managedServerNameBase + (initialManagedServerReplicas + 1);
    logger.info(
        "Checking if managed server " + additionalManagedServer + " is started, it should not be");
    StringBuffer cmd = new StringBuffer();
    cmd.append("kubectl get pod ").append(additionalManagedServer).append(" -n ").append(domainNS);
    ExecResult result = ExecCommand.exec(cmd.toString());

    if (result.exitValue() == 0 && result.stdout().contains("1/1")) {
      throw new RuntimeException(
          "FAILURE: Managed Server "
              + additionalManagedServer
              + " is started, but its not expected.");
    } else {
      logger.info(additionalManagedServer + " is not running, which is expected behaviour");
    }

    // check logs are written on PV if logHomeOnPV is true for domain-home-in-image case
    if ((domainMap.containsKey("domainHomeImageBase")
        && domainMap.containsKey("logHomeOnPV")
        && ((Boolean) domainMap.get("logHomeOnPV")).booleanValue())) {
      logger.info("logHomeOnPV is true, checking if logs are written on PV");
      cmd = new StringBuffer();
      cmd.append("kubectl -n ")
          .append(domainNS)
          .append(" exec -it ")
          .append(domainUid)
          .append("-")
          .append(adminServerName)
          .append(" -- ls /shared/logs/")
          .append(domainUid)
          .append("/")
          .append(adminServerName)
          .append(".log");

      result = ExecCommand.exec(cmd.toString());

      if (result.exitValue() != 0) {
        throw new RuntimeException(
            "FAILURE: logHomeOnPV is true, but logs are not written at /shared/logs/"
                + domainUid
                + " inside the pod");
      } else {
        logger.info("Logs are written at /shared/logs/" + domainUid + " inside the pod");
      }
    }
  }

  /**
   * verify nodeport by accessing admin REST endpoint
   *
   * @param username
   * @param password
   * @throws Exception
   */
  public void verifyAdminServerExternalService(String username, String password) throws Exception {

    // logger.info("Inside verifyAdminServerExternalService");
    if (exposeAdminNodePort) {
      String nodePortHost = getHostNameForCurl();
      String nodePort = getNodePort();
      logger.info("nodePortHost " + nodePortHost + " nodePort " + nodePort);

      StringBuffer cmd = new StringBuffer();
      cmd.append("curl --silent --show-error --noproxy ")
          .append(nodePortHost)
          .append(" http://")
          .append(nodePortHost)
          .append(":")
          .append(nodePort)
          .append("/management/weblogic/latest/serverRuntime")
          .append(" --user ")
          .append(username)
          .append(":")
          .append(password)
          .append(" -H X-Requested-By:Integration-Test --write-out %{http_code} -o /dev/null");
      logger.info("cmd for curl " + cmd);
      ExecResult result = ExecCommand.exec(cmd.toString());
      if (result.exitValue() != 0) {
        throw new RuntimeException(
            "FAILURE: command " + cmd + " failed, returned " + result.stderr());
      }
      String output = result.stdout().trim();
      logger.info("output " + output);
      if (!output.equals("200")) {
        throw new RuntimeException(
            "FAILURE: accessing admin server REST endpoint did not return 200 status code, "
                + output);
      }
    } else {
      logger.info("exposeAdminNodePort is false, can not test adminNodePort");
    }
  }

  /**
   * Verify that we have the channel set for the cluster
   *
   * @param protocol
   * @param port
   * @param path
   * @throws Exception
   */
  public void verifyHasClusterServiceChannelPort(String protocol, int port, String path)
      throws Exception {

    /* Make sure the service exists in k8s */
    if (!TestUtils.checkHasServiceChannelPort(
        this.getDomainUid() + "-cluster-" + this.clusterName, domainNS, protocol, port)) {
      throw new RuntimeException(
          "FAILURE: Cannot find channel port in cluster, but expecting one: "
              + port
              + "/"
              + protocol);
    }

    /*
     * Construct a curl command that will be run via kubectl exec on the admin server
     */
    StringBuffer curlCmd =
        new StringBuffer(
            "kubectl exec " + this.getDomainUid() + "-" + this.adminServerName + " /usr/bin/curl ");

    /*
     * Make sure we can reach the port,
     * first via each managed server URL
     */
    for (int i = 1; i <= TestUtils.getClusterReplicas(domainUid, clusterName, domainNS); i++) {
      StringBuffer serverAppUrl = new StringBuffer("http://");
      serverAppUrl
          .append(this.getDomainUid() + "-" + managedServerNameBase + i)
          .append(":")
          .append(port)
          .append("/");
      serverAppUrl.append(path);

      callWebAppAndWaitTillReady(
          new StringBuffer(curlCmd.toString())
              .append(serverAppUrl.toString())
              .append(" -- --write-out %{http_code} -o /dev/null")
              .toString());
    }

    /*
     * Make sure we can reach the port,
     * second via cluster URL which should round robin through each managed server.
     * Use the callWebAppAndCheckForServerNameInResponse method with verifyLoadBalancing
     * enabled to verify each managed server is responding.
     */
    StringBuffer clusterAppUrl = new StringBuffer("http://");
    clusterAppUrl
        .append(this.getDomainUid() + "-cluster-" + this.clusterName)
        .append(":")
        .append(port)
        .append("/");
    clusterAppUrl.append(path);

    // execute curl and look for each managed server name in response
    callWebAppAndCheckForServerNameInResponse(
        new StringBuffer(curlCmd.toString()).append(clusterAppUrl.toString()).toString(), true);
  }

  /**
   * deploy webapp using nodehost and nodeport
   *
   * @throws Exception
   */
  public void deployWebAppViaREST(
      String webappName, String webappLocation, String username, String password) throws Exception {
    StringBuffer cmd = new StringBuffer();
    cmd.append("curl --noproxy '*' --silent  --user ")
        .append(username)
        .append(":")
        .append(password)
        .append(" -H X-Requested-By:MyClient -H Accept:application/json")
        .append(" -H Content-Type:multipart/form-data -F \"model={ name: '")
        .append(webappName)
        .append("', targets: [ { identity: [ clusters, '")
        .append(clusterName)
        .append("' ] } ] }\" -F \"sourcePath=@")
        .append(webappLocation)
        .append("\" -H \"Prefer:respond-async\" -X POST http://")
        .append(getNodeHost())
        .append(":")
        .append(getNodePort())
        .append("/management/weblogic/latest/edit/appDeployments")
        .append(" --write-out %{http_code} -o /dev/null");
    logger.fine("Command to deploy webapp " + cmd);
    ExecResult result = ExecCommand.exec(cmd.toString());
    if (result.exitValue() != 0) {
      throw new RuntimeException(
          "FAILURE: command " + cmd + " failed, returned " + result.stderr());
    }
    String output = result.stdout().trim();
    if (!output.contains("202")) {
      throw new RuntimeException("FAILURE: Webapp deployment failed with response code " + output);
    }
  }
  /**
   * deploy webapp using t3 channel port for wlst
   *
   * @param webappName
   * @param webappLocation
   * @param username
   * @param password
   * @throws Exception
   */
  public void deployWebAppViaWLST(
      String webappName,
      String webappLocation,
      String appLocationInPod,
      String username,
      String password)
      throws Exception {
    String adminPod = domainUid + "-" + adminServerName;

    TestUtils.copyFileViaCat(
        webappLocation, appLocationInPod + "/" + webappName + ".war", adminPod, domainNS);

    TestUtils.copyFileViaCat(
        projectRoot + "/integration-tests/src/test/resources/deploywebapp.py",
        appLocationInPod + "/deploywebapp.py",
        adminPod,
        domainNS);

    TestUtils.copyFileViaCat(
        projectRoot + "/integration-tests/src/test/resources/callpyscript.sh",
        appLocationInPod + "/callpyscript.sh",
        adminPod,
        domainNS);

    callShellScriptByExecToPod(username, password, webappName, appLocationInPod);
  }

  /**
   * Creates a Connection Factory using JMS.
   *
   * @return connection facotry.
   * @throws Exception
   */
  public ConnectionFactory createJMSConnectionFactory() throws Exception {
    Hashtable<String, String> env = new Hashtable<>();
    env.put(Context.INITIAL_CONTEXT_FACTORY, "weblogic.jndi.WLInitialContextFactory");
    env.put(Context.PROVIDER_URL, "t3://" + TestUtils.getHostName() + ":" + t3ChannelPort);
    logger.info("Creating JNDI context with URL " + env.get(Context.PROVIDER_URL));
    InitialContext ctx = new InitialContext(env);
    QueueConnection qcc = null;
    logger.info("Getting JMS Connection Factory");
    QueueConnectionFactory cf =
        (QueueConnectionFactory) ctx.lookup("weblogic.jms.ConnectionFactory");
    logger.info("Connection Factory created successfully");
    return cf;
  }

  /**
   * Test http load balancing using loadBalancerWebPort
   *
   * @param webappName
   * @throws Exception
   */
  public void verifyWebAppLoadBalancing(String webappName) throws Exception {
    // webapp is deployed with t3channelport, so check if that is true
    if (exposeAdminT3Channel) {
      callWebAppAndVerifyLoadBalancing(webappName, true);
    } else {
      logger.info(
          "webapp is not deployed as exposeAdminT3Channel is false, can not verify loadbalancing");
    }
  }
  /**
   * call webapp and verify load balancing by checking server name in the response
   *
   * @param webappName
   * @param verifyLoadBalance
   * @throws Exception
   */
  public void callWebAppAndVerifyLoadBalancing(String webappName, boolean verifyLoadBalance)
      throws Exception {
    if (!loadBalancer.equals("NONE")) {
      // url
      StringBuffer testAppUrl = new StringBuffer("http://");
      testAppUrl.append(getHostNameForCurl()).append(":").append(loadBalancerWebPort).append("/");
      if (loadBalancer.equals("APACHE")) {
        testAppUrl.append("weblogic/");
      }
      testAppUrl.append(webappName).append("/");
      // curl cmd to call webapp
      StringBuffer curlCmd = new StringBuffer("curl --silent ");
      curlCmd
          .append(" -H 'host: ")
          .append(domainUid)
          .append(".org' ")
          .append(testAppUrl.toString());

      // curl cmd to get response code
      StringBuffer curlCmdResCode = new StringBuffer(curlCmd.toString());
      curlCmdResCode.append(" --write-out %{http_code} -o /dev/null");

      logger.info("Curl cmd with response code " + curlCmdResCode);
      logger.info("Curl cmd " + curlCmd);

      // call webapp iteratively till its deployed/ready
      callWebAppAndWaitTillReady(curlCmdResCode.toString());

      // execute curl and look for the managed server name in response
      callWebAppAndCheckForServerNameInResponse(curlCmd.toString(), verifyLoadBalance);
      // logger.info("curlCmd "+curlCmd);
    }
  }

  /**
   * create domain crd
   *
   * @throws Exception
   */
  public void create() throws Exception {
    StringBuffer cmd = new StringBuffer("kubectl create -f ");
    cmd.append(userProjectsDir)
        .append("/weblogic-domains/")
        .append(domainUid)
        .append("/domain.yaml");
    logger.info("Running " + cmd);
    ExecResult result = ExecCommand.exec(cmd.toString());
    if (result.exitValue() != 0) {
      throw new RuntimeException(
          "FAILURE: command "
              + cmd
              + " failed, returned "
              + result.stdout()
              + "\n"
              + result.stderr());
    }
    String outputStr = result.stdout().trim();
    logger.info("Command returned " + outputStr);

    verifyDomainCreated();
  }

  /**
   * delete domain crd using yaml
   *
   * @throws Exception
   */
  public void destroy() throws Exception {
    int replicas = TestUtils.getClusterReplicas(domainUid, clusterName, domainNS);
    StringBuffer cmd = new StringBuffer("kubectl delete -f ");
    cmd.append(userProjectsDir)
        .append("/weblogic-domains/")
        .append(domainUid)
        .append("/domain.yaml");
    ExecResult result = ExecCommand.exec(cmd.toString());
    if (result.exitValue() != 0) {
      throw new RuntimeException(
          "FAILURE: command " + cmd + " failed, returned " + result.stderr());
    }
    String output = result.stdout().trim();
    logger.info("command to delete domain " + cmd + " \n returned " + output);
    verifyDomainDeleted(replicas);
  }

  /**
   * delete domain using domain name
   *
   * @throws Exception
   */
  public void shutdown() throws Exception {
    int replicas = TestUtils.getClusterReplicas(domainUid, clusterName, domainNS);
    String cmd = "kubectl delete domain " + domainUid + " -n " + domainNS;
    ExecResult result = ExecCommand.exec(cmd);
    if (result.exitValue() != 0) {
      throw new RuntimeException(
          "FAILURE: command " + cmd + " failed, returned " + result.stderr());
    }
    String output = result.stdout().trim();
    logger.info("command to delete domain " + cmd + " \n returned " + output);
    verifyDomainDeleted(replicas);
  }

  /**
   * shutdown domain by setting serverStartPolicy to NEVER
   *
   * @throws Exception
   */
  public void shutdownUsingServerStartPolicy() throws Exception {
    int replicas = TestUtils.getClusterReplicas(domainUid, clusterName, domainNS);
    String cmd =
        "kubectl patch domain "
            + domainUid
            + " -n "
            + domainNS
            + " -p '{\"spec\":{\"serverStartPolicy\":\"NEVER\"}}' --type merge";
    ExecResult result = ExecCommand.exec(cmd);
    if (result.exitValue() != 0) {
      throw new RuntimeException(
          "FAILURE: command " + cmd + " failed, returned " + result.stderr());
    }
    String output = result.stdout().trim();
    logger.info("command to shutdown domain " + cmd + " \n returned " + output);
    verifyServerPodsDeleted(replicas);
  }

  /**
   * restart domain by setting serverStartPolicy to IF_NEEDED
   *
   * @throws Exception
   */
  public void restartUsingServerStartPolicy() throws Exception {
    String cmd =
        "kubectl patch domain "
            + domainUid
            + " -n "
            + domainNS
            + " -p '{\"spec\":{\"serverStartPolicy\":\"IF_NEEDED\"}}' --type merge";
    ExecResult result = ExecCommand.exec(cmd);
    if (result.exitValue() != 0) {
      throw new RuntimeException(
          "FAILURE: command " + cmd + " failed, returned " + result.stderr());
    }
    String output = result.stdout().trim();
    logger.info("command to restart domain " + cmd + " \n returned " + output);
    verifyPodsCreated();
    verifyServersReady();
  }
  /**
   * verify domain is deleted
   *
   * @param replicas
   * @throws Exception
   */
  public void verifyDomainDeleted(int replicas) throws Exception {
    logger.info("Inside verifyDomainDeleted, replicas " + replicas);
    TestUtils.checkDomainDeleted(domainUid, domainNS);
    verifyServerPodsDeleted(replicas);
  }

  /**
   * verify server pods are deleted
   *
   * @param replicas
   * @throws Exception
   */
  public void verifyServerPodsDeleted(int replicas) throws Exception {
    TestUtils.checkPodDeleted(domainUid + "-" + adminServerName, domainNS);
    for (int i = 1; i <= replicas; i++) {
      TestUtils.checkPodDeleted(domainUid + "-" + managedServerNameBase + i, domainNS);
    }
  }

  public Map<String, Object> getDomainMap() {
    return domainMap;
  }

  /**
   * delete PVC and check PV status released when weblogicDomainStorageReclaimPolicy is Recycle
   *
   * @throws Exception
   */
  public void deletePVCAndCheckPVReleased() throws Exception {
    StringBuffer cmd = new StringBuffer("kubectl get pv ");
    String pvBaseName = (String) pvMap.get("baseName");
    if (domainUid != null) pvBaseName = domainUid + "-" + pvBaseName;
    cmd.append(pvBaseName).append("-pv -n ").append(domainNS);

    ExecResult result = ExecCommand.exec(cmd.toString());
    if (result.exitValue() == 0) {
      logger.info("Status of PV before deleting PVC " + result.stdout());
    }
    TestUtils.deletePVC(pvBaseName + "-pvc", domainNS, domainUid);
    String reclaimPolicy = (String) domainMap.get("weblogicDomainStorageReclaimPolicy");
    boolean pvReleased = TestUtils.checkPVReleased(pvBaseName, domainNS);
    if (reclaimPolicy != null && reclaimPolicy.equals("Recycle") && !pvReleased) {
      throw new RuntimeException(
          "ERROR: pv for " + domainUid + " still exists after the pvc is deleted, exiting!");
    } else {
      logger.info("PV is released when PVC is deleted");
    }
  }
  /**
   * create domain on existing directory
   *
   * @throws Exception
   */
  public void createDomainOnExistingDirectory() throws Exception {
    String domainStoragePath = domainMap.get("weblogicDomainStoragePath").toString();
    String domainDir = domainStoragePath + "/domains/" + domainMap.get("domainUID").toString();
    logger.info("making sure the domain directory exists");
    if (domainDir != null && !(new File(domainDir).exists())) {
      throw new RuntimeException(
          "FAIL: the domain directory " + domainDir + " does not exist, exiting!");
    }
    logger.info("Run the script to create domain");

    // create domain using different output dir but pv is same, it fails as the domain was already
    // created on the pv dir
    try {
      callCreateDomainScript(userProjectsDir + "2");
    } catch (RuntimeException re) {
      re.printStackTrace();
      logger.info("[SUCCESS] create domain job failed, this is the expected behavior");
      return;
    }
    throw new RuntimeException("FAIL: unexpected result, create domain job did not report error");
  }
  /**
   * access admin console using load balancer web port for Apache load balancer
   *
   * @throws Exception
   */
  public void verifyAdminConsoleViaLB() throws Exception {
    if (!loadBalancer.equals("APACHE")) {
      logger.info("This check is done only for APACHE load balancer");
      return;
    }
    String nodePortHost = getHostNameForCurl();
    int nodePort = getAdminSericeLBNodePort();
    String responseBodyFile =
        userProjectsDir + "/weblogic-domains/" + domainUid + "/testconsole.response.body";
    logger.info("nodePortHost " + nodePortHost + " nodePort " + nodePort);

    StringBuffer cmd = new StringBuffer();
    cmd.append("curl --silent --show-error --noproxy ")
        .append(nodePortHost)
        .append(" http://")
        .append(nodePortHost)
        .append(":")
        .append(nodePort)
        .append("/console/login/LoginForm.jsp")
        .append(" --write-out %{http_code} -o ")
        .append(responseBodyFile);
    logger.info("cmd for curl " + cmd);

    ExecResult result = ExecCommand.exec(cmd.toString());
    if (result.exitValue() != 0) {
      throw new RuntimeException(
          "FAILURE: command "
              + cmd
              + " failed, returned "
              + result.stderr()
              + "\n "
              + result.stdout());
    }

    String output = result.stdout().trim();
    logger.info("output " + output);
    if (!output.equals("200")) {
      throw new RuntimeException(
          "FAILURE: accessing admin console via load balancer did not return 200 status code, got "
              + output);
    }
  }

  public String getDomainUid() {
    return domainUid;
  }
  /**
   * test liveness probe for managed server 1
   *
   * @throws Exception
   */
  public void testWlsLivenessProbe() throws Exception {

    // test managed server1 pod auto restart
    String serverName = managedServerNameBase + "1";
    TestUtils.testWlsLivenessProbe(domainUid, serverName, domainNS);
  }

  /**
   * Get number of server addresses in cluster service endpoint
   *
   * @param clusterName
   * @return
   * @throws Exception
   */
  public int getNumberOfServersInClusterServiceEndpoint(String clusterName) throws Exception {
    StringBuffer cmd = new StringBuffer();
    cmd.append("kubectl describe service ")
        .append(domainUid)
        .append("-cluster-")
        .append(clusterName)
        .append(" -n ")
        .append(domainNS)
        .append(" | grep Endpoints | awk '{print $2}'");

    ExecResult result = ExecCommand.exec(cmd.toString());
    if (result.exitValue() != 0) {
      throw new RuntimeException(
          "FAILURE: Commmand " + cmd + " failed, cluster service is not ready.");
    }
    logger.info("Cluster service Endpoint " + result.stdout());
    return new StringTokenizer(result.stdout(), ",").countTokens();
  }

  private int getAdminSericeLBNodePort() throws Exception {

    String adminServerLBNodePortService = domainUid + "-apache-webtier";

    StringBuffer cmd = new StringBuffer("kubectl get services -n ");
    cmd.append(domainNS)
        .append(" -o jsonpath='{.items[?(@.metadata.name == \"")
        .append(adminServerLBNodePortService)
        .append("\")].spec.ports[0].nodePort}'");

    logger.info("Cmd to get the admins service node port " + cmd);

    ExecResult result = ExecCommand.exec(cmd.toString());
    if (result.exitValue() == 0) {
      return new Integer(result.stdout().trim()).intValue();
    } else {
      throw new RuntimeException("Cmd failed " + result.stderr() + " \n " + result.stdout());
    }
  }

  private void createPV() throws Exception {

    Yaml yaml = new Yaml();
    InputStream pv_is =
        new FileInputStream(
            new File(
                BaseTest.getProjectRoot()
                    + "/kubernetes/samples/scripts/create-weblogic-domain-pv-pvc/create-pv-pvc-inputs.yaml"));
    pvMap = yaml.load(pv_is);
    pv_is.close();
    pvMap.put("domainUID", domainUid);

    // each domain uses its own pv for now
    if (domainUid != null)
      domainMap.put("persistentVolumeClaimName", domainUid + "-" + pvMap.get("baseName") + "-pvc");
    else domainMap.put("persistentVolumeClaimName", pvMap.get("baseName") + "-pvc");

    if (domainMap.get("weblogicDomainStorageReclaimPolicy") != null) {
      pvMap.put(
          "weblogicDomainStorageReclaimPolicy",
          domainMap.get("weblogicDomainStorageReclaimPolicy"));
    }
    if (domainMap.get("weblogicDomainStorageSize") != null) {
      pvMap.put("weblogicDomainStorageSize", domainMap.get("weblogicDomainStorageSize"));
    }
    pvMap.put("namespace", domainNS);

    weblogicDomainStorageReclaimPolicy = (String) pvMap.get("weblogicDomainStorageReclaimPolicy");
    weblogicDomainStorageSize = (String) pvMap.get("weblogicDomainStorageSize");

    pvMap.put("weblogicDomainStorageNFSServer", TestUtils.getHostName());

    // set pv path
    domainMap.put(
        "weblogicDomainStoragePath",
        BaseTest.getPvRoot() + "/acceptance_test_pv/persistentVolume-" + domainUid);

    pvMap.put(
        "weblogicDomainStoragePath",
        BaseTest.getPvRoot() + "/acceptance_test_pv/persistentVolume-" + domainUid);

    pvMap.values().removeIf(Objects::isNull);
    // k8s job mounts PVROOT /scratch/<usr>/wl_k8s_test_results to /scratch, create PV/PVC
    new PersistentVolume("/scratch/acceptance_test_pv/persistentVolume-" + domainUid, pvMap);
  }

  private void createSecret() throws Exception {
    Secret secret =
        new Secret(
            domainNS,
            domainMap.getOrDefault("secretName", domainUid + "-weblogic-credentials").toString(),
            BaseTest.getUsername(),
            BaseTest.getPassword());
    domainMap.put("weblogicCredentialsSecretName", secret.getSecretName());
    final String labelCmd =
        String.format(
            "kubectl label secret %s weblogic.domainUID=%s -n %s",
            secret.getSecretName(), domainUid, domainNS);
    ExecResult result = ExecCommand.exec(labelCmd);
    if (result.exitValue() != 0) {
      throw new RuntimeException(
          "FAILURE: command to label secret \""
              + labelCmd
              + "\" failed, returned "
              + result.stdout()
              + "\n"
              + result.stderr());
    }
  }

  private void generateInputYaml() throws Exception {
    Path parentDir =
        Files.createDirectories(Paths.get(userProjectsDir + "/weblogic-domains/" + domainUid));
    generatedInputYamlFile = parentDir + "/weblogic-domain-values.yaml";
    TestUtils.createInputFile(domainMap, generatedInputYamlFile);
  }

  private void callCreateDomainScript(String outputDir) throws Exception {
    StringBuffer createDomainScriptCmd = new StringBuffer(BaseTest.getProjectRoot());

    if (domainMap.containsKey("domainHomeImageBase")) {
      // clone docker sample from github
      gitCloneDockerImagesSample(domainMap);
      createDomainScriptCmd
          .append(
              "/kubernetes/samples/scripts/create-weblogic-domain/domain-home-in-image/create-domain.sh -u ")
          .append(BaseTest.getUsername())
          .append(" -p ")
          .append(BaseTest.getPassword())
          .append(" -k -i ");
    } else {
      createDomainScriptCmd.append(
          "/kubernetes/samples/scripts/create-weblogic-domain/domain-home-on-pv/create-domain.sh -v -i ");
    }
    createDomainScriptCmd.append(generatedInputYamlFile);

    // skip executing yaml if configOverrides
    if (!domainMap.containsKey("configOverrides")) {
      createDomainScriptCmd.append(" -e ");
    }
    createDomainScriptCmd.append(" -o ").append(outputDir);

    logger.info("Running " + createDomainScriptCmd);
    ExecResult result = ExecCommand.exec(createDomainScriptCmd.toString(), true);
    if (result.exitValue() != 0) {
      throw new RuntimeException(
          "FAILURE: command "
              + createDomainScriptCmd
              + " failed, returned "
              + result.stdout()
              + "\n"
              + result.stderr());
    }
    String outputStr = result.stdout().trim();
    logger.info("Command returned " + outputStr);

    // write configOverride and configOverrideSecrets to domain.yaml
    if (domainMap.containsKey("configOverrides")) {
      appendToDomainYamlAndCreate(domainMap);
    }
  }

  private void createLoadBalancer() throws Exception {
    Map<String, Object> lbMap = new HashMap<String, Object>();
    lbMap.put("domainUID", domainUid);
    lbMap.put("namespace", domainNS);
    lbMap.put("host", domainUid + ".org");
    lbMap.put("serviceName", domainUid + "-cluster-" + domainMap.get("clusterName"));
    lbMap.put("loadBalancer", domainMap.getOrDefault("loadBalancer", loadBalancer));
    lbMap.put("ingressPerDomain", domainMap.getOrDefault("ingressPerDomain", ingressPerDomain));
    lbMap.put("clusterName", domainMap.get("clusterName"));

    loadBalancer = (String) lbMap.get("loadBalancer");
    ingressPerDomain = ((Boolean) lbMap.get("ingressPerDomain")).booleanValue();
    logger.info(
        "For this domain loadBalancer is: "
            + loadBalancer
            + " ingressPerDomain is: "
            + ingressPerDomain);

    if (loadBalancer.equals("TRAEFIK") && !ingressPerDomain) {
      lbMap.put("name", "traefik-hostrouting-" + domainUid);
    }

    if (loadBalancer.equals("TRAEFIK") && ingressPerDomain) {
      lbMap.put("name", "traefik-ingress-" + domainUid);
    }

    if (loadBalancer.equals("APACHE")) {
      /* lbMap.put("loadBalancerAppPrepath", "/weblogic");
      lbMap.put("loadBalancerExposeAdminPort", new Boolean(true)); */
    }
    lbMap.values().removeIf(Objects::isNull);
    new LoadBalancer(lbMap);
  }

  private void callShellScriptByExecToPod(
      String username, String password, String webappName, String appLocationInPod)
      throws Exception {

    StringBuffer cmdKubectlSh = new StringBuffer("kubectl -n ");
    cmdKubectlSh
        .append(domainNS)
        .append(" exec -it ")
        .append(domainUid)
        .append("-")
        .append(adminServerName)
        .append(" -- bash -c 'chmod +x -R ")
        .append(appLocationInPod)
        .append("  && ")
        .append(appLocationInPod)
        .append("/callpyscript.sh ")
        .append(appLocationInPod)
        .append("/deploywebapp.py ")
        .append(username)
        .append(" ")
        .append(password)
        .append(" t3://")
        // .append(TestUtils.getHostName())
        .append(domainUid)
        .append("-")
        .append(adminServerName)
        .append(":")
        .append(t3ChannelPort)
        .append(" ")
        .append(webappName)
        .append(" ")
        .append(appLocationInPod)
        .append("/")
        .append(webappName)
        .append(".war ")
        .append(clusterName)
        .append("'");
    logger.info("Command to call kubectl sh file " + cmdKubectlSh);
    ExecResult result = ExecCommand.exec(cmdKubectlSh.toString());
<<<<<<< HEAD
    if (result.exitValue() != 0) {
      throw new RuntimeException(
          "FAILURE: command " + cmdKubectlSh + " failed, returned " + result.stderr());
    }
    String output = result.stdout().trim();
    logger.info("Command returned " + output);
    if (!output.contains("Deployment State : completed")) {
      throw new RuntimeException("Failure: webapp deployment failed." + output);
    }
=======
    String resultStr =
        "Command= '"
            + cmdKubectlSh
            + "'"
            + ", exitValue="
            + result.exitValue()
            + ", stdout='"
            + result.stdout()
            + "'"
            + ", stderr='"
            + result.stderr()
            + "'";
    if (result.exitValue() != 0 || !resultStr.contains("Deployment State : completed"))
      throw new RuntimeException("FAILURE: webapp deploy failed - " + resultStr);
>>>>>>> ee7c723e
  }

  private void callWebAppAndWaitTillReady(String curlCmd) throws Exception {
    for (int i = 0; i < maxIterations; i++) {
      ExecResult result = ExecCommand.exec(curlCmd.toString());
      if (result.exitValue() != 0) {
        throw new RuntimeException(
            "FAILURE: command " + curlCmd + " failed, returned " + result.stderr());
      }
      String responseCode = result.stdout().trim();
      if (!responseCode.equals("200")) {
        logger.info(
            "testwebapp did not return 200 status code, got "
                + responseCode
                + ", iteration "
                + i
                + " of "
                + maxIterations);
        if (i == (maxIterations - 1)) {
          throw new RuntimeException(
              "FAILURE: testwebapp did not return 200 status code, got " + responseCode);
        }
        try {
          Thread.sleep(waitTime * 1000);
        } catch (InterruptedException ignore) {
        }
      } else {
        logger.info("testwebapp returned 200 response code, iteration " + i);
        break;
      }
    }
  }

  private void callWebAppAndCheckForServerNameInResponse(
      String curlCmd, boolean verifyLoadBalancing) throws Exception {
    // map with server names and boolean values
    HashMap<String, Boolean> managedServers = new HashMap<String, Boolean>();
    for (int i = 1; i <= TestUtils.getClusterReplicas(domainUid, clusterName, domainNS); i++) {
      managedServers.put(domainUid + "-" + managedServerNameBase + i, new Boolean(false));
    }
    logger.info("Calling webapp 20 times " + curlCmd);
    // number of times to call webapp
    for (int i = 0; i < 20; i++) {
      ExecResult result = ExecCommand.exec(curlCmd.toString());
      if (result.exitValue() != 0) {
        throw new RuntimeException(
            "FAILURE: command "
                + curlCmd
                + " failed, returned "
                + result.stderr()
                + " \n "
                + result.stdout());
      } else {
        logger.info("webapp invoked successfully");
      }
      if (verifyLoadBalancing) {
        String response = result.stdout().trim();
        // logger.info("response "+ response);
        for (String key : managedServers.keySet()) {
          if (response.contains(key)) {
            managedServers.put(key, new Boolean(true));
            break;
          }
        }
      }
    }
    logger.info("ManagedServers " + managedServers);
    // error if any managedserver value is false
    if (verifyLoadBalancing) {
      for (Map.Entry<String, Boolean> entry : managedServers.entrySet()) {
        if (!entry.getValue().booleanValue()) {
          throw new RuntimeException(
              "FAILURE: Load balancer can not reach server " + entry.getKey());
        }
      }
    }
  }

  private void initialize(Map<String, Object> inputDomainMap) throws Exception {
    domainMap = inputDomainMap;
    this.userProjectsDir = BaseTest.getUserProjectsDir();
    this.projectRoot = BaseTest.getProjectRoot();

    domainMap.put("domainName", domainMap.get("domainUID"));

    // read sample domain inputs
    String sampleDomainInputsFile =
        "/kubernetes/samples/scripts/create-weblogic-domain/domain-home-on-pv/create-domain-inputs.yaml";
    if (domainMap.containsKey("domainHomeImageBase")) {
      sampleDomainInputsFile =
          "/kubernetes/samples/scripts/create-weblogic-domain/domain-home-in-image/create-domain-inputs.yaml";
    }
    Yaml dyaml = new Yaml();
    InputStream sampleDomainInputStream =
        new FileInputStream(new File(BaseTest.getProjectRoot() + sampleDomainInputsFile));
    logger.info(
        "loading domain inputs template file "
            + BaseTest.getProjectRoot()
            + sampleDomainInputsFile);
    Map<String, Object> sampleDomainMap = dyaml.load(sampleDomainInputStream);
    sampleDomainInputStream.close();

    // add attributes with default values from sample domain inputs to domain map
    sampleDomainMap.forEach(domainMap::putIfAbsent);

    domainUid = (String) domainMap.get("domainUID");
    // Customize the create domain job inputs
    domainNS = (String) domainMap.get("namespace");
    adminServerName = (String) domainMap.get("adminServerName");
    managedServerNameBase = (String) domainMap.get("managedServerNameBase");
    initialManagedServerReplicas =
        ((Integer) domainMap.get("initialManagedServerReplicas")).intValue();
    configuredManagedServerCount =
        ((Integer) domainMap.get("configuredManagedServerCount")).intValue();
    exposeAdminT3Channel = ((Boolean) domainMap.get("exposeAdminT3Channel")).booleanValue();
    exposeAdminNodePort = ((Boolean) domainMap.get("exposeAdminNodePort")).booleanValue();
    t3ChannelPort = ((Integer) domainMap.get("t3ChannelPort")).intValue();
    clusterName = (String) domainMap.get("clusterName");
    clusterType = (String) domainMap.get("clusterType");
    serverStartPolicy = (String) domainMap.get("serverStartPolicy");

    if (exposeAdminT3Channel) {
      domainMap.put("t3PublicAddress", TestUtils.getHostName());
    }

    String imageName = "store/oracle/weblogic";
    if (System.getenv("IMAGE_NAME_WEBLOGIC") != null) {
      imageName = System.getenv("IMAGE_NAME_WEBLOGIC");
      logger.info("IMAGE_NAME_WEBLOGIC " + imageName);
    }

    String imageTag = "12.2.1.3";
    if (System.getenv("IMAGE_TAG_WEBLOGIC") != null) {
      imageTag = System.getenv("IMAGE_TAG_WEBLOGIC");
      logger.info("IMAGE_TAG_WEBLOGIC " + imageTag);
    }
    domainMap.put("logHome", "/shared/logs/" + domainUid);
    if (!domainMap.containsKey("domainHomeImageBase")) {
      domainMap.put("domainHome", "/shared/domains/" + domainUid);
      domainMap.put(
          "createDomainFilesDir",
          BaseTest.getProjectRoot() + "/integration-tests/src/test/resources/domain-home-on-pv");
      domainMap.put("image", imageName + ":" + imageTag);
    }

    if (domainMap.containsKey("domainHomeImageBuildPath")) {
      domainMap.put(
          "domainHomeImageBuildPath",
          BaseTest.getResultDir() + "/" + domainMap.get("domainHomeImageBuildPath"));
    }
    if (System.getenv("IMAGE_PULL_SECRET_WEBLOGIC") != null) {
      domainMap.put("imagePullSecretName", System.getenv("IMAGE_PULL_SECRET_WEBLOGIC"));
      if (System.getenv("WERCKER") != null) {
        // create docker registry secrets
        TestUtils.createDockerRegistrySecret(
            System.getenv("IMAGE_PULL_SECRET_WEBLOGIC"),
            System.getenv("REPO_SERVER"),
            System.getenv("REPO_USERNAME"),
            System.getenv("REPO_PASSWORD"),
            System.getenv("REPO_EMAIL"),
            domainNS);
      }
    } else {
      domainMap.put("imagePullSecretName", "docker-store");
    }
    // remove null values if any attributes
    domainMap.values().removeIf(Objects::isNull);

    // create config map and secret for custom sit config
    if ((domainMap.get("configOverrides") != null)
        && (domainMap.get("configOverridesFile") != null)) {
      // write hostname in config file for public address

      String configOverridesFile = domainMap.get("configOverridesFile").toString();

      String cmd =
          "kubectl -n "
              + domainNS
              + " create cm "
              + domainUid
              + "-"
              + domainMap.get("configOverrides")
              + " --from-file "
              + BaseTest.getProjectRoot()
              + configOverridesFile;
      ExecResult result = ExecCommand.exec(cmd);
      if (result.exitValue() != 0) {
        throw new RuntimeException(
            "FAILURE: command " + cmd + " failed, returned " + result.stderr());
      }
      cmd =
          "kubectl -n "
              + domainNS
              + " label cm "
              + domainUid
              + "-"
              + domainMap.get("configOverrides")
              + " weblogic.domainUID="
              + domainUid;
      result = ExecCommand.exec(cmd);
      if (result.exitValue() != 0) {
        throw new RuntimeException(
            "FAILURE: command " + cmd + " failed, returned " + result.stderr());
      }
      // create secret for custom sit config t3 public address
      cmd =
          "kubectl -n "
              + domainNS
              + " create secret generic "
              + domainUid
              + "-"
              + "t3publicaddress "
              + " --from-literal=hostname="
              + TestUtils.getHostName();
      result = ExecCommand.exec(cmd);
      if (result.exitValue() != 0) {
        throw new RuntimeException(
            "FAILURE: command " + cmd + " failed, returned " + result.stderr());
      }
    }
  }

  private String getNodeHost() throws Exception {
    String cmd =
        "kubectl describe pod "
            + domainUid
            + "-"
            + adminServerName
            + " -n "
            + domainNS
            + " | grep Node:";

    ExecResult result = ExecCommand.exec(cmd);
    if (result.exitValue() != 0) {
      throw new RuntimeException(
          "FAILURE: command " + cmd + " failed, returned " + result.stderr());
    }
    String nodePortHost = result.stdout();
    // logger.info("nodePortHost "+nodePortHost);
    if (nodePortHost.contains(":") && nodePortHost.contains("/")) {
      return nodePortHost
          .substring(nodePortHost.indexOf(":") + 1, nodePortHost.indexOf("/"))
          .trim();
    } else {
      throw new RuntimeException("FAILURE: Invalid nodePortHost from admin pod " + nodePortHost);
    }
  }

  private String getNodePort() throws Exception {
    StringBuffer cmd = new StringBuffer();
    cmd.append("kubectl describe domain ")
        .append(domainUid)
        .append(" -n ")
        .append(domainNS)
        .append(" | grep \"Node Port:\"");
    ExecResult result = ExecCommand.exec(cmd.toString());
    if (result.exitValue() != 0) {
      throw new RuntimeException(
          "FAILURE: command " + cmd + " failed, returned " + result.stderr());
    }
    String output = result.stdout();
    if (output.contains("Node Port")) {
      return output.substring(output.indexOf(":") + 1).trim();
    } else {
      throw new RuntimeException(
          "FAILURE: Either domain "
              + domainUid
              + " does not exist or no NodePort is not configured "
              + "for the admin server in domain.");
    }
  }

  private void gitCloneDockerImagesSample(Map domainMap) throws Exception {
    if (domainMap.containsKey("domainHomeImageBuildPath")
        && !(((String) domainMap.get("domainHomeImageBuildPath")).trim().isEmpty())) {
      String domainHomeImageBuildPath = (String) domainMap.get("domainHomeImageBuildPath");
      StringBuffer removeAndClone = new StringBuffer();
      logger.info(
          "Checking if directory "
              + domainHomeImageBuildPath
              + " exists "
              + new File(domainHomeImageBuildPath).exists());
      if (new File(domainHomeImageBuildPath).exists()) {
        removeAndClone
            .append("rm -rf ")
            .append(BaseTest.getResultDir())
            .append("/docker-images && ");
      }
      // git clone docker-images project
      removeAndClone
          .append(" git clone https://github.com/oracle/docker-images.git ")
          .append(BaseTest.getResultDir())
          .append("/docker-images");
      logger.info("Executing cmd " + removeAndClone);
      ExecResult result = ExecCommand.exec(removeAndClone.toString());
      if (result.exitValue() != 0) {
        throw new RuntimeException(
            "FAILURE: command "
                + removeAndClone
                + " failed "
                + result.stderr()
                + " "
                + result.stdout());
      }
      // copy script to cloned location
      Files.copy(
          new File(
                  BaseTest.getProjectRoot()
                      + "/integration-tests/src/test/resources/domain-home-on-image/create-wls-domain.py")
              .toPath(),
          new File(domainHomeImageBuildPath + "/container-scripts/create-wls-domain.py").toPath(),
          StandardCopyOption.REPLACE_EXISTING);
    }
  }

  private void appendToDomainYamlAndCreate(Map domainMap) throws Exception {
    String contentToAppend =
        "  configOverrides: "
            + domainUid
            + "-"
            + domainMap.get("configOverrides")
            + "\n"
            + "  configOverrideSecrets: [ \""
            + domainUid
            + "-t3publicaddress\" ]"
            + "\n";

    String domainYaml =
        BaseTest.getUserProjectsDir() + "/weblogic-domains/" + domainUid + "/domain.yaml";
    Files.write(Paths.get(domainYaml), contentToAppend.getBytes(), StandardOpenOption.APPEND);

    String command = "kubectl create -f " + domainYaml;
    ExecResult result = ExecCommand.exec(command);
    if (result.exitValue() != 0) {
      throw new RuntimeException(
          "FAILURE: command "
              + command
              + " failed, returned "
              + result.stdout()
              + "\n"
              + result.stderr());
    }
    logger.info("Command returned " + result.stdout().trim());
  }

  private String getHostNameForCurl() throws Exception {
    if (System.getenv("K8S_NODEPORT_HOST") != null) {
      return System.getenv("K8S_NODEPORT_HOST");
    } else {
      // ExecResult result = ExecCommand.exec("hostname | awk -F. '{print $1}'");
      ExecResult result1 =
          ExecCommand.exec("kubectl get nodes -o=jsonpath='{range .items[0]}{.metadata.name}'");
      if (result1.exitValue() != 0) {
        throw new RuntimeException("FAILURE: Could not get K8s Node name");
      }
      ExecResult result2 =
          ExecCommand.exec(
              "nslookup " + result1.stdout() + " | grep \"^Name\" | awk '{ print $2 }'");
      if (result2.stdout().trim().equals("")) {
        return result1.stdout().trim();
      } else {
        return result2.stdout().trim();
      }
    }
  }
}<|MERGE_RESOLUTION|>--- conflicted
+++ resolved
@@ -993,17 +993,6 @@
         .append("'");
     logger.info("Command to call kubectl sh file " + cmdKubectlSh);
     ExecResult result = ExecCommand.exec(cmdKubectlSh.toString());
-<<<<<<< HEAD
-    if (result.exitValue() != 0) {
-      throw new RuntimeException(
-          "FAILURE: command " + cmdKubectlSh + " failed, returned " + result.stderr());
-    }
-    String output = result.stdout().trim();
-    logger.info("Command returned " + output);
-    if (!output.contains("Deployment State : completed")) {
-      throw new RuntimeException("Failure: webapp deployment failed." + output);
-    }
-=======
     String resultStr =
         "Command= '"
             + cmdKubectlSh
@@ -1018,7 +1007,6 @@
             + "'";
     if (result.exitValue() != 0 || !resultStr.contains("Deployment State : completed"))
       throw new RuntimeException("FAILURE: webapp deploy failed - " + resultStr);
->>>>>>> ee7c723e
   }
 
   private void callWebAppAndWaitTillReady(String curlCmd) throws Exception {
