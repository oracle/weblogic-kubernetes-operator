// Copyright 2018, 2019, Oracle Corporation and/or its affiliates.  All rights reserved.
// Licensed under the Universal Permissive License v 1.0 as shown at
// http://oss.oracle.com/licenses/upl.

package oracle.kubernetes.operator.utils;

import java.io.File;
import java.io.FileInputStream;
import java.io.FilenameFilter;
import java.io.IOException;
import java.io.InputStream;
import java.nio.charset.StandardCharsets;
import java.nio.file.Files;
import java.nio.file.Path;
import java.nio.file.Paths;
import java.nio.file.StandardCopyOption;
import java.nio.file.StandardOpenOption;
import java.util.Arrays;
import java.util.HashMap;
import java.util.Hashtable;
import java.util.List;
import java.util.Map;
import java.util.Objects;
import java.util.StringTokenizer;
import java.util.logging.Level;
import java.util.logging.Logger;
import javax.jms.ConnectionFactory;
import javax.jms.QueueConnection;
import javax.jms.QueueConnectionFactory;
import javax.naming.Context;
import javax.naming.InitialContext;

import oracle.kubernetes.operator.BaseTest;
import org.yaml.snakeyaml.Yaml;

/** Domain class with all the utility methods for a Domain. */
public class Domain {
  public static final String CREATE_DOMAIN_JOB_MESSAGE =
      "Domain base_domain was created and will be started by the WebLogic Kubernetes Operator";

  protected static final Logger logger = Logger.getLogger("OperatorIT", "OperatorIT");
  private static int maxIterations = BaseTest.getMaxIterationsPod(); // 50 * 5 = 250 seconds
  private static int waitTime = BaseTest.getWaitTimePod();
  // LB_TYPE is an evn var. Set to "VOYAGER" to use it as loadBalancer
  private static String LB_TYPE;
  // set INGRESSPERDOMAIN to false to create LB's ingress by kubectl yaml file
  private static boolean INGRESSPERDOMAIN = true;
  protected Map<String, Object> domainMap;
  protected Map<String, Object> pvMap;
  // attributes from domain properties
  protected String domainUid = "";
  // default values as in create-weblogic-domain-inputs.yaml, generated yaml file will have the
  // customized property values
  protected String domainNS;
  protected String userProjectsDir = "";
  protected String generatedInputYamlFile;
  private String adminServerName;
  private String managedServerNameBase;
  private int initialManagedServerReplicas;
  private int configuredManagedServerCount;
  private boolean exposeAdminT3Channel;
  private boolean exposeAdminNodePort;
  private int t3ChannelPort;
  private String clusterName;
  private String clusterType;
  private String serverStartPolicy;
  private String loadBalancer = "TRAEFIK";
  private int loadBalancerWebPort = 30305;
  private String domainHomeImageBuildPath = "";
  private String projectRoot = "";
  private boolean ingressPerDomain = true;
  private boolean pvSharing = false;
  private String imageTag;
  private String imageName;
  private boolean voyager;
  private boolean createDomainResource = true;
  
  public Domain() throws Exception {
    domainMap = new HashMap<>();
  }

  public Domain(String inputYaml) throws Exception {
    // read input domain yaml to test
    this(TestUtils.loadYaml(inputYaml));
  }

  public Domain(String inputYaml, boolean createDomainResource) throws Exception {
    // read input domain yaml to test
    this(TestUtils.loadYaml(inputYaml), createDomainResource);
  }
  
  public Domain(Map<String, Object> inputDomainMap) throws Exception {
    this(inputDomainMap, true);
  }
  
  public Domain(Map<String, Object> inputDomainMap, boolean createDomainResource) throws Exception {
    initialize(inputDomainMap);
    this.createDomainResource = createDomainResource;
    createPv();
    createSecret();
    generateInputYaml();
    callCreateDomainScript(userProjectsDir);
    createLoadBalancer();
  }

  /**
   * Verifies the required pods are created, services are created and the servers are ready.
   *
   * @throws Exception exception
   */
  public void verifyDomainCreated() throws Exception {
    StringBuffer command = new StringBuffer();
    command.append("kubectl get domain ").append(domainUid).append(" -n ").append(domainNS);
    ExecResult result = TestUtils.exec(command.toString());
    if (!result.stdout().contains(domainUid))
      throw new RuntimeException("FAILURE: domain not found, exiting!");

    verifyPodsCreated();
    verifyServicesCreated();
    verifyServersReady();
  }

  /**
   * verify pods are created.
   *
   * @throws Exception exception
   */
  public void verifyPodsCreated() throws Exception {
    // check admin pod
    logger.info("Checking if admin pod(" + domainUid + "-" + adminServerName + ") is Created");
    TestUtils.checkPodCreated(domainUid + "-" + adminServerName, domainNS);

    if (!serverStartPolicy.equals("ADMIN_ONLY")) {
      // check managed server pods
      for (int i = 1; i <= initialManagedServerReplicas; i++) {
        logger.info(
            "Checking if managed pod("
                + domainUid
                + "-"
                + managedServerNameBase
                + i
                + ") is Created");
        TestUtils.checkPodCreated(domainUid + "-" + managedServerNameBase + i, domainNS);
      }
    }
  }

  /**
   * verify services are created.
   *
   * @throws Exception exception
   */
  public void verifyServicesCreated() throws Exception {
    verifyServicesCreated(false);
  }

  /**
   * verify services are created.
   *
   * @param precreateService - if true check services are created for configuredManagedServerCount
   *     number of servers else check for initialManagedServerReplicas number of servers
   * @throws Exception exception
   */
  public void verifyServicesCreated(boolean precreateService) throws Exception {
    // check admin service
    logger.info("Checking if admin service(" + domainUid + "-" + adminServerName + ") is created");
    TestUtils.checkServiceCreated(domainUid + "-" + adminServerName, domainNS);

    if (exposeAdminT3Channel) {
      logger.info(
          "Checking if admin t3 channel service("
              + domainUid
              + "-"
              + adminServerName
              + "-external) is created");
      TestUtils.checkServiceCreated(domainUid + "-" + adminServerName + "-external", domainNS);
    }

    if (!serverStartPolicy.equals("ADMIN_ONLY")) {
      // check managed server services
      for (int i = 1;
          i <= (precreateService ? configuredManagedServerCount : initialManagedServerReplicas);
          i++) {
        logger.info(
            "Checking if managed service("
                + domainUid
                + "-"
                + managedServerNameBase
                + i
                + ") is created");
        TestUtils.checkServiceCreated(domainUid + "-" + managedServerNameBase + i, domainNS);
      }
    }
  }

  /**
   * verify servers are ready.
   *
   * @throws Exception exception
   */
  public void verifyServersReady() throws Exception {
    // check admin pod
    logger.info("Checking if admin server is Running and Ready");
    TestUtils.checkPodReady(domainUid + "-" + adminServerName, domainNS);

    if (!serverStartPolicy.equals("ADMIN_ONLY")) {
      // check managed server pods
      for (int i = 1; i <= initialManagedServerReplicas; i++) {
        logger.info(
            "Checking if managed server (" + managedServerNameBase + i + ") is Running and Ready");
        TestUtils.checkPodReady(domainUid + "-" + managedServerNameBase + i, domainNS);
      }
    } else {
      // check no additional servers are started
      initialManagedServerReplicas = 0;
    }
    String additionalManagedServer =
        domainUid + "-" + managedServerNameBase + (initialManagedServerReplicas + 1);
    logger.info(
        "Checking if managed server " + additionalManagedServer + " is started, it should not be");
    StringBuffer cmd = new StringBuffer();
    cmd.append("kubectl get pod ").append(additionalManagedServer).append(" -n ").append(domainNS);
    ExecResult result = ExecCommand.exec(cmd.toString());

    if (result.exitValue() == 0 && result.stdout().contains("1/1")) {
      throw new RuntimeException(
          "FAILURE: Managed Server "
              + additionalManagedServer
              + " is started, but its not expected.");
    } else {
      logger.info(additionalManagedServer + " is not running, which is expected behaviour");
    }

    // check logs are written on PV if logHomeOnPV is true for domain-home-in-image case
    if ((domainMap.containsKey("domainHomeImageBase")
        && domainMap.containsKey("logHomeOnPV")
        && ((Boolean) domainMap.get("logHomeOnPV")).booleanValue())) {
      logger.info("logHomeOnPV is true, checking if logs are written on PV");
      cmd = new StringBuffer();
      cmd.append("kubectl -n ")
          .append(domainNS)
          .append(" exec -it ")
          .append(domainUid)
          .append("-")
          .append(adminServerName)
          .append(" -- ls /shared/logs/")
          .append(domainUid)
          .append("/")
          .append(adminServerName)
          .append(".log");

      result = ExecCommand.exec(cmd.toString());

      if (result.exitValue() != 0) {
        throw new RuntimeException(
            "FAILURE: logHomeOnPV is true, but logs are not written at /shared/logs/"
                + domainUid
                + " inside the pod");
      } else {
        logger.info("Logs are written at /shared/logs/" + domainUid + " inside the pod");
      }
    }
  }

  /**
   * verify nodeport by accessing admin REST endpoint.
   *
   * @param username username
   * @param password password
   * @throws Exception exception
   */
  public void verifyAdminServerExternalService(String username, String password) throws Exception {

    // logger.info("Inside verifyAdminServerExternalService");
    if (exposeAdminNodePort) {
      String nodePortHost = getHostNameForCurl();
      String nodePort = getNodePort();
      logger.info("nodePortHost " + nodePortHost + " nodePort " + nodePort);

      StringBuffer cmd = new StringBuffer();
      cmd.append("curl --silent --show-error --noproxy ")
          .append(nodePortHost)
          .append(" http://")
          .append(nodePortHost)
          .append(":")
          .append(nodePort)
          .append("/management/weblogic/latest/serverRuntime")
          .append(" --user ")
          .append(username)
          .append(":")
          .append(password)
          .append(" -H X-Requested-By:Integration-Test --write-out %{http_code} -o /dev/null");
      logger.info("cmd for curl " + cmd);
      ExecResult result = TestUtils.exec(cmd.toString());
      String output = result.stdout().trim();
      logger.info("output " + output);
      if (!output.equals("200")) {
        throw new RuntimeException(
            "FAILURE: accessing admin server REST endpoint did not return 200 status code, "
                + output);
      }
    } else {
      logger.info("exposeAdminNodePort is false, can not test adminNodePort");
    }
  }

  /**
   * Verify that we have the channel set for the cluster.
   *
   * @param protocol protocol
   * @param port port
   * @param path path
   * @throws Exception exception
   */
  public void verifyHasClusterServiceChannelPort(String protocol, int port, String path)
      throws Exception {

    /* Make sure the service exists in k8s */
    if (!TestUtils.checkHasServiceChannelPort(
        this.getDomainUid() + "-cluster-" + this.clusterName, domainNS, protocol, port)) {
      throw new RuntimeException(
          "FAILURE: Cannot find channel port in cluster, but expecting one: "
              + port
              + "/"
              + protocol);
    }

    /*
     * Construct a curl command that will be run via kubectl exec on the admin server
     */
    StringBuffer curlCmd =
        new StringBuffer(
            "kubectl exec -n "
                + this.domainNS
                + " "
                + this.getDomainUid()
                + "-"
                + this.adminServerName
                + " /usr/bin/curl ");

    /*
     * Make sure we can reach the port,
     * first via each managed server URL
     */
    for (int i = 1; i <= TestUtils.getClusterReplicas(domainUid, clusterName, domainNS); i++) {
      StringBuffer serverAppUrl = new StringBuffer("http://");
      serverAppUrl
          .append(this.getDomainUid() + "-" + managedServerNameBase + i)
          .append(":")
          .append(port)
          .append("/");
      serverAppUrl.append(path);

      callWebAppAndWaitTillReady(
          new StringBuffer(curlCmd.toString())
              .append(serverAppUrl.toString())
              .append(" -- --write-out %{http_code} -o /dev/null")
              .toString());
    }

    /*
     * Make sure we can reach the port,
     * second via cluster URL which should round robin through each managed server.
     * Use the callWebAppAndCheckForServerNameInResponse method with verifyLoadBalancing
     * enabled to verify each managed server is responding.
     */
    StringBuffer clusterAppUrl = new StringBuffer("http://");
    clusterAppUrl
        .append(this.getDomainUid() + "-cluster-" + this.clusterName)
        .append(":")
        .append(port)
        .append("/");
    clusterAppUrl.append(path);

    // execute curl and look for each managed server name in response
    callWebAppAndCheckForServerNameInResponse(
        new StringBuffer(curlCmd.toString()).append(clusterAppUrl.toString()).toString(), true);
  }

  /**
   * deploy webapp using nodehost and nodeport.
   *
   * @throws Exception exception
   */
  public void deployWebAppViaRest(
      String webappName, String webappLocation, String username, String password) throws Exception {
    StringBuffer cmd = new StringBuffer();
    cmd.append("curl --noproxy '*' --silent  --user ")
        .append(username)
        .append(":")
        .append(password)
        .append(" -H X-Requested-By:MyClient -H Accept:application/json")
        .append(" -H Content-Type:multipart/form-data -F \"model={ name: '")
        .append(webappName)
        .append("', targets: [ { identity: [ clusters, '")
        .append(clusterName)
        .append("' ] } ] }\" -F \"sourcePath=@")
        .append(webappLocation)
        .append("\" -H \"Prefer:respond-async\" -X POST http://")
        .append(getNodeHost())
        .append(":")
        .append(getNodePort())
        .append("/management/weblogic/latest/edit/appDeployments")
        .append(" --write-out %{http_code} ");
    logger.info("Command to deploy webapp " + cmd);
    ExecResult result = TestUtils.exec(cmd.toString());
    String output = result.stdout().trim();
    logger.info("curl output " + output + " \n err " + result.stderr());
    if (!output.contains("202")) {
      throw new RuntimeException("FAILURE: Webapp deployment failed with response code " + output);
    }
  }

  /**
   * undeploy webapp using nodehost and nodeport.
   *
   * @throws Exception exception
   */
  public void undeployWebAppViaRest(
      String webappName, String webappLocation, String username, String password) throws Exception {
    StringBuffer cmd = new StringBuffer();
    cmd.append("curl --noproxy '*' --silent  --user ")
        .append(username)
        .append(":")
        .append(password)
        .append(" -H X-Requested-By:MyClient -H Accept:application/json")
        .append(" -H Content-Type:application/json -d \"{}\" ")
        .append(" -X DELETE http://")
        .append(getNodeHost())
        .append(":")
        .append(getNodePort())
        .append("/management/weblogic/latest/edit/appDeployments/")
        .append(webappName)
        .append(" --write-out %{http_code} -o /dev/null");
    logger.fine("Command to undeploy webapp " + cmd);
    ExecResult result = TestUtils.exec(cmd.toString());
    String output = result.stdout().trim();
    if (!output.contains("200")) {
      throw new RuntimeException(
          "FAILURE: Webapp undeployment failed with response code " + output);
    }
  }


  /**
   * deploy webapp using t3 channel port for wlst.
   *
   * @param webappName webappName
   * @param appLocationInPod appLocation
   * @throws Exception exception
   */
  public void undeployWebAppViaWlst(
          String webappName,
          String appLocationInPod)
          throws Exception {
    undeployWebAppViaWlst(webappName, appLocationInPod, false);
  }

  /**
   * undeploy webapp using adminPort or t3 channel port.
   *
   * @param webappName webappName
   * @param appLocationInPod appLocationInPod
   * @param useAdminPortToDeploy useAdminPortToDeploy
   * @throws Exception exception
   */
  public void undeployWebAppViaWlst(
      String webappName,
      String appLocationInPod,
      boolean useAdminPortToDeploy)
      throws Exception {
    String adminPod = domainUid + "-" + adminServerName;

    TestUtils.copyFileViaCat(
        projectRoot + "/integration-tests/src/test/resources/undeploywebapp.py",
        appLocationInPod + "/undeploywebapp.py",
        adminPod,
        domainNS);

    TestUtils.copyFileViaCat(
        projectRoot + "/integration-tests/src/test/resources/callpyscript.sh",
        appLocationInPod + "/callpyscript.sh",
        adminPod,
        domainNS);

    String t3Url = "t3://" + adminPod + ":";
    if (useAdminPortToDeploy) {
      t3Url = t3Url + domainMap.getOrDefault("adminPort", 7001);
    } else {
      t3Url = t3Url + t3ChannelPort;
    }

    String[] args = {
        appLocationInPod + "/undeploywebapp.py",
        BaseTest.getUsername(),
        BaseTest.getPassword(),
        t3Url,
        webappName
    };

    TestUtils.callShellScriptByExecToPod(
        adminPod, domainNS, appLocationInPod, "callpyscript.sh", args);
  }

  /**
   * deploy webapp using t3 channel port for wlst.
   *
   * @param webappName webappName
   * @param webappLocation webappLocation
   * @param username username
   * @param password password
   * @throws Exception exception
   */
  public void deployWebAppViaWlst(
          String webappName,
          String webappLocation,
          String appLocationInPod,
          String username,
          String password)
          throws Exception {
    deployWebAppViaWlst(webappName, webappLocation, appLocationInPod, username, password, false);
  }

  /**
   * deploy webapp using adminPort or t3 channel port.
   *
   * @param webappName webappName
   * @param webappLocation webappLocation
   * @param appLocationInPod appLocationInPod
   * @param username username
   * @param password password
   * @param useAdminPortToDeploy useAdminPortToDeploy
   * @throws Exception exception
   */
  public void deployWebAppViaWlst(
      String webappName,
      String webappLocation,
      String appLocationInPod,
      String username,
      String password,
      boolean useAdminPortToDeploy)
      throws Exception {
    String adminPod = domainUid + "-" + adminServerName;

    TestUtils.copyFileViaCat(
        webappLocation, appLocationInPod + "/" + webappName + ".war", adminPod, domainNS);

    TestUtils.copyFileViaCat(
        projectRoot + "/integration-tests/src/test/resources/deploywebapp.py",
        appLocationInPod + "/deploywebapp.py",
        adminPod,
        domainNS);

    TestUtils.copyFileViaCat(
        projectRoot + "/integration-tests/src/test/resources/callpyscript.sh",
        appLocationInPod + "/callpyscript.sh",
        adminPod,
        domainNS);

    String t3Url = "t3://" + adminPod + ":";
    if (useAdminPortToDeploy) {
      t3Url = t3Url + domainMap.getOrDefault("adminPort", 7001);
    } else {
      t3Url = t3Url + t3ChannelPort;
    }

    String[] args = {
      appLocationInPod + "/deploywebapp.py",
      BaseTest.getUsername(),
      BaseTest.getPassword(),
      t3Url,
      webappName,
      appLocationInPod + "/" + webappName + ".war",
      clusterName
    };

    TestUtils.callShellScriptByExecToPod(
        adminPod, domainNS, appLocationInPod, "callpyscript.sh", args);
  }

  /**
   * Creates a Connection Factory using JMS.
   *
   * @return connection factory.
   * @throws Exception exception
   */
  public ConnectionFactory createJmsConnectionFactory() throws Exception {
    Hashtable<String, String> env = new Hashtable<>();
    env.put(Context.INITIAL_CONTEXT_FACTORY, "weblogic.jndi.WLInitialContextFactory");
    env.put(Context.PROVIDER_URL, "t3://" + TestUtils.getHostName() + ":" + t3ChannelPort);
    logger.info("Creating JNDI context with URL " + env.get(Context.PROVIDER_URL));
    InitialContext ctx = new InitialContext(env);
    QueueConnection qcc = null;
    logger.info("Getting JMS Connection Factory");
    QueueConnectionFactory cf =
        (QueueConnectionFactory) ctx.lookup("weblogic.jms.ConnectionFactory");
    logger.info("Connection Factory created successfully");
    return cf;
  }

  /**
   * Test http load balancing using loadBalancerWebPort.
   *
   * @param webappName webappName
   * @throws Exception exception
   */
  public void verifyWebAppLoadBalancing(String webappName) throws Exception {
    // webapp is deployed with t3channelport, so check if that is true
    if (exposeAdminT3Channel) {
      callWebAppAndVerifyLoadBalancing(webappName, true);
    } else {
      logger.info(
          "webapp is not deployed as exposeAdminT3Channel is false, can not verify loadbalancing");
    }
  }

  /**
   * call webapp and verify load balancing by checking server name in the response.
   *
   * @param webappName webappName
   * @param verifyLoadBalance verifyLoadBalance
   * @throws Exception exception
   */
  public void callWebAppAndVerifyLoadBalancing(String webappName, boolean verifyLoadBalance)
      throws Exception {
    if (!loadBalancer.equals("NONE")) {
      // url
      StringBuffer testAppUrl = new StringBuffer("http://");
      testAppUrl.append(getHostNameForCurl()).append(":").append(loadBalancerWebPort).append("/");
      if (loadBalancer.equals("APACHE")) {
        testAppUrl.append("weblogic/");
      }
      testAppUrl.append(webappName).append("/");
      // curl cmd to call webapp
      StringBuffer curlCmd = new StringBuffer("curl --silent --noproxy '*' ");
      curlCmd
          .append(" -H 'host: ")
          .append(domainUid)
          .append(".org' ")
          .append(testAppUrl.toString());
      // curl cmd to get response code
      StringBuffer curlCmdResCode = new StringBuffer(curlCmd.toString());
      curlCmdResCode.append(" --write-out %{http_code} -o /dev/null");

      logger.info("Curl cmd with response code " + curlCmdResCode);
      logger.info("Curl cmd " + curlCmd);

      // call webapp iteratively till its deployed/ready
      callWebAppAndWaitTillReady(curlCmdResCode.toString());

      // execute curl and look for the managed server name in response
      callWebAppAndCheckForServerNameInResponse(curlCmd.toString(), verifyLoadBalance);
      // logger.info("curlCmd "+curlCmd);
    }
  }

  /**
   * create domain crd.
   *
   * @throws Exception exception
   */
  public void create() throws Exception {
    StringBuffer cmd = new StringBuffer("kubectl create -f ");
    cmd.append(userProjectsDir)
        .append("/weblogic-domains/")
        .append(domainUid)
        .append("/domain.yaml");
    logger.info("Running " + cmd);
    ExecResult result = TestUtils.exec(cmd.toString());
    String outputStr = result.stdout().trim();
    logger.info("Command returned " + outputStr);

    verifyDomainCreated();
  }

  /**
   * delete domain crd using yaml.
   *
   * @throws Exception exception
   */
  public void destroy() throws Exception {
    int replicas = TestUtils.getClusterReplicas(domainUid, clusterName, domainNS);
    StringBuffer cmd = new StringBuffer("kubectl delete -f ");
    cmd.append(userProjectsDir)
        .append("/weblogic-domains/")
        .append(domainUid)
        .append("/domain.yaml");
    ExecResult result = TestUtils.exec(cmd.toString());
    String output = result.stdout().trim();
    logger.info("command to delete domain " + cmd + " \n returned " + output);
    verifyDomainDeleted(replicas);
  }

  /**
   * delete domain using domain name.
   *
   * @throws Exception exception
   */
  public void shutdown() throws Exception {
    int replicas = TestUtils.getClusterReplicas(domainUid, clusterName, domainNS);
    String cmd = "kubectl delete domain " + domainUid + " -n " + domainNS;
    ExecResult result = TestUtils.exec(cmd.toString(), true);
    verifyDomainDeleted(replicas);
  }

  /**
   * shutdown domain by setting serverStartPolicy to NEVER.
   *
   * @throws Exception exception
   */
  public void shutdownUsingServerStartPolicy() throws Exception {
    int replicas = TestUtils.getClusterReplicas(domainUid, clusterName, domainNS);
    String patchStr = "'{\"spec\":{\"serverStartPolicy\":\"NEVER\"}}' ";
    TestUtils.kubectlpatch(domainUid, domainNS, patchStr);
    verifyServerPodsDeleted(replicas);
  }

  /**
   * restart domain by setting serverStartPolicy to IF_NEEDED.
   *
   * @throws Exception exception
   */
  public void restartUsingServerStartPolicy() throws Exception {
    String patchStr = "'{\"spec\":{\"serverStartPolicy\":\"IF_NEEDED\"}}'";
    TestUtils.kubectlpatch(domainUid, domainNS, patchStr);
    verifyPodsCreated();
    verifyServersReady();
  }

  /**
   * add precreateService true in domain.yaml.
   *
   * @throws Exception exception
   */
  public void enablePrecreateService() throws Exception {
    String patchStr = "'{\"spec\":{\"serverService\":{\"precreateService\":true}}}'";
    TestUtils.kubectlpatch(domainUid, domainNS, patchStr);
    verifyServicesCreated(true);
  }

  /**
   * verify domain is deleted.
   *
   * @param replicas replicas
   * @throws Exception exception
   */
  public void verifyDomainDeleted(int replicas) throws Exception {
    logger.info("Inside verifyDomainDeleted, replicas " + replicas);
    TestUtils.checkDomainDeleted(domainUid, domainNS);
    verifyServerPodsDeleted(replicas);
  }

  /**
   * verify server pods are deleted.
   *
   * @param replicas replicas
   * @throws Exception exception
   */
  public void verifyServerPodsDeleted(int replicas) throws Exception {
    TestUtils.checkPodDeleted(domainUid + "-" + adminServerName, domainNS);
    for (int i = 1; i <= replicas; i++) {
      TestUtils.checkPodDeleted(domainUid + "-" + managedServerNameBase + i, domainNS);
    }
  }

  public Map<String, Object> getDomainMap() {
    return domainMap;
  }

  /**
   * delete PVC and check PV status released when weblogicDomainStorageReclaimPolicy is Recycle.
   *
   * @throws Exception exception
   */
  public void deletePvcAndCheckPvReleased() throws Exception {
    deletePvcAndCheckPvReleased("create-weblogic-sample-domain-job");
  }

  public void deletePvcAndCheckPvReleased(String jobName) throws Exception {
    StringBuffer cmd = new StringBuffer("kubectl get pv ");
    String pvBaseName = (String) pvMap.get("baseName");
    if (domainUid != null) pvBaseName = domainUid + "-" + pvBaseName;
    cmd.append(pvBaseName).append("-pv -n ").append(domainNS);

    ExecResult result = ExecCommand.exec(cmd.toString());
    if (result.exitValue() == 0) {
      logger.info("Status of PV before deleting PVC " + result.stdout());
    }
    TestUtils.deletePvc(pvBaseName + "-pvc", domainNS, domainUid, jobName);
    String reclaimPolicy = (String) domainMap.get("weblogicDomainStorageReclaimPolicy");
    boolean pvReleased = TestUtils.checkPvReleased(pvBaseName, domainNS);
    if (reclaimPolicy != null && reclaimPolicy.equals("Recycle") && !pvReleased) {
      throw new RuntimeException(
          "ERROR: pv for " + domainUid + " still exists after the pvc is deleted, exiting!");
    } else {
      logger.info("PV is released when PVC is deleted");
    }
  }

  /**
   * create domain on existing directory.
   *
   * @throws Exception exception
   */
  public void createDomainOnExistingDirectory() throws Exception {

    // use krun.sh so that the dir check can work on shared cluster/remote k8s cluster env as well
    String cmd =
        BaseTest.getProjectRoot()
            + "/src/integration-tests/bash/krun.sh -m "
            + domainMap.get("persistentVolumeClaimName")
            + ":/pvc-"
            + domainMap.get("domainUID")
            + " -c \"ls -ltr /pvc-"
            + domainMap.get("domainUID")
            + "/domains/"
            + domainMap.get("domainUID")
            + "\"";
    logger.info("making sure the domain directory exists by running " + cmd);
    ExecResult result = TestUtils.exec(cmd);
    // logger.info("Command result " + result.stdout() + " err =" + result.stderr());
    logger.info("Run the script to create domain");

    // create domain using different output dir but pv is same, it fails as the domain was already
    // created on the pv dir
    try {
      callCreateDomainScript(userProjectsDir + "2");
    } catch (RuntimeException re) {
      re.printStackTrace();
      logger.info("[SUCCESS] create domain job failed, this is the expected behavior");
      return;
    }
    throw new RuntimeException("FAIL: unexpected result, create domain job did not report error");
  }

  /**
   * access admin console using load balancer web port for Apache load balancer.
   *
   * @throws Exception exception
   */
  public void verifyAdminConsoleViaLB() throws Exception {
    if (!loadBalancer.equals("APACHE")) {
      logger.info("This check is done only for APACHE load balancer");
      return;
    }
    String nodePortHost = getHostNameForCurl();
    int nodePort = getAdminSericeLbNodePort();
    String responseBodyFile =
        userProjectsDir + "/weblogic-domains/" + domainUid + "/testconsole.response.body";
    logger.info("nodePortHost " + nodePortHost + " nodePort " + nodePort);

    StringBuffer cmd = new StringBuffer();
    cmd.append("curl --silent --show-error --noproxy ")
        .append(nodePortHost)
        .append(" http://")
        .append(nodePortHost)
        .append(":")
        .append(nodePort)
        .append("/console/login/LoginForm.jsp")
        .append(" --write-out %{http_code} -o ")
        .append(responseBodyFile);
    logger.info("cmd for curl " + cmd);

    ExecResult result = TestUtils.exec(cmd.toString());

    String output = result.stdout().trim();
    logger.info("output " + output);
    if (!output.equals("200")) {
      throw new RuntimeException(
          "FAILURE: accessing admin console via load balancer did not return 200 status code, got "
              + output);
    }
  }

  public String getDomainUid() {
    return domainUid;
  }

  /**
   * Get the name of the administration server in the domain.
   *
   * @return the name of the admin server
   */
  public String getAdminServerName() {
    return adminServerName;
  }

  /**
   * Get the name of the cluster in the domain.
   *
   * @return the name of the cluster
   */
  public String getClusterName() {
    return clusterName;
  }

  /**
   * Get the namespace in which the domain is running.
   *
   * @return the name of the domain name space
   */
  public String getDomainNs() {
    return domainNS;
  }

  /**
   * test liveness probe for managed server 1.
   *
   * @throws Exception exception
   */
  public void testWlsLivenessProbe() throws Exception {

    // test managed server1 pod auto restart
    String serverName = managedServerNameBase + "1";
    TestUtils.testWlsLivenessProbe(domainUid, serverName, domainNS);
  }

  /**
   * Get number of server addresses in cluster service endpoint.
   *
   * @param clusterName cluster name
   * @return number of server addresses
   * @throws Exception exception
   */
  public int getNumberOfServersInClusterServiceEndpoint(String clusterName) throws Exception {
    StringBuffer cmd = new StringBuffer();
    cmd.append("kubectl describe service ")
        .append(domainUid)
        .append("-cluster-")
        .append(clusterName)
        .append(" -n ")
        .append(domainNS)
        .append(" | grep Endpoints | awk '{print $2}'");

    ExecResult result = TestUtils.exec(cmd.toString());
    logger.info("Cluster service Endpoint " + result.stdout());
    return new StringTokenizer(result.stdout(), ",").countTokens();
  }

  private int getAdminSericeLbNodePort() throws Exception {

    String adminServerLbNodePortService = domainUid + "-apache-webtier";

    StringBuffer cmd = new StringBuffer("kubectl get services -n ");
    cmd.append(domainNS)
        .append(" -o jsonpath='{.items[?(@.metadata.name == \"")
        .append(adminServerLbNodePortService)
        .append("\")].spec.ports[0].nodePort}'");

    logger.info("Cmd to get the admins service node port " + cmd);

    ExecResult result = TestUtils.exec(cmd.toString());
    return new Integer(result.stdout().trim()).intValue();
  }

  /**
   * Create a map with attributes required to create PV/PVC and create PV dir by calling
   * PersistentVolume.
   *
   * @throws Exception If the file create-pv-pvc-inputs.yaml does not exist, is a directory rather
   *     than a regular file, or for some other reason cannot be opened for reading. or if an I/O
   *     error occurs or any errors while creating PV dir or generating PV/PVC input file or any
   *     errors while executing sample create-pv-pvc.sh script
   */
  protected void createPv() throws Exception {

    Yaml yaml = new Yaml();
    InputStream pvis =
        new FileInputStream(
            new File(
                BaseTest.getResultDir()
                    + "/samples/scripts/create-weblogic-domain-pv-pvc/create-pv-pvc-inputs.yaml"));
    pvMap = yaml.load(pvis);
    pvis.close();
    
    logger.info("pvSharing for this domain is: " + pvSharing);
    if (!pvSharing) {
      pvMap.put("domainUID", domainUid);
    } else {
      pvMap.put("baseName", "weblogic-sharing");
    }
    logger.info("baseName of PVPVC for this domain is: " + (String) pvMap.get("baseName"));

    // Now there is only one pvSharing test case and we just use parameter "baseName"+"-pvc" as PVC
    if ((domainUid != null) && !pvSharing) {
      domainMap.put("persistentVolumeClaimName", domainUid + "-" + pvMap.get("baseName") + "-pvc");
    } else {
      domainMap.put("persistentVolumeClaimName", pvMap.get("baseName") + "-pvc");
    }

    if (domainMap.get("weblogicDomainStorageReclaimPolicy") != null) {
      pvMap.put(
          "weblogicDomainStorageReclaimPolicy",
          domainMap.get("weblogicDomainStorageReclaimPolicy"));
    }
    if (domainMap.get("weblogicDomainStorageSize") != null) {
      pvMap.put("weblogicDomainStorageSize", domainMap.get("weblogicDomainStorageSize"));
    }
    pvMap.put("namespace", domainNS);
    pvMap.put("weblogicDomainStorageNFSServer", TestUtils.getHostName());

    // set pv path
    domainMap.put(
        "weblogicDomainStoragePath",
        BaseTest.getPvRoot() + "/acceptance_test_pv/persistentVolume-" + domainUid);

    pvMap.put(
        "weblogicDomainStoragePath",
        BaseTest.getPvRoot() + "/acceptance_test_pv/persistentVolume-" + domainUid);

    pvMap.values().removeIf(Objects::isNull);

    // k8s job mounts PVROOT /scratch/<usr>/wl_k8s_test_results to /scratch, create PV/PVC
    new PersistentVolume(BaseTest.getPvRoot() + "acceptance_test_pv/persistentVolume-" + domainUid, pvMap);

    String cmd =
        BaseTest.getProjectRoot()
            + "/src/integration-tests/bash/krun.sh -m "
            // + BaseTest.getPvRoot()
            + "/scratch:/scratch -c \"ls -ltr /scratch "
            + BaseTest.getPvRoot()
            + " "
            + BaseTest.getPvRoot()
            + "/acceptance_test_pv"
            + "\"";
    logger.info("Check PVROOT by running " + cmd);
    ExecResult result = ExecCommand.exec(cmd);
    logger.info("ls -ltr output " + result.stdout() + " err " + result.stderr());
  }

  /**
   * Verify domain server pods get restarted after a property change.
   *
   * @param oldPropertyString - the old property value
   * @param newPropertyString - the new property value
   * @throws Exception - IOException or errors occurred if the tested server is not restarted
   */
  public void verifyDomainServerPodRestart(String oldPropertyString, String newPropertyString)
      throws Exception {
    logger.info("Inside testDomainServerPodRestart");
    String content =
        new String(
            Files.readAllBytes(
                Paths.get(
                    BaseTest.getUserProjectsDir()
                        + "/weblogic-domains/"
                        + domainUid
                        + "/domain.yaml")));
    boolean result = content.indexOf(newPropertyString) >= 0;
    logger.info("The search result for " + newPropertyString + " is: " + result);
    if (!result) {
      TestUtils.createNewYamlFile(
          BaseTest.getUserProjectsDir() + "/weblogic-domains/" + domainUid + "/domain.yaml",
          BaseTest.getUserProjectsDir() + "/weblogic-domains/" + domainUid + "/domain_new.yaml",
          oldPropertyString,
          newPropertyString);
      logger.info(
          "Done - generate new domain.yaml for "
              + domainUid
              + " oldProperty: "
              + oldPropertyString
              + " newProperty: "
              + newPropertyString);

      // kubectl apply the new generated domain yaml file with changed property
      StringBuffer command = new StringBuffer();
      command
          .append("kubectl apply  -f ")
          .append(
              BaseTest.getUserProjectsDir()
                  + "/weblogic-domains/"
                  + domainUid
                  + "/domain_new.yaml");
      logger.info("kubectl execut with command: " + command.toString());
      TestUtils.exec(command.toString());

      // verify the servers in the domain are being restarted in a sequence
      verifyAdminServerRestarted();
      verifyManagedServersRestarted();
      // make domain.yaml include the new changed property
      TestUtils.copyFile(
          BaseTest.getUserProjectsDir() + "/weblogic-domains/" + domainUid + "/domain_new.yaml",
          BaseTest.getUserProjectsDir() + "/weblogic-domains/" + domainUid + "/domain.yaml");
    }
    logger.info("Done - testDomainServerPodRestart");
  }

  /**
   * Verify domain server pods get restarted after the property change by kubectl apply -f new
   * domain yaml file with added/changed property.
   *
   * @param fileNameWithChangedProperty - the fragment of domain yaml file with new added property
   *     change
   * @throws Exception - IOException or errors occurred if the tested server is not restarted
   */
  public void verifyDomainServerPodRestart(String fileNameWithChangedProperty) throws Exception {
    logger.info("Inside testDomainServerPodRestart domainYamlWithChangedProperty");

    String newDomainYamlFile =
        BaseTest.getUserProjectsDir() + "/weblogic-domains/" + domainUid + "/domain_new.yaml";
    String domainYamlFile =
        BaseTest.getUserProjectsDir() + "/weblogic-domains/" + domainUid + "/domain.yaml";
    String fileWithChangedProperty =
        BaseTest.getProjectRoot()
            + "/integration-tests/src/test/resources/"
            + fileNameWithChangedProperty;

    // copy the original domain.yaml to domain_new.yaml
    TestUtils.copyFile(domainYamlFile, newDomainYamlFile);

    // append the file with changed property to the end of domain_new.yaml
    Files.write(
        Paths.get(newDomainYamlFile),
        Files.readAllBytes(Paths.get(fileWithChangedProperty)),
        StandardOpenOption.APPEND);

    // kubectl apply the new constructed domain_new.yaml
    StringBuffer command = new StringBuffer();
    command.append("kubectl apply  -f ").append(newDomainYamlFile);
    logger.info("kubectl execut with command: " + command.toString());
    TestUtils.exec(command.toString());

    // verify the servers in the domain are being restarted in a sequence
    verifyAdminServerRestarted();
    verifyManagedServersRestarted();

    // make domain.yaml include the new changed property
    TestUtils.copyFile(newDomainYamlFile, domainYamlFile);

    logger.info("Done - testDomainServerPodRestart with domainYamlWithChangedProperty");
  }

  /**
   * Get runtime server yaml file and verify the changed property is in that file.
   *
   * @param changedProperty - the changed/added property
   * @param serverName - server name that is being tested
   * @throws Exception - test FAILURE Exception if the changed property is not found in the server
   *     yaml file
   */
  public void findServerPropertyChange(String changedProperty, String serverName) throws Exception {
    logger.info("Inside findServerPropertyChange");
    // get runtime server pod yaml file
    String outDir = BaseTest.getUserProjectsDir() + "/weblogic-domains/" + domainUid + "/";
    StringBuffer command = new StringBuffer();
    command
        .append("kubectl get po/")
        .append(
            domainUid
                + "-"
                + serverName
                + " -o yaml -n "
                + domainNS
                + "|"
                + "grep "
                + "\""
                + changedProperty
                + "\"");
    logger.info("kubectl execut with command: " + command.toString());
    TestUtils.exec(command.toString());

    String result = ((TestUtils.exec(command.toString())).stdout());
    logger.info(
        "in the method findServerPropertyChange, " + command.toString() + " return " + result);
    if (!result.contains(changedProperty)) {
      throw new Exception(
          "FAILURE: didn't find the property: " + changedProperty + " for the server" + serverName);
    }

    logger.info("Done - findServerPropertyChange");
  }

  /**
   * verify that admin server pod gets restarted.
   *
   * @throws Exception exception
   */
  public void verifyAdminServerRestarted() throws Exception {
    logger.info("Checking if admin pod(" + domainUid + "-" + adminServerName + ") is Terminating");
    TestUtils.checkPodTerminating(domainUid + "-" + adminServerName, domainNS);

    logger.info("Checking if admin pod(" + domainUid + "-" + adminServerName + ") is Running");
    TestUtils.checkPodCreated(domainUid + "-" + adminServerName, domainNS);
  }

  /**
   * verify that managed server pods get restarted.
   *
   * @throws Exception exception
   */
  public void verifyManagedServersRestarted() throws Exception {
    if (!serverStartPolicy.equals("ADMIN_ONLY")) {
      // check managed server pods
      for (int i = 1; i <= initialManagedServerReplicas; i++) {
        logger.info(
            "Checking if managed pod("
                + domainUid
                + "-"
                + managedServerNameBase
                + i
                + ") is Terminating");
        TestUtils.checkPodTerminating(domainUid + "-" + managedServerNameBase + i, domainNS);

        logger.info(
            "Checking if managed pod("
                + domainUid
                + "-"
                + managedServerNameBase
                + i
                + ") is Running");
        TestUtils.checkPodCreated(domainUid + "-" + managedServerNameBase + i, domainNS);
      }
    }
  }

  /**
   * Create a Kubernetes secret and label the secret with domainUid. This secret is used for
   * weblogicCredentialsSecretName in the domain inputs.
   *
   * @throws Exception when the kubectl create secret command fails or label secret fails
   */
  protected void createSecret() throws Exception {
    Secret secret =
        new Secret(
            domainNS,
            domainMap.getOrDefault("secretName", domainUid + "-weblogic-credentials").toString(),
            BaseTest.getUsername(),
            BaseTest.getPassword());
    domainMap.put("weblogicCredentialsSecretName", secret.getSecretName());
    final String labelCmd =
        String.format(
            "kubectl label secret %s weblogic.domainUID=%s -n %s",
            secret.getSecretName(), domainUid, domainNS);
    TestUtils.exec(labelCmd);
  }

  /**
   * Creates a directory using domainUid under userProjects weblogic-domains location. Creates
   * weblogic-domain-values.yaml files using the domain map inputs at this new location.
   *
   * @throws Exception if the dir/file can not be created
   */
  protected void generateInputYaml() throws Exception {
    Path parentDir =
        Files.createDirectories(Paths.get(userProjectsDir + "/weblogic-domains/" + domainUid));
    generatedInputYamlFile = parentDir + "/weblogic-domain-values.yaml";
    TestUtils.createInputFile(domainMap, generatedInputYamlFile);
  }

  /**
   * Copy create-domain.py if domain Map contains createDomainPyScript, git clone docker-images for
   * domain in image and call create-domain.sh script based on the domain type. Append
   * configOverrides to domain.yaml.
   *
   * @param outputDir directory for the generated Kubernetes YAML files for the domain when
   *     create-domain.sh is called
   * @throws Exception if git clone fails or if createDomainPyScript can not be copied or if the
   *     cluster topology file can not be copied or if create-domain.sh fails
   */
  protected void callCreateDomainScript(String outputDir) throws Exception {

    // call different create domain script based on the domain type
    final String createDomainScriptCmd = prepareCmdToCallCreateDomainScript(outputDir);

    // clone docker sample from github and copy create domain py script for domain in image case
    if (domainMap.containsKey("domainHomeImageBase")) {
      gitCloneDockerImagesSample();
    }

    copyDomainTemplate(domainMap);

    // copy create domain py script if domain map contains createDomainPyScript
    copyCreateDomainPy();

    // change CLUSTER_TYPE to CONFIGURED in create-domain-job-template.yaml for configured cluster
    // in domain on pv
    // as samples only support DYNAMIC cluster or copy config cluster topology for domain in image
    changeClusterTypeInCreateDomainJobTemplate();

    logger.info("Running " + createDomainScriptCmd);
    ExecResult result = ExecCommand.exec(createDomainScriptCmd, true);
    if (result.exitValue() != 0) {
      throw new RuntimeException(
          "FAILURE: command "
              + createDomainScriptCmd
              + " failed, returned "
              + result.stdout()
              + "\n"
              + result.stderr());
    }
    String outputStr = result.stdout().trim();
    logger.info("Command returned " + outputStr);

    // for remote k8s cluster and domain in image case, push the domain image to OCIR
    if (domainMap.containsKey("domainHomeImageBase") && BaseTest.SHARED_CLUSTER) {
      String image =
          System.getenv("REPO_REGISTRY") + "/weblogick8s/domain-home-in-image:" + imageTag;
      TestUtils.loginAndPushImageToOcir(image);

      // create ocir registry secret in the same ns as domain which is used while pulling the domain
      // image
      TestUtils.createDockerRegistrySecret(
          "ocir-domain",
          System.getenv("REPO_REGISTRY"),
          System.getenv("REPO_USERNAME"),
          System.getenv("REPO_PASSWORD"),
          System.getenv("REPO_EMAIL"),
          domainNS);
    }

    // write configOverride and configOverrideSecrets to domain.yaml and/or create domain
    if (domainMap.containsKey("configOverrides") || domainMap.containsKey("domainHomeImageBase")
        || !createDomainResource) {
      appendToDomainYamlAndCreate();
    }
  }

  protected void createLoadBalancer() throws Exception {
    Map<String, Object> lbMap = new HashMap<String, Object>();
    lbMap.put("domainUID", domainUid);
    lbMap.put("namespace", domainNS);
    lbMap.put("host", domainUid + ".org");
    lbMap.put("serviceName", domainUid + "-cluster-" + domainMap.get("clusterName"));
    if (voyager) {
      lbMap.put("loadBalancer", "VOYAGER");
      lbMap.put(
          "loadBalancerWebPort",
          domainMap.getOrDefault("voyagerWebPort", new Integer(loadBalancerWebPort)));
    } else {
      lbMap.put("loadBalancer", domainMap.getOrDefault("loadBalancer", loadBalancer));
      lbMap.put(
          "loadBalancerWebPort",
          domainMap.getOrDefault("loadBalancerWebPort", new Integer(loadBalancerWebPort)));
    }
    if (!INGRESSPERDOMAIN) {
      lbMap.put("ingressPerDomain", new Boolean("false"));
      logger.info("For this domain, INGRESSPERDOMAIN is set to false");
    } else {
      lbMap.put(
          "ingressPerDomain",
          domainMap.getOrDefault("ingressPerDomain", new Boolean(ingressPerDomain)));
    }
    lbMap.put("clusterName", domainMap.get("clusterName"));

    loadBalancer = (String) lbMap.get("loadBalancer");
    loadBalancerWebPort = ((Integer) lbMap.get("loadBalancerWebPort")).intValue();
    ingressPerDomain = ((Boolean) lbMap.get("ingressPerDomain")).booleanValue();
    logger.info(
        "For this domain loadBalancer is: "
            + loadBalancer
            + " ingressPerDomain is: "
            + ingressPerDomain
            + " loadBalancerWebPort is: "
            + loadBalancerWebPort);

    if (loadBalancer.equals("TRAEFIK") && !ingressPerDomain) {
      lbMap.put("name", "traefik-hostrouting-" + domainUid);
    }

    if (loadBalancer.equals("TRAEFIK") && ingressPerDomain) {
      lbMap.put("name", "traefik-ingress-" + domainUid);
    }

    if (loadBalancer.equals("VOYAGER") && ingressPerDomain) {
      lbMap.put("name", "voyager-ingress-" + domainUid);
    }

    if (loadBalancer.equals("APACHE")) {
      /* lbMap.put("loadBalancerAppPrepath", "/weblogic");
      lbMap.put("loadBalancerExposeAdminPort", new Boolean(true)); */
    }
    lbMap.values().removeIf(Objects::isNull);
    new LoadBalancer(lbMap);
  }

  private void callWebAppAndWaitTillReady(String curlCmd) throws Exception {
    for (int i = 0; i < maxIterations; i++) {
      ExecResult result = TestUtils.exec(curlCmd);
      String responseCode = result.stdout().trim();
      if (!responseCode.equals("200")) {
        logger.info(
            "callWebApp did not return 200 status code, got "
                + responseCode
                + ", iteration "
                + i
                + " of "
                + maxIterations);
        if (i == (maxIterations - 1)) {
          throw new RuntimeException(
              "FAILURE: callWebApp did not return 200 status code, got " + responseCode);
        }
        try {
          Thread.sleep(waitTime * 1000);
        } catch (InterruptedException ignore) {
          // no-op
        }
      } else {
        logger.info("callWebApp returned 200 response code, iteration " + i);
        break;
      }
    }
  }

  private void callWebAppAndCheckForServerNameInResponse(
      String curlCmd, boolean verifyLoadBalancing) throws Exception {
    callWebAppAndCheckForServerNameInResponse(curlCmd, verifyLoadBalancing, 50);
  }

  private void callWebAppAndCheckForServerNameInResponse(
      String curlCmd, boolean verifyLoadBalancing, int maxIterations) throws Exception {
    // map with server names and boolean values
    HashMap<String, Boolean> managedServers = new HashMap<String, Boolean>();
    for (int i = 1; i <= TestUtils.getClusterReplicas(domainUid, clusterName, domainNS); i++) {
      managedServers.put(domainUid + "-" + managedServerNameBase + i, new Boolean(false));
    }
    logger.info("Calling webapp " + maxIterations + " times " + curlCmd);
    // number of times to call webapp

    for (int i = 0; i < maxIterations; i++) {
      ExecResult result = ExecCommand.exec(curlCmd.toString());
      logger.info("webapp invoked successfully for curlCmd:" + curlCmd);
      if (verifyLoadBalancing) {
        String response = result.stdout().trim();
        for (String key : managedServers.keySet()) {
          if (response.contains(key)) {
            managedServers.put(key, new Boolean(true));
            break;
          }
        }
      }
    }

    logger.info("ManagedServers " + managedServers);

    // error if any managedserver value is false
    if (verifyLoadBalancing) {
      for (Map.Entry<String, Boolean> entry : managedServers.entrySet()) {
        logger.info("Load balancer will try to reach server " + entry.getKey());
        if (!entry.getValue().booleanValue()) {
          // print service and pods info for debugging
          TestUtils.describeService(domainNS, domainUid + "-cluster-" + clusterName);
          TestUtils.getPods(domainNS);
          throw new RuntimeException(
              "FAILURE: Load balancer can not reach server " + entry.getKey());
        }
      }
    }
  }

  /**
   * Reads the create-domain-inputs.yaml from samples and overrides with attribute in input domain
   * map. Initializes the variables for the attributes in the map to be used later.
   *
   * @param inputDomainMap domain, LB, PV and custom input attributes for the domain
   * @throws Exception if removing the results dir fails or if create-domain-inputs.yaml cannot be
   *     accessed to read or if creating config map or secret fails for configoverrides
   */
  protected void initialize(Map<String, Object> inputDomainMap) throws Exception {
    imageTag = BaseTest.getWeblogicImageTag();
    imageName = BaseTest.getWeblogicImageName();
    domainMap = inputDomainMap;
    this.userProjectsDir = BaseTest.getUserProjectsDir();
    this.projectRoot = BaseTest.getProjectRoot();

    // copy samples to RESULT_DIR
    if (domainMap.containsKey("projectRoot")) {
      TestUtils.exec(
          "cp -rf "
              + domainMap.get("projectRoot")
              + "/kubernetes/samples "
              + BaseTest.getResultDir(),
          true);
    } else {
      TestUtils.exec(
          "cp -rf " + BaseTest.getProjectRoot() + "/kubernetes/samples " + BaseTest.getResultDir(),
          true);
    }

    this.voyager =
        (System.getenv("LB_TYPE") != null && System.getenv("LB_TYPE").equalsIgnoreCase("VOYAGER"))
            || (inputDomainMap.containsKey("loadBalancer")
                && ((String) inputDomainMap.get("loadBalancer")).equalsIgnoreCase("VOYAGER"));

    if (System.getenv("INGRESSPERDOMAIN") != null) {
      INGRESSPERDOMAIN = new Boolean(System.getenv("INGRESSPERDOMAIN")).booleanValue();
    }

    domainMap.put("domainName", domainMap.get("domainUID"));

    // read sample domain inputs
    String sampleDomainInputsFile =
        "/samples/scripts/create-weblogic-domain/domain-home-on-pv/create-domain-inputs.yaml";
    if (domainMap.containsKey("domainHomeImageBase")) {
      sampleDomainInputsFile =
          "/samples/scripts/create-weblogic-domain/domain-home-in-image/create-domain-inputs.yaml";
    }
    Yaml dyaml = new Yaml();
    InputStream sampleDomainInputStream =
        new FileInputStream(new File(BaseTest.getResultDir() + sampleDomainInputsFile));
    logger.info(
        "loading domain inputs template file " + BaseTest.getResultDir() + sampleDomainInputsFile);
    Map<String, Object> sampleDomainMap = dyaml.load(sampleDomainInputStream);
    sampleDomainInputStream.close();

    // add attributes with default values from sample domain inputs to domain map
    sampleDomainMap.forEach(domainMap::putIfAbsent);

    domainUid = (String) domainMap.get("domainUID");
    // Customize the create domain job inputs
    domainNS = (String) domainMap.get("namespace");
    adminServerName = (String) domainMap.get("adminServerName");
    managedServerNameBase = (String) domainMap.get("managedServerNameBase");
    initialManagedServerReplicas =
        ((Integer) domainMap.get("initialManagedServerReplicas")).intValue();
    configuredManagedServerCount =
        ((Integer) domainMap.get("configuredManagedServerCount")).intValue();
    exposeAdminT3Channel = ((Boolean) domainMap.get("exposeAdminT3Channel")).booleanValue();
    exposeAdminNodePort = ((Boolean) domainMap.get("exposeAdminNodePort")).booleanValue();
    t3ChannelPort = ((Integer) domainMap.get("t3ChannelPort")).intValue();
    clusterName = (String) domainMap.get("clusterName");
    clusterType = (String) domainMap.getOrDefault("clusterType", "DYNAMIC");
    serverStartPolicy = ((String) domainMap.get("serverStartPolicy")).trim();
    if (domainMap.containsKey("pvSharing")) {
      pvSharing = ((Boolean) domainMap.get("pvSharing")).booleanValue();
    }
    logger.info("pvSharing for this domain is: " + pvSharing);

    if (exposeAdminT3Channel) {
      domainMap.put("t3PublicAddress", TestUtils.getHostName());
    }

    if (System.getenv("IMAGE_NAME_WEBLOGIC") != null) {
      imageName = System.getenv("IMAGE_NAME_WEBLOGIC");
      logger.info("IMAGE_NAME_WEBLOGIC " + imageName);
    }

    if (System.getenv("IMAGE_TAG_WEBLOGIC") != null) {
      imageTag = System.getenv("IMAGE_TAG_WEBLOGIC");
      logger.info("IMAGE_TAG_WEBLOGIC " + imageTag);
    }
    domainMap.put("logHome", "/shared/logs/" + domainUid);
    if (!domainMap.containsKey("domainHomeImageBase")) {
      domainMap.put("domainHome", "/shared/domains/" + domainUid);
      domainMap.put("image", imageName + ":" + imageTag);
      if (System.getenv("IMAGE_PULL_SECRET_WEBLOGIC") != null) {
        domainMap.put("imagePullSecretName", System.getenv("IMAGE_PULL_SECRET_WEBLOGIC"));
      } else {
        domainMap.put("imagePullSecretName", "docker-store");
      }
    } else {
      // use default image attibute value for JENKINS and standalone runs and for SHARED_CLUSTER use
      // below
      if (BaseTest.SHARED_CLUSTER) {
        domainMap.put(
            "image",
            System.getenv("REPO_REGISTRY") + "/weblogick8s/domain-home-in-image:" + imageTag);
        domainMap.put("imagePullSecretName", "ocir-domain");
        domainMap.put("imagePullPolicy", "Always");
      }
    }

    if (domainMap.containsKey("domainHomeImageBuildPath")) {
      domainHomeImageBuildPath =
          BaseTest.getResultDir()
              + "/"
              + ((String) domainMap.get("domainHomeImageBuildPath")).trim();
      domainMap.put(
          "domainHomeImageBuildPath",
          BaseTest.getResultDir()
              + "/"
              + ((String) domainMap.get("domainHomeImageBuildPath")).trim());
    }

    // remove null values if any attributes
    domainMap.values().removeIf(Objects::isNull);

    // create config map and secret for custom sit config
    createConfigMapAndSecretForSitConfig();
  }

  private void copyDomainTemplate(Map<String, Object> inputDomainMap) throws IOException {
    if (inputDomainMap.containsKey("customDomainTemplate")) {
      Files.copy(
          Paths.get((String) inputDomainMap.get("customDomainTemplate")),
          Paths.get(BaseTest.getResultDir() + "/samples/scripts/common/domain-template.yaml"),
          StandardCopyOption.REPLACE_EXISTING);
    }
    logger.log(Level.FINEST, "Domain Template");
    byte[] readAllBytes =
        Files.readAllBytes(
            Paths.get(BaseTest.getResultDir() + "/samples/scripts/common/domain-template.yaml"));
    logger.log(Level.FINEST, new String(readAllBytes, StandardCharsets.UTF_8));
  }

  private String getNodeHost() throws Exception {
    String cmd =
        "kubectl describe pod "
            + domainUid
            + "-"
            + adminServerName
            + " -n "
            + domainNS
            + " | grep Node:";

    ExecResult result = TestUtils.exec(cmd);
    String nodePortHost = result.stdout();
    // logger.info("nodePortHost "+nodePortHost);
    if (nodePortHost.contains(":") && nodePortHost.contains("/")) {
      return nodePortHost
          .substring(nodePortHost.indexOf(":") + 1, nodePortHost.indexOf("/"))
          .trim();
    } else {
      throw new RuntimeException("FAILURE: Invalid nodePortHost from admin pod " + nodePortHost);
    }
  }

  private String getNodePort() throws Exception {
    StringBuffer cmd = new StringBuffer();
    cmd.append("kubectl describe domain ")
        .append(domainUid)
        .append(" -n ")
        .append(domainNS)
        .append(" | grep \"Node Port:\"");
    ExecResult result = TestUtils.exec(cmd.toString());
    String output = result.stdout();
    if (output.contains("Node Port")) {
      return output.substring(output.indexOf(":") + 1).trim();
    } else {
      throw new RuntimeException(
          "FAILURE: Either domain "
              + domainUid
              + " does not exist or no NodePort is not configured "
              + "for the admin server in domain.");
    }
  }

  /**
   * Remove docker-images sample directory if exists and clone latest from github for domain home in
   * image.
   *
   * @throws Exception if could not run the command successfully to clone of docker-images sample
   *     from github
   */
  private void gitCloneDockerImagesSample() throws Exception {
    if (!domainHomeImageBuildPath.isEmpty()) {
      StringBuffer removeAndClone = new StringBuffer();
      logger.info(
          "Checking if directory "
              + domainHomeImageBuildPath
              + " exists "
              + new File(domainHomeImageBuildPath).exists());
      if (new File(domainHomeImageBuildPath).exists()) {
        removeAndClone
            .append("rm -rf ")
            .append(BaseTest.getResultDir())
            .append("/docker-images && ");
      }
      // git clone docker-images project
      removeAndClone
          .append(" git clone https://github.com/oracle/docker-images.git ")
          .append(BaseTest.getResultDir())
          .append("/docker-images");
      logger.info("Executing cmd " + removeAndClone);
      TestUtils.exec(removeAndClone.toString());
    }
  }

  /**
   * Append configOverrides and configOverrideSecrets section to the generated domain.yaml and
   * create the domain crd by calling kubectl create on the generated domain.yaml.
   *
   * @throws Exception if any error occurs writing to the file or if could not run kubectl create
   *     command
   */
  private void appendToDomainYamlAndCreate() throws Exception {

    String domainYaml =
        BaseTest.getUserProjectsDir() + "/weblogic-domains/" + domainUid + "/domain.yaml";

    if (domainMap.containsKey("configOverrides")) {
      String contentToAppend =
          "  configOverrides: "
              + domainUid
              + "-"
              + domainMap.get("configOverrides")
              + "\n"
              + "  configOverrideSecrets: [ \""
              + domainUid
              + "-test-secrets\" ]"
              + "\n";

      Files.write(Paths.get(domainYaml), contentToAppend.getBytes(), StandardOpenOption.APPEND);
    }

    String command = "kubectl create -f " + domainYaml;
    ExecResult result = TestUtils.exec(command);
    logger.info("Command returned " + result.stdout().trim());
  }

  public String getHostNameForCurl() throws Exception {
    if (System.getenv("K8S_NODEPORT_HOST") != null) {
      return System.getenv("K8S_NODEPORT_HOST");
    } else {
      // ExecResult result = ExecCommand.exec("hostname | awk -F. '{print $1}'");
      ExecResult result1 =
          ExecCommand.exec("kubectl get nodes -o=jsonpath='{range .items[0]}{.metadata.name}'");
      if (result1.exitValue() != 0) {
        throw new RuntimeException("FAILURE: Could not get K8s Node name");
      }
      ExecResult result2 =
          ExecCommand.exec(
              "nslookup " + result1.stdout() + " | grep \"^Name\" | awk '{ print $2 }'");
      if (result2.stdout().trim().equals("")) {
        return result1.stdout().trim();
      } else {
        return result2.stdout().trim();
      }
    }
  }

  /**
   * Option to provide custom create-domain.py script. Copies create-domain.py to the correct
   * location if domain map contains createDomainPyScript attribute.
   *
   * @throws IOException if error occurs when readin or writing the file
   */
  private void copyCreateDomainPy() throws IOException {

    if (domainMap.containsKey("createDomainPyScript")) {
      if (domainMap.containsKey("domainHomeImageBase")) {
        // copy create domain py script to cloned location for domain in image case
        if (domainMap.containsKey("createDomainPyScript")) {
          Files.copy(
              new File(BaseTest.getProjectRoot() + "/" + domainMap.get("createDomainPyScript"))
                  .toPath(),
              new File(domainHomeImageBuildPath + "/container-scripts/create-wls-domain.py")
                  .toPath(),
              StandardCopyOption.REPLACE_EXISTING);
        }
      } else if (domainMap.containsKey("rcuDatabaseURL")) {
        Files.copy(
            new File(BaseTest.getProjectRoot() + "/" + domainMap.get("createDomainPyScript"))
                .toPath(),
            new File(
                    BaseTest.getResultDir()
<<<<<<< HEAD
                        + "/samples/scripts/create-fmw-infrastructure-domain"
                        + "/domain-home-on-pv/common/createFMWDomain.py")
=======
                        + "/samples/scripts/create-fmw-infrastructure-domain/domain-home-on-pv/"
                        + "common/createFMWDomain.py")
>>>>>>> f5e60ab2
                .toPath(),
            StandardCopyOption.REPLACE_EXISTING);
      } else {
        // domain on pv case
        Files.copy(
            new File(BaseTest.getProjectRoot() + "/" + domainMap.get("createDomainPyScript"))
                .toPath(),
            new File(
                    BaseTest.getResultDir()
                        + "/samples/scripts/create-weblogic-domain/domain-home-on-pv/wlst/create-domain.py")
                .toPath(),
            StandardCopyOption.REPLACE_EXISTING);
      }
    }
  }

  /**
   * Prepare the command to call create-domain.sh based on the domain type.
   *
   * @param outputDir directory for the generated Kubernetes YAML files for the domain when
   *     create-domain.sh is called
   * @return the command
   */
  private String prepareCmdToCallCreateDomainScript(String outputDir) {

    StringBuffer createDomainScriptCmd = new StringBuffer(BaseTest.getResultDir());
    // call different create-domain.sh based on the domain type
    if (domainMap.containsKey("domainHomeImageBase")) {

      createDomainScriptCmd
          .append(
              "/samples/scripts/create-weblogic-domain/domain-home-in-image/create-domain.sh -u ")
          .append(BaseTest.getUsername())
          .append(" -p ")
          .append(BaseTest.getPassword())
          .append(" -k -i ");
    } else if (domainMap.containsKey("rcuDatabaseURL")) {
      createDomainScriptCmd.append(
          "/samples/scripts/create-fmw-infrastructure-domain/domain-home-on-pv/create-domain.sh -v -i ");
    } else {
      createDomainScriptCmd.append(
          "/samples/scripts/create-weblogic-domain/domain-home-on-pv/create-domain.sh -v -i ");
    }
    createDomainScriptCmd.append(generatedInputYamlFile);

    // skip executing yaml if configOverrides or domain in image
    if (!domainMap.containsKey("configOverrides")
        && !domainMap.containsKey("domainHomeImageBase") && createDomainResource) {
      createDomainScriptCmd.append(" -e ");
    }

    createDomainScriptCmd.append(" -o ").append(outputDir);
    return createDomainScriptCmd.toString();
  }

  /**
   * Option to provide cluster type. Change cluster type in domain template to CONFIGURED or use
   * configured cluster topology if clusterType is CONFIGURED.
   *
   * @throws Exception when errors occured during reading/writing the file or executing the command
   *     to change the value in create-domain-job-template.yaml
   */
  private void changeClusterTypeInCreateDomainJobTemplate() throws Exception {

    // change CLUSTER_TYPE to CONFIGURED in create-domain-job-template.yaml for configured cluster
    // as samples only support DYNAMIC cluster

    // domain in image
    if (domainMap.containsKey("customWdtTemplate")) {
      TestUtils.copyFile(
          (String) domainMap.get("customWdtTemplate"),
          BaseTest.getResultDir()
              + "/docker-images/OracleWebLogic/samples/12213-domain-home-in-image-wdt/simple-topology.yaml");
      ExecResult exec =
          TestUtils.exec(
              "cat "
                  + BaseTest.getResultDir()
                  + "/docker-images/OracleWebLogic/samples/12213-domain-home-in-image-wdt/simple-topology.yaml");
      logger.log(Level.FINEST, exec.stdout());
    } else if (clusterType.equalsIgnoreCase("CONFIGURED")) {
      // domain on pv
      StringBuffer createDomainJobTemplateFile = new StringBuffer(BaseTest.getResultDir());
      createDomainJobTemplateFile.append(
          "/samples/scripts/create-weblogic-domain/domain-home-on-pv/create-domain-job-template.yaml");
      TestUtils.exec("sed -i -e 's?DYNAMIC?CONFIGURED?g' " + createDomainJobTemplateFile);
    }
  }

  public int getLoadBalancerWebPort() {
    return loadBalancerWebPort;
  }

  /**
   * Shut down a ms by setting serverStartPolicy to NEVER.
   *
   * @param msName - a managed server name to be stopped
   * @throws Exception exception
   */
  public void shutdownManagedServerUsingServerStartPolicy(String msName) throws Exception {
    logger.info("About to shutdown managed server <" + msName + ">");
    String patchStr =
        "'{\"spec\":{\"managedServers\":[{\"serverName\":\""
            + msName
            + "\",\"serverStartPolicy\":\"NEVER\"}]}}' ";
    TestUtils.kubectlpatch(domainUid, domainNS, patchStr);

    TestUtils.checkPodDeleted(domainUid + "-" + msName, domainNS);
  }

  /**
   * Restart a ms by setting serverStartPolicy to IF_NEEDED.
   *
   * @param msName - a managed server name to be started
   * @throws Exception exception
   */
  public void restartManagedServerUsingServerStartPolicy(String msName) throws Exception {
    logger.info("About to restart managed server <" + msName + "> ");
    String patchStr =
        "'{\"spec\":{\"managedServers\":[{\"serverName\":\""
            + msName
            + "\",\"serverStartPolicy\":\"IF_NEEDED\"}]}}'";
    TestUtils.kubectlpatch(domainUid, domainNS, patchStr);

    TestUtils.checkPodCreated(domainUid + "-" + msName, domainNS);
    TestUtils.checkPodReady(domainUid + "-" + msName, domainNS);
  }

  /**
   * Run the shell script to build WAR, EAR or JAR file and deploy the App in the admin pod.
   *
   * @param webappName - Web App Name to be deployed
   * @param scriptName - a shell script to build WAR, EAR or JAR file and deploy the App in the
   *     admin pod
   * @param username - weblogic user name
   * @param password - weblogc password
   * @param args - optional args to add for script if needed
   * @throws Exception exception
   */
  public void callShellScriptToBuildDeployAppInPod(
      String webappName, String scriptName, String username, String password, String... args)
      throws Exception {

    String nodeHost = getHostNameForCurl();
    String nodePort = getNodePort();
    String appLocationInPod = BaseTest.getAppLocationInPod();

    StringBuffer cmdKubectlSh = new StringBuffer("kubectl -n ");
    cmdKubectlSh
        .append(domainNS)
        .append(" exec -it ")
        .append(domainUid)
        .append("-")
        .append(adminServerName)
        .append(" -- bash -c 'chmod +x -R ")
        .append(appLocationInPod)
        .append(" && sh ")
        .append(appLocationInPod)
        .append("/")
        .append(scriptName)
        .append(" ")
        .append(nodeHost)
        .append(" ")
        .append(nodePort)
        .append(" ")
        .append(username)
        .append(" ")
        .append(password)
        .append(" ")
        .append(appLocationInPod)
        .append("/")
        .append(webappName)
        .append(" ")
        .append(webappName)
        .append(" ")
        .append(clusterName)
        .append(" ")
        .append(String.join(" ", args).toString())
        .append("'");

    logger.info("Command to exec script file: " + cmdKubectlSh);
    ExecResult result = ExecCommand.exec(cmdKubectlSh.toString());

    String resultStr =
        "Command= '"
            + cmdKubectlSh
            + "'"
            + ", exitValue="
            + result.exitValue()
            + ", stdout='"
            + result.stdout()
            + "'"
            + ", stderr='"
            + result.stderr()
            + "'";

    if (!resultStr.contains("Unable to use a TTY") && result.exitValue() != 0) {
      throw new RuntimeException("FAILURE: webapp deploy failed - " + resultStr);
    }
  }

  /**
   * create config map and label with domainUid and create secret used in custom situational
   * configuration which contains hostname, db user, db password.
   *
   * @throws Exception when any of the kubectl commands to create config map, label, secret fails or
   *     if could not run them
   */
  private void createConfigMapAndSecretForSitConfig() throws Exception {

    if ((domainMap.get("configOverrides") != null)
        && (domainMap.get("configOverridesFile") != null)) {
      // write hostname in config file for public address
      String configOverridesFile = domainMap.get("configOverridesFile").toString();

      // create configmap
      String cmd =
          "kubectl -n "
              + domainNS
              + " create cm "
              + domainUid
              + "-"
              + domainMap.get("configOverrides")
              + " --from-file "
              + configOverridesFile;
      TestUtils.exec(cmd);

      // create label for configmap
      cmd =
          "kubectl -n "
              + domainNS
              + " label cm "
              + domainUid
              + "-"
              + domainMap.get("configOverrides")
              + " weblogic.domainUID="
              + domainUid;
      TestUtils.exec(cmd);

      // create secret for custom sit config t3 public address
      // create datasource secret for user and password
      cmd =
          "kubectl -n "
              + domainNS
              + " create secret generic "
              + domainUid
              + "-test-secrets"
              + " --from-literal=hostname="
              + TestUtils.getHostName()
              + " --from-literal=dbusername=root"
              + " --from-literal=dbpassword=root123";
      TestUtils.exec(cmd);
    }
  }

  /**
   * Create dir to save Web App files Copy the shell script file and all App files over to the admin
   * pod Run the shell script to build WAR, EAR or JAR file and deploy the App in the admin pod.
   *
   * @param appName - Java App name to be deployed
   * @param scriptName - a shell script to build WAR, EAR or JAR file and deploy the App in the
   *     admin pod
   * @param username - weblogic user name
   * @param password - weblogc password
   * @param args - by default, a WAR file is created for a Web App and a EAR file is created for EJB
   *     App. this varargs gives a client a chance to change EJB's archive extenyion to JAR
   * @throws Exception exception
   */
  public void buildDeployJavaAppInPod(
      String appName, String scriptName, String username, String password, String... args)
      throws Exception {
    final String adminServerPod = domainUid + "-" + adminServerName;

    String appLocationOnHost = BaseTest.getAppLocationOnHost() + "/" + appName;
    String appLocationInPod = BaseTest.getAppLocationInPod() + "/" + appName;
    final String scriptPathOnHost = BaseTest.getAppLocationOnHost() + "/" + scriptName;
    final String scriptPathInPod = BaseTest.getAppLocationInPod() + "/" + scriptName;

    // Default values to build archive file
    final String initInfoDirName = "WEB-INF";
    String archiveExt = "war";
    String infoDirName = initInfoDirName;

    // Get archive info dir name
    File appFiles = new File(appLocationOnHost);

    String[] subDirArr =
        appFiles.list(
            new FilenameFilter() {
              @Override
              public boolean accept(File dir, String name) {
                return name.equals(initInfoDirName);
              }
            });

    List<String> subDirList = Arrays.asList(subDirArr);

    // Check archive file type
    if (!subDirList.contains(infoDirName)) {
      infoDirName = "META-INF";

      // Create .ear file or .jar file for EJB
      archiveExt = (args.length == 0) ? "ear" : args[0];
    }

    logger.info("Build and deploy: " + appName + "." + archiveExt + " in the admin pod");

    // Create app dir in the admin pod
    StringBuffer mkdirCmd = new StringBuffer(" -- bash -c 'mkdir -p ");
    mkdirCmd.append(appLocationInPod).append("/" + infoDirName + "'");
    TestUtils.kubectlexec(adminServerPod, domainNS, mkdirCmd.toString());

    // Copy shell script to the pod
    TestUtils.copyFileViaCat(scriptPathOnHost, scriptPathInPod, adminServerPod, domainNS);

    // Copy all App files to the admin pod
    TestUtils.copyAppFilesToPod(appLocationOnHost, appLocationInPod, adminServerPod, domainNS);
    // Run the script to build WAR, EAR or JAR file and deploy the App in the admin pod
    callShellScriptToBuildDeployAppInPod(
        appName, scriptName, username, password, infoDirName, archiveExt);
  }
}<|MERGE_RESOLUTION|>--- conflicted
+++ resolved
@@ -1743,13 +1743,8 @@
                 .toPath(),
             new File(
                     BaseTest.getResultDir()
-<<<<<<< HEAD
-                        + "/samples/scripts/create-fmw-infrastructure-domain"
-                        + "/domain-home-on-pv/common/createFMWDomain.py")
-=======
                         + "/samples/scripts/create-fmw-infrastructure-domain/domain-home-on-pv/"
                         + "common/createFMWDomain.py")
->>>>>>> f5e60ab2
                 .toPath(),
             StandardCopyOption.REPLACE_EXISTING);
       } else {
