// Copyright 2018, Oracle Corporation and/or its affiliates.  All rights reserved.
// Licensed under the Universal Permissive License v 1.0 as shown at
// http://oss.oracle.com/licenses/upl.

package oracle.kubernetes.operator.utils;

import java.io.File;
import java.io.FileInputStream;
import java.io.InputStream;
import java.nio.file.Files;
import java.nio.file.Path;
import java.nio.file.Paths;
import java.util.HashMap;
import java.util.Map;
import java.util.Objects;
import java.util.logging.Logger;
import oracle.kubernetes.operator.BaseTest;
import org.yaml.snakeyaml.Yaml;

/** Domain class with all the utility methods for a Domain. */
public class Domain {
  public static final String CREATE_DOMAIN_JOB_MESSAGE =
      "Domain base_domain was created and will be started by the WebLogic Kubernetes Operator";

  private static final Logger logger = Logger.getLogger("OperatorIT", "OperatorIT");

  private Map<String, Object> domainMap;
  private Map<String, Object> pvMap;

  // attributes from domain properties
  private String domainUid = "";
  // default values as in create-weblogic-domain-inputs.yaml, generated yaml file will have the
  // customized property values
  private String domainNS;
  private String adminServerName;
  private String managedServerNameBase;
  private int initialManagedServerReplicas;
  private int configuredManagedServerCount;
  private boolean exposeAdminT3Channel;
  private boolean exposeAdminNodePort;
  private int t3ChannelPort;
  private String clusterName;
  private String clusterType;
  private String startupControl;
  private String weblogicDomainStorageReclaimPolicy;
  private String weblogicDomainStorageSize;
  private String loadBalancer = "TRAEFIK";
  private int loadBalancerWebPort = 30305;
  private String userProjectsDir = "";
  private String projectRoot = "";

  private String createDomainScript = "";
  private String inputTemplateFile = "";
  private String generatedInputYamlFile;

  private static int maxIterations = BaseTest.getMaxIterationsPod(); // 50 * 5 = 250 seconds
  private static int waitTime = BaseTest.getWaitTimePod();

  public Domain(String inputYaml) throws Exception {

    initialize(inputYaml);
    createPV();
    createSecret();
    generateInputYaml();
    callCreateDomainScript(userProjectsDir);
    createLoadBalancer();
  }

  /**
   * Verifies the required pods are created, services are created and the servers are ready.
   *
   * @throws Exception
   */
  public void verifyDomainCreated() throws Exception {
    StringBuffer command = new StringBuffer();
    command.append("kubectl get domain ").append(domainUid).append(" -n ").append(domainNS);
    ExecResult result = ExecCommand.exec(command.toString());
    if (result.exitValue() != 0) {
      throw new RuntimeException(
          "FAILED: command to get domain " + command + " failed with " + result.stderr());
    }
    if (!result.stdout().contains(domainUid))
      throw new RuntimeException("FAILURE: domain not found, exiting!");

    verifyPodsCreated();
    verifyServicesCreated();
    verifyServersReady();
  }

  /**
   * verify pods are created
   *
   * @throws Exception
   */
  public void verifyPodsCreated() throws Exception {
    // check admin pod
    logger.info("Checking if admin pod(" + domainUid + "-" + adminServerName + ") is Running");
    TestUtils.checkPodCreated(domainUid + "-" + adminServerName, domainNS);

    if (domainMap.get("startupControl") == null
        || (domainMap.get("startupControl") != null
            && !domainMap.get("startupControl").toString().trim().equals("ADMIN"))) {
      // check managed server pods
      for (int i = 1; i <= initialManagedServerReplicas; i++) {
        logger.info(
            "Checking if managed pod("
                + domainUid
                + "-"
                + managedServerNameBase
                + i
                + ") is Running");
        TestUtils.checkPodCreated(domainUid + "-" + managedServerNameBase + i, domainNS);
      }
    }
  }

  /**
   * verify services are created
   *
   * @throws Exception
   */
  public void verifyServicesCreated() throws Exception {
    // check admin service
    logger.info("Checking if admin service(" + domainUid + "-" + adminServerName + ") is created");
    TestUtils.checkServiceCreated(domainUid + "-" + adminServerName, domainNS);

    if (exposeAdminT3Channel) {
      logger.info(
          "Checking if admin t3 channel service("
              + domainUid
              + "-"
              + adminServerName
              + "-extchannel-t3channel) is created");
      TestUtils.checkServiceCreated(
          domainUid + "-" + adminServerName + "-extchannel-t3channel", domainNS);
    }
    if (domainMap.get("startupControl") == null
        || (domainMap.get("startupControl") != null
            && !domainMap.get("startupControl").toString().trim().equals("ADMIN"))) {
      // check managed server services
      for (int i = 1; i <= initialManagedServerReplicas; i++) {
        logger.info(
            "Checking if managed service("
                + domainUid
                + "-"
                + managedServerNameBase
                + i
                + ") is created");
        TestUtils.checkServiceCreated(domainUid + "-" + managedServerNameBase + i, domainNS);
      }
    }
  }

  /**
   * verify servers are ready
   *
   * @throws Exception
   */
  public void verifyServersReady() throws Exception {
    // check admin pod
    logger.info("Checking if admin server is Running");
    TestUtils.checkPodReady(domainUid + "-" + adminServerName, domainNS);
    if (domainMap.get("startupControl") == null
        || (domainMap.get("startupControl") != null
            && !domainMap.get("startupControl").toString().trim().equals("ADMIN"))) {

      // check managed server pods
      for (int i = 1; i <= initialManagedServerReplicas; i++) {
        logger.info("Checking if managed server (" + managedServerNameBase + i + ") is Running");
        TestUtils.checkPodReady(domainUid + "-" + managedServerNameBase + i, domainNS);
      }
    }
  }
  /**
   * verify nodeport by accessing admin REST endpoint
   *
   * @param username
   * @param password
   * @throws Exception
   */
  public void verifyAdminServerExternalService(String username, String password) throws Exception {

    // logger.info("Inside verifyAdminServerExternalService");
    if (exposeAdminNodePort) {
      String nodePortHost = TestUtils.getHostName();
      String nodePort = getNodePort();
      logger.info("nodePortHost " + nodePortHost + " nodePort " + nodePort);

      StringBuffer cmd = new StringBuffer();
      cmd.append("curl --silent --show-error --noproxy ")
          .append(nodePortHost)
          .append(" http://")
          .append(nodePortHost)
          .append(":")
          .append(nodePort)
          .append("/management/weblogic/latest/serverRuntime")
          .append(" --user ")
          .append(username)
          .append(":")
          .append(password)
          .append(" -H X-Requested-By:Integration-Test --write-out %{http_code} -o /dev/null");
      logger.info("cmd for curl " + cmd);
      ExecResult result = ExecCommand.exec(cmd.toString());
      if (result.exitValue() != 0) {
        throw new RuntimeException(
            "FAILURE: command " + cmd + " failed, returned " + result.stderr());
      }
      String output = result.stdout().trim();
      logger.info("output " + output);
      if (!output.equals("200")) {
        throw new RuntimeException(
            "FAILURE: accessing admin server REST endpoint did not return 200 status code, "
                + output);
      }
    } else {
      logger.info("exposeAdminNodePort is false, can not test adminNodePort");
    }
  }

  /**
   * deploy webapp using nodehost and nodeport
   *
   * @throws Exception
   */
  public void deployWebAppViaREST(
      String webappName, String webappLocation, String username, String password) throws Exception {
    StringBuffer cmd = new StringBuffer();
    cmd.append("curl --noproxy '*' --silent  --user ")
        .append(username)
        .append(":")
        .append(password)
        .append(" -H X-Requested-By:MyClient -H Accept:application/json")
        .append(" -H Content-Type:multipart/form-data -F \"model={ name: '")
        .append(webappName)
        .append("', targets: [ { identity: [ clusters, '")
        .append(clusterName)
        .append("' ] } ] }\" -F \"sourcePath=@")
        .append(webappLocation)
        .append("\" -H \"Prefer:respond-async\" -X POST http://")
        .append(getNodeHost())
        .append(":")
        .append(getNodePort())
        .append("/management/weblogic/latest/edit/appDeployments")
        .append(" --write-out %{http_code} -o /dev/null");
    logger.fine("Command to deploy webapp " + cmd);
    ExecResult result = ExecCommand.exec(cmd.toString());
    if (result.exitValue() != 0) {
      throw new RuntimeException(
          "FAILURE: command " + cmd + " failed, returned " + result.stderr());
    }
    String output = result.stdout().trim();
    if (!output.contains("202")) {
      throw new RuntimeException("FAILURE: Webapp deployment failed with response code " + output);
    }
  }
  /**
   * deploy webapp using t3 channel port for wlst
   *
   * @param webappName
   * @param webappLocation
   * @param username
   * @param password
   * @throws Exception
   */
  public void deployWebAppViaWLST(
      String webappName, String webappLocation, String username, String password) throws Exception {

    TestUtils.kubectlcp(
        webappLocation,
        "/shared/applications/" + webappName + ".war",
        domainUid + "-" + adminServerName,
        domainNS);

    TestUtils.kubectlcp(
        projectRoot + "/integration-tests/src/test/resources/deploywebapp.py",
        "/shared/deploywebapp.py",
        domainUid + "-" + adminServerName,
        domainNS);

    TestUtils.kubectlcp(
        projectRoot + "/integration-tests/src/test/resources/callpyscript.sh",
        "/shared/callpyscript.sh",
        domainUid + "-" + adminServerName,
        domainNS);

    callShellScriptByExecToPod(username, password, webappName);
  }

  /**
   * Test http load balancing using loadBalancerWebPort
   *
   * @param webappName
   * @throws Exception
   */
  public void verifyWebAppLoadBalancing(String webappName) throws Exception {
    // webapp is deployed with t3channelport, so check if that is true
    if (exposeAdminT3Channel) {
      callWebAppAndVerifyLoadBalancing(webappName, true);
    } else {
      logger.info(
          "webapp is not deployed as exposeAdminT3Channel is false, can not verify loadbalancing");
    }
  }

  public void callWebAppAndVerifyLoadBalancing(String webappName, boolean verifyLoadBalance)
      throws Exception {
    if (!loadBalancer.equals("NONE")) {
      // url
      StringBuffer testAppUrl = new StringBuffer("http://");
      testAppUrl
          .append(TestUtils.getHostName())
          .append(":")
          .append(loadBalancerWebPort)
          .append("/");

      if (loadBalancer.equals("APACHE")) {
        testAppUrl.append("weblogic/");
      }
      testAppUrl.append(webappName).append("/");

      // curl cmd to call webapp
      StringBuffer curlCmd = new StringBuffer("curl --silent --show-error --noproxy ");
      curlCmd.append(TestUtils.getHostName()).append(" ").append(testAppUrl.toString());

      // curl cmd to get response code
      StringBuffer curlCmdResCode = new StringBuffer(curlCmd.toString());
      curlCmdResCode.append(" --write-out %{http_code} -o /dev/null");

      // call webapp iteratively till its deployed/ready
      callWebAppAndWaitTillReady(curlCmdResCode.toString());

      if (verifyLoadBalance) {
        // execute curl and look for the managed server name in response
        callWebAppAndCheckForServerNameInResponse(curlCmd.toString());
      }
      // logger.info("curlCmd "+curlCmd);

    }
  }

  /**
   * startup the domain
   *
   * @throws Exception
   */
  public void create() throws Exception {
    StringBuffer cmd = new StringBuffer("kubectl create -f ");
    cmd.append(userProjectsDir)
        .append("/weblogic-domains/")
        .append(domainUid)
        .append("/domain-custom-resource.yaml");
    logger.info("Running " + cmd);
    ExecResult result = ExecCommand.exec(cmd.toString());
    if (result.exitValue() != 0) {
      throw new RuntimeException(
          "FAILURE: command "
              + cmd
              + " failed, returned "
              + result.stdout()
              + "\n"
              + result.stderr());
    }
    String outputStr = result.stdout().trim();
    logger.info("Command returned " + outputStr);

    verifyDomainCreated();
  }

  /**
   * shutdown the domain
   *
   * @throws Exception
   */
  public void destroy() throws Exception {
    int replicas = TestUtils.getClusterReplicas(domainUid, clusterName, domainNS);
    StringBuffer cmd = new StringBuffer("kubectl delete -f ");
    cmd.append(userProjectsDir)
        .append("/weblogic-domains/")
        .append(domainUid)
        .append("/domain-custom-resource.yaml");
    ExecResult result = ExecCommand.exec(cmd.toString());
    if (result.exitValue() != 0) {
      throw new RuntimeException(
          "FAILURE: command " + cmd + " failed, returned " + result.stderr());
    }
    String output = result.stdout().trim();
    logger.info("command to delete domain " + cmd + " \n returned " + output);
    verifyDomainDeleted(replicas);
  }

  public void shutdown() throws Exception {
    String cmd = "kubectl delete domain " + domainUid + " -n " + domainNS;
    ExecResult result = ExecCommand.exec(cmd);
    if (result.exitValue() != 0) {
      throw new RuntimeException(
          "FAILURE: command " + cmd + " failed, returned " + result.stderr());
    }
    String output = result.stdout().trim();
    logger.info("command to delete domain " + cmd + " \n returned " + output);
  }
  /**
   * verify domain is deleted
   *
   * @param replicas
   * @throws Exception
   */
  public void verifyDomainDeleted(int replicas) throws Exception {
    logger.info("Inside verifyDomainDeleted, replicas " + replicas);
    TestUtils.checkDomainDeleted(domainUid, domainNS);
    TestUtils.checkPodDeleted(domainUid + "-" + adminServerName, domainNS);

    for (int i = 1; i <= replicas; i++) {
      TestUtils.checkPodDeleted(domainUid + "-" + managedServerNameBase + i, domainNS);
    }
  }

  public Map<String, Object> getDomainMap() {
    return domainMap;
  }

  public void deletePVCAndCheckPVReleased() throws Exception {
    StringBuffer cmd = new StringBuffer("kubectl get pv ");
    String pvBaseName = (String) pvMap.get("baseName");
    if (domainUid != null) pvBaseName = domainUid + "-" + pvBaseName;
    cmd.append(pvBaseName).append("-pv -n ").append(domainNS);

    ExecResult result = ExecCommand.exec(cmd.toString());
    if (result.exitValue() == 0) {
      logger.info("Status of PV before deleting PVC " + result.stdout());
    }
    TestUtils.deletePVC(pvBaseName + "-pvc", domainNS);
    String reclaimPolicy = (String) domainMap.get("weblogicDomainStorageReclaimPolicy");
    boolean pvReleased = TestUtils.checkPVReleased(pvBaseName, domainNS);
    if (reclaimPolicy != null && reclaimPolicy.equals("Recycle") && !pvReleased) {
      throw new RuntimeException(
          "ERROR: pv for " + domainUid + " still exists after the pvc is deleted, exiting!");
    } else {
      logger.info("PV is released when PVC is deleted");
    }
  }

  public void createDomainOnExistingDirectory() throws Exception {
    String domainStoragePath = domainMap.get("weblogicDomainStoragePath").toString();
    String domainDir = domainStoragePath + "/domains/" + domainMap.get("domainUID").toString();
    logger.info("making sure the domain directory exists");
    if (domainDir != null && !(new File(domainDir).exists())) {
      throw new RuntimeException(
          "FAIL: the domain directory " + domainDir + " does not exist, exiting!");
    }
    logger.info("Run the script to create domain");

    // create domain using diff output dir but pv is same, it fails as the domain was already
    // created on the pv dir
    try {
      callCreateDomainScript(userProjectsDir + "2");
    } catch (RuntimeException re) {
      re.printStackTrace();
      logger.info("[SUCCESS] create domain job failed, this is the expected behavior");
      return;
    }
    throw new RuntimeException("FAIL: unexpected result, create domain job did not report error");
  }

  public void verifyAdminConsoleViaLB() throws Exception {
    if (!loadBalancer.equals("APACHE")) {
      logger.info("This check is done only for APACHE load balancer");
      return;
    }
    String nodePortHost = TestUtils.getHostName();
    int nodePort = getAdminSericeLBNodePort();
    String responseBodyFile =
        userProjectsDir + "/weblogic-domains/" + domainUid + "/testconsole.response.body";
    logger.info("nodePortHost " + nodePortHost + " nodePort " + nodePort);

    StringBuffer cmd = new StringBuffer();
    cmd.append("curl --silent --show-error --noproxy ")
        .append(nodePortHost)
        .append(" http://")
        .append(nodePortHost)
        .append(":")
        .append(nodePort)
        .append("/console/login/LoginForm.jsp")
        .append(" --write-out %{http_code} -o ")
        .append(responseBodyFile);
    logger.info("cmd for curl " + cmd);

    ExecResult result = ExecCommand.exec(cmd.toString());
    if (result.exitValue() != 0) {
      throw new RuntimeException(
          "FAILURE: command "
              + cmd
              + " failed, returned "
              + result.stderr()
              + "\n "
              + result.stdout());
    }

    String output = result.stdout().trim();
    logger.info("output " + output);
    if (!output.equals("200")) {
      throw new RuntimeException(
          "FAILURE: accessing admin console via load balancer did not return 200 status code, got "
              + output);
    }
  }

  public String getDomainUid() {
    return domainUid;
  }

  private int getAdminSericeLBNodePort() throws Exception {

    String adminServerLBNodePortService = domainUid + "-apache-webtier";

    StringBuffer cmd = new StringBuffer("kubectl get services -n ");
    cmd.append(domainNS)
        .append(" -o jsonpath='{.items[?(@.metadata.name == \"")
        .append(adminServerLBNodePortService)
        .append("\")].spec.ports[0].nodePort}'");

    logger.info("Cmd to get the admins service node port " + cmd);

    ExecResult result = ExecCommand.exec(cmd.toString());
    if (result.exitValue() == 0) {
      return new Integer(result.stdout().trim()).intValue();
    } else {
      throw new RuntimeException("Cmd failed " + result.stderr() + " \n " + result.stdout());
    }
  }

  private void createPV() throws Exception {

    Yaml yaml = new Yaml();
    InputStream pv_is =
        new FileInputStream(
            new File(
                BaseTest.getProjectRoot()
                    + "/kubernetes/samples/scripts/create-weblogic-domain-pv-pvc/create-pv-pvc-inputs.yaml"));
    pvMap = yaml.load(pv_is);
    pv_is.close();
    pvMap.put("domainUID", domainUid);

    // each domain uses its own pv for now
    if (domainUid != null)
      domainMap.put("persistentVolumeClaimName", domainUid + "-" + pvMap.get("baseName") + "-pvc");
    else domainMap.put("persistentVolumeClaimName", pvMap.get("baseName") + "-pvc");

    if (domainMap.get("weblogicDomainStorageReclaimPolicy") != null) {
      pvMap.put(
          "weblogicDomainStorageReclaimPolicy",
          domainMap.get("weblogicDomainStorageReclaimPolicy"));
    }
    if (domainMap.get("weblogicDomainStorageSize") != null) {
      pvMap.put("weblogicDomainStorageSize", domainMap.get("weblogicDomainStorageSize"));
    }
    pvMap.put("namespace", domainNS);

    weblogicDomainStorageReclaimPolicy = (String) pvMap.get("weblogicDomainStorageReclaimPolicy");
    weblogicDomainStorageSize = (String) pvMap.get("weblogicDomainStorageSize");

    // test NFS for domain5 on JENKINS
    if (domainUid.equals("domain5")
        && (System.getenv("JENKINS") != null
            && System.getenv("JENKINS").equalsIgnoreCase("true"))) {
      pvMap.put("weblogicDomainStorageType", "NFS");
      pvMap.put("weblogicDomainStorageNFSServer", TestUtils.getHostName());
    } else {
      pvMap.put("weblogicDomainStorageType", "HOST_PATH");
      pvMap.put("weblogicDomainStorageNFSServer", TestUtils.getHostName());
    }
    // set pv path
    domainMap.put(
        "weblogicDomainStoragePath",
        BaseTest.getPvRoot() + "/acceptance_test_pv/persistentVolume-" + domainUid);

    pvMap.put(
        "weblogicDomainStoragePath",
        BaseTest.getPvRoot() + "/acceptance_test_pv/persistentVolume-" + domainUid);

    pvMap.values().removeIf(Objects::isNull);
    // k8s job mounts PVROOT /scratch/<usr>/wl_k8s_test_results to /scratch, create PV/PVC
    new PersistentVolume("/scratch/acceptance_test_pv/persistentVolume-" + domainUid, pvMap);
  }

  private void createSecret() throws Exception {
    new Secret(
        domainNS,
        domainMap.getOrDefault("secretName", domainUid + "-weblogic-credentials").toString(),
        BaseTest.getUsername(),
        BaseTest.getPassword());
    domainMap.put("weblogicCredentialsSecretName", domainUid + "-weblogic-credentials");
  }

  private void generateInputYaml() throws Exception {
    Path parentDir =
        Files.createDirectories(Paths.get(userProjectsDir + "/weblogic-domains/" + domainUid));
    generatedInputYamlFile = parentDir + "/weblogic-domain-values.yaml";
    TestUtils.createInputFile(domainMap, generatedInputYamlFile);
  }

  private void callCreateDomainScript(String outputDir) throws Exception {
    StringBuffer cmd = new StringBuffer(BaseTest.getProjectRoot());
    cmd.append(
            "/kubernetes/samples/scripts/create-weblogic-domain/domain-home-on-pv/create-domain.sh -i ")
        .append(generatedInputYamlFile)
        .append(" -e -v -o ")
        .append(outputDir);
    logger.info("Running " + cmd);
    ExecResult result = ExecCommand.exec(cmd.toString());
    if (result.exitValue() != 0) {
      throw new RuntimeException(
          "FAILURE: command "
              + cmd
              + " failed, returned "
              + result.stdout()
              + "\n"
              + result.stderr());
    }
    String outputStr = result.stdout().trim();
    logger.info("Command returned " + outputStr);
  }

  private void createLoadBalancer() throws Exception {
    Map<String, Object> lbMap = new HashMap<String, Object>();

<<<<<<< HEAD
    lbMap.put("name", "traefik-hostrouting-" + domainUid);
=======
    lbMap.put("domainUID", domainUid);
>>>>>>> 1c3b0189
    lbMap.put("namespace", domainNS);
    lbMap.put("host", domainUid + ".org");
    lbMap.put("domainUID", domainUid);
    lbMap.put("serviceName", domainUid + "-cluster-" + domainMap.get("clusterName"));
    lbMap.put("loadBalancer", domainMap.getOrDefault("loadBalancer", loadBalancer));

    loadBalancer = (String) lbMap.get("loadBalancer");

    if (domainUid.equals("domain7") && loadBalancer.equals("APACHE")) {
      /* lbMap.put("loadBalancerAppPrepath", "/weblogic");
      lbMap.put("loadBalancerExposeAdminPort", new Boolean(true)); */
    }
    lbMap.values().removeIf(Objects::isNull);
    new LoadBalancer(lbMap);
  }

  private void callShellScriptByExecToPod(String username, String password, String webappName)
      throws Exception {

    StringBuffer cmdKubectlSh = new StringBuffer("kubectl -n ");
    cmdKubectlSh
        .append(domainNS)
        .append(" exec -it ")
        .append(domainUid)
        .append("-")
        .append(adminServerName)
        .append(" /shared/callpyscript.sh /shared/deploywebapp.py ")
        .append(username)
        .append(" ")
        .append(password)
        .append(" t3://")
        // .append(TestUtils.getHostName())
        .append(domainUid)
        .append("-")
        .append(adminServerName)
        .append(":")
        .append(t3ChannelPort)
        .append(" ")
        .append(webappName)
        .append(" /shared/applications/")
        .append(webappName)
        .append(".war ")
        .append(clusterName);
    logger.info("Command to call kubectl sh file " + cmdKubectlSh);
    ExecResult result = ExecCommand.exec(cmdKubectlSh.toString());
    if (result.exitValue() != 0) {
      throw new RuntimeException(
          "FAILURE: command " + cmdKubectlSh + " failed, returned " + result.stderr());
    }
    String output = result.stdout().trim();
    if (!output.contains("Deployment State : completed")) {
      throw new RuntimeException("Failure: webapp deployment failed." + output);
    }
  }

  private void callWebAppAndWaitTillReady(String curlCmd) throws Exception {
    for (int i = 0; i < maxIterations; i++) {
      ExecResult result = ExecCommand.exec(curlCmd.toString());
      if (result.exitValue() != 0) {
        throw new RuntimeException(
            "FAILURE: command " + curlCmd + " failed, returned " + result.stderr());
      }
      String responseCode = result.stdout().trim();
      if (!responseCode.equals("200")) {
        logger.info(
            "testwebapp did not return 200 status code, got "
                + responseCode
                + ", iteration "
                + i
                + " of "
                + maxIterations);
        if (i == (maxIterations - 1)) {
          throw new RuntimeException(
              "FAILURE: testwebapp did not return 200 status code, got " + responseCode);
        }
        try {
          Thread.sleep(waitTime * 1000);
        } catch (InterruptedException ignore) {
        }
      }
    }
  }

  private void callWebAppAndCheckForServerNameInResponse(String curlCmd) throws Exception {
    // map with server names and boolean values
    HashMap<String, Boolean> managedServers = new HashMap<String, Boolean>();
    for (int i = 1; i <= TestUtils.getClusterReplicas(domainUid, clusterName, domainNS); i++) {
      managedServers.put(domainUid + "-" + managedServerNameBase + i, new Boolean(false));
    }

    for (int i = 0; i < 20; i++) {
      ExecResult result = ExecCommand.exec(curlCmd.toString());
      if (result.exitValue() != 0) {
        throw new RuntimeException(
            "FAILURE: command " + curlCmd + " failed, returned " + result.stderr());
      }
      String response = result.stdout().trim();
      // logger.info("response "+ response);
      for (String key : managedServers.keySet()) {
        if (response.contains(key)) {
          managedServers.put(key, new Boolean(true));
          break;
        }
      }
    }
    logger.info("ManagedServers " + managedServers);
    // error if any managedserver value is false
    for (Map.Entry<String, Boolean> entry : managedServers.entrySet()) {
      if (!entry.getValue().booleanValue()) {
        throw new RuntimeException("FAILURE: Load balancer can not reach server " + entry.getKey());
      }
    }
  }

  private void initialize(String inputYaml) throws Exception {
    this.userProjectsDir = BaseTest.getUserProjectsDir();
    this.projectRoot = BaseTest.getProjectRoot();

    // read input domain yaml to test
    domainMap = TestUtils.loadYaml(inputYaml);
    domainMap.put("domainName", domainMap.get("domainUID"));

    // read sample domain inputs
    Yaml dyaml = new Yaml();
    InputStream sampleDomainInputStream =
        new FileInputStream(
            new File(
                BaseTest.getProjectRoot()
                    + "/kubernetes/samples/scripts/create-weblogic-domain/domain-home-on-pv/create-domain-inputs.yaml"));
    logger.info(
        "loading domain inputs template file "
            + BaseTest.getProjectRoot()
            + "/kubernetes/samples/scripts/create-weblogic-domain/domain-home-on-pv/create-domain-inputs.yaml");
    Map<String, Object> sampleDomainMap = dyaml.load(sampleDomainInputStream);
    sampleDomainInputStream.close();

    // add attributes with default values from sample domain inputs to domain map
    sampleDomainMap.forEach(domainMap::putIfAbsent);

    domainUid = (String) domainMap.get("domainUID");
    // Customize the create domain job inputs
    domainNS = (String) domainMap.get("namespace");
    adminServerName = (String) domainMap.get("adminServerName");
    managedServerNameBase = (String) domainMap.get("managedServerNameBase");
    initialManagedServerReplicas =
        ((Integer) domainMap.get("initialManagedServerReplicas")).intValue();
    configuredManagedServerCount =
        ((Integer) domainMap.get("configuredManagedServerCount")).intValue();
    exposeAdminT3Channel = ((Boolean) domainMap.get("exposeAdminT3Channel")).booleanValue();
    exposeAdminNodePort = ((Boolean) domainMap.get("exposeAdminNodePort")).booleanValue();
    t3ChannelPort = ((Integer) domainMap.get("t3ChannelPort")).intValue();
    clusterName = (String) domainMap.get("clusterName");
    clusterType = (String) domainMap.get("clusterType");
    startupControl = (String) domainMap.get("startupControl");

    if (exposeAdminT3Channel) {
      domainMap.put("t3PublicAddress", TestUtils.getHostName());
    }

    String imageName = "store/oracle/weblogic";
    if (System.getenv("IMAGE_NAME_WEBLOGIC") != null) {
      imageName = System.getenv("IMAGE_NAME_WEBLOGIC");
    }
    String imageTag = "19.1.0.0";
    if (System.getenv("IMAGE_TAG_WEBLOGIC") != null) {
      imageTag = System.getenv("IMAGE_TAG_WEBLOGIC");
    }
    domainMap.put("image", imageName + ":" + imageTag);

    if (System.getenv("IMAGE_PULL_SECRET_WEBLOGIC") != null) {
      domainMap.put("imagePullSecretName", System.getenv("IMAGE_PULL_SECRET_WEBLOGIC"));
      // create docker registry secrets
      TestUtils.createDockerRegistrySecret(
          System.getenv("IMAGE_PULL_SECRET_WEBLOGIC"),
          System.getenv("REPO_REGISTRY"),
          System.getenv("REPO_USERNAME"),
          System.getenv("REPO_PASSWORD"),
          System.getenv("REPO_EMAIL"),
          domainNS);
    }
    // remove null values if any attributes
    domainMap.values().removeIf(Objects::isNull);
  }

  private String getNodeHost() throws Exception {
    String cmd =
        "kubectl describe pod "
            + domainUid
            + "-"
            + adminServerName
            + " -n "
            + domainNS
            + " | grep Node:";

    ExecResult result = ExecCommand.exec(cmd);
    if (result.exitValue() != 0) {
      throw new RuntimeException(
          "FAILURE: command " + cmd + " failed, returned " + result.stderr());
    }
    String nodePortHost = result.stdout();
    // logger.info("nodePortHost "+nodePortHost);
    if (nodePortHost.contains(":") && nodePortHost.contains("/")) {
      return nodePortHost
          .substring(nodePortHost.indexOf(":") + 1, nodePortHost.indexOf("/"))
          .trim();
    } else {
      throw new RuntimeException("FAILURE: Invalid nodePortHost from admin pod " + nodePortHost);
    }
  }

  private String getNodePort() throws Exception {
    StringBuffer cmd = new StringBuffer();
    cmd.append("kubectl describe domain ")
        .append(domainUid)
        .append(" -n ")
        .append(domainNS)
        .append(" | grep \"Node Port:\"");
    ExecResult result = ExecCommand.exec(cmd.toString());
    if (result.exitValue() != 0) {
      throw new RuntimeException(
          "FAILURE: command " + cmd + " failed, returned " + result.stderr());
    }
    String output = result.stdout();
    if (output.contains("Node Port")) {
      return output.substring(output.indexOf(":") + 1).trim();
    } else {
      throw new RuntimeException(
          "FAILURE: Either domain "
              + domainUid
              + " does not exist or no NodePort is not configured "
              + "for the admin server in domain.");
    }
  }
}<|MERGE_RESOLUTION|>--- conflicted
+++ resolved
@@ -622,15 +622,10 @@
 
   private void createLoadBalancer() throws Exception {
     Map<String, Object> lbMap = new HashMap<String, Object>();
-
-<<<<<<< HEAD
     lbMap.put("name", "traefik-hostrouting-" + domainUid);
-=======
     lbMap.put("domainUID", domainUid);
->>>>>>> 1c3b0189
     lbMap.put("namespace", domainNS);
     lbMap.put("host", domainUid + ".org");
-    lbMap.put("domainUID", domainUid);
     lbMap.put("serviceName", domainUid + "-cluster-" + domainMap.get("clusterName"));
     lbMap.put("loadBalancer", domainMap.getOrDefault("loadBalancer", loadBalancer));
 
