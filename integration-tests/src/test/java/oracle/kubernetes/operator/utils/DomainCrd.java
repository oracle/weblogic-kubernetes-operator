--- conflicted
+++ resolved
@@ -505,11 +505,7 @@
   }
 
   /**
-<<<<<<< HEAD
-   * Gets the model object node
-=======
    * Gets the model object node.
->>>>>>> 1271aec6
    *
    * @return JsonNode model object
    */
