// Copyright (c) 2018, 2020, Oracle Corporation and/or its affiliates.
// Licensed under the Universal Permissive License v 1.0 as shown at https://oss.oracle.com/licenses/upl.

package oracle.kubernetes.operator.utils;

import java.nio.file.Files;
import java.nio.file.Path;
import java.nio.file.Paths;
import java.util.ArrayList;
import java.util.Map;
import java.util.logging.Level;

import oracle.kubernetes.operator.BaseTest;

/**
 * Operator class with all the utility methods for Operator.
 */
public class Operator {

  public static final String CREATE_OPERATOR_SCRIPT_MESSAGE =
      "The Oracle WebLogic Server Kubernetes Operator is deployed";

  private static int maxIterationsOp = BaseTest.getMaxIterationsPod(); // 50 * 5 = 250 seconds
  private static int waitTimeOp = BaseTest.getWaitTimePod();
  private RestCertType restCertType = RestCertType.SELF_SIGNED;
  private Map<String, Object> operatorMap;
  // default values as in create-weblogic-operator-inputs.yaml,
  // if the property is not defined here, it takes the property and its value from
  // create-weblogic-operator-inputs.yaml
  private String operatorNS = "weblogic-operator";
  private boolean externalRestEnabled = false;
  private int externalRestHttpsPort = 31001;
  private String userProjectsDir = "";
  private String generatedInputYamlFile;

  /**
   * Takes operator input properties which needs to be customized and generates a operator input
   * yaml file.
   *
   * @param inputYaml input
   * @throws Exception exception
   */
  public Operator(String inputYaml, RestCertType restCertType) throws Exception {
    this.restCertType = restCertType;
    initialize(inputYaml);
    generateInputYaml();
    callHelmInstall();
  }

  /**
   * Takes operator input properties which needs to be customized and generates a operator input
   * yaml file.
   *
   * @param inputYaml input
   * @throws Exception exception
   */
  public Operator(String inputYaml) throws Exception {
    initialize(inputYaml);
    generateInputYaml();
    callHelmInstall();
  }

  /**
   * Takes operator input properties which needs to be customized and generates a operator input
   * yaml file, with option to create operator namespace, serviceaccount, domain namespace.
   *
   * @param inputMap       input
   * @param opNS           opNS
   * @param opSA           opSA
   * @param targetdomainNS target
   * @param restCertType   cert
   * @throws Exception exception
   */
  public Operator(
      Map<String, Object> inputMap,
      boolean opNS,
      boolean opSA,
      boolean targetdomainNS,
      RestCertType restCertType)
      throws Exception {
    this.restCertType = restCertType;
    initialize(inputMap, opNS, opSA, targetdomainNS);
    generateInputYaml();
  }

  /**
   * Takes operator input properties from a map which needs to be customized and generates a
   * operator input yaml file.
   *
   * @param inputMap input
   * @throws Exception exception
   */
  public Operator(Map<String, Object> inputMap, RestCertType restCertType) throws Exception {
    this.restCertType = restCertType;
    initialize(inputMap, true, true, true);
    generateInputYaml();
  }

  /**
   * verifies operator pod is created.
   *
   * @throws Exception exception
   */
  public void verifyPodCreated() throws Exception {
    LoggerHelper.getLocal().log(Level.INFO, "Checking if Operator pod is Running");
    // empty string for pod name as there is only one pod
    TestUtils.checkPodCreated("", operatorNS);
  }

  /**
   * verifies operator pod is deleted.
   *
   * @throws Exception exception
   */
  public void verifyPodDeleted() throws Exception {
    LoggerHelper.getLocal().log(Level.INFO, "Checking if Operator pod is deleted");
    // empty string for pod name as there is only one pod
    TestUtils.checkPodDeleted("", operatorNS);
  }

  /**
   * verifies operator pod is ready.
   *
   * @throws Exception exception
   */
  public void verifyOperatorReady() throws Exception {
    LoggerHelper.getLocal().log(Level.INFO, "Checking if Operator pod is Ready");
    // empty string for pod name as there is only one pod
    TestUtils.checkPodReady("", operatorNS);
  }

  /**
   * verifies operator pod is ready.
   *
   * @param containerNum - container number in a pod
   * @throws Exception exception
   */
  public void verifyOperatorReady(String containerNum) throws Exception {
    LoggerHelper.getLocal().log(Level.INFO, "Checking if Operator pod is Ready");
    // empty string for pod name as there is only one pod
    TestUtils.checkPodReady("", operatorNS, containerNum);
  }

  /**
   * Start operator and makes sure it is deployed and ready.
   *
   * @throws Exception exception
   */
  public void create() throws Exception {
    LoggerHelper.getLocal().log(Level.INFO, "Starting Operator");
    callHelmInstall();

    LoggerHelper.getLocal().log(Level.INFO, "Checking Operator deployment");

    String availableReplicaCmd =
        "kubectl get deploy weblogic-operator -n "
            + operatorNS
            + " -o jsonpath='{.status.availableReplicas}'";
    for (int i = 0; i < maxIterationsOp; i++) {
      ExecResult replicaResult = ExecCommand.exec(availableReplicaCmd);
      if (replicaResult.exitValue() != 0) {
        throw new RuntimeException(
            "FAILURE: command "
                + availableReplicaCmd
                + " failed, returned "
                + replicaResult.stderr());
      }
      String availableReplica = replicaResult.stdout().trim();
      if (!availableReplica.equals("1")) {
        if (i == maxIterationsOp - 1) {
          throw new RuntimeException(
              "FAILURE: The WebLogic operator deployment is not available, after waiting 300 seconds");
        }
        LoggerHelper.getLocal().log(Level.INFO,
            "status is " + availableReplica + ", iteration " + i + " of " + maxIterationsOp);
        Thread.sleep(waitTimeOp * 1000);

      } else {
        break;
      }
    }

    verifyPodCreated();
    verifyOperatorReady();
    verifyExternalRestService();
  }

  /**
   * Verify external REST service is running.
   *
   * @throws Exception exception
   */
  public void verifyExternalRestService() throws Exception {
    if (externalRestEnabled) {
      LoggerHelper.getLocal().log(Level.INFO, "Checking REST service is running");
      String restCmd =
          "kubectl get services -n "
              + operatorNS
              + " -o jsonpath='{.items[?(@.metadata.name == \"external-weblogic-operator-svc\")]}'";
      LoggerHelper.getLocal().log(Level.INFO, "Cmd to check REST service " + restCmd);
      ExecResult result = ExecCommand.exec(restCmd);
      if (result.exitValue() != 0) {
        throw new RuntimeException(
            "FAILURE: command " + restCmd + " failed, returned " + result.stderr());
      }
      String restService = result.stdout().trim();
      LoggerHelper.getLocal().log(Level.INFO, "cmd result for REST service " + restService);
      if (!restService.contains("name:external-weblogic-operator-svc")) {
        throw new RuntimeException("FAILURE: operator rest service was not created");
      }
    } else {
      LoggerHelper.getLocal().log(Level.INFO, "External REST service is not enabled");
    }
  }

  /**
   * delete operator helm release.
   *
   * @throws Exception exception
   */
  public void destroy() throws Exception {
    String cmd = "UnSuppored Helm Version [" + BaseTest.HELM_VERSION + "]";
    if (BaseTest.HELM_VERSION.equals("V2")) {
      cmd = "helm del --purge " + operatorMap.get("releaseName");
    } 
    if (BaseTest.HELM_VERSION.equals("V3")) {
      cmd = "helm uninstall " + operatorMap.get("releaseName") + " --namespace " +  operatorMap.get("namespace");
    } 
    
    ExecResult result = ExecCommand.exec(cmd);
    if (result.exitValue() != 0) {
      throw new RuntimeException(
          "FAILURE: command " + cmd + " failed, returned " + result.stderr());
    }
    LoggerHelper.getLocal().log(Level.INFO, "Checking REST service is deleted");
    runCommandInLoop("kubectl get services -n " + operatorNS + " | egrep weblogic-operator-svc ");
  }

  /**
   * scale the given cluster in a domain to the given number of servers using Operator REST API.
   *
   * @param domainUid   uid
   * @param clusterName cluster name
   * @param numOfMS     number of servers
   * @throws Exception fails if scaling is not successful
   */
  public void scale(String domainUid, String clusterName, int numOfMS) throws Exception {
    if (BaseTest.OKE_CLUSTER) {
      scaleOke(domainUid, clusterName, numOfMS);
    } else {
      String myJsonObjStr = "{\"managedServerCount\": " + numOfMS + "}";

      // Operator REST external API URL to scale
      StringBuffer myOpRestApiUrl =
              new StringBuffer("https://")
                      .append(TestUtils.getHostName())
                      .append(":")
                      .append(externalRestHttpsPort)
                      .append("/operator/v1/domains/")
                      .append(domainUid)
                      .append("/clusters/")
                      .append(clusterName)
                      .append("/scale");
    }
    // give sometime to complete
    LoggerHelper.getLocal().log(Level.INFO, "Wait 30 sec for scaling to complete...");
    Thread.sleep(30 * 1000);
  }

  /**
   * scale the given cluster in a domain to the given number of servers using Operator REST API.
   *
   * @param domainUid   domainuid there to scale the cluster
   * @param clusterName cluster name
   * @param numOfMS     num of servers
   * @throws Exception fails if scaling is not successful
   */

  public void scaleOke(String domainUid, String clusterName, int numOfMS) throws Exception {
    String myJsonObjStr = "{\\\"managedServerCount\\\": " + numOfMS + "}";

    // Operator REST external API URL to scale
    StringBuffer myOpRestApiUrl =
            new StringBuffer()
                    .append("/operator/v1/domains/")
                    .append(domainUid)
                    .append("/clusters/")
                    .append(clusterName)
                    .append("/scale");
    String scaleCurl = TestUtils.createRestCallCurl(this, myOpRestApiUrl.toString(), myJsonObjStr);
    LoggerHelper.getLocal().log(Level.INFO, "command called inside the pod " + scaleCurl);
    TestUtils.makeOperatorRestCallOke(this, scaleCurl);
  }

  /**
   * Verify the domain exists using Operator REST Api.
   *
   * @param domainUid uid
   * @throws Exception exception
   */
  public void verifyDomainExists(String domainUid) throws Exception {
    if (BaseTest.OKE_CLUSTER) {
      StringBuffer myOpRestApiUrl =
              new StringBuffer()
                      .append("/operator/latest/domains/")
                      .append(domainUid);
      String restCurl = TestUtils.createRestCallCurl(this, myOpRestApiUrl.toString(), null);
      LoggerHelper.getLocal().log(Level.INFO, "command called inside the pod " + restCurl);
      TestUtils.makeOperatorRestCallOke(this, restCurl);
    } else {
      StringBuffer myOpRestApiUrl =
              new StringBuffer("https://")
                      .append(TestUtils.getHostName())
                      .append(":")
                      .append(externalRestHttpsPort)
                      .append("/operator/latest/domains/")
                      .append(domainUid);
      TestUtils.makeOperatorGetRestCall(this, myOpRestApiUrl.toString());
    }
  }

  /**
   * Verify the Operator's REST Api is working fine over TLS.
   *
   * @throws Exception exception
   */
  public void verifyOperatorExternalRestEndpoint() throws Exception {
    // Operator REST external API URL to scale
    if (BaseTest.OKE_CLUSTER) {
      StringBuffer myOpRestApiUrl =
              new StringBuffer()
                      .append("/operator/");
      String restCurl = TestUtils.createRestCallCurl(this, myOpRestApiUrl.toString(), null);
      LoggerHelper.getLocal().log(Level.INFO, "command called inside the pod " + restCurl);
      TestUtils.makeOperatorRestCallOke(this, restCurl);
    } else {
      StringBuffer myOpRestApiUrl =
              new StringBuffer("https://")
                      .append(TestUtils.getHostName())
                      .append(":")
                      .append(externalRestHttpsPort)
                      .append("/operator/");
      TestUtils.makeOperatorGetRestCall(this, myOpRestApiUrl.toString());
    }
  }

  public Map<String, Object> getOperatorMap() {
    return operatorMap;
  }

  /**
   * Call Helm install.
   * @throws Exception on failure
   */
  public void callHelmInstall() throws Exception {
    String imagePullPolicy =
        System.getenv("IMAGE_PULL_POLICY_OPERATOR") != null
            ? System.getenv("IMAGE_PULL_POLICY_OPERATOR")
            : "IfNotPresent";
    StringBuffer cmd = new StringBuffer("");
    if (operatorMap.containsKey("operatorGitVersion")
        && operatorMap.containsKey("operatorGitVersionDir")) {
      TestUtils.exec(
          "cd "
              + operatorMap.get("operatorGitVersionDir")
              + " && git clone -b "
              + operatorMap.get("operatorGitVersion")
              + " https://github.com/oracle/weblogic-kubernetes-operator");
      cmd.append("cd ");
      cmd.append(operatorMap.get("operatorGitVersionDir"))
          .append("/weblogic-kubernetes-operator");
      
      if (BaseTest.HELM_VERSION.equals("V2")) { 
        cmd.append(" && helm install kubernetes/charts/weblogic-operator ")
           .append(" --name ")
            .append(operatorMap.get("releaseName"));
      }
      if (BaseTest.HELM_VERSION.equals("V3")) {
        cmd.append(" && helm install ")
           .append(operatorMap.get("releaseName"))
            .append(" kubernetes/charts/weblogic-operator");
      } 
    } else {
      cmd.append("cd ");
      cmd.append(BaseTest.getProjectRoot());
      if (BaseTest.HELM_VERSION.equals("V2")) { 
        cmd.append(" && helm install kubernetes/charts/weblogic-operator ")
           .append(" --name ")
            .append(operatorMap.get("releaseName"));
      }

      if (BaseTest.HELM_VERSION.equals("V3")) { 
        cmd.append(" && helm install ")
           .append(operatorMap.get("releaseName"))
            .append(" kubernetes/charts/weblogic-operator");
      } 

    }
    cmd.append(" --values ")
       .append(generatedInputYamlFile)
       .append(" --namespace ")
       .append(operatorNS)
       .append(" --set \"imagePullPolicy=")
       .append(imagePullPolicy)
        .append("\" ");

    if (BaseTest.HELM_VERSION.equals("V2")) { 
      cmd.append(" --wait --timeout 180");
    }
    if (BaseTest.HELM_VERSION.equals("V3")) { 
      cmd.append(" --wait --timeout 3m0s");
    }

    LoggerHelper.getLocal().log(Level.INFO, "Running " + cmd);
    ExecResult result = ExecCommand.exec(cmd.toString());
    if (result.exitValue() != 0) {
      reportHelmFailure(cmd.toString(), result);
    }
    String outputStr = result.stdout().trim();
    LoggerHelper.getLocal().log(Level.INFO, "Command returned " + outputStr);
  }

  /**
   * Call Helm upgrade.
   * @param upgradeSet upgrade properties
   * @throws Exception on failure
   */
  public void callHelmUpgrade(String upgradeSet) throws Exception {
    StringBuffer cmd = new StringBuffer("cd ");
    cmd.append(BaseTest.getProjectRoot())
        .append(" && helm upgrade ")
        .append(operatorMap.get("releaseName"))
        .append(" kubernetes/charts/weblogic-operator ")
        .append(" --set \"")
        .append(upgradeSet)
        .append("\" --reuse-values ");

    if (BaseTest.HELM_VERSION.equals("V2")) {
      if (BaseTest.OKE_CLUSTER) {
        cmd.append("  --debug --timeout 240");
      } else {
        cmd.append(" --wait --timeout 240");
      }
    }
<<<<<<< HEAD
    if (BaseTest.HELM_VERSION.equals("V3")) {
      if (BaseTest.OKE_CLUSTER) {
        cmd.append("  --debug --timeout 4m0s");
      } else {
        cmd.append(" --wait --timeout 3m0s");
      }
=======
    if (BaseTest.HELM_VERSION.equals("V3")) { 
      cmd.append("--namespace ")
          .append(operatorMap.get("namespace"))
          .append(" --wait --timeout 3m0s");
>>>>>>> 0c5058c4
    }

    LoggerHelper.getLocal().log(Level.INFO, "Running " + cmd);
    ExecResult result = ExecCommand.exec(cmd.toString());
    if (result.exitValue() != 0) {
      reportHelmFailure(cmd.toString(), result);
    }
    String outputStr = result.stdout().trim();
    LoggerHelper.getLocal().log(Level.INFO, "Command returned " + outputStr);
  }

  /**
   * get Helm values.
   * @return values
   * @throws Exception on failure
   */
  public String getHelmValues() throws Exception {
    StringBuffer cmd = new StringBuffer("cd ");
    cmd.append(BaseTest.getProjectRoot())
        .append(" && helm get values ")
        .append(operatorMap.get("releaseName"));

    if (BaseTest.HELM_VERSION.equals("V3")) { 
      cmd.append(" --namespace " +  operatorMap.get("namespace"));
    }
    LoggerHelper.getLocal().log(Level.INFO, "Running " + cmd);
    ExecResult result = ExecCommand.exec(cmd.toString());
    if (result.exitValue() != 0) {
      reportHelmFailure(cmd.toString(), result);
    }
    String outputStr = result.stdout().trim();
    LoggerHelper.getLocal().log(Level.INFO, "Command returned " + outputStr);
    return outputStr;
  }

  private void reportHelmFailure(String cmd, ExecResult result) throws Exception {
    LoggerHelper.getLocal().log(Level.INFO, "reportHelmFailure " + result);
    throw new RuntimeException(getExecFailure(cmd, result));
  }

  private String getExecFailure(String cmd, ExecResult result) throws Exception {
    return "FAILURE: command "
        + cmd
        + " failed, stdout:\n"
        + result.stdout()
        + "stderr:\n"
        + result.stderr();
  }

  private void generateInputYaml() throws Exception {
    Path parentDir =
        Files.createDirectories(Paths.get(userProjectsDir + "/weblogic-operators/" + operatorNS));
    generatedInputYamlFile = parentDir + "/weblogic-operator-values.yaml";
    TestUtils.createInputFile(operatorMap, generatedInputYamlFile);
    StringBuilder sb = new StringBuilder(200);
    sb.append(BaseTest.getProjectRoot());
    switch (restCertType) {
      case LEGACY:
        sb.append(
            "/integration-tests/src/test/resources/scripts/legacy-generate-external-rest-identity.sh ");
        break;
      case CHAIN:
        sb.append(
            "/integration-tests/src/test/resources/scripts/generate-external-rest-identity-chain.sh ");
        sb.append(" -n ");
        sb.append(operatorNS);
        break;
      case SELF_SIGNED:
        sb.append("/kubernetes/samples/scripts/rest/generate-external-rest-identity.sh ");
        sb.append(" -n ");
        sb.append(operatorNS);
        break;
      default:
        throw new IllegalArgumentException();
    }
    // here we are assuming that if the "host name" starts with a digit, then it is actually
    // an IP address, and so we need to use the "IP" prefix in the SANS.

    if (Character.isDigit(TestUtils.getHostName().charAt(0))) {
      sb.append(" IP:");
    } else {
      sb.append(" DNS:");
    }
    sb.append(TestUtils.getHostName());
    if (BaseTest.OKE_CLUSTER) {
      sb.append(",DNS:");
      sb.append("external-weblogic-operator-svc.");
      sb.append(operatorNS);
      sb.append(".svc.cluster.local");
    }
    sb.append(" >> ");
    sb.append(generatedInputYamlFile);
    LoggerHelper.getLocal().log(Level.INFO, "Invoking " + sb.toString());
    ExecCommand.exec(sb.toString());

    /* String content = new String(Files.readAllBytes(Paths.get(generatedInputYamlFile)));
    LoggerHelper.getLocal().log(Level.INFO, "Content of weblogic-operator-values.yaml \n" + content); */
  }

  private void runCommandInLoop(String command) throws Exception {
    for (int i = 0; i < maxIterationsOp; i++) {

      ExecResult result = ExecCommand.exec(command);
      if (result.exitValue() == 0) {

        if (i == maxIterationsOp - 1) {
          throw new RuntimeException("FAILURE: Operator fail to be deleted");
        }
        LoggerHelper.getLocal().log(Level.INFO, "status is " + result.stdout()
            + ", iteration " + i + " of " + maxIterationsOp);
        Thread.sleep(waitTimeOp * 1000);
      } else {
        break;
      }
    }
  }

  private void initialize(String inputYaml) throws Exception {
    initialize(TestUtils.loadYaml(inputYaml), true, true, true);
  }

  private void initialize(
      Map<String, Object> inputMap, boolean opNS, boolean opSA, boolean targetdomainNS)
      throws Exception {
    operatorMap = inputMap;
    userProjectsDir = (String) operatorMap.get("userProjectsDir");
    operatorNS = (String) operatorMap.getOrDefault("namespace", operatorNS);

    if (operatorMap.get("releaseName") == null) {
      throw new RuntimeException("FAILURE: releaseName cann't be null");
    }
    if (opNS) {
      ExecCommand.exec("kubectl --grace-period=1 --timeout=1s delete namespace " + operatorNS + " --ignore-not-found");
      Thread.sleep(10000);
      // create operator namespace
      TestUtils.exec("kubectl create namespace " + operatorNS, true);
    }
    if (opSA) {
      // create operator service account
      String serviceAccount = (String) operatorMap.get("serviceAccount");
      if (serviceAccount != null && !serviceAccount.equals("default")) {
        ExecResult result =
            ExecCommand.exec(
                "kubectl create serviceaccount " + serviceAccount + " -n " + operatorNS);
        if (result.exitValue() != 0) {
          throw new RuntimeException(
              "FAILURE: Couldn't create serviceaccount "
                  + serviceAccount
                  + ". Cmd returned "
                  + result.stdout()
                  + "\n"
                  + result.stderr());
        }
      }
    }
    if (targetdomainNS) {
      // create domain namespaces

      ArrayList<String> domainNamespaces = (ArrayList<String>) operatorMap.get("domainNamespaces");
      if (domainNamespaces != null) {
        for (int i = 0; i < domainNamespaces.size(); i++) {
          String domainNS = domainNamespaces.get(i);
          LoggerHelper.getLocal().log(Level.INFO, "domainNamespace " + domainNS);
          if (!domainNS.equals("default")) {
            LoggerHelper.getLocal().log(Level.INFO, "Creating domain namespace " + domainNS);
            ExecCommand.exec("kubectl create namespace " + domainNS);
          }
        }
      }
    }
    // customize the inputs yaml file to generate a self-signed cert for the external Operator REST
    // https port
    externalRestEnabled = operatorMap.containsKey("externalRestEnabled")
        ? (new Boolean((operatorMap.get("externalRestEnabled")).toString()).booleanValue()) : externalRestEnabled;
    if (externalRestEnabled) {
      if (operatorMap.get("externalRestHttpsPort") != null) {
        try {
          externalRestHttpsPort = ((Integer) operatorMap.get("externalRestHttpsPort")).intValue();

        } catch (NumberFormatException nfe) {
          throw new IllegalArgumentException(
              "FAILURE: Invalid value for " + "externalRestHttpsPort " + externalRestHttpsPort);
        }
      } else {
        operatorMap.put("externalRestHttpsPort", externalRestHttpsPort);
      }
    }

    // customize the inputs yaml file to use our pre-built docker image
    // IMAGE_NAME_OPERATOR & IMAGE_TAG_OPERATOR variables are used for shared cluster
    if (operatorMap.containsKey("operatorImageName")
        && operatorMap.containsKey("operatorImageTag")) {
      operatorMap.put(
          "image",
          operatorMap.get("operatorImageName") + ":" + operatorMap.get("operatorImageTag"));
    } else if (System.getenv("IMAGE_NAME_OPERATOR") != null
        && System.getenv("IMAGE_TAG_OPERATOR") != null) {
      operatorMap.put(
          "image",
          System.getenv("IMAGE_NAME_OPERATOR") + ":" + System.getenv("IMAGE_TAG_OPERATOR"));
    } else {
      operatorMap.put(
          "image",
          "weblogic-kubernetes-operator"
              + ":test_"
              + BaseTest.getBranchName().replaceAll("/", "_"));
    }

    if (System.getenv("IMAGE_PULL_POLICY_OPERATOR") != null) {
      operatorMap.put("imagePullPolicy", System.getenv("IMAGE_PULL_POLICY_OPERATOR"));
    }
  }

  /**
   * restart operator pod using replicas.
   *
   * @throws Exception exception
   */
  public void restartUsingReplicas() throws Exception {
    stopUsingReplicas();
    startUsingReplicas();
  }

  /**
   * stop operator pod by scaling its replicaset to 0.
   *
   * @throws Exception exception
   */
  public void stopUsingReplicas() throws Exception {
    String cmd = "kubectl scale --replicas=0 deployment/weblogic-operator" + " -n " + operatorNS;
    LoggerHelper.getLocal().log(Level.INFO, "Undeploy Operator using command:\n" + cmd);

    ExecResult result = TestUtils.exec(cmd);

    LoggerHelper.getLocal().log(Level.INFO, "stdout : \n" + result.stdout());

    LoggerHelper.getLocal().log(Level.INFO, "Checking if operator pod is deleted");
    verifyPodDeleted();
  }

  /**
   * start operator pod by scaling its replicaset to 1.
   *
   * @throws Exception exception
   */
  public void startUsingReplicas() throws Exception {
    String cmd = "kubectl scale --replicas=1 deployment/weblogic-operator" + " -n " + operatorNS;
    LoggerHelper.getLocal().log(Level.INFO, "Deploy Operator using command:\n" + cmd);

    ExecResult result = TestUtils.exec(cmd);

    LoggerHelper.getLocal().log(Level.INFO, "Checking if operator pod is running");
    verifyPodCreated();
    verifyOperatorReady();
  }

  public String getOperatorNamespace() {
    return operatorNS;
  }

  public String getUserProjectsDir() {
    return userProjectsDir;
  }

  public RestCertType getRestCertType() {
    return restCertType;
  }

  /**
   * Retrieve Operator pod name.
   *
   * @return Operator pod name
   * @throws Exception exception
   */
  public String getOperatorPodName() throws Exception {
    String cmd =
        "kubectl get pod -n "
            + getOperatorNamespace()
            + " -o jsonpath=\"{.items[0].metadata.name}\"";
    LoggerHelper.getLocal().log(Level.INFO, "Command to query Operator pod name: " + cmd);
    ExecResult result = TestUtils.exec(cmd);

    return result.stdout().trim();
  }

  public static enum RestCertType {
    /*self-signed certificate and public key stored in a kubernetes tls secret*/
    SELF_SIGNED,
    /*Certificate signed by an auto-created CA signed by an auto-created root certificate,
     * both and stored in a kubernetes tls secret*/
    CHAIN,
    /*Certificate and public key, and stored in a kubernetes tls secret*/
    LEGACY,
    /* no Rest Support */
    NONE
  }

  /**
   * writes operator pod describe and logs to a file
   * @param logLocation - location where the logs to be written
   */
  public void writePodLog(String logLocation) throws Exception {
    //create dir
    TestUtils.exec("mkdir -p " + logLocation);

    //write operator pod describe
    String cmd = "kubectl describe pod " + getOperatorPodName() + " -n "
        + getOperatorNamespace() + " >> " + logLocation
        + "/pod-describe." + operatorNS + "." + getOperatorPodName();
    TestUtils.exec(cmd, true);

    //write operator pod logs
    cmd = "kubectl logs pod/" + getOperatorPodName() + " -n "
        + getOperatorNamespace() + " >> " + logLocation
        + "/pod-log." + operatorNS + "." + getOperatorPodName();
    TestUtils.exec(cmd, true);
  }
}<|MERGE_RESOLUTION|>--- conflicted
+++ resolved
@@ -442,19 +442,16 @@
         cmd.append(" --wait --timeout 240");
       }
     }
-<<<<<<< HEAD
     if (BaseTest.HELM_VERSION.equals("V3")) {
       if (BaseTest.OKE_CLUSTER) {
-        cmd.append("  --debug --timeout 4m0s");
+        cmd.append("--namespace ")
+            .append(operatorMap.get("namespace"))
+            .append("  --debug --timeout 4m0s");
       } else {
-        cmd.append(" --wait --timeout 3m0s");
-      }
-=======
-    if (BaseTest.HELM_VERSION.equals("V3")) { 
-      cmd.append("--namespace ")
-          .append(operatorMap.get("namespace"))
-          .append(" --wait --timeout 3m0s");
->>>>>>> 0c5058c4
+        cmd.append("--namespace ")
+            .append(operatorMap.get("namespace"))
+            .append(" --wait --timeout 3m0s");
+      }
     }
 
     LoggerHelper.getLocal().log(Level.INFO, "Running " + cmd);
