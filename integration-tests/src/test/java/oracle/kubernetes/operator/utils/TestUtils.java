// Copyright 2018, 2019, Oracle Corporation and/or its affiliates.  All rights reserved.
// Licensed under the Universal Permissive License v 1.0 as shown at
// http://oss.oracle.com/licenses/upl.

package oracle.kubernetes.operator.utils;

import java.io.BufferedReader;
import java.io.File;
import java.io.FileInputStream;
import java.io.FileReader;
import java.io.FileWriter;
import java.io.InputStream;
import java.nio.file.Files;
import java.nio.file.Path;
import java.nio.file.Paths;
import java.nio.file.StandardCopyOption;
import java.security.KeyStore;
import java.util.ArrayList;
import java.util.HashMap;
import java.util.Map;
import java.util.Properties;
import java.util.logging.Logger;
import javax.ws.rs.client.Client;
import javax.ws.rs.client.ClientBuilder;
import javax.ws.rs.client.Entity;
import javax.ws.rs.client.Invocation.Builder;
import javax.ws.rs.client.WebTarget;
import javax.ws.rs.core.HttpHeaders;
import javax.ws.rs.core.MediaType;
import javax.ws.rs.core.Response;

import oracle.kubernetes.operator.BaseTest;
import oracle.kubernetes.operator.utils.Operator.RestCertType;
import org.glassfish.jersey.jsonp.JsonProcessingFeature;
import org.yaml.snakeyaml.DumperOptions;
import org.yaml.snakeyaml.Yaml;

public class TestUtils {
  private static final Logger logger = Logger.getLogger("OperatorIT", "OperatorIT");

  private static K8sTestUtils k8sTestUtils = new K8sTestUtils();

  /**
   * Checks if pod is ready.
   *
   * @param podName pod name
   * @param domainNS namespace
   * @throws Exception exception
   */
  public static void checkPodReady(String podName, String domainNS) throws Exception {
    StringBuffer cmd = new StringBuffer();
    cmd.append("kubectl get pod ").append(podName).append(" -n ").append(domainNS);

    // check for admin pod
    checkCmdInLoop(cmd.toString(), "1/1", podName);
  }

  /**
   * check pod is in Running state.
   *
   * @param podName - pod name
   * @param domainNS - domain namespace name
   * @param containerNum - container number in a pod
   * @throws Exception exception
   */
  public static void checkPodReady(String podName, String domainNS, String containerNum)
      throws Exception {
    StringBuffer cmd = new StringBuffer();
    cmd.append("kubectl get pod ").append(podName).append(" -n ").append(domainNS);

    // check for the pod passed from parameter podName
    checkCmdInLoop(cmd.toString(), containerNum, podName);
  }

  /**
   * Checks that pod is created.
   *
   * @param podName - pod name
   * @param domainNS - domain namespace name
   */
  public static void checkPodCreated(String podName, String domainNS) throws Exception {

    StringBuffer cmd = new StringBuffer();
    cmd.append("kubectl get pod ").append(podName).append(" -n ").append(domainNS);

    // check for admin pod
    checkCmdInLoop(cmd.toString(), "Running", podName);
  }

  /**
   * Checks that pod is initializing.
   *
   * @param podName - pod name
   * @param domainNS - domain namespace name
   */
  public static void checkPodInitializing(String podName, String domainNS) throws Exception {

    StringBuffer cmd = new StringBuffer();
    cmd.append("kubectl get pod ").append(podName).append(" -n ").append(domainNS);

    // check for admin pod
    checkCmdInLoop(cmd.toString(), "Init", podName);
  }

  /**
   * check pod is in Terminating state.
   *
   * @param podName - pod name
   * @param domainNS - domain namespace name
   * @throws Exception exception
   */
  public static void checkPodTerminating(String podName, String domainNS) throws Exception {

    StringBuffer cmd = new StringBuffer();
    cmd.append("kubectl get pod ").append(podName).append(" -n ").append(domainNS);

    // check for admin pod
    checkCmdInLoop(cmd.toString(), "Terminating", podName);
  }

  /**
   * Checks that service is created.
   *
   * @param serviceName service name
   * @param domainNS namespace
   * @throws Exception exception
   */
  public static void checkServiceCreated(String serviceName, String domainNS) throws Exception {
    int i = 0;
    StringBuffer cmd = new StringBuffer();
    cmd.append("kubectl get service ").append(serviceName).append(" -n ").append(domainNS);

    // check for service
    while (i < BaseTest.getMaxIterationsPod()) {
      ExecResult result = ExecCommand.exec(cmd.toString());

      // service might not have been created
      if (result.exitValue() != 0
          || (result.exitValue() == 0 && !result.stdout().contains(serviceName))) {
        logger.info("Output for " + cmd + "\n" + result.stdout() + "\n " + result.stderr());

        // check for last iteration
        if (i == (BaseTest.getMaxIterationsPod() - 1)) {
          throw new RuntimeException("FAILURE: service is not created, exiting!");
        }
        logger.info(
            "Service is not created Ite ["
                + i
                + "/"
                + BaseTest.getMaxIterationsPod()
                + "], sleeping "
                + BaseTest.getWaitTimePod()
                + " seconds more");
        Thread.sleep(BaseTest.getWaitTimePod() * 1000);
        i++;
      } else {
        logger.info("Service " + serviceName + " is Created");
        break;
      }
    }
  }

  /**
   * Creates input file.
   *
   * @param map - map with attributes
   * @param generatedInputYamlFile - output file with replaced values
   * @throws Exception exception
   */
  public static void createInputFile(Map<String, Object> map, String generatedInputYamlFile)
      throws Exception {
    logger.info("Creating input yaml file at " + generatedInputYamlFile);

    DumperOptions options = new DumperOptions();
    options.setDefaultFlowStyle(DumperOptions.FlowStyle.BLOCK);
    options.setPrettyFlow(true);

    Yaml yaml = new Yaml(options);
    java.io.FileWriter writer = new java.io.FileWriter(generatedInputYamlFile);
    yaml.dump(map, writer);
    writer.close();
  }

  public static String getHostName() throws Exception {
    if (System.getenv("K8S_NODEPORT_HOST") != null) {
      return System.getenv("K8S_NODEPORT_HOST");
    } else {
      // ExecResult result = ExecCommand.exec("hostname | awk -F. '{print $1}'");
      ExecResult result = ExecCommand.exec("hostname");
      return result.stdout().trim();
    }
  }

  public static int getClusterReplicas(String domainUid, String clusterName, String domainNS)
      throws Exception {
    StringBuffer cmd = new StringBuffer();
    cmd.append("kubectl get domain ")
        .append(domainUid)
        .append(" -n ")
        .append(domainNS)
        .append(" -o jsonpath='{.spec.clusters[?(@.clusterName == \"")
        .append(clusterName)
        .append("\")].replicas }'");
    logger.fine("getClusterReplicas cmd =" + cmd);
    ExecResult result = ExecCommand.exec(cmd.toString());
    int replicas = 0;
    if (result.exitValue() == 0) {
      try {
        replicas = new Integer(result.stdout().trim()).intValue();
      } catch (NumberFormatException nfe) {
        throw new RuntimeException(
            "FAILURE: Kubectl command " + cmd + " returned non-integer value " + replicas);
      }
    } else {
      throw new RuntimeException("FAILURE: Kubectl command " + cmd + " failed " + result.stderr());
    }
    return replicas;
  }

  public static void checkPodDeleted(String podName, String domainNS) throws Exception {
    StringBuffer cmd = new StringBuffer();
    cmd.append("kubectl -n ")
        .append(domainNS)
        .append(" get pod ")
        .append(podName)
        .append(" | grep \"^")
        .append(podName)
        .append(" \" | wc -l");
    checkCmdInLoopForDelete(cmd.toString(), "\"" + podName + "\" not found", podName);
  }

  public static void checkDomainDeleted(String domainUid, String domainNS) throws Exception {

    StringBuffer cmd = new StringBuffer();
    cmd.append("kubectl get domain ")
        .append(domainUid)
        .append(" -n ")
        .append(domainNS)
        .append(" | egrep ")
        .append(domainUid)
        .append(" | wc -l");

    checkCmdInLoopForDelete(cmd.toString(), "\"" + domainUid + "\" not found", domainUid);
  }

  public static void checkNamespaceDeleted(String namespace) throws Exception {
    StringBuffer cmd = new StringBuffer();
    cmd.append("kubectl get ns ").append(namespace);
    checkCmdInLoopForDelete(cmd.toString(), "\"" + namespace + "\" not found", namespace);
  }

  public static void deletePvc(String pvcName, String namespace, String domainUid, String jobName)
      throws Exception {
    StringBuffer cmdDelJob = new StringBuffer("kubectl delete job ");
    cmdDelJob.append(domainUid).append("-" + jobName + " -n ").append(namespace);
    logger.info("Deleting job " + cmdDelJob);
    exec(cmdDelJob.toString());

    StringBuffer cmdDelPvc = new StringBuffer("kubectl delete pvc ");
    cmdDelPvc.append(pvcName).append(" -n ").append(namespace);
    logger.info("Deleting PVC " + cmdDelPvc);
    exec(cmdDelPvc.toString());
  }

  public static ExecResult exec(String cmd) throws Exception {
    return exec(cmd, false);
  }

  public static ExecResult exec(String cmd, boolean debug) throws Exception {
    ExecResult result = ExecCommand.exec(cmd);
    if (result.exitValue() != 0 || debug) {
      logger.info(
          "\nCommand "
              + cmd
              + "\nreturn value: "
              + result.exitValue()
              + "\nstderr = "
              + result.stderr()
              + "\nstdout = "
              + result.stdout());
    }
    if (result.exitValue() != 0) {
      throw new RuntimeException(
          "FAILURE: Command "
              + cmd
              + " failed with stderr = "
              + result.stderr()
              + " \n stdout = "
              + result.stdout());
    }

    return result;
  }

  public static boolean checkPvReleased(String pvBaseName, String namespace) throws Exception {
    StringBuffer cmd = new StringBuffer("kubectl get pv ");
    cmd.append(pvBaseName).append("-pv -n ").append(namespace);

    int i = 0;
    while (i < BaseTest.getMaxIterationsPod()) {
      logger.info("Iteration " + i + " Checking if PV is Released " + cmd);
      ExecResult result = ExecCommand.exec(cmd.toString());
      if (result.exitValue() != 0
          || result.exitValue() == 0 && !result.stdout().contains("Released")) {
        if (i == (BaseTest.getMaxIterationsPod() - 1)) {
          throw new RuntimeException("FAILURE: PV is not in Released status, exiting!");
        }
        logger.info("PV is not in Released status," + result.stdout() + "\n " + result.stderr());
        Thread.sleep(BaseTest.getWaitTimePod() * 1000);
        i++;

      } else {
        logger.info("PV is in Released status," + result.stdout());
        break;
      }
    }
    return true;
  }

  /**
   * NAME TYPE CLUSTER-IP EXTERNAL-IP PORT(S) domain1-cluster-cluster-1 ClusterIP 10.105.146.61
   * 30032/TCP,8001/TCP domain1-managed-server1 ClusterIP None 30032/TCP,8001/TCP.
   *
   * @param service service
   * @param namespace namespace
   * @param protocol portocol
   * @param port port
   * @return true, if service has channel port
   * @throws Exception exception
   */
  public static boolean checkHasServiceChannelPort(
      String service, String namespace, String protocol, int port) throws Exception {
    StringBuffer cmd = new StringBuffer("kubectl get services ");
    cmd.append(" -n ").append(namespace);
    logger.info(" Find services in namespage " + namespace + " with command: '" + cmd + "'");

    ExecResult result = ExecCommand.exec(cmd.toString());
    String stdout = result.stdout();
    logger.info(" Services found: ");
    logger.info(stdout);
    String[] stdoutlines = stdout.split("\\r?\\n");
    if (result.exitValue() == 0 && stdoutlines.length > 0) {
      for (String stdoutline : stdoutlines) {
        if (stdoutline.contains(service) && stdoutline.contains(port + "/" + protocol)) {
          return true;
        }
      }
    }
    return false;
  }

  /**
   * kubectl describe service serviceName -n namespace.
   *
   * @param namespace namespace where the service is located
   * @param serviceName name of the service to be described
   * @return String containing output of the kubectl describe service command
   * @throws Exception exception
   */
  public static String describeService(String namespace, String serviceName) throws Exception {
    StringBuffer cmd = new StringBuffer("kubectl describe service ");
    cmd.append(serviceName);
    cmd.append(" -n ").append(namespace);
    logger.info(
        " Describe service "
            + serviceName
            + " in namespage "
            + namespace
            + " with command: '"
            + cmd
            + "'");

    ExecResult result = ExecCommand.exec(cmd.toString());
    String stdout = result.stdout();
    logger.info(" Service " + serviceName + " found: ");
    logger.info(stdout);
    return stdout;
  }

  /**
   * kubectl get pods -o wide -n namespace.
   *
   * @param namespace namespace in which the pods are to be listed
   * @return String containing output of the kubectl get pods command
   * @throws Exception exception
   */
  public static String getPods(String namespace) throws Exception {
    StringBuffer cmd = new StringBuffer("kubectl get pods -o wide ");
    cmd.append(" -n ").append(namespace);
    logger.info(" Get pods in namespage " + namespace + " with command: '" + cmd + "'");

    ExecResult result = ExecCommand.exec(cmd.toString());
    String stdout = result.stdout();
    logger.info(" Pods found: ");
    logger.info(stdout);
    return stdout;
  }

  /**
   * First, kill the mgd server process in the container three times to cause the node manager to
   * mark the server 'failed not restartable'. This in turn is detected by the liveness probe, which
   * initiates a pod restart.
   *
   * @param domainUid uid
   * @param serverName server name
   * @param namespace namespace
   * @throws Exception exception
   */
  public static void testWlsLivenessProbe(String domainUid, String serverName, String namespace)
      throws Exception {
    String podName = domainUid + "-" + serverName;
    int initialRestartCnt = getPodRestartCount(podName, namespace);
    String filePath =
        BaseTest.getUserProjectsDir() + "/weblogic-domains/" + domainUid + "/killserver.sh";
    // create file to kill server process
    FileWriter fw = new FileWriter(filePath);
    fw.write("#!/bin/bash\n");
    fw.write("kill -9 `jps | grep Server | awk '{print $1}'`");
    fw.close();
    new File(filePath).setExecutable(true, false);

    // copy file to pod
    copyFileViaCat(filePath, "/shared/killserver.sh", podName, namespace);

    // kill server process 3 times
    for (int i = 0; i < 3; i++) {
      ExecResult result =
          kubectlexecNoCheck(
              podName,
              namespace,
              "-- bash -c 'chmod +x /shared/killserver.sh && /shared/killserver.sh'");
      logger.info("kill server process command exitValue " + result.exitValue());
      logger.info(
          "kill server process command result " + result.stdout() + " stderr " + result.stderr());
      Thread.sleep(2 * 1000);
    }
    // one more time so that liveness probe restarts
    kubectlexecNoCheck(podName, namespace, "/shared/killserver.sh");

    long startTime = System.currentTimeMillis();
    long maxWaitMillis = 180 * 1000;
    while (true) {
      final long currentTime = System.currentTimeMillis();
      int finalRestartCnt = getPodRestartCount(podName, namespace);
      logger.info("initialRestartCnt " + initialRestartCnt + " finalRestartCnt " + finalRestartCnt);
      if ((finalRestartCnt - initialRestartCnt) == 1) {
        logger.info("WLS liveness probe test is successful.");
        break;
      }
      logger.info("Waiting for liveness probe to restart the pod");
      if ((currentTime - startTime) > maxWaitMillis) {
        throw new RuntimeException(
            "WLS liveness probe is not working within " + maxWaitMillis / 1000 + " seconds");
      }
      Thread.sleep(5 * 1000);
    }
  }

  public static int getPodRestartCount(String podName, String namespace) throws Exception {
    StringBuffer cmd = new StringBuffer("kubectl describe pod ");
    cmd.append(podName)
        .append(" --namespace ")
        .append(namespace)
        .append(" | egrep Restart | awk '{print $3}'");

    ExecResult result = ExecCommand.exec(cmd.toString());
    if (result.exitValue() != 0) {
      throw new RuntimeException(
          "FAIL: Couldn't find the pod " + podName + " in namespace " + namespace);
    }
    return new Integer(result.stdout().trim()).intValue();
  }

  public static void kubectlcp(
      String srcFileOnHost, String destLocationInPod, String podName, String namespace)
      throws Exception {
    StringBuffer cmdTocp = new StringBuffer("kubectl cp ");
    cmdTocp
        .append(srcFileOnHost)
        .append(" ")
        .append(namespace)
        .append("/")
        .append(podName)
        .append(":")
        .append(destLocationInPod);

    logger.info("Command to copy file " + cmdTocp);
    ExecResult result = ExecCommand.exec(cmdTocp.toString());
    if (result.exitValue() != 0) {
      throw new RuntimeException(
          "FAILURE: kubectl cp command " + cmdTocp + " failed, returned " + result.stderr());
    }
  }

  public static void copyFileViaCat(
      String srcFileOnHost, String destLocationInPod, String podName, String namespace)
      throws Exception {

    TestUtils.kubectlexec(
        podName, namespace, " -- bash -c 'cat > " + destLocationInPod + "' < " + srcFileOnHost);
  }

  public static ExecResult kubectlexecNoCheck(String podName, String namespace, String scriptPath)
      throws Exception {

    StringBuffer cmdKubectlSh = new StringBuffer("kubectl -n ");
    cmdKubectlSh
        .append(namespace)
        .append(" exec -it ")
        .append(podName)
        .append(" ")
        .append(scriptPath);

    // ExecResult result = ExecCommand.exec("kubectl get pods -n " + namespace);
    // logger.info("get pods before killing the server " + result.stdout() + "\n " +
    // result.stderr());
    logger.info("Command to call kubectl sh file " + cmdKubectlSh);
    return ExecCommand.exec(cmdKubectlSh.toString());
  }

  /**
   * Copy all App files to the k8s pod.
   *
   * @param appLocationOnHost - App location on the local host
   * @param appLocationInPod - App location on the k8s pod
   * @param podName - the k8s pod name
   * @param namespace - namespace the k8s pod is in
   * @throws Exception exception
   */
  public static void copyAppFilesToPod(
      String appLocationOnHost, String appLocationInPod, String podName, String namespace)
      throws Exception {
    File appFileRoot = new File(appLocationOnHost);
    File[] appFileList = appFileRoot.listFiles();
    String fileLocationInPod = appLocationInPod;

    if (appFileList == null) return;

    for (File file : appFileList) {
      if (file.isDirectory()) {
        // Find dir recursively
        copyAppFilesToPod(file.getAbsolutePath(), appLocationInPod, podName, namespace);
      } else {
        logger.info("Copy file: " + file.getAbsoluteFile().toString() + " to the pod: " + podName);

        String fileParent = file.getParentFile().getName();
        logger.fine("file Parent: " + fileParent);

        if (!appLocationInPod.contains(fileParent)) {
          // Copy files in child dir of appLocationInPod
          fileLocationInPod = appLocationInPod + "/" + fileParent;
        }

        StringBuffer copyFileCmd = new StringBuffer(" -- bash -c 'cat > ");
        copyFileCmd
            .append(fileLocationInPod)
            .append("/")
            .append(file.getName())
            .append("' < ")
            .append(file.getAbsoluteFile().toString());

        kubectlexecNoCheck(podName, namespace, copyFileCmd.toString());
      }
    }
  }

  public static void kubectlexec(String podName, String namespace, String scriptPath)
      throws Exception {

    ExecResult result = kubectlexecNoCheck(podName, namespace, scriptPath);
    if (result.exitValue() != 0) {
      throw new RuntimeException("FAILURE: command failed, returned " + result.stderr());
    }
  }

  public static int makeOperatorPostRestCall(Operator operator, String url, String jsonObjStr)
      throws Exception {
    return makeOperatorRestCall(operator, url, jsonObjStr);
  }

  public static int makeOperatorGetRestCall(Operator operator, String url) throws Exception {
    return makeOperatorRestCall(operator, url, null);
  }

  private static int makeOperatorRestCall(Operator operator, String url, String jsonObjStr)
      throws Exception {
    // get access token
    String token = getAccessToken(operator);
    logger.info("token =" + token);

    KeyStore myKeyStore = createKeyStore(operator);

    Builder request = createRestRequest(myKeyStore, url, token);

    Response response = null;
    int i = 0;
    while (i < BaseTest.getMaxIterationsPod()) {
      try {
        // Post scaling request to Operator
        if (jsonObjStr != null) {
          response = request.post(Entity.json(jsonObjStr));
        } else {
          response = request.get();
        }
      } catch (Exception ex) {
        logger.info("Got exception, iteration " + i + " " + ex.getMessage());
        i++;
        if (ex.getMessage().contains("java.net.ConnectException: Connection refused")) {
          if (i == (BaseTest.getMaxIterationsPod() - 1)) {
            throw ex;
          }
          logger.info("Sleeping 5 more seconds and try again");
          Thread.sleep(5 * 1000);
          continue;
        } else {
          throw ex;
        }
      }
      break;
    }
    logger.info("response: " + response);

    int returnCode = response.getStatus();
    // Verify
    if (returnCode == 204 || returnCode == 200) {
      logger.info("response code is " + returnCode);
      logger.info("Response is " + response.readEntity(String.class));
    } else {
      throw new RuntimeException("Response " + response.readEntity(String.class));
    }
    response.close();
    // javaClient.close();
    return returnCode;
  }

  public static String getLegacyAccessToken(Operator operator) throws Exception {
    return null;
  }

  public static String getAccessToken(Operator operator) throws Exception {
    StringBuffer secretCmd =
        new StringBuffer(
            "kubectl get serviceaccount " + operator.getOperatorMap().get("serviceAccount"));
    secretCmd
        .append(" -n ")
        .append(operator.getOperatorNamespace())
        .append(" -o jsonpath='{.secrets[0].name}'");

    ExecResult result = ExecCommand.exec(secretCmd.toString());
    if (result.exitValue() != 0) {
      throw new RuntimeException(
          "FAILED: command " + secretCmd + " failed to get the secret name for Operator");
    }
    // String secretName = TestUtils.executeCommandStrArray(secretCmd.toString()).trim();
    String secretName = result.stdout().trim();
    StringBuffer etokenCmd = new StringBuffer("kubectl get secret ");
    etokenCmd
        .append(secretName)
        .append(" -n ")
        .append(operator.getOperatorNamespace())
        .append(" -o jsonpath='{.data.token}'");
    result = ExecCommand.exec(etokenCmd.toString());
    if (result.exitValue() != 0) {
      throw new RuntimeException(
          "FAILED: command " + etokenCmd + " failed to get secret token for Operator");
    }
    String etoken = result.stdout().trim();
    return ExecCommand.exec("echo " + etoken + " | base64 --decode").stdout().trim();
  }

  public static String getExternalOperatorCertificate(Operator operator) throws Exception {

    File certFile =
        new File(
            operator.getUserProjectsDir()
                + "/weblogic-operators/"
                + operator.getOperatorNamespace()
                + "/operator.cert.pem");

    StringBuffer opCertCmd;
    if (RestCertType.LEGACY == operator.getRestCertType()) {
      opCertCmd = new StringBuffer("kubectl get cm -n ");
      opCertCmd
          .append(operator.getOperatorNamespace())
          .append(" weblogic-operator-cm -o jsonpath='{.data.externalOperatorCert}'");
    } else {
      opCertCmd = new StringBuffer("kubectl get secret -n ");
      opCertCmd
          .append(operator.getOperatorNamespace())
          .append(
              " weblogic-operator-external-rest-identity -o yaml | grep tls.crt | cut -d':' -f 2");
    }
    ExecResult result = ExecCommand.exec(opCertCmd.toString());
    if (result.exitValue() != 0) {
      throw new RuntimeException(
          "FAILED: command to get externalOperatorCert " + opCertCmd + " failed.");
    }

    // logger.info("opCertCmd ="+opCertCmd);
    String opCert = result.stdout().trim();
    // logger.info("opCert ="+opCert);

    StringBuffer opCertDecodeCmd = new StringBuffer("echo ");
    opCertDecodeCmd
        .append(opCert)
        .append(" | base64 --decode > ")
        .append(certFile.getAbsolutePath());

    ExecCommand.exec(opCertDecodeCmd.toString()).stdout().trim();
    return certFile.getAbsolutePath();
  }

  public static String getExternalOperatorKey(Operator operator) throws Exception {
    File keyFile =
        new File(
            operator.getUserProjectsDir()
                + "/weblogic-operators/"
                + operator.getOperatorNamespace()
                + "/operator.key.pem");

    StringBuffer opKeyCmd = new StringBuffer("kubectl get secret -n ");
    opKeyCmd
        .append(operator.getOperatorNamespace())
        .append(
            " weblogic-operator-external-rest-identity -o yaml | grep tls.key | cut -d':' -f 2");

    ExecResult result = ExecCommand.exec(opKeyCmd.toString());
    if (result.exitValue() != 0) {
      throw new RuntimeException(
          "FAILED: command to get externalOperatorKey " + opKeyCmd + " failed.");
    }
    String opKey = result.stdout().trim();
    // logger.info("opKey ="+opKey);

    StringBuffer opKeyDecodeCmd = new StringBuffer("echo ");
    opKeyDecodeCmd.append(opKey).append(" | base64 --decode > ").append(keyFile.getAbsolutePath());

    ExecCommand.exec(opKeyDecodeCmd.toString()).stdout().trim();
    return keyFile.getAbsolutePath();
  }

  public static String getGitBranchName() throws Exception {
    String cmd = "git branch | grep \\* | cut -d ' ' -f2-";
    ExecResult result = ExecCommand.exec(cmd);
    if (result.exitValue() != 0) {
      throw new RuntimeException("FAILED: command " + cmd + " failed");
    }
    return result.stdout().trim();
  }

  public static Operator createOperator(String opYamlFile, RestCertType restCertType)
      throws Exception {
    // create op
    Operator operator = new Operator(opYamlFile, restCertType);

    logger.info("Check Operator status");
    operator.verifyPodCreated();
    operator.verifyOperatorReady();
    operator.verifyExternalRestService();

    return operator;
  }

  public static Operator createOperator(Map<String, Object> inputMap, RestCertType restCertType)
      throws Exception {
    // create op
    Operator operator = new Operator(inputMap, restCertType);
    operator.callHelmInstall();

    logger.info("Check Operator status");
    operator.verifyPodCreated();
    operator.verifyOperatorReady();
    operator.verifyExternalRestService();

    return operator;
  }

  public static Operator createOperator(String opYamlFile) throws Exception {
    return createOperator(opYamlFile, RestCertType.SELF_SIGNED);
  }

  /**
   * Create operator pod with options for multiple container in it.
   *
   * @param opYamlFile - yaml file to create the Operator
   * @param containerNum - the number of containers in Operator pod
   * @throws Exception exception
   */
  public static Operator createOperator(String opYamlFile, String containerNum) throws Exception {
    // create op
    Operator operator = new Operator(opYamlFile, RestCertType.SELF_SIGNED);

    logger.info("Check Operator status");
    operator.verifyPodCreated();
    operator.verifyOperatorReady(containerNum);
    operator.verifyExternalRestService();

    return operator;
  }

  public static Domain createDomain(String inputYaml) throws Exception {
    logger.info("Creating domain with yaml, waiting for the script to complete execution");
    return new Domain(inputYaml);
  }

  public static Domain createDomain(String inputYaml, boolean createDomainResource)
      throws Exception {
    logger.info("Creating domain with yaml, waiting for the script to complete execution");
    return new Domain(inputYaml, createDomainResource);
  }

  public static Domain createDomain(Map<String, Object> inputDomainMap) throws Exception {
    logger.info("Creating domain with Map, waiting for the script to complete execution");
    return new Domain(inputDomainMap);
  }

  public static Domain createDomain(
      Map<String, Object> inputDomainMap, boolean createDomainResource) throws Exception {
    logger.info("Creating domain with Map, waiting for the script to complete execution");
    return new Domain(inputDomainMap, createDomainResource);
  }

  public static Map<String, Object> loadYaml(String yamlFile) throws Exception {
    // read input domain yaml to test
    Map<String, Object> map = new HashMap<String, Object>();
    Yaml yaml = new Yaml();
    InputStream is = TestUtils.class.getClassLoader().getResourceAsStream(yamlFile);
    map = yaml.load(is);
    is.close();
    return map;
  }

  public static Properties loadProps(String propsFile) throws Exception {
    Properties props = new Properties();
    // check file exists
    File f = new File(TestUtils.class.getClassLoader().getResource(propsFile).getFile());
    if (!f.exists()) {
      throw new IllegalArgumentException("FAILURE: Invalid properties file " + propsFile);
    }

    // load props
    FileInputStream inStream = new FileInputStream(f);
    props.load(inStream);
    inStream.close();

    return props;
  }

  public static void renewK8sClusterLease(String projectRoot, String leaseId) throws Exception {
    if (leaseId != "") {
      logger.info("Renewing lease for leaseId " + leaseId);
      String command = projectRoot + "/src/integration-tests/bash/lease.sh -r " + leaseId;
      ExecResult execResult = ExecCommand.exec(command);
      if (execResult.exitValue() != 0) {
        logger.info(
            "ERROR: Could not renew lease on k8s cluster for LEASE_ID="
                + leaseId
                + "Used "
                + projectRoot
                + "/src/integration-tests/bash/lease.sh -r "
                + leaseId
                + " to try renew the lease. "
                + "Some of the potential reasons for this failure are that another run"
                + "may have obtained the lease, the lease may have been externally "
                + "deleted, or the caller of the test may have forgotten to obtain the "
                + "lease before calling the test (using 'lease.sh -o \"$LEASE_ID\"'). "
                + "To force delete a lease no matter who owns the lease,"
                + "call 'lease.sh -f' or 'kubernetes delete cm acceptance-test-lease'"
                + "(this should only be done when sure there's no current java tests "
                + "that owns the lease).  To view the current lease holder,"
                + "use 'lease.sh -s'.  To disable this lease check, do not set"
                + "the LEASE_ID environment variable.");

        throw new RuntimeException("Could not renew lease on k8s cluster " + execResult.stderr());
      } else {
        logger.info("Renewed lease for leaseId " + leaseId);
      }
    }
  }

  public static void releaseLease(String projectRoot, String leaseId) throws Exception {
    String cmd = projectRoot + "/src/integration-tests/bash/lease.sh -d " + leaseId;
    ExecResult leaseResult = ExecCommand.exec(cmd);
    if (leaseResult.exitValue() != 0) {
      logger.info("FAILED: command to release lease " + cmd + " failed " + leaseResult.stderr());
    }
    logger.info(
        "Command " + cmd + " returned " + leaseResult.stdout() + "\n" + leaseResult.stderr());
  }

  private static Builder createRestRequest(KeyStore myKeyStore, String url, String token) {
    // Create REST Client obj and verify it's not null
    Client javaClient =
        ClientBuilder.newBuilder()
            .trustStore(myKeyStore)
            .register(JsonProcessingFeature.class)
            .build();

    if (javaClient == null) {
      throw new RuntimeException("Client Obj is null");
    }

    // Create a resource target identified by Operator ext REST API URL
    WebTarget target = javaClient.target(url.toString());
    logger.info("Invoking OP REST API URL: " + target.getUri().toString());

    // Obtain a client request invocation builder
    Builder request = target.request(MediaType.APPLICATION_JSON);
    request
        .header(HttpHeaders.CONTENT_TYPE, MediaType.APPLICATION_JSON)
        .header(HttpHeaders.ACCEPT, MediaType.APPLICATION_JSON)
        .header("X-Requested-By", "MyJavaClient")
        .header(HttpHeaders.AUTHORIZATION, "Bearer " + token);
    return request;
  }

  public static void createDockerRegistrySecret(
      String secretName,
      String dockerServer,
      String dockerUser,
      String dockerPassword,
      String dockerEmail,
      String namespace)
      throws Exception {

    ExecCommand.exec("kubectl delete secret " + secretName + " -n " + namespace);
    String command =
        "kubectl create secret docker-registry "
            + secretName
            + " --docker-server="
            + dockerServer
            + " --docker-username="
            + dockerUser
            + " --docker-password=\""
            + dockerPassword
            + "\" --docker-email="
            + dockerEmail
            + " -n "
            + namespace;

    String commandToLog =
        "kubectl create secret docker-registry "
            + secretName
            + " --docker-server="
            + dockerServer
            + " --docker-username="
            + "********"
            + " --docker-password=\""
            + "********"
            + "\" --docker-email="
            + "********"
            + " -n "
            + namespace;

    logger.info("Running command " + commandToLog);
    ExecResult result = ExecCommand.exec(command);
    if (result.exitValue() != 0) {
      throw new RuntimeException("Couldn't create secret " + result.stderr());
    }
  }

  public static Map<String, Object> createOperatorMap(int number, boolean restEnabled) {
    Map<String, Object> operatorMap = new HashMap<>();
    ArrayList<String> targetDomainsNS = new ArrayList<String>();
    targetDomainsNS.add("test" + number);
    operatorMap.put("releaseName", "op" + number);
    operatorMap.put("domainNamespaces", targetDomainsNS);
    operatorMap.put("serviceAccount", "weblogic-operator" + number);
    operatorMap.put("namespace", "weblogic-operator" + number);
    if (restEnabled) {
      operatorMap.put("externalRestHttpsPort", 31000 + number);
      operatorMap.put("externalRestEnabled", restEnabled);
    }
    return operatorMap;
  }

  public static Map<String, Object> createDomainMap(int number) {
    Map<String, Object> domainMap = new HashMap<>();
    ArrayList<String> targetDomainsNS = new ArrayList<String>();
    targetDomainsNS.add("test" + number);
    domainMap.put("domainUID", "test" + number);
    domainMap.put("namespace", "test" + number);
    domainMap.put("configuredManagedServerCount", 4);
    domainMap.put("initialManagedServerReplicas", 2);
    domainMap.put("exposeAdminT3Channel", true);
    domainMap.put("exposeAdminNodePort", true);
    domainMap.put("adminNodePort", 30700 + number);
    domainMap.put("t3ChannelPort", 30000 + number);
    if ((System.getenv("LB_TYPE") != null && System.getenv("LB_TYPE").equalsIgnoreCase("VOYAGER"))
        || (domainMap.containsKey("loadBalancer")
            && ((String) domainMap.get("loadBalancer")).equalsIgnoreCase("VOYAGER"))) {
      domainMap.put("voyagerWebPort", 30344 + number);
      logger.info("For this domain voyagerWebPort is set to: 30344 + " + number);
    }
    return domainMap;
  }

  public static String callShellScriptByExecToPod(
      String scriptPath, String arguments, String podName, String namespace) throws Exception {

    StringBuffer cmdKubectlSh = new StringBuffer("kubectl -n ");
    cmdKubectlSh
        .append(namespace)
        .append(" exec -it ")
        .append(podName)
        .append(" -- bash -c 'chmod +x -R /shared && ")
        .append(scriptPath)
        .append(" ")
        .append(arguments)
        .append("'");
    logger.info("Command to call kubectl sh file " + cmdKubectlSh);
    ExecResult result = ExecCommand.exec(cmdKubectlSh.toString());
    if (result.exitValue() != 0) {
      throw new RuntimeException(
          "FAILURE: command " + cmdKubectlSh + " failed, returned " + result.stderr());
    }
    return result.stdout().trim();
  }

  /**
   * exec into the pod and call the shell script with given arguments.
   *
   * @param podName pod name
   * @param domainNS namespace
   * @param scriptsLocInPod script location
   * @param shScriptName script name
   * @param args script arguments
   * @throws Exception exception
   */
  public static void callShellScriptByExecToPod(
      String podName, String domainNS, String scriptsLocInPod, String shScriptName, String[] args)
      throws Exception {
    StringBuffer cmdKubectlSh = new StringBuffer("kubectl -n ");
    cmdKubectlSh
        .append(domainNS)
        .append(" exec -it ")
        .append(podName)
        .append(" -- bash -c 'chmod +x -R ")
        .append(scriptsLocInPod)
        .append("  && ")
        .append(scriptsLocInPod)
        .append("/")
        .append(shScriptName)
        .append(" ")
        .append(String.join(" ", args).toString())
        .append("'");

    logger.info("Command to call kubectl sh file " + cmdKubectlSh);
    TestUtils.exec(cmdKubectlSh.toString());
  }

  public static void createDirUnderDomainPV(String dirPath) throws Exception {
    dirPath = dirPath.replace(BaseTest.getPvRoot(), "/sharedparent/");
    String crdCmd =
        BaseTest.getProjectRoot()
        + "/src/integration-tests/bash/krun.sh -m " + BaseTest.getPvRoot() + ":/sharedparent -c 'mkdir -m 777 -p "
        + dirPath
        + "'";
    
    ExecResult result = ExecCommand.exec(crdCmd);
    if (result.exitValue() != 0) {
      throw new RuntimeException(
          "FAILURE: command to create domain scripts directory "
              + crdCmd
              + " failed, returned "
              + result.stdout()
              + result.stderr());
    }
    logger.info("command result " + result.stdout().trim());
  }

  public static void createWldfModule(String adminPodName, String domainNS, int t3ChannelPort)
      throws Exception {

    // copy wldf.py script tp pod
    copyFileViaCat(
        BaseTest.getProjectRoot() + "/integration-tests/src/test/resources/wldf/wldf.py",
        BaseTest.getAppLocationInPod() + "/wldf.py",
        adminPodName,
        domainNS);

    // copy callpyscript.sh to pod
    copyFileViaCat(
        BaseTest.getProjectRoot() + "/integration-tests/src/test/resources/callpyscript.sh",
        BaseTest.getAppLocationInPod() + "/callpyscript.sh",
        adminPodName,
        domainNS);

    // arguments to shell script to call py script

    String[] args = {
        BaseTest.getAppLocationInPod() + "/wldf.py",
        BaseTest.getUsername(),
        BaseTest.getPassword(),
        " t3://"
            + adminPodName
            + ":"
            + t3ChannelPort,
        
    };
    
    // call callpyscript.sh in pod to deploy wldf module
    TestUtils.callShellScriptByExecToPod(
        adminPodName, domainNS, BaseTest.getAppLocationInPod(), "callpyscript.sh", args);
  }

  public static void createRbacPoliciesForWldfScaling() throws Exception {
    // create rbac policies
    StringBuffer cmd = new StringBuffer("kubectl apply -f ");
    cmd.append(BaseTest.getProjectRoot())
        .append("/integration-tests/src/test/resources/wldf/wldf-policy.yaml");
    logger.info("Running " + cmd);

    ExecResult result = ExecCommand.exec(cmd.toString());
    if (result.exitValue() != 0) {
      throw new RuntimeException(
          "FAILURE: command "
              + cmd
              + " failed, returned "
              + result.stdout()
              + "\n"
              + result.stderr());
    }
    String outputStr = result.stdout().trim();
    logger.info("Command returned " + outputStr);
  }

  public static void deleteWeblogicDomainResources(String domainUid) throws Exception {
    StringBuilder cmd =
        new StringBuilder(BaseTest.getProjectRoot())
            .append(
                "/kubernetes/samples/scripts/delete-domain/delete-weblogic-domain-resources.sh ")
            .append("-d ")
            .append(domainUid);
    logger.info("Running " + cmd);
    ExecResult result = ExecCommand.exec(cmd.toString());
    if (result.exitValue() != 0) {
      throw new RuntimeException(
          "FAILURE: command "
              + cmd
              + " failed, returned "
              + result.stdout()
              + "\n"
              + result.stderr());
    }
    String outputStr = result.stdout().trim();
    logger.info("Command returned " + outputStr);
  }

  public static void verifyBeforeDeletion(Domain domain) throws Exception {
    final String domainNs = String.class.cast(domain.getDomainMap().get("namespace"));
    final String domainUid = domain.getDomainUid();
    final String domain1LabelSelector = String.format("weblogic.domainUID in (%s)", domainUid);
    final String credentialsName =
        String.class.cast(domain.getDomainMap().get("weblogicCredentialsSecretName"));

    logger.info("Before deletion of domain: " + domainUid);

    k8sTestUtils.verifyDomainCrd();
    k8sTestUtils.verifyDomain(domainNs, domainUid, true);
    k8sTestUtils.verifyPods(domainNs, domain1LabelSelector, 4);
    k8sTestUtils.verifyJobs(domain1LabelSelector, 1);
    k8sTestUtils.verifyNoDeployments(domain1LabelSelector);
    k8sTestUtils.verifyNoReplicaSets(domain1LabelSelector);
    k8sTestUtils.verifyServices(domain1LabelSelector, 5);
    k8sTestUtils.verifyPvcs(domain1LabelSelector, 1);
    k8sTestUtils.verifyConfigMaps(domain1LabelSelector, 2);
    k8sTestUtils.verifyNoServiceAccounts(domain1LabelSelector);
    k8sTestUtils.verifyNoRoles(domain1LabelSelector);
    k8sTestUtils.verifyNoRoleBindings(domain1LabelSelector);
    k8sTestUtils.verifySecrets(credentialsName, 1);
    k8sTestUtils.verifyPvs(domain1LabelSelector, 1);
    k8sTestUtils.verifyNoClusterRoles(domain1LabelSelector);
    k8sTestUtils.verifyNoClusterRoleBindings(domain1LabelSelector);
  }

  public static void verifyAfterDeletion(Domain domain) throws Exception {
    final String domainNs = String.class.cast(domain.getDomainMap().get("namespace"));
    final String domainUid = domain.getDomainUid();
    final String domain1LabelSelector = String.format("weblogic.domainUID in (%s)", domainUid);
    final String credentialsName =
        String.class.cast(domain.getDomainMap().get("weblogicCredentialsSecretName"));

    logger.info("After deletion of domain: " + domainUid);
    k8sTestUtils.verifyDomainCrd();
    k8sTestUtils.verifyDomain(domainNs, domainUid, false);
    k8sTestUtils.verifyPods(domainNs, domain1LabelSelector, 0);
    k8sTestUtils.verifyJobs(domain1LabelSelector, 0);
    k8sTestUtils.verifyNoDeployments(domain1LabelSelector);
    k8sTestUtils.verifyNoReplicaSets(domain1LabelSelector);
    k8sTestUtils.verifyServices(domain1LabelSelector, 0);
    k8sTestUtils.verifyPvcs(domain1LabelSelector, 0);
    k8sTestUtils.verifyConfigMaps(domain1LabelSelector, 0);
    k8sTestUtils.verifyNoServiceAccounts(domain1LabelSelector);
    k8sTestUtils.verifyNoRoles(domain1LabelSelector);
    k8sTestUtils.verifyNoRoleBindings(domain1LabelSelector);
    k8sTestUtils.verifySecrets(credentialsName, 0);
    k8sTestUtils.verifyPvs(domain1LabelSelector, 0);
    k8sTestUtils.verifyNoClusterRoles(domain1LabelSelector);
    k8sTestUtils.verifyNoClusterRoleBindings(domain1LabelSelector);
  }

  /**
   * Replaces the string matching the given search pattern with a new string.
   *
   * @param filename - filename in which the string will be replaced
   * @param originalString - the string which needs to be replaced
   * @param newString - the new string to replace
   * @throws Exception - if any error occurs
   */
  public static void replaceStringInFile(String filename, String originalString, String newString)
      throws Exception {
    Path path = Paths.get(filename);

    String content = new String(Files.readAllBytes(path));
    content = content.replaceAll(originalString, newString);
    Files.write(path, content.getBytes());
  }

  private static KeyStore createKeyStore(Operator operator) throws Exception {
    // get operator external certificate from weblogic-operator.yaml
    String opExtCertFile = getExternalOperatorCertificate(operator);
    // logger.info("opExtCertFile =" + opExtCertFile);

    // NOTE: Operator's private key should not be added to a keystore
    // used for the client connection
    // get operator external key from weblogic-operator.yaml
    //    String opExtKeyFile = getExternalOperatorKey(operator);
    // logger.info("opExternalKeyFile =" + opExtKeyFile);

    if (!new File(opExtCertFile).exists()) {
      throw new RuntimeException("File " + opExtCertFile + " doesn't exist");
    }
    //    if (!new File(opExtKeyFile).exists()) {
    //      throw new RuntimeException("File " + opExtKeyFile + " doesn't exist");
    //    }
    logger.info("opExtCertFile " + opExtCertFile);
    // Create a java Keystore obj and verify it's not null
    KeyStore myKeyStore = PemImporter.createKeyStore(new File(opExtCertFile), "temp_password");
    if (myKeyStore == null) {
      throw new RuntimeException("Keystore Obj is null");
    }
    return myKeyStore;
  }

<<<<<<< HEAD
  /**
   * Checks command in a loop.
=======

/**
>>>>>>> 7683e522
   * @param cmd command to run in the loop
   * @param matchStr expected string to match in the output
   * @throws Exception exception if fails to execute
   */
  public static void checkAnyCmdInLoop(String cmd, String matchStr)
      throws Exception {
    checkCmdInLoop(cmd,matchStr, "");
  }

  public static void checkCmdInLoop(String cmd, String matchStr, String k8sObjName)
          throws Exception {
    int i = 0;
    while (i < BaseTest.getMaxIterationsPod()) {
      ExecResult result = ExecCommand.exec(cmd);

      // loop command till condition
      if (result.exitValue() != 0
          || (result.exitValue() == 0 && !result.stdout().contains(matchStr))) {
        logger.info("Output for " + cmd + "\n" + result.stdout() + "\n " + result.stderr());
        // check for last iteration
        if (i == (BaseTest.getMaxIterationsPod() - 1)) {
          throw new RuntimeException(
                  "FAILURE: command " + cmd + " failed to execute or does not match the expected output " + matchStr + " , exiting!");
        }
        logger.info(
                "did not receive the expected output "
                        + matchStr
                        + " from command "
                        + cmd
                        + " Ite ["
                        + i
                        + "/"
                        + BaseTest.getMaxIterationsPod()
                        + "], sleeping "
                        + BaseTest.getWaitTimePod()
                        + " seconds more");


        Thread.sleep(BaseTest.getWaitTimePod() * 1000);
        i++;
      } else {
        logger.info("Found expected output ");
        if(!k8sObjName.equals("")) {
          logger.info("Pod " + k8sObjName + " is Running");
        }
        break;
      }
    }
  }

  private static void checkCmdInLoopForDelete(String cmd, String matchStr, String k8sObjName)
      throws Exception {
    int i = 0;
    while (i < BaseTest.getMaxIterationsPod()) {
      ExecResult result = ExecCommand.exec(cmd.toString());
      if (result.exitValue() != 0) {
        if (result.stderr().contains(matchStr)) {
          logger.info("DEBUG: " + result.stderr());
          break;
        } else {
          throw new RuntimeException("FAILURE: Command " + cmd + " failed " + result.stderr());
        }
      }
      if (result.exitValue() == 0 && !result.stdout().trim().equals("0")) {
        logger.info("Command " + cmd + " returned " + result.stdout());
        // check for last iteration
        if (i == (BaseTest.getMaxIterationsPod() - 1)) {
          throw new RuntimeException(
              "FAILURE: K8s Object " + k8sObjName + " is not deleted, exiting!");
        }
        logger.info(
            "K8s object "
                + k8sObjName
                + " still exists, Ite ["
                + i
                + "/"
                + BaseTest.getMaxIterationsPod()
                + "], sleeping "
                + BaseTest.getWaitTimePod()
                + " seconds more");

        Thread.sleep(BaseTest.getWaitTimePod() * 1000);

        i++;
      } else {
        break;
      }
    }
  }

  /**
   * create yaml file with changed property.
   *
   * @param inputYamlFile input
   * @param generatedYamlFile generated
   * @param oldString old
   * @param newString new
   * @throws Exception exception
   */
  public static void createNewYamlFile(
      String inputYamlFile, String generatedYamlFile, String oldString, String newString)
      throws Exception {
    logger.info("Creating new  " + generatedYamlFile);

    Files.copy(
        new File(inputYamlFile).toPath(),
        Paths.get(generatedYamlFile),
        StandardCopyOption.REPLACE_EXISTING);

    // read each line in input domain file and replace with intended changed property
    BufferedReader reader = new BufferedReader(new FileReader(generatedYamlFile));
    String line = "";
    StringBuffer changedLines = new StringBuffer();
    boolean isLineChanged = false;
    while ((line = reader.readLine()) != null) {
      if (line.contains(oldString)) {
        String changedLine = line.replace(line.substring(line.indexOf(oldString)), newString);
        changedLines.append(changedLine).append("\n");
        isLineChanged = true;
      }

      if (!isLineChanged) {
        changedLines.append(line).append("\n");
      }
      isLineChanged = false;
    }
    reader.close();
    // writing to the file
    Files.write(Paths.get(generatedYamlFile), changedLines.toString().getBytes());
    logger.info("Done - generate the new yaml file ");
  }

  /**
   * copy file from source to target.
   *
   * @param fromFile from
   * @param toFile to
   * @throws Exception exception
   */
  public static void copyFile(String fromFile, String toFile) throws Exception {
    logger.info("Copying file from  " + fromFile + " to " + toFile);
    Files.copy(new File(fromFile).toPath(), Paths.get(toFile), StandardCopyOption.REPLACE_EXISTING);
  }

  /**
   * retrieve IP address info for cluster service.
   *
   * @param domainUid - name of domain.
   * @param clusterName - name Web Logic cluster
   * @param domainNS - domain namespace
   * @throws Exception - exception will be thrown if kubectl command will fail
   */
  public static String retrieveClusterIP(String domainUid, String clusterName, String domainNS)
      throws Exception {
    // kubectl get service domainonpvwlst-cluster-cluster-1 | grep ClusterIP | awk '{print $3}'
    StringBuffer cmd = new StringBuffer("kubectl get service ");
    cmd.append(domainUid);
    cmd.append("-cluster-");
    cmd.append(clusterName);
    cmd.append(" -n ").append(domainNS);
    cmd.append(" | grep ClusterIP | awk '{print $3}' ");
    logger.info(
        " Get ClusterIP for "
            + clusterName
            + " in namespace "
            + domainNS
            + " with command: '"
            + cmd
            + "'");

    ExecResult result = ExecCommand.exec(cmd.toString());
    String stdout = result.stdout();
    logger.info(" ClusterIP for cluster: " + clusterName + " found: ");
    logger.info(stdout);
    return stdout;
  }

  /**
   * Create dir to save Web Service App files. Copy the shell script file and all App files over to
   * the admin pod Run the shell script to build WARs files and deploy the Web Service App and it's
   * client Servlet App in the admin pod
   *
   * @param domain - Domain where to build and deploy app
   * @param appName - WebService App name to be deployed
   * @param scriptName - a shell script to build and deploy the App in the admin pod
   * @param username - weblogic user name
   * @param password - weblogc password
   * @param args - by default it use TestWsApp name for webservices impl files, or add arg for
   *     different name
   * @throws Exception - exception reported as a failure to build or deploy ws
   */
  public static void buildDeployWebServiceAppInPod(
      Domain domain,
      String appName,
      String scriptName,
      String username,
      String password,
      String... args)
      throws Exception {
    String adminServerPod = domain.getDomainUid() + "-" + domain.getAdminServerName();
    final String appLocationOnHost = BaseTest.getAppLocationOnHost() + "/" + appName;
    final String appLocationInPod = BaseTest.getAppLocationInPod() + "/" + appName;
    final String scriptPathOnHost = BaseTest.getAppLocationOnHost() + "/" + scriptName;
    final String scriptPathInPod = BaseTest.getAppLocationInPod() + "/" + scriptName;

    // Default values to build archive file
    final String initInfoDirName = "WEB-INF";
    String archiveExt = "war";
    String infoDirName = initInfoDirName;
    String domainNS = domain.getDomainNs();
    int managedServerPort = ((Integer) (domain.getDomainMap()).get("managedServerPort")).intValue();
    String wsServiceName = (args.length == 0) ? BaseTest.TESTWSSERVICE : args[0];
    final String clusterUrl =
        retrieveClusterIP(domain.getDomainUid(), domain.getClusterName(), domainNS)
            + ":"
            + managedServerPort;
    logger.info(
        "Build and deploy WebService App: "
            + appName
            + "."
            + archiveExt
            + " in the admin pod with web service name "
            + wsServiceName);

    // Create app dir in the admin pod
    StringBuffer mkdirCmd = new StringBuffer(" -- bash -c 'mkdir -p ");
    mkdirCmd.append(appLocationInPod + "'");

    // Create app dir in the admin pod
    kubectlexec(adminServerPod, domainNS, mkdirCmd.toString());

    // Create WEB-INF in the app dir
    mkdirCmd = new StringBuffer(" -- bash -c 'mkdir -p ");
    mkdirCmd.append(appLocationInPod + "/WEB-INF'");
    kubectlexec(adminServerPod, domainNS, mkdirCmd.toString());

    // Copy shell script to the admin pod
    copyFileViaCat(scriptPathOnHost, scriptPathInPod, adminServerPod, domainNS);

    // Copy all App files to the admin pod
    copyAppFilesToPod(appLocationOnHost, appLocationInPod, adminServerPod, domainNS);

    // Copy all App files to the admin pod
    copyAppFilesToPod(
        appLocationOnHost + "/WEB-INF", appLocationInPod + "/WEB-INF", adminServerPod, domainNS);

    logger.info("Creating WebService and WebService Servlet Client Applications");

    // Run the script to build WAR, EAR or JAR file and deploy the App in the admin pod
    domain.callShellScriptToBuildDeployAppInPod(
        appName, scriptName, username, password, clusterUrl, wsServiceName);
  }

  public static ExecResult loginAndPushImageToOcir(String image) throws Exception {
    String dockerLoginAndPushCmd =
        "docker login "
            + System.getenv("REPO_REGISTRY")
            + " -u "
            + System.getenv("REPO_USERNAME")
            + " -p \""
            + System.getenv("REPO_PASSWORD")
            + "\" && docker push "
            + image;
    ExecResult result = TestUtils.exec(dockerLoginAndPushCmd);
    logger.info(
        "cmd "
            + dockerLoginAndPushCmd
            + "\n result "
            + result.stdout()
            + "\n err "
            + result.stderr());
    return result;
  }

  public static ExecResult kubectlpatch(String domainUid, String domainNS, String patchStr)
      throws Exception {
    String cmd =
        "kubectl patch domain "
            + domainUid
            + " -n "
            + domainNS
            + " -p "
            + patchStr
            + " --type merge";
    return exec(cmd, true);
  }
}<|MERGE_RESOLUTION|>--- conflicted
+++ resolved
@@ -1243,13 +1243,8 @@
     return myKeyStore;
   }
 
-<<<<<<< HEAD
   /**
    * Checks command in a loop.
-=======
-
-/**
->>>>>>> 7683e522
    * @param cmd command to run in the loop
    * @param matchStr expected string to match in the output
    * @throws Exception exception if fails to execute
@@ -1272,7 +1267,8 @@
         // check for last iteration
         if (i == (BaseTest.getMaxIterationsPod() - 1)) {
           throw new RuntimeException(
-                  "FAILURE: command " + cmd + " failed to execute or does not match the expected output " + matchStr + " , exiting!");
+                  "FAILURE: command " + cmd + " failed to execute or does not match the expected output "
+                      + matchStr + " , exiting!");
         }
         logger.info(
                 "did not receive the expected output "
@@ -1292,7 +1288,7 @@
         i++;
       } else {
         logger.info("Found expected output ");
-        if(!k8sObjName.equals("")) {
+        if (!k8sObjName.equals("")) {
           logger.info("Pod " + k8sObjName + " is Running");
         }
         break;
