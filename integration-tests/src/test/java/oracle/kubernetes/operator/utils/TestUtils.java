--- conflicted
+++ resolved
@@ -1328,7 +1328,6 @@
         // check for last iteration
         if (i == (BaseTest.getMaxIterationsPod() - 1)) {
           throw new RuntimeException(
-<<<<<<< HEAD
               "FAILURE: Timeout - pod " + k8sObjName + " output does not contain '" + matchStr + "'");
         }
         logger.info(
@@ -1341,35 +1340,11 @@
                 + "], sleeping "
                 + BaseTest.getWaitTimePod()
                 + " seconds more");
-=======
-                  "FAILURE: command " + cmd + " failed to execute or does not match the expected output " + matchStr + " , exiting!");
-        }
-        logger.info(
-                "did not receive the expected output "
-                        + matchStr
-                        + " from command "
-                        + cmd
-                        + " Ite ["
-                        + i
-                        + "/"
-                        + BaseTest.getMaxIterationsPod()
-                        + "], sleeping "
-                        + BaseTest.getWaitTimePod()
-                        + " seconds more");
-
->>>>>>> 7683e522
 
         Thread.sleep(BaseTest.getWaitTimePod() * 1000);
         i++;
       } else {
-<<<<<<< HEAD
         logger.info("SUCCESS: Pod " + k8sObjName + " output contains '" + matchStr + "'");
-=======
-        logger.info("Found expected output ");
-        if(!k8sObjName.equals("")) {
-          logger.info("Pod " + k8sObjName + " is Running");
-        }
->>>>>>> 7683e522
         break;
       }
     }
