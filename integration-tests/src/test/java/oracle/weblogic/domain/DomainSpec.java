--- conflicted
+++ resolved
@@ -207,6 +207,9 @@
   @ApiModelProperty("Configuration for the clusters.")
   private List<Cluster> clusters = new ArrayList<>();
 
+  @ApiModelProperty("Experimental feature configurations.")
+  private Experimental experimental;
+
   @ApiModelProperty("Configuration affecting server pods.")
   private ServerPod serverPod;
 
@@ -637,6 +640,23 @@
 
   public void setClusters(List<Cluster> clusters) {
     this.clusters = clusters;
+  }
+
+  public DomainSpec experimental(Experimental experimental) {
+    this.experimental = experimental;
+    return this;
+  }
+
+  public Experimental experimental() {
+    return experimental;
+  }
+
+  public Experimental getExperimental() {
+    return experimental;
+  }
+
+  public void setExperimental(Experimental experimental) {
+    this.experimental = experimental;
   }
 
   public DomainSpec serverPod(ServerPod serverPod) {
@@ -746,11 +766,7 @@
             .append("adminServer", adminServer)
             .append("managedServers", managedServers)
             .append("clusters", clusters)
-<<<<<<< HEAD
-            .append("serverStartState", serverStartState)
-=======
             .append("experimental", experimental)
->>>>>>> ffd0924a
             .append("serverPod", serverPod)
             .append("serverService", serverService)
             .append("restartVersion", restartVersion)
@@ -786,6 +802,7 @@
             .append(adminServer)
             .append(managedServers)
             .append(clusters)
+            .append(experimental)
             .append(serverPod)
             .append(serverService)
             .append(restartVersion)
@@ -829,6 +846,7 @@
             .append(adminServer, rhs.adminServer)
             .append(managedServers, rhs.managedServers)
             .append(clusters, rhs.clusters)
+            .append(experimental, rhs.experimental)
             .append(serverPod, rhs.serverPod)
             .append(serverService, rhs.serverService)
             .append(restartVersion, rhs.restartVersion)
