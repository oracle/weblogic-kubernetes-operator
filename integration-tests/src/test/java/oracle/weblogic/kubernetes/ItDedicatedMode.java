// Copyright (c) 2020, 2022, Oracle and/or its affiliates.
// Licensed under the Universal Permissive License v 1.0 as shown at https://oss.oracle.com/licenses/upl.

package oracle.weblogic.kubernetes;

import java.util.List;

import io.kubernetes.client.openapi.models.V1EnvVar;
import io.kubernetes.client.openapi.models.V1LocalObjectReference;
import io.kubernetes.client.openapi.models.V1ObjectMeta;
import oracle.weblogic.domain.Configuration;
import oracle.weblogic.domain.DomainResource;
import oracle.weblogic.domain.DomainSpec;
import oracle.weblogic.domain.Model;
import oracle.weblogic.domain.ServerPod;
import oracle.weblogic.kubernetes.actions.impl.primitive.Command;
import oracle.weblogic.kubernetes.actions.impl.primitive.CommandParams;
import oracle.weblogic.kubernetes.actions.impl.primitive.HelmParams;
import oracle.weblogic.kubernetes.annotations.IntegrationTest;
import oracle.weblogic.kubernetes.annotations.Namespaces;
import oracle.weblogic.kubernetes.logging.LoggingFacade;
import org.junit.jupiter.api.BeforeAll;
import org.junit.jupiter.api.DisplayName;
import org.junit.jupiter.api.Tag;
import org.junit.jupiter.api.Test;

import static oracle.weblogic.kubernetes.TestConstants.ADMIN_PASSWORD_DEFAULT;
import static oracle.weblogic.kubernetes.TestConstants.ADMIN_SERVER_NAME_BASE;
import static oracle.weblogic.kubernetes.TestConstants.ADMIN_USERNAME_DEFAULT;
import static oracle.weblogic.kubernetes.TestConstants.DOMAIN_API_VERSION;
import static oracle.weblogic.kubernetes.TestConstants.IMAGE_PULL_POLICY;
import static oracle.weblogic.kubernetes.TestConstants.MANAGED_SERVER_NAME_BASE;
import static oracle.weblogic.kubernetes.TestConstants.MII_BASIC_IMAGE_NAME;
import static oracle.weblogic.kubernetes.TestConstants.MII_BASIC_IMAGE_TAG;
import static oracle.weblogic.kubernetes.TestConstants.OPERATOR_CHART_DIR;
import static oracle.weblogic.kubernetes.TestConstants.OPERATOR_RELEASE_NAME;
import static oracle.weblogic.kubernetes.TestConstants.TEST_IMAGES_REPO_SECRET_NAME;
import static oracle.weblogic.kubernetes.TestConstants.WLS_DOMAIN_TYPE;
import static oracle.weblogic.kubernetes.actions.ActionConstants.ITTESTS_DIR;
import static oracle.weblogic.kubernetes.actions.TestActions.getServiceNodePort;
<<<<<<< HEAD
import static oracle.weblogic.kubernetes.utils.ClusterUtils.createClusterResourceAndAddReferenceToDomain;
=======
import static oracle.weblogic.kubernetes.utils.ClusterUtils.addClusterToDomain;
>>>>>>> c798311e
import static oracle.weblogic.kubernetes.utils.CommonTestUtils.checkPodReadyAndServiceExists;
import static oracle.weblogic.kubernetes.utils.CommonTestUtils.scaleAndVerifyCluster;
import static oracle.weblogic.kubernetes.utils.DomainUtils.createDomainAndVerify;
import static oracle.weblogic.kubernetes.utils.OKDUtils.createRouteForOKD;
import static oracle.weblogic.kubernetes.utils.OKDUtils.setTlsTerminationForRoute;
import static oracle.weblogic.kubernetes.utils.OperatorUtils.installAndVerifyOperator;
import static oracle.weblogic.kubernetes.utils.PodUtils.checkPodDoesNotExist;
import static oracle.weblogic.kubernetes.utils.PodUtils.setPodAntiAffinity;
import static oracle.weblogic.kubernetes.utils.SecretUtils.createSecretWithUsernamePassword;
import static oracle.weblogic.kubernetes.utils.ThreadSafeLogger.getLogger;
import static org.junit.jupiter.api.Assertions.assertDoesNotThrow;
import static org.junit.jupiter.api.Assertions.assertNotNull;

/**
 * The current class verifies various use cases related to Dedicated
 * domainNamespaceSelectionStrategy applicable to Operator Helm Chart.
 * For more detail regarding the feature, please refer to
 * https://oracle.github.io/weblogic-kubernetes-operator/userguide/managing-operators/using-helm/#weblogic-domain-management
 */
@DisplayName("Test Operator and WebLogic domain with Dedicated set to true")
@Tag("kind-sequential")
@Tag("oke-sequential")
@Tag("okd-wls-mrg")
@IntegrationTest
@Tag("olcne")
class ItDedicatedMode {
  // namespace constants
  private static String opNamespace = null;
  private static String domain1Namespace = null;
  private static String domain2Namespace = null;

  private static final String CRD_V16 = "domain-crd.yaml";

  // domain constants
  private final String domainUid = "dedicated-domain1";
  private final String clusterName = "cluster-1";
  private final String clusterResName = domainUid + "-" + clusterName;
  private final int replicaCount = 2;
  private final String adminServerPodName =
       domainUid + "-" + ADMIN_SERVER_NAME_BASE;
  private final String managedServerPodPrefix =
       domainUid + "-" + MANAGED_SERVER_NAME_BASE;

  // operator constants
  private static HelmParams opHelmParams;
  private static String opServiceAccount;
  private static final String domainNamespaceSelectionStrategy = "Dedicated";

  private static LoggingFacade logger = null;

  /**
   * Get namespaces for operator and domain.
   * Create CRD based on the k8s version.
   * @param namespaces list of namespaces created by the IntegrationTestWatcher by the
   *                   JUnit engine parameter resolution mechanism.
   */
  @BeforeAll
  public static void initAll(@Namespaces(2) List<String> namespaces) {
    logger = getLogger();

    // get a unique operator namespace
    logger.info("Getting a unique namespace for operator");
    assertNotNull(namespaces.get(0), "Namespace list is null");
    opNamespace = namespaces.get(0);

    // in the dedicated mode, the operator only manages domains in the
    // operator's own namespace
    domain1Namespace = opNamespace;

    // get a new unique domainNamespace
    logger.info("Assigning a unique namespace for Domain");
    assertNotNull(namespaces.get(1), "Namespace list is null");
    domain2Namespace = namespaces.get(1);

    // Variables for Operator
    opServiceAccount = opNamespace + "-sa";
    opHelmParams =
        new HelmParams().releaseName(OPERATOR_RELEASE_NAME)
            .namespace(opNamespace)
            .chartDir(OPERATOR_CHART_DIR);

    // delete existing CRD
    Command
        .withParams(new CommandParams()
            .command("kubectl delete crd domains.weblogic.oracle --ignore-not-found"))
        .execute();

    // install CRD
    String createCrdCommand = "kubectl create -f " + ITTESTS_DIR + "/../kubernetes/crd/" + CRD_V16;
    logger.info("Creating CRD with command {0}", createCrdCommand);
    Command
        .withParams(new CommandParams().command(createCrdCommand))
        .execute();

    // Install the Operator in a ns (say op) with helm parameter
    // domainNamespaceSelectionStrategy set to Dedicated and set
    // domainNamespaces parameter to something other than Operator ns (say wls)
    logger.info("Installing and verifying operator");
    installAndVerifyOperator(opNamespace, opNamespace + "-sa",
        true, 0, opHelmParams, domainNamespaceSelectionStrategy,
        false, domain2Namespace);
    logger.info("Operator installed on namespace {0} and domainNamespaces set to {1} ", opNamespace, domain2Namespace);

  }

  /**
   * Create WebLogic Domain in a namespace (say wls) that is different
   * from the Operator's namespace. Verify that the domain does not come up.
   */
  @Test
  @DisplayName("Verify in Dedicated NamespaceSelectionStrategy domain on non-operator namespace does not started")
  void testDedicatedModeDiffNamespace() {
    // create and verify the domain
    logger.info("Creating a domain in non-operator namespace {1}", domain2Namespace);
    createDomain(domain2Namespace);
    verifyDomainNotRunning(domain2Namespace);
    logger.info("WebLogic domain is not managed in non-operator namespace");
  }

  /**
   * Create WebLogic Domain in a namespace (say op) that is same as
   * Operator's namespace. Verify that the domain does come up and can be
   * scaled up using Operator
   */
  @Test
  @DisplayName("Verify in Dedicated NamespaceSelectionStrategy domain on operator namespace gets started")
  void testDedicatedModeSameNamespace() {

    // This test uses the operator restAPI to scale the doamin.
    // To do this in OKD cluster, we need to expose the external service as
    // route and set tls termination to  passthrough
    String opExternalSvc =
        createRouteForOKD("external-weblogic-operator-svc", opNamespace);
    // Patch the route just created to set tls termination to passthrough
    setTlsTerminationForRoute("external-weblogic-operator-svc", opNamespace);

    logger.info("Creating a domain in perator namespace {1}", domain1Namespace);
    createDomain(domain1Namespace);
    verifyDomainRunning(domain1Namespace);
    logger.info("WebLogic domain is managed in operator namespace Only");

    // Scale up cluster-1 in domain1Namespace and verify it succeeds
    int externalRestHttpsPort = getServiceNodePort(opNamespace, "external-weblogic-operator-svc");
    logger.info("externalRestHttpsPort {0}", externalRestHttpsPort);

    logger.info("scaling the cluster from {0} servers to {1} servers", replicaCount, replicaCount + 1);
    scaleAndVerifyCluster(clusterName, domainUid, domain1Namespace,
        managedServerPodPrefix, replicaCount, replicaCount + 1,
        true, externalRestHttpsPort, opNamespace, opNamespace + "-sa",
        false, "", "", 0, "",
        "", null, null);
  }

  private void createDomain(String domainNamespace) {
    // create secret for admin credentials
    logger.info("Create secret for admin credentials");
    String adminSecretName = "weblogic-credentials";
    assertDoesNotThrow(() -> createSecretWithUsernamePassword(adminSecretName, domainNamespace,
        ADMIN_USERNAME_DEFAULT, ADMIN_PASSWORD_DEFAULT),
          String.format("create secret for admin credentials failed for %s", adminSecretName));

    // create encryption secret
    logger.info("Create encryption secret");
    String encryptionSecretName = "encryptionsecret";
    assertDoesNotThrow(() -> createSecretWithUsernamePassword(encryptionSecretName, domainNamespace,
        "weblogicenc", "weblogicenc"),
          String.format("create encryption secret failed for %s", encryptionSecretName));

    // create domain and verify
    logger.info("Create model in image domain {0} in namespace {1} using docker image {2}",
        domainNamespace, domainUid, domainNamespace);
    createDomainCrAndVerify(domainNamespace, TEST_IMAGES_REPO_SECRET_NAME, adminSecretName, encryptionSecretName);
  }

  private void createDomainCrAndVerify(String domainNamespace,
                                       String repoSecretName,
                                       String adminSecretName,
                                       String encryptionSecretName) {
    // get the pre-built image created by IntegrationTestWatcher
    String miiImage = MII_BASIC_IMAGE_NAME + ":" + MII_BASIC_IMAGE_TAG;

    // create the domain CR
    DomainResource domain = new DomainResource()
        .apiVersion(DOMAIN_API_VERSION)
        .kind("Domain")
        .metadata(new V1ObjectMeta()
            .name(domainUid)
            .namespace(domainNamespace))
        .spec(new DomainSpec()
            .domainUid(domainUid)
            .domainHomeSourceType("FromModel")
            .image(miiImage)
            .imagePullPolicy(IMAGE_PULL_POLICY)
            .addImagePullSecretsItem(new V1LocalObjectReference()
                .name(repoSecretName))
            .webLogicCredentialsSecret(new V1LocalObjectReference()
                .name(adminSecretName))
            .includeServerOutInPodLog(true)
            .serverStartPolicy("IfNeeded")
            .serverPod(new ServerPod()
                .addEnvItem(new V1EnvVar()
                    .name("JAVA_OPTIONS")
                    .value("-Dweblogic.StdoutDebugEnabled=false"))
                .addEnvItem(new V1EnvVar()
                    .name("USER_MEM_ARGS")
                    .value("-Djava.security.egd=file:/dev/./urandom ")))
            .configuration(new Configuration()
                .model(new Model()
                    .domainType(WLS_DOMAIN_TYPE)
                    .runtimeEncryptionSecret(encryptionSecretName))));

<<<<<<< HEAD
    domain = createClusterResourceAndAddReferenceToDomain(
        clusterResName, clusterName, domainNamespace, domain, replicaCount);
=======
    domain = addClusterToDomain("cluster-1", domainNamespace, domain, replicaCount);
>>>>>>> c798311e
    setPodAntiAffinity(domain);
    // create model in image domain
    logger.info("Creating mii domain {0} in namespace {1} using image {2}",
        domainUid, domainNamespace, miiImage);
    createDomainAndVerify(domain, domainNamespace);
  }

  private void verifyDomainRunning(String domainNamespace) {
    // check that admin server pod is ready and the service exists in the domain namespace
    logger.info("Checking that admin server pod {0} is ready in namespace {1}",
        adminServerPodName, domainNamespace);
    checkPodReadyAndServiceExists(adminServerPodName, domainUid, domainNamespace);

    // check for managed server pods existence in the domain namespace
    for (int i = 1; i <= replicaCount; i++) {
      String managedServerPodName = managedServerPodPrefix + i;

      // check that the managed server pod is ready and the service exists in the domain namespace
      logger.info("Checking that managed server pod {0} is ready in namespace {1}",
          managedServerPodName, domainNamespace);
      checkPodReadyAndServiceExists(managedServerPodName, domainUid, domainNamespace);
    }
  }

  private void verifyDomainNotRunning(String domainNamespace) {
    // check that admin server pod doesn't exists in the domain namespace
    logger.info("Checking that admin server pod {0} doesn't exists in namespace {1}",
        adminServerPodName, domainNamespace);
    checkPodDoesNotExist(adminServerPodName, domainUid, domainNamespace);

    // check for managed server pods existence in the domain namespace
    for (int i = 1; i <= replicaCount; i++) {
      String managedServerPodName = managedServerPodPrefix + i;

      // check that managed server pod doesn't exists in the domain namespace
      logger.info("Checking that managed server pod {0} doesn't exists in namespace {1}",
          managedServerPodName, domainNamespace);
      checkPodDoesNotExist(managedServerPodName, domainUid, domainNamespace);
    }
  }

}<|MERGE_RESOLUTION|>--- conflicted
+++ resolved
@@ -38,11 +38,7 @@
 import static oracle.weblogic.kubernetes.TestConstants.WLS_DOMAIN_TYPE;
 import static oracle.weblogic.kubernetes.actions.ActionConstants.ITTESTS_DIR;
 import static oracle.weblogic.kubernetes.actions.TestActions.getServiceNodePort;
-<<<<<<< HEAD
 import static oracle.weblogic.kubernetes.utils.ClusterUtils.createClusterResourceAndAddReferenceToDomain;
-=======
-import static oracle.weblogic.kubernetes.utils.ClusterUtils.addClusterToDomain;
->>>>>>> c798311e
 import static oracle.weblogic.kubernetes.utils.CommonTestUtils.checkPodReadyAndServiceExists;
 import static oracle.weblogic.kubernetes.utils.CommonTestUtils.scaleAndVerifyCluster;
 import static oracle.weblogic.kubernetes.utils.DomainUtils.createDomainAndVerify;
@@ -254,12 +250,9 @@
                     .domainType(WLS_DOMAIN_TYPE)
                     .runtimeEncryptionSecret(encryptionSecretName))));
 
-<<<<<<< HEAD
     domain = createClusterResourceAndAddReferenceToDomain(
         clusterResName, clusterName, domainNamespace, domain, replicaCount);
-=======
-    domain = addClusterToDomain("cluster-1", domainNamespace, domain, replicaCount);
->>>>>>> c798311e
+
     setPodAntiAffinity(domain);
     // create model in image domain
     logger.info("Creating mii domain {0} in namespace {1} using image {2}",
