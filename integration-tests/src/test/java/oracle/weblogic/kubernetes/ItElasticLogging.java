--- conflicted
+++ resolved
@@ -111,11 +111,8 @@
  */
 @DisplayName("Test to use Elasticsearch API to query WebLogic logs")
 @IntegrationTest
-<<<<<<< HEAD
 @Tag("olcne")
-=======
 @Tag("oke-parallel")
->>>>>>> 7f6e7f8a
 class ItElasticLogging {
 
   // constants for creating domain image using model in image
