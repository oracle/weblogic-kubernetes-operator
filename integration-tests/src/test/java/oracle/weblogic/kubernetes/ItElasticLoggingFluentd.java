--- conflicted
+++ resolved
@@ -319,17 +319,10 @@
             "Could not modify namespace in fluentd.configmap.elk.yaml");
 
     // create fluentd configuration
-<<<<<<< HEAD
-    assertTrue(new Command()
-              .withParams(new CommandParams()
-                      .command("kubectl create -f " + destFluentdYamlFile))
-              .execute(), "kubectl create failed");
-=======
     assertTrue(Command
         .withParams(new CommandParams()
             .command("kubectl create -f " + destFluentdYamlFile))
         .execute(), "kubectl create failed");
->>>>>>> 3c56f801
   }
 
   private static String createAndVerifyDomainImage() {
@@ -420,7 +413,6 @@
     }
 
     Domain domain = new Domain()
-<<<<<<< HEAD
             .apiVersion(DOMAIN_API_VERSION)
             .kind("Domain")
             .metadata(new V1ObjectMeta()
@@ -471,109 +463,6 @@
                                     .domainType("WLS")
                                     .runtimeEncryptionSecret(encryptionSecretName))
                             .introspectorJobActiveDeadlineSeconds(300L)));
-=======
-        .apiVersion(DOMAIN_API_VERSION)
-        .kind("Domain")
-        .metadata(new V1ObjectMeta()
-            .name(domainUid)
-            .namespace(domainNamespace))
-        .spec(new DomainSpec()
-            .domainUid(domainUid)
-            .domainHomeSourceType("FromModel")
-            .image(miiImage)
-            .addImagePullSecretsItem(new V1LocalObjectReference()
-                .name(repoSecretName))
-            .webLogicCredentialsSecret(new V1SecretReference()
-                .name(adminSecretName)
-                .namespace(domainNamespace))
-            .includeServerOutInPodLog(true)
-            .serverStartPolicy("IF_NEEDED")
-            .serverPod(new ServerPod()
-                .volumes(Arrays.asList(
-                    new V1Volume()
-                        .name(volumeName)
-                        .emptyDir(new V1EmptyDirVolumeSource()),
-                    new V1Volume()
-                        .name("fluentd-config-volume")
-                        .configMap(
-                            new V1ConfigMapVolumeSource()
-                                .defaultMode(420)
-                                .name("fluentd-config"))))
-                .volumeMounts(Arrays.asList(
-                    new V1VolumeMount()
-                        .name(volumeName)
-                        .mountPath(fluentdRootPath)))
-                .addEnvItem(new V1EnvVar()
-                    .name("JAVA_OPTIONS")
-                    .value("-Dweblogic.StdoutDebugEnabled=false"))
-                .addEnvItem(new V1EnvVar()
-                    .name("USER_MEM_ARGS")
-                    .value("-Djava.security.egd=file:/dev/./urandom "))
-                .containers(Arrays.asList(
-                    new V1Container()
-                        .addArgsItem("- -c")
-                        .addArgsItem("- /etc/fluent.conf")
-                        .addEnvItem(new V1EnvVar()
-                            .name("DOMAIN_UID")
-                            .valueFrom(new V1EnvVarSource()
-                                .fieldRef(new V1ObjectFieldSelector()
-                                    .fieldPath("metadata.labels['weblogic.domainUID']"))))
-                        .addEnvItem(new V1EnvVar()
-                            .name("SERVER_NAME")
-                            .valueFrom(new V1EnvVarSource()
-                                .fieldRef(new V1ObjectFieldSelector()
-                                    .fieldPath("metadata.labels['weblogic.serverName']"))))
-                        .addEnvItem(new V1EnvVar()
-                            .name("LOG_PATH")
-                            .value("/scratch/logs/" + domainUid + "/$(SERVER_NAME).log"))
-                        .addEnvItem(new V1EnvVar()
-                            .name("FLUENTD_CONF")
-                            .value("fluentd.conf"))
-                        .addEnvItem(new V1EnvVar()
-                            .name("FLUENT_ELASTICSEARCH_SED_DISABLE")
-                            .value("true"))
-                        .addEnvItem(new V1EnvVar()
-                            .name("ELASTICSEARCH_HOST")
-                            .valueFrom(new V1EnvVarSource()
-                                .secretKeyRef(new V1SecretKeySelector()
-                                  .key("elasticsearchhost")
-                                  .name("weblogic-credentials"))))
-                        .addEnvItem(new V1EnvVar()
-                            .name("ELASTICSEARCH_PORT")
-                            .valueFrom(new V1EnvVarSource()
-                                .secretKeyRef(new V1SecretKeySelector()
-                                    .key("elasticsearchport")
-                                    .name("weblogic-credentials"))))
-                        .name(FLUENTD_NAME)
-                        .image(FLUENTD_IMAGE)
-                        .imagePullPolicy(V1Container.ImagePullPolicyEnum.IFNOTPRESENT)
-                        .resources(new V1ResourceRequirements())
-                        .volumeMounts(Arrays.asList(
-                            new V1VolumeMount()
-                                .name("fluentd-config-volume")
-                                .mountPath("/fluentd/etc/fluentd.conf")
-                                .subPath("fluentd.conf"),
-                            new V1VolumeMount()
-                                .name("weblogic-domain-storage-volume")
-                                .mountPath("/scratch"))))))
-            .adminServer(new AdminServer()
-                .serverStartState("RUNNING")
-                    .adminService(new AdminService()
-                        .addChannelsItem(new Channel()
-                            .channelName("default")
-                            .nodePort(getNextFreePort()))))
-            .addClustersItem(new Cluster()
-                .clusterName(clusterName)
-                .replicas(replicaCount)
-                .serverStartState("RUNNING"))
-            .logHome("/scratch/logs/" + domainUid)
-            .logHomeEnabled(true)
-            .configuration(new Configuration()
-                .model(new Model()
-                    .domainType("WLS")
-                    .runtimeEncryptionSecret(encryptionSecretName))
-                .introspectorJobActiveDeadlineSeconds(300L)));
->>>>>>> 3c56f801
     setPodAntiAffinity(domain);
     // create domain using model in image
     logger.info("Create model in image domain {0} in namespace {1} using docker image {2}",
@@ -588,19 +477,11 @@
     logger.info("Operator pod name " + operatorPodName);
 
     int waittime = 5;
-<<<<<<< HEAD
-    String indexName = (String) testVarMap.get(index);
-    StringBuffer curlOptions = new StringBuffer(" --connect-timeout " + waittime)
-            .append(" --max-time " + waittime)
-            .append(" -X GET ");
-    StringBuffer k8sExecCmdPrefixBuff = new StringBuffer(k8sExecCmdPrefix);
-=======
     String indexName = testVarMap.get(index);
     StringBuilder curlOptions = new StringBuilder(" --connect-timeout " + waittime)
         .append(" --max-time ").append(waittime)
         .append(" -X GET ");
     StringBuilder k8sExecCmdPrefixBuff = new StringBuilder(k8sExecCmdPrefix);
->>>>>>> 3c56f801
     int offset = k8sExecCmdPrefixBuff.indexOf("http");
     k8sExecCmdPrefixBuff.insert(offset, curlOptions);
     String cmd = k8sExecCmdPrefixBuff
