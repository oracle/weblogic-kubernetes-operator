--- conflicted
+++ resolved
@@ -46,11 +46,8 @@
  */
 @DisplayName("Test WLS server pods were evicted due to Pod ephemeral storage usage exceeds the total limit")
 @IntegrationTest
-<<<<<<< HEAD
 @Tag("olcne")
-=======
 @Tag("oke-parallel")
->>>>>>> 7f6e7f8a
 class ItEvictedPodsCycling {
 
   // constants for Domain
