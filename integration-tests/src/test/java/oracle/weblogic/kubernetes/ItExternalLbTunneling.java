--- conflicted
+++ resolved
@@ -298,68 +298,6 @@
   }
 
   /**
-<<<<<<< HEAD
-   * Verify RMI access to WLS through NGINX LoadBalancer.
-   */
-  @Disabled("NGNIX tls ingress yaml file not ready")
-  @DisabledIfEnvironmentVariable(named = "OKD", matches = "true")
-  @Test
-  @DisplayName("Verify RMI access WLS through NGINX LoadBalancer")
-  void testExternalRmiAccessThruNginx() {
-
-    assumeFalse(WEBLOGIC_SLIM, "Skipping RMI Tunnelling Test for slim image");
-    logger.info("Installing Nginx controller using helm");
-    nginxHelmParams = installAndVerifyNginx(nginxNamespace, 0, 0);
-
-    // Build the standalone JMS Client to send and receive messages
-    buildClient();
-    buildClientOnPod();
-
-    // Prepare the ingress file from the template file by replacing
-    // domain namespace, domain UID, cluster service name and tls secret
-    Map<String, String> templateMap  = new HashMap<>();
-    templateMap.put("DOMAIN_NS", domainNamespace);
-    templateMap.put("DOMAIN_UID", domainUid);
-    templateMap.put("CLUSTER", clusterName);
-    templateMap.put("INGRESS_HOST", K8S_NODEPORT_HOST);
-
-    Path srcNginxHttpFile = Paths.get(RESOURCE_DIR,
-        "tunneling", "nginx.tunneling.template.yaml");
-    Path targetNginxHttpFile = assertDoesNotThrow(
-        () -> generateFileFromTemplate(srcNginxHttpFile.toString(),
-        "nginx.tunneling.yaml", templateMap));
-    logger.info("Generated Nginx Http Tunneling file {0}", targetNginxHttpFile);
-
-    StringBuffer deployIngress = new StringBuffer("kubectl apply -f ");
-    deployIngress.append(Paths.get(RESULTS_ROOT, "nginx.tunneling.yaml"));
-    // Deploy the nginx ingress controller
-    ExecResult result = assertDoesNotThrow(
-        () -> exec(new String(deployIngress), true));
-
-    logger.info("kubectl apply returned {0}", result.toString());
-
-    // Get the ingress service nodeport corresponding to non-tls service
-    // Get the Traefik Service Name ginx-release-etqg-ingress-nginx-controller
-    String service = 
-        NGINX_RELEASE_NAME + "-" 
-        + nginxNamespace.substring(3) + "-ingress-nginx-controller";
- 
-    logger.info("NGINX_SERVICE {0} in {1}", service, nginxNamespace);
-    int httpTunnelingPort =
-        getServiceNodePort(nginxNamespace, service, "http");
-    assertNotEquals(-1, httpTunnelingPort,
-        "Could not get the Nginx HttpTunnelingPort service node port");
-    logger.info("HttpTunnelingPort for Nginx {0}", httpTunnelingPort);
-
-    // Make sure the JMS Connection LoadBalancing and message LoadBalancing
-    // works from RMI client outside of k8s cluster 
-    runExtClient(httpTunnelingPort, 2, false);
-    logger.info("External RMI tunneling works for Nginx");
-  }
-
-  /**
-=======
->>>>>>> 24a785cd
    * The external JMS client sends 300 messages to a Uniform Distributed
    * Queue using load balancer HTTPS url which maps to custom channel on
    * cluster member server on WebLogic cluster. The test also make sure that
@@ -416,62 +354,6 @@
   }
 
   /**
-<<<<<<< HEAD
-   * Verify tls RMI access to WLS through NGNIX LoadBalancer.
-   */
-  @Disabled("NGNIX tls ingress yaml file not ready")
-  @DisabledIfEnvironmentVariable(named = "OKD", matches = "true")
-  @Test
-  @DisplayName("Verify tls RMI access WLS through NGNIX loadBalancer")
-  void testExternalRmiAccessThruNginxHttpsTunneling() {
-
-    assumeFalse(WEBLOGIC_SLIM, "Skipping RMI Tunnelling Test for slim image");
-    logger.info("Installing Nginx controller using helm");
-    nginxHelmParams = installAndVerifyNginx(nginxNamespace, 0, 0);
-
-    // Build the standalone JMS Client to send and receive messages
-    buildClient();
-
-    // Prepare the ingress file from the template file by replacing
-    // domain namespace, domain UID, cluster service name and tls secret
-    Map<String, String> templateMap  = new HashMap<>();
-    templateMap.put("DOMAIN_NS", domainNamespace);
-    templateMap.put("DOMAIN_UID", domainUid);
-    templateMap.put("CLUSTER", clusterName);
-    templateMap.put("TLS_CERT", tlsSecretName);
-    templateMap.put("INGRESS_HOST", K8S_NODEPORT_HOST);
-
-    Path srcNginxHttpsFile  = Paths.get(RESOURCE_DIR,
-        "tunneling", "nginx.tls.tunneling.template.yaml");
-    Path targetNginxHttpsFile = assertDoesNotThrow(
-        () -> generateFileFromTemplate(srcNginxHttpsFile.toString(),
-            "nginx.tls.tunneling.yaml", templateMap));
-    logger.info("Generated Nginx Https Tunneling file {0}", targetNginxHttpsFile);
-
-    // Deploy nginx ingress controller with tls enabled service with SSL
-    // terminating at Ingress.
-    StringBuffer deployNginxIngress = new StringBuffer("kubectl apply -f ");
-    deployNginxIngress.append(Paths.get(RESULTS_ROOT, "nginx.tls.tunneling.yaml"));
-    ExecResult result = assertDoesNotThrow(
-        () -> exec(new String(deployNginxIngress), true));
-    logger.info("kubectl apply returned {0}", result.toString());
-
-    // Get the ingress service nodeport corresponding to tls service
-    // Get the Nginx Service Name nginx-release-{ns}
-    String service = 
-         NGINX_RELEASE_NAME + "-" + nginxNamespace.substring(3);
-    logger.info("NGINX_SERVICE {0} in {1}", service, nginxNamespace);
-    int httpsTunnelingPort =
-        getServiceNodePort(nginxNamespace, service, "websecure");
-    assertNotEquals(-1, httpsTunnelingPort,
-        "Could not get the Nginx HttpsTunnelingPort service node port");
-    logger.info("HttpsTunnelingPort for Nginx {0}", httpsTunnelingPort);
-    runExtHttpsClient(httpsTunnelingPort, 2, false);
-  }
-
-  /**
-=======
->>>>>>> 24a785cd
    * Verify RMI access to WLS through routes - only for OKD cluster.
    */
   @EnabledIfEnvironmentVariable(named = "OKD", matches = "true")
