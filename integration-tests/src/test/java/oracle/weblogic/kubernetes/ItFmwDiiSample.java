// Copyright (c) 2021, 2022, Oracle and/or its affiliates.
// Licensed under the Universal Permissive License v 1.0 as shown at https://oss.oracle.com/licenses/upl.

package oracle.weblogic.kubernetes;

import java.nio.file.Files;
import java.nio.file.Path;
import java.nio.file.Paths;
import java.util.Arrays;
import java.util.HashMap;
import java.util.List;
import java.util.Map;
import java.util.concurrent.Callable;
import java.util.concurrent.TimeUnit;
import java.util.stream.Stream;

import io.kubernetes.client.openapi.ApiException;
import oracle.weblogic.kubernetes.actions.impl.primitive.Command;
import oracle.weblogic.kubernetes.actions.impl.primitive.CommandParams;
import oracle.weblogic.kubernetes.annotations.IntegrationTest;
import oracle.weblogic.kubernetes.annotations.Namespaces;
import oracle.weblogic.kubernetes.logging.LoggingFacade;
import org.junit.jupiter.api.BeforeAll;
import org.junit.jupiter.api.DisplayName;
import org.junit.jupiter.api.Tag;
import org.junit.jupiter.params.ParameterizedTest;
import org.junit.jupiter.params.provider.MethodSource;

import static oracle.weblogic.kubernetes.TestConstants.ADMIN_PASSWORD_DEFAULT;
import static oracle.weblogic.kubernetes.TestConstants.ADMIN_USERNAME_DEFAULT;
import static oracle.weblogic.kubernetes.TestConstants.BASE_IMAGES_REPO_SECRET_NAME;
import static oracle.weblogic.kubernetes.TestConstants.DB_IMAGE_TO_USE_IN_SPEC;
import static oracle.weblogic.kubernetes.TestConstants.DOMAIN_VERSION;
import static oracle.weblogic.kubernetes.TestConstants.FMWINFRA_IMAGE_NAME;
import static oracle.weblogic.kubernetes.TestConstants.FMWINFRA_IMAGE_TAG;
import static oracle.weblogic.kubernetes.TestConstants.FMWINFRA_IMAGE_TO_USE_IN_SPEC;
import static oracle.weblogic.kubernetes.TestConstants.K8S_NODEPORT_HOST;
import static oracle.weblogic.kubernetes.TestConstants.KIND_REPO;
import static oracle.weblogic.kubernetes.TestConstants.ORACLE_DB_SECRET_NAME;
import static oracle.weblogic.kubernetes.TestConstants.ORACLE_RCU_SECRET_NAME;
import static oracle.weblogic.kubernetes.actions.ActionConstants.ITTESTS_DIR;
import static oracle.weblogic.kubernetes.actions.ActionConstants.WDT;
import static oracle.weblogic.kubernetes.actions.ActionConstants.WDT_DOWNLOAD_URL;
import static oracle.weblogic.kubernetes.actions.ActionConstants.WIT;
import static oracle.weblogic.kubernetes.actions.ActionConstants.WIT_DOWNLOAD_URL;
import static oracle.weblogic.kubernetes.actions.ActionConstants.WORK_DIR;
import static oracle.weblogic.kubernetes.actions.TestActions.deleteSecret;
import static oracle.weblogic.kubernetes.actions.TestActions.getServiceNodePort;
import static oracle.weblogic.kubernetes.actions.TestActions.tagAndPushToKind;
import static oracle.weblogic.kubernetes.actions.impl.primitive.Command.defaultCommandParams;
import static oracle.weblogic.kubernetes.assertions.TestAssertions.domainExists;
import static oracle.weblogic.kubernetes.utils.ApplicationUtils.callWebAppAndWaitTillReady;
import static oracle.weblogic.kubernetes.utils.CommonTestUtils.checkPodReadyAndServiceExists;
import static oracle.weblogic.kubernetes.utils.CommonTestUtils.getActualLocationIfNeeded;
import static oracle.weblogic.kubernetes.utils.CommonTestUtils.getNextFreePort;
import static oracle.weblogic.kubernetes.utils.CommonTestUtils.testUntil;
import static oracle.weblogic.kubernetes.utils.DbUtils.createDbSecretWithPassword;
import static oracle.weblogic.kubernetes.utils.DbUtils.createRcuSecretWithUsernamePassword;
import static oracle.weblogic.kubernetes.utils.FileUtils.replaceStringInFile;
import static oracle.weblogic.kubernetes.utils.ImageUtils.createBaseRepoSecret;
import static oracle.weblogic.kubernetes.utils.OperatorUtils.installAndVerifyOperator;
import static oracle.weblogic.kubernetes.utils.PodUtils.getExternalServicePodName;
import static oracle.weblogic.kubernetes.utils.SecretUtils.createSecretWithUsernamePassword;
import static oracle.weblogic.kubernetes.utils.ThreadSafeLogger.getLogger;
import static org.apache.commons.io.FileUtils.copyDirectory;
import static org.apache.commons.io.FileUtils.deleteDirectory;
import static org.junit.jupiter.api.Assertions.assertDoesNotThrow;
import static org.junit.jupiter.api.Assertions.assertNotEquals;
import static org.junit.jupiter.api.Assertions.assertNotNull;
import static org.junit.jupiter.api.Assertions.assertTrue;

/**
 * Tests related to FMW domain-in-image samples.
 */
@DisplayName("Verify the JRF domain-in-image sample using wlst and wdt")
@IntegrationTest
@Tag("samples")
@Tag("kind-parallel")
public class ItFmwDiiSample {

  private static String dbNamespace = null;
  private static String domainNamespace = null;

  private static final Path samplePath = Paths.get(ITTESTS_DIR, "../kubernetes/samples");
  private static final Path tempSamplePath = Paths.get(WORK_DIR, "fmw-diisample-testing");

  private static final String RCUSYSUSERNAME = "sys";
  private static final String RCUSYSPASSWORD = "Oradoc_db1";
  private static final String RCUSCHEMAUSERNAME = "myrcuuser";
  private static final String RCUSCHEMAPASSWORD = "Oradoc_db1";
  private static String dbUrl = null;

  private static LoggingFacade logger = null;

  private static final String[] params = { "wdt:fmwdiiwdt", "wlst:fmwdiiwlst"};

  // generates the stream of objects used by parametrized test.
  private static Stream<String> paramProvider() {
    return Arrays.stream(params);
  }

  private static Map<String, String> envMap = null;

  /**
   * Start DB service and create RCU schema.
   * Assigns unique namespaces for operator and domains.
   * Pull FMW image and Oracle DB image if needed.
   * Installs operator.
   *
   * @param namespaces injected by JUnit
   */
  @BeforeAll
  public static void initAll(@Namespaces(3) List<String> namespaces) {
    logger = getLogger();

    logger.info("Assign a unique namespace for DB and RCU");
    assertNotNull(namespaces.get(0), "Namespace is null");
    dbNamespace = namespaces.get(0);
    //dbUrl = ORACLEDBURLPREFIX + dbNamespace + ORACLEDBSUFFIX;

    logger.info("Assign a unique namespace for operator");
    assertNotNull(namespaces.get(1), "Namespace is null");
    String opNamespace = namespaces.get(1);

    logger.info("Assign a unique namespace for JRF domain");
    assertNotNull(namespaces.get(2), "Namespace is null");
    domainNamespace = namespaces.get(2);

    int dbPort = getNextFreePort();
    logger.info("Start DB and for namespace: {0}, "
            + "dbImage: {2},  fmwImage: {3}, dbPort: {4} ", dbNamespace,
        DB_IMAGE_TO_USE_IN_SPEC, FMWINFRA_IMAGE_TO_USE_IN_SPEC, dbPort);
    assertDoesNotThrow(() -> setupDBBySample(DB_IMAGE_TO_USE_IN_SPEC, dbNamespace, dbPort),
        String.format("Failed to create DB in the namespace %s with dbPort %d ",
            dbNamespace, dbPort));

    dbUrl = K8S_NODEPORT_HOST + ":" + dbPort + "/devpdb.k8s";

    for (String param: params) {
      String rcuSchemaPrefix = param.split(":")[1];

      logger.info("Create RCU schema with fmwImage: {0}, rcuSchemaPrefix: {1}, dbUrl: {2}, "
          + " dbNamespace: {3}:", FMWINFRA_IMAGE_TO_USE_IN_SPEC, rcuSchemaPrefix, dbUrl, dbNamespace);
      assertDoesNotThrow(() -> createRcuSchema(FMWINFRA_IMAGE_TO_USE_IN_SPEC, rcuSchemaPrefix, dbUrl, dbNamespace),
          String.format("Failed to create RCU schema for prefix %s in the namespace %s with dbUrl %s",
              rcuSchemaPrefix, dbNamespace, dbUrl));
    }

    // create pull secrets for WebLogic image when running in non Kind Kubernetes cluster
    // this secret is used only for non-kind cluster
    createBaseRepoSecret(domainNamespace);

    // install operator and verify its running in ready state
    installAndVerifyOperator(opNamespace, domainNamespace);

    // env variables to override default values in sample scripts
    envMap = new HashMap<>();
    if (WIT_DOWNLOAD_URL != null) {
      logger.info("WIT_DOWNLOAD_URL is: " + WIT_DOWNLOAD_URL);
      String witDownloadUrl = getActualLocationIfNeeded(WIT_DOWNLOAD_URL,WIT);
      logger.info("The actual witDownloadUrl is: " + witDownloadUrl);
      envMap.put("witInstallZipUrl", witDownloadUrl);
    }

    if (WDT_DOWNLOAD_URL != null) {
      logger.info("WDT_DOWNLOAD_URL is: " + WDT_DOWNLOAD_URL);
      String wdtDownloadUrl = getActualLocationIfNeeded(WDT_DOWNLOAD_URL,WDT);
      logger.info("The actual wdtDownloadUrl is: " + wdtDownloadUrl);
      envMap.put("wdtInstallZipUrl", wdtDownloadUrl);
    }
    logger.info("Env. variables to the script {0}", envMap);
  }

  /**
   * Test JRF domain-in-image samples using domains created by wlst and wdt.
   * Verify Pod is ready and service exists for both admin server and managed servers.
   * Verify EM console is accessible.
   *
   * @param model domain name and script type to create domain. Acceptable values of format String:wlst|wdt
   */
  @ParameterizedTest
  @MethodSource("paramProvider")
  @DisplayName("Test FMW domain in image sample")
  void testFmwDomainInImageSample(String model) {
    String domainUid = model.split(":")[1];
    String script = model.split(":")[0]; // wlst | wdt way of creating domain

    // copy sample a temporary directory
    setupSample();

    // create WebLogic secrets for the domain
    createSecretWithUsernamePassword(domainUid + "-weblogic-credentials", domainNamespace,
            ADMIN_USERNAME_DEFAULT, ADMIN_PASSWORD_DEFAULT);

    // create RCU credential secret for use by domain
    createRcuSecretWithUsernamePassword(domainUid + "-rcu-credentials", domainNamespace,
        RCUSCHEMAUSERNAME, RCUSCHEMAPASSWORD, RCUSYSUSERNAME, RCUSYSPASSWORD);

    Path sampleBase = Paths.get(tempSamplePath.toString(),
        "scripts/create-fmw-infrastructure-domain/domain-home-in-image");

    // update create-domain-inputs.yaml with the values from this test
    updateDomainInputsFile(domainUid, sampleBase, script);

    // run create-domain.sh to create domain.yaml file, run kubectl to create the domain and verify
    //verify EM console is accessible
    createDomainAndVerify(domainUid, sampleBase);
  }

  private void createDomainAndVerify(String domainName, Path sampleBase) {

    testUntil(
          getInstanceAndContainerHostInfo(),
          logger,
          "Successfully got both instance and container hostname infor");

    // run create-domain.sh to create domain.yaml file
    logger.info("Run create-domain.sh to create domain.yaml file");
    String command1 = "sh "
            + Paths.get(sampleBase.toString(), "create-domain.sh").toString()
            + " -i " + Paths.get(sampleBase.toString(), "create-domain-inputs.yaml").toString()
            + " -u " + ADMIN_USERNAME_DEFAULT
            + " -p " + ADMIN_PASSWORD_DEFAULT
            + " -q " + RCUSYSPASSWORD
            + " -b host"
            + " -o "
            + Paths.get(sampleBase.toString());
    boolean result1 = Command.withParams(
            new CommandParams()
                .command(command1)
                .env(envMap)
                .redirect(true)
                .verbose(true)
            ).execute();
    assertTrue(result1, "Failed to create domain.yaml. This could be a transient env issue because of "
        + "'getaddrinfo' failure in the socket.py script. Please check the test out to confirm");
<<<<<<< HEAD

=======
>>>>>>> bf6d8cbd

    //If the tests are running in kind cluster, push the image to kind registry
    if (KIND_REPO != null) {
      String taggedImage = FMWINFRA_IMAGE_TO_USE_IN_SPEC.replaceAll("localhost", "domain-home-in-image");
      String newImage = KIND_REPO + "domain-in-image:" + domainName;
      testUntil(
          tagAndPushToKind(taggedImage, newImage),
          logger,
          "tagAndPushToKind for image {0} to be successful",
          newImage);
      assertDoesNotThrow(() -> replaceStringInFile(
          Paths.get(sampleBase.toString(), "weblogic-domains/" + domainName + "/domain.yaml").toString(),
          taggedImage, newImage));
      assertDoesNotThrow(() -> logger.info(Files.readString(
          Paths.get(sampleBase.toString(), "weblogic-domains/" + domainName + "/domain.yaml"))));
    }

    // run kubectl to create the domain
    logger.info("Run kubectl to create the domain");
    CommandParams params1 = new CommandParams().defaults();
    params1.command("kubectl apply -f "
            + Paths.get(sampleBase.toString(), "weblogic-domains/" + domainName + "/domain.yaml").toString());

    boolean result = Command.withParams(params1).execute();
    assertTrue(result, "Failed to create domain custom resource");

    // wait for the domain to exist
    logger.info("Checking for domain custom resource in namespace {0}", domainNamespace);
    testUntil(
        domainExists(domainName, DOMAIN_VERSION, domainNamespace),
        logger,
        "domain {0} to be created in namespace {1}",
        domainName,
        domainNamespace);

    final String adminServerName = "admin-server";
    final String adminServerPodName = domainName + "-" + adminServerName;

    final String managedServerNameBase = "managed-server";
    String managedServerPodNamePrefix = domainName + "-" + managedServerNameBase;
    int replicaCount = 2;

    // verify the admin server service and pod is created
    checkPodReadyAndServiceExists(adminServerPodName, domainName, domainNamespace);

    // verify managed server services created and pods are ready
    for (int i = 1; i <= replicaCount; i++) {
      checkPodReadyAndServiceExists(managedServerPodNamePrefix + i, domainName, domainNamespace);
    }
    checkAccessToEMconsole(adminServerPodName);
  }

  // copy samples directory to a temporary location
  private static void setupSample() {
    assertDoesNotThrow(() -> {
      logger.info("Deleting and recreating {0}", tempSamplePath);
      deleteDirectory(tempSamplePath.toFile());
      Files.createDirectories(tempSamplePath);

      logger.info("Copying {0} to {1}", samplePath, tempSamplePath);
      copyDirectory(samplePath.toFile(), tempSamplePath.toFile());
    });

    String command = "chmod -R 755 " + tempSamplePath;
    logger.info("The command to be executed: " + command);
    assertTrue(Command
        .withParams(new CommandParams()
            .command(command))
        .execute(), "Failed to chmod tempSamplePath");
  }

  private void updateDomainInputsFile(String domainUid, Path sampleBase, String script) {
    final int t3ChannelPort = getNextFreePort();
    final int adminNodePort = getNextFreePort();

    // change namespace from default to custom, domain name, and t3PublicAddress
    assertDoesNotThrow(() -> {
      replaceStringInFile(Paths.get(sampleBase.toString(), "create-domain-inputs.yaml").toString(),
          "mode: wdt", "mode: " + script);
      replaceStringInFile(Paths.get(sampleBase.toString(), "create-domain-inputs.yaml").toString(),
          "domainHomeImageBase: container-registry.oracle.com/middleware/fmw-infrastructure:12.2.1.4",
          "domainHomeImageBase: " + FMWINFRA_IMAGE_TO_USE_IN_SPEC);
      replaceStringInFile(Paths.get(sampleBase.toString(), "create-domain-inputs.yaml").toString(),
          "namespace: default", "namespace: " + domainNamespace);
      replaceStringInFile(Paths.get(sampleBase.toString(), "create-domain-inputs.yaml").toString(),
          "domain1", domainUid);
      replaceStringInFile(Paths.get(sampleBase.toString(), "create-domain-inputs.yaml").toString(),
          "#t3PublicAddress:", "t3PublicAddress: " + K8S_NODEPORT_HOST);
      replaceStringInFile(Paths.get(sampleBase.toString(), "create-domain-inputs.yaml").toString(),
          "t3ChannelPort: 30012", "t3ChannelPort: " + t3ChannelPort);
      replaceStringInFile(Paths.get(sampleBase.toString(), "create-domain-inputs.yaml").toString(),
          "exposeAdminT3Channel: false", "exposeAdminT3Channel: true");
      replaceStringInFile(Paths.get(sampleBase.toString(), "create-domain-inputs.yaml").toString(),
          "exposeAdminNodePort: false", "exposeAdminNodePort: true");
      replaceStringInFile(Paths.get(sampleBase.toString(), "create-domain-inputs.yaml").toString(),
          "adminNodePort: 30701", "adminNodePort: " + adminNodePort);
      replaceStringInFile(Paths.get(sampleBase.toString(), "create-domain-inputs.yaml").toString(),
          "#imagePullSecretName:", "imagePullSecretName: " + BASE_IMAGES_REPO_SECRET_NAME);
      replaceStringInFile(Paths.get(sampleBase.toString(), "create-domain-inputs.yaml").toString(),
          "rcuDatabaseURL: database:1521/service", "rcuDatabaseURL: " + dbUrl);
      replaceStringInFile(Paths.get(sampleBase.toString(), "create-domain-inputs.yaml").toString(),
          "initialManagedServerReplicas: 1", "initialManagedServerReplicas: 2");
    });
  }

  /**
   * Start Oracle DB instance, create rcu pod and load database schema in the specified namespace.
   *
   * @param dbImage image name of database
   * @param dbNamespace namespace where DB and RCU schema are going to start
   * @param dbPort NodePort of DB
   * @throws ApiException if any error occurs when setting up RCU database
   */

  private static void setupDBBySample(String dbImage, String dbNamespace, int dbPort) throws ApiException {

    setupSample();
    // create pull secrets when running in non Kind Kubernetes cluster
    // this secret is used only for non-kind cluster
    createBaseRepoSecret(dbNamespace);

    logger.info("Start Oracle DB with dbImage: {0}, dbPort: {1}, dbNamespace: {2}",
        dbImage, dbPort, dbNamespace);
    startOracleDB(dbImage, dbPort, dbNamespace);
  }

  /**
   * Start Oracle DB pod and service in the specified namespace.
   *
   * @param dbBaseImageName full image name for DB deployment
   * @param dbPort NodePort of DB
   * @param dbNamespace namespace where DB instance is going to start
   */
  private static synchronized void startOracleDB(String dbBaseImageName, int dbPort, String dbNamespace) {

    Path dbSamplePathBase = Paths.get(tempSamplePath.toString(), "/scripts/create-oracle-db-service/");
    String script = Paths.get(dbSamplePathBase.toString(),  "start-db-service.sh").toString();
    logger.info("Script for startOracleDB: {0}", script);

    deleteSecret(ORACLE_DB_SECRET_NAME, dbNamespace); // does nothing if missing
    createDbSecretWithPassword(ORACLE_DB_SECRET_NAME, dbNamespace, RCUSYSPASSWORD); // throws an assertion if fails

    String command = script
        + " -a " + ORACLE_DB_SECRET_NAME
        + " -i " + dbBaseImageName
        + " -p " + dbPort
        + " -s " + BASE_IMAGES_REPO_SECRET_NAME
        + " -n " + dbNamespace;
    logger.info("Command for startOracleDb: {0}", command);
    assertTrue(() -> Command.withParams(
        defaultCommandParams()
            .command(command)
            .saveResults(true)
            .redirect(true))
        .execute(), "Failed to execute command: " + command);

    // sleep for a while to make sure the DB pod is created
    assertDoesNotThrow(() -> TimeUnit.SECONDS.sleep(10));
  }

  /**
   * Create a RCU schema in the namespace.
   *
   * @param fmwBaseImageName the FMW image name
   * @param rcuPrefix prefix of RCU schema
   * @param dbUrl URL of DB
   * @param dbNamespace namespace of DB where RCU is
   */
  private static void createRcuSchema(String fmwBaseImageName, String rcuPrefix, String dbUrl,
      String dbNamespace) {

    // create RCU credential secret for use by rcu initialization
    // all schemas share the same schema password
    deleteSecret(ORACLE_RCU_SECRET_NAME, dbNamespace); // does nothing if missing
    createRcuSecretWithUsernamePassword(ORACLE_RCU_SECRET_NAME, dbNamespace,
        "", RCUSCHEMAPASSWORD, RCUSYSUSERNAME, RCUSYSPASSWORD); // throws if fails

    Path rcuSamplePathBase = Paths.get(tempSamplePath.toString(), "/scripts/create-rcu-schema");
    String script = Paths.get(rcuSamplePathBase.toString(), "create-rcu-schema.sh").toString();
    String outputPath = Paths.get(rcuSamplePathBase.toString(), "rcuoutput").toString();
    String imagePullPolicy = "IfNotPresent";
    logger.info("Script for createRcuSchema: {0}", script);
    String command = script
        + " -c " + ORACLE_RCU_SECRET_NAME
        + " -i " + fmwBaseImageName
        + " -p " + BASE_IMAGES_REPO_SECRET_NAME
        + " -s " + rcuPrefix
        + " -d " + dbUrl
        + " -n " + dbNamespace
        + " -o " + outputPath
        + " -u " + imagePullPolicy;
    logger.info("Command for createRcuSchema: {0}", command);
    assertTrue(() -> Command.withParams(
        defaultCommandParams()
            .command(command)
            .saveResults(true)
            .redirect(true))
        .execute(), "Failed to execute command: " + command);
  }

  private void checkAccessToEMconsole(String adminServerPodName) {
    //check access to the em console: http://hostname:port/em
    int nodePort = getServiceNodePort(
           domainNamespace, getExternalServicePodName(adminServerPodName), "default");
    assertNotEquals(-1, nodePort,
          "Could not get the default external service node port");
    logger.info("Found the default service nodePort {0}", nodePort);
    String curlCmd1 = "curl -s -L --show-error --noproxy '*' "
        + " http://" + K8S_NODEPORT_HOST + ":" + nodePort
        + "/em --write-out %{http_code} -o /dev/null";
    logger.info("Executing default nodeport curl command {0}", curlCmd1);
    assertTrue(callWebAppAndWaitTillReady(curlCmd1, 5), "Calling web app failed");
    logger.info("EM console is accessible thru default service");
  }

  private Callable<Boolean> getInstanceAndContainerHostInfo() {
    return (() -> {
      return getHostnameInfo();
    });
  }

  private Boolean getHostnameInfo() {

    String fmwBaseImage = FMWINFRA_IMAGE_NAME + ":" + FMWINFRA_IMAGE_TAG;
    logger.info("Getting host infor of running instance and container by image: " + fmwBaseImage);
    String command1 = "cat /etc/resolv.conf && cat /etc/hosts";
    CommandParams params1 =
          defaultCommandParams()
          .command(command1)
          .saveResults(true);

    String command2 = String.format(
          "docker run %s /bin/bash -c \"cat /etc/resolv.conf && cat /etc/hosts\"",
          fmwBaseImage);
    CommandParams params2 =
          defaultCommandParams()
          .command(command2)
          .saveResults(true)
          .redirect(true);

    if (Command.withParams(params1).execute()
          && params1.stdout() != null
          && params1.stdout().length() != 0
          && Command.withParams(params2).execute()
          && params2.stdout() != null
          && params2.stdout().length() != 0) {
      logger.info("Got both instance and container host infor");
      return true;
    }

    return false;
  }

}<|MERGE_RESOLUTION|>--- conflicted
+++ resolved
@@ -234,10 +234,6 @@
             ).execute();
     assertTrue(result1, "Failed to create domain.yaml. This could be a transient env issue because of "
         + "'getaddrinfo' failure in the socket.py script. Please check the test out to confirm");
-<<<<<<< HEAD
-
-=======
->>>>>>> bf6d8cbd
 
     //If the tests are running in kind cluster, push the image to kind registry
     if (KIND_REPO != null) {
