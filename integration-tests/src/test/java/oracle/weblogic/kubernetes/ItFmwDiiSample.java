// Copyright (c) 2021, 2022, Oracle and/or its affiliates.
// Licensed under the Universal Permissive License v 1.0 as shown at https://oss.oracle.com/licenses/upl.

package oracle.weblogic.kubernetes;

import java.nio.file.Files;
import java.nio.file.Path;
import java.nio.file.Paths;
import java.util.Arrays;
import java.util.List;
import java.util.concurrent.TimeUnit;
import java.util.stream.Stream;

import io.kubernetes.client.openapi.ApiException;
import oracle.weblogic.kubernetes.actions.impl.primitive.Command;
import oracle.weblogic.kubernetes.actions.impl.primitive.CommandParams;
import oracle.weblogic.kubernetes.annotations.IntegrationTest;
import oracle.weblogic.kubernetes.annotations.Namespaces;
import oracle.weblogic.kubernetes.logging.LoggingFacade;
import org.junit.jupiter.api.BeforeAll;
import org.junit.jupiter.api.DisplayName;
import org.junit.jupiter.api.Tag;
import org.junit.jupiter.params.ParameterizedTest;
import org.junit.jupiter.params.provider.MethodSource;

import static oracle.weblogic.kubernetes.TestConstants.ADMIN_PASSWORD_DEFAULT;
import static oracle.weblogic.kubernetes.TestConstants.ADMIN_USERNAME_DEFAULT;
import static oracle.weblogic.kubernetes.TestConstants.BASE_IMAGES_REPO_SECRET_NAME;
import static oracle.weblogic.kubernetes.TestConstants.DB_IMAGE_TO_USE_IN_SPEC;
import static oracle.weblogic.kubernetes.TestConstants.DOMAIN_VERSION;
import static oracle.weblogic.kubernetes.TestConstants.FMWINFRA_IMAGE_NAME;
import static oracle.weblogic.kubernetes.TestConstants.FMWINFRA_IMAGE_TAG;
import static oracle.weblogic.kubernetes.TestConstants.FMWINFRA_IMAGE_TO_USE_IN_SPEC;
import static oracle.weblogic.kubernetes.TestConstants.K8S_NODEPORT_HOST;
import static oracle.weblogic.kubernetes.TestConstants.KIND_REPO;
import static oracle.weblogic.kubernetes.TestConstants.ORACLE_DB_SECRET_NAME;
import static oracle.weblogic.kubernetes.TestConstants.ORACLE_RCU_SECRET_NAME;
import static oracle.weblogic.kubernetes.actions.ActionConstants.ITTESTS_DIR;
import static oracle.weblogic.kubernetes.actions.ActionConstants.WORK_DIR;
import static oracle.weblogic.kubernetes.actions.TestActions.deleteSecret;
import static oracle.weblogic.kubernetes.actions.TestActions.getServiceNodePort;
import static oracle.weblogic.kubernetes.actions.TestActions.tagAndPushToKind;
import static oracle.weblogic.kubernetes.actions.impl.primitive.Command.defaultCommandParams;
import static oracle.weblogic.kubernetes.assertions.TestAssertions.domainExists;
import static oracle.weblogic.kubernetes.utils.ApplicationUtils.callWebAppAndWaitTillReady;
import static oracle.weblogic.kubernetes.utils.CommonTestUtils.checkPodReadyAndServiceExists;
import static oracle.weblogic.kubernetes.utils.CommonTestUtils.getNextFreePort;
import static oracle.weblogic.kubernetes.utils.CommonTestUtils.testUntil;
import static oracle.weblogic.kubernetes.utils.DbUtils.createDbSecretWithPassword;
import static oracle.weblogic.kubernetes.utils.DbUtils.createRcuSecretWithUsernamePassword;
import static oracle.weblogic.kubernetes.utils.FileUtils.replaceStringInFile;
import static oracle.weblogic.kubernetes.utils.ImageUtils.createBaseRepoSecret;
import static oracle.weblogic.kubernetes.utils.OperatorUtils.installAndVerifyOperator;
import static oracle.weblogic.kubernetes.utils.PodUtils.getExternalServicePodName;
import static oracle.weblogic.kubernetes.utils.SecretUtils.createSecretWithUsernamePassword;
import static oracle.weblogic.kubernetes.utils.ThreadSafeLogger.getLogger;
import static org.apache.commons.io.FileUtils.copyDirectory;
import static org.apache.commons.io.FileUtils.deleteDirectory;
import static org.junit.jupiter.api.Assertions.assertDoesNotThrow;
import static org.junit.jupiter.api.Assertions.assertNotEquals;
import static org.junit.jupiter.api.Assertions.assertNotNull;
import static org.junit.jupiter.api.Assertions.assertTrue;

/**
 * Tests related to FMW domain-in-image samples.
 */
@DisplayName("Verify the JRF domain-in-image sample using wlst and wdt")
@IntegrationTest
@Tag("samples")
@Tag("kind-parallel")
public class ItFmwDiiSample {

  private static String dbNamespace = null;
  private static String domainNamespace = null;

  private static final Path samplePath = Paths.get(ITTESTS_DIR, "../kubernetes/samples");
  private static final Path tempSamplePath = Paths.get(WORK_DIR, "fmw-diisample-testing");

  private static final String RCUSYSUSERNAME = "sys";
  private static final String RCUSYSPASSWORD = "Oradoc_db1";
  private static final String RCUSCHEMAUSERNAME = "myrcuuser";
  private static final String RCUSCHEMAPASSWORD = "Oradoc_db1";
  private static String dbUrl = null;

  private static LoggingFacade logger = null;

  private static final String[] params = { "wdt:fmwdiiwdt", "wlst:fmwdiiwlst"};

  // generates the stream of objects used by parametrized test.
  private static Stream<String> paramProvider() {
    return Arrays.stream(params);
  }

  /**
   * Start DB service and create RCU schema.
   * Assigns unique namespaces for operator and domains.
   * Pull FMW image and Oracle DB image if needed.
   * Installs operator.
   *
   * @param namespaces injected by JUnit
   */
  @BeforeAll
  public static void initAll(@Namespaces(3) List<String> namespaces) {
    logger = getLogger();

    logger.info("Assign a unique namespace for DB and RCU");
    assertNotNull(namespaces.get(0), "Namespace is null");
    dbNamespace = namespaces.get(0);
    //dbUrl = ORACLEDBURLPREFIX + dbNamespace + ORACLEDBSUFFIX;

    logger.info("Assign a unique namespace for operator");
    assertNotNull(namespaces.get(1), "Namespace is null");
    String opNamespace = namespaces.get(1);

    logger.info("Assign a unique namespace for JRF domain");
    assertNotNull(namespaces.get(2), "Namespace is null");
    domainNamespace = namespaces.get(2);

    int dbPort = getNextFreePort();
    logger.info("Start DB and for namespace: {0}, "
            + "dbImage: {2},  fmwImage: {3}, dbPort: {4} ", dbNamespace,
        DB_IMAGE_TO_USE_IN_SPEC, FMWINFRA_IMAGE_TO_USE_IN_SPEC, dbPort);
    assertDoesNotThrow(() -> setupDBBySample(DB_IMAGE_TO_USE_IN_SPEC, dbNamespace, dbPort),
        String.format("Failed to create DB in the namespace %s with dbPort %d ",
            dbNamespace, dbPort));

    dbUrl = K8S_NODEPORT_HOST + ":" + dbPort + "/devpdb.k8s";

    for (String param: params) {
      String rcuSchemaPrefix = param.split(":")[1];

      logger.info("Create RCU schema with fmwImage: {0}, rcuSchemaPrefix: {1}, dbUrl: {2}, "
          + " dbNamespace: {3}:", FMWINFRA_IMAGE_TO_USE_IN_SPEC, rcuSchemaPrefix, dbUrl, dbNamespace);
      assertDoesNotThrow(() -> createRcuSchema(FMWINFRA_IMAGE_TO_USE_IN_SPEC, rcuSchemaPrefix, dbUrl, dbNamespace),
          String.format("Failed to create RCU schema for prefix %s in the namespace %s with dbUrl %s",
              rcuSchemaPrefix, dbNamespace, dbUrl));
    }

    // create pull secrets for WebLogic image when running in non Kind Kubernetes cluster
    // this secret is used only for non-kind cluster
    createBaseRepoSecret(domainNamespace);

    // install operator and verify its running in ready state
    installAndVerifyOperator(opNamespace, domainNamespace);
  }

  /**
   * Test JRF domain-in-image samples using domains created by wlst and wdt.
   * Verify Pod is ready and service exists for both admin server and managed servers.
   * Verify EM console is accessible.
   *
   * @param model domain name and script type to create domain. Acceptable values of format String:wlst|wdt
   */
  @ParameterizedTest
  @MethodSource("paramProvider")
  @DisplayName("Test FMW domain in image sample")
  void testFmwDomainInImageSample(String model) {
    String domainUid = model.split(":")[1];
    String script = model.split(":")[0]; // wlst | wdt way of creating domain

    // copy sample a temporary directory
    setupSample();

    // create WebLogic secrets for the domain
    createSecretWithUsernamePassword(domainUid + "-weblogic-credentials", domainNamespace,
            ADMIN_USERNAME_DEFAULT, ADMIN_PASSWORD_DEFAULT);

    // create RCU credential secret for use by domain
    createRcuSecretWithUsernamePassword(domainUid + "-rcu-credentials", domainNamespace,
        RCUSCHEMAUSERNAME, RCUSCHEMAPASSWORD, RCUSYSUSERNAME, RCUSYSPASSWORD);

    Path sampleBase = Paths.get(tempSamplePath.toString(),
        "scripts/create-fmw-infrastructure-domain/domain-home-in-image");

    // update create-domain-inputs.yaml with the values from this test
    updateDomainInputsFile(domainUid, sampleBase, script);

    // run create-domain.sh to create domain.yaml file, run kubectl to create the domain and verify
    //verify EM console is accessible
    createDomainAndVerify(domainUid, sampleBase);
  }

  private void createDomainAndVerify(String domainName, Path sampleBase) {

    testUntil(
          getInstanceAndContainerHostInfo(),
          logger,
          "Successfully got both instance and container hostname infor");

    // run create-domain.sh to create domain.yaml file
    logger.info("Run create-domain.sh to create domain.yaml file");
    final CommandParams params = new CommandParams().defaults();

    params.command("sh "
            + Paths.get(sampleBase.toString(), "create-domain.sh").toString()
            + " -i " + Paths.get(sampleBase.toString(), "create-domain-inputs.yaml").toString()
            + " -u " + ADMIN_USERNAME_DEFAULT
            + " -p " + ADMIN_PASSWORD_DEFAULT
            + " -q " + RCUSYSPASSWORD
            + " -b host"
            + " -o "
            + Paths.get(sampleBase.toString()));


    logger.info("Going to run sample create-domain.sh");
    testUntil(
        () -> {
          return Command.withParams(params).execute();
        },
        logger,
        "Running sample create-domain.sh to create domain.yaml");

    //If the tests are running in kind cluster, push the image to kind registry
    if (KIND_REPO != null) {
      String taggedImage = FMWINFRA_IMAGE_TO_USE_IN_SPEC.replaceAll("localhost", "domain-home-in-image");
      String newImage = KIND_REPO + "domain-in-image:" + domainName;
      testUntil(
          tagAndPushToKind(taggedImage, newImage),
          logger,
          "tagAndPushToKind for image {0} to be successful",
          newImage);
      assertDoesNotThrow(() -> replaceStringInFile(
          Paths.get(sampleBase.toString(), "weblogic-domains/" + domainName + "/domain.yaml").toString(),
          taggedImage, newImage));
      assertDoesNotThrow(() -> logger.info(Files.readString(
          Paths.get(sampleBase.toString(), "weblogic-domains/" + domainName + "/domain.yaml"))));
    }

    // run kubectl to create the domain
    logger.info("Run kubectl to create the domain");
    CommandParams params1 = new CommandParams().defaults();
    params1.command("kubectl apply -f "
            + Paths.get(sampleBase.toString(), "weblogic-domains/" + domainName + "/domain.yaml").toString());

    boolean result = Command.withParams(params1).execute();
    assertTrue(result, "Failed to create domain custom resource");

    // wait for the domain to exist
    logger.info("Checking for domain custom resource in namespace {0}", domainNamespace);
    testUntil(
        domainExists(domainName, DOMAIN_VERSION, domainNamespace),
        logger,
        "domain {0} to be created in namespace {1}",
        domainName,
        domainNamespace);

    final String adminServerName = "admin-server";
    final String adminServerPodName = domainName + "-" + adminServerName;

    final String managedServerNameBase = "managed-server";
    String managedServerPodNamePrefix = domainName + "-" + managedServerNameBase;
    int replicaCount = 2;

    // verify the admin server service and pod is created
    checkPodReadyAndServiceExists(adminServerPodName, domainName, domainNamespace);

    // verify managed server services created and pods are ready
    for (int i = 1; i <= replicaCount; i++) {
      checkPodReadyAndServiceExists(managedServerPodNamePrefix + i, domainName, domainNamespace);
    }
    checkAccessToEMconsole(adminServerPodName);
  }

  // copy samples directory to a temporary location
  private static void setupSample() {
    assertDoesNotThrow(() -> {
      logger.info("Deleting and recreating {0}", tempSamplePath);
      deleteDirectory(tempSamplePath.toFile());
      Files.createDirectories(tempSamplePath);

      logger.info("Copying {0} to {1}", samplePath, tempSamplePath);
      copyDirectory(samplePath.toFile(), tempSamplePath.toFile());
    });

    String command = "chmod -R 755 " + tempSamplePath;
    logger.info("The command to be executed: " + command);
    assertTrue(Command
        .withParams(new CommandParams()
            .command(command))
        .execute(), "Failed to chmod tempSamplePath");
  }

  private void updateDomainInputsFile(String domainUid, Path sampleBase, String script) {
    final int t3ChannelPort = getNextFreePort();
    final int adminNodePort = getNextFreePort();

    // change namespace from default to custom, domain name, and t3PublicAddress
    assertDoesNotThrow(() -> {
      replaceStringInFile(Paths.get(sampleBase.toString(), "create-domain-inputs.yaml").toString(),
          "mode: wdt", "mode: " + script);
      replaceStringInFile(Paths.get(sampleBase.toString(), "create-domain-inputs.yaml").toString(),
          "domainHomeImageBase: container-registry.oracle.com/middleware/fmw-infrastructure:12.2.1.4",
          "domainHomeImageBase: " + FMWINFRA_IMAGE_TO_USE_IN_SPEC);
      replaceStringInFile(Paths.get(sampleBase.toString(), "create-domain-inputs.yaml").toString(),
          "namespace: default", "namespace: " + domainNamespace);
      replaceStringInFile(Paths.get(sampleBase.toString(), "create-domain-inputs.yaml").toString(),
          "domain1", domainUid);
      replaceStringInFile(Paths.get(sampleBase.toString(), "create-domain-inputs.yaml").toString(),
          "#t3PublicAddress:", "t3PublicAddress: " + K8S_NODEPORT_HOST);
      replaceStringInFile(Paths.get(sampleBase.toString(), "create-domain-inputs.yaml").toString(),
          "t3ChannelPort: 30012", "t3ChannelPort: " + t3ChannelPort);
      replaceStringInFile(Paths.get(sampleBase.toString(), "create-domain-inputs.yaml").toString(),
          "exposeAdminT3Channel: false", "exposeAdminT3Channel: true");
      replaceStringInFile(Paths.get(sampleBase.toString(), "create-domain-inputs.yaml").toString(),
          "exposeAdminNodePort: false", "exposeAdminNodePort: true");
      replaceStringInFile(Paths.get(sampleBase.toString(), "create-domain-inputs.yaml").toString(),
          "adminNodePort: 30701", "adminNodePort: " + adminNodePort);
      replaceStringInFile(Paths.get(sampleBase.toString(), "create-domain-inputs.yaml").toString(),
          "#imagePullSecretName:", "imagePullSecretName: " + BASE_IMAGES_REPO_SECRET_NAME);
      replaceStringInFile(Paths.get(sampleBase.toString(), "create-domain-inputs.yaml").toString(),
          "rcuDatabaseURL: database:1521/service", "rcuDatabaseURL: " + dbUrl);
      replaceStringInFile(Paths.get(sampleBase.toString(), "create-domain-inputs.yaml").toString(),
          "initialManagedServerReplicas: 1", "initialManagedServerReplicas: 2");
    });
  }

  /**
   * Start Oracle DB instance, create rcu pod and load database schema in the specified namespace.
   *
   * @param dbImage image name of database
   * @param dbNamespace namespace where DB and RCU schema are going to start
   * @param dbPort NodePort of DB
   * @throws ApiException if any error occurs when setting up RCU database
   */

  private static void setupDBBySample(String dbImage, String dbNamespace, int dbPort) throws ApiException {

    setupSample();
    // create pull secrets when running in non Kind Kubernetes cluster
    // this secret is used only for non-kind cluster
    createBaseRepoSecret(dbNamespace);

    logger.info("Start Oracle DB with dbImage: {0}, dbPort: {1}, dbNamespace: {2}",
        dbImage, dbPort, dbNamespace);
    startOracleDB(dbImage, dbPort, dbNamespace);
  }

  /**
   * Start Oracle DB pod and service in the specified namespace.
   *
   * @param dbBaseImageName full image name for DB deployment
   * @param dbPort NodePort of DB
   * @param dbNamespace namespace where DB instance is going to start
   */
  private static synchronized void startOracleDB(String dbBaseImageName, int dbPort, String dbNamespace) {

    Path dbSamplePathBase = Paths.get(tempSamplePath.toString(), "/scripts/create-oracle-db-service/");
    String script = Paths.get(dbSamplePathBase.toString(),  "start-db-service.sh").toString();
    logger.info("Script for startOracleDB: {0}", script);

    deleteSecret(ORACLE_DB_SECRET_NAME, dbNamespace); // does nothing if missing
    createDbSecretWithPassword(ORACLE_DB_SECRET_NAME, dbNamespace, RCUSYSPASSWORD); // throws an assertion if fails

    String command = script
        + " -a " + ORACLE_DB_SECRET_NAME
        + " -i " + dbBaseImageName
        + " -p " + dbPort
        + " -s " + BASE_IMAGES_REPO_SECRET_NAME
        + " -n " + dbNamespace;
    logger.info("Command for startOracleDb: {0}", command);
    assertTrue(() -> Command.withParams(
        defaultCommandParams()
            .command(command)
            .saveResults(true)
            .redirect(true))
        .execute(), "Failed to execute command: " + command);

    // sleep for a while to make sure the DB pod is created
    assertDoesNotThrow(() -> TimeUnit.SECONDS.sleep(10));
  }

  /**
   * Create a RCU schema in the namespace.
   *
   * @param fmwBaseImageName the FMW image name
   * @param rcuPrefix prefix of RCU schema
   * @param dbUrl URL of DB
   * @param dbNamespace namespace of DB where RCU is
   */
  private static void createRcuSchema(String fmwBaseImageName, String rcuPrefix, String dbUrl,
      String dbNamespace) {

    // create RCU credential secret for use by rcu initialization
    // all schemas share the same schema password
    deleteSecret(ORACLE_RCU_SECRET_NAME, dbNamespace); // does nothing if missing
    createRcuSecretWithUsernamePassword(ORACLE_RCU_SECRET_NAME, dbNamespace,
        "", RCUSCHEMAPASSWORD, RCUSYSUSERNAME, RCUSYSPASSWORD); // throws if fails

    Path rcuSamplePathBase = Paths.get(tempSamplePath.toString(), "/scripts/create-rcu-schema");
    String script = Paths.get(rcuSamplePathBase.toString(), "create-rcu-schema.sh").toString();
    String outputPath = Paths.get(rcuSamplePathBase.toString(), "rcuoutput").toString();
    String imagePullPolicy = "IfNotPresent";
    logger.info("Script for createRcuSchema: {0}", script);
    String command = script
        + " -c " + ORACLE_RCU_SECRET_NAME
        + " -i " + fmwBaseImageName
        + " -p " + BASE_IMAGES_REPO_SECRET_NAME
        + " -s " + rcuPrefix
        + " -d " + dbUrl
        + " -n " + dbNamespace
        + " -o " + outputPath
        + " -u " + imagePullPolicy;
    logger.info("Command for createRcuSchema: {0}", command);
    assertTrue(() -> Command.withParams(
        defaultCommandParams()
            .command(command)
            .saveResults(true)
            .redirect(true))
        .execute(), "Failed to execute command: " + command);
  }

  private void checkAccessToEMconsole(String adminServerPodName) {
    //check access to the em console: http://hostname:port/em
    int nodePort = getServiceNodePort(
           domainNamespace, getExternalServicePodName(adminServerPodName), "default");
    assertNotEquals(-1, nodePort,
          "Could not get the default external service node port");
    logger.info("Found the default service nodePort {0}", nodePort);
    String curlCmd1 = "curl -s -L --show-error --noproxy '*' "
        + " http://" + K8S_NODEPORT_HOST + ":" + nodePort
        + "/em --write-out %{http_code} -o /dev/null";
    logger.info("Executing default nodeport curl command {0}", curlCmd1);
    assertTrue(callWebAppAndWaitTillReady(curlCmd1, 5), "Calling web app failed");
    logger.info("EM console is accessible thru default service");
  }

<<<<<<< HEAD
=======
  private Callable<Boolean> tagAndPushToKind(String originalImage, String taggedImage) {
    return (() -> {
      return dockerTag(originalImage, taggedImage) && dockerPush(taggedImage);
    });
  }

  private Callable<Boolean> getInstanceAndContainerHostInfo() {
    return (() -> {
      return getHostnameInfo();
    });
  }

  private Boolean getHostnameInfo() {

    String fmwBaseImage = FMWINFRA_IMAGE_NAME + ":" + FMWINFRA_IMAGE_TAG;
    logger.info("Getting host infor of running instance and container by image: " + fmwBaseImage);
    String command1 = "cat /etc/resolv.conf && cat /etc/hosts";
    CommandParams params1 =
          defaultCommandParams()
          .command(command1)
          .saveResults(true);

    String command2 = String.format(
          "docker run %s /bin/bash -c \"cat /etc/resolv.conf && cat /etc/hosts\"",
          fmwBaseImage);
    CommandParams params2 =
          defaultCommandParams()
          .command(command2)
          .saveResults(true)
          .redirect(true);

    if (Command.withParams(params1).execute()
          && params1.stdout() != null
          && params1.stdout().length() != 0
          && Command.withParams(params2).execute()
          && params2.stdout() != null
          && params2.stdout().length() != 0) {
      logger.info("Got both instance and container host infor");
      return true;
    }

    return false;
  }

>>>>>>> 66f7ff61
}<|MERGE_RESOLUTION|>--- conflicted
+++ resolved
@@ -424,14 +424,6 @@
     logger.info("EM console is accessible thru default service");
   }
 
-<<<<<<< HEAD
-=======
-  private Callable<Boolean> tagAndPushToKind(String originalImage, String taggedImage) {
-    return (() -> {
-      return dockerTag(originalImage, taggedImage) && dockerPush(taggedImage);
-    });
-  }
-
   private Callable<Boolean> getInstanceAndContainerHostInfo() {
     return (() -> {
       return getHostnameInfo();
@@ -470,5 +462,4 @@
     return false;
   }
 
->>>>>>> 66f7ff61
 }