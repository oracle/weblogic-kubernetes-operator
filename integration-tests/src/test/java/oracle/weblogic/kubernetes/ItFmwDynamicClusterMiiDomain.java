--- conflicted
+++ resolved
@@ -61,11 +61,8 @@
  */
 @DisplayName("Test to Create a FMW Dynamic Domain with Dynamic Cluster using model in image")
 @IntegrationTest
-<<<<<<< HEAD
 @Tag("olcne")
-=======
 @Tag("oke-parallel")
->>>>>>> 7f6e7f8a
 class ItFmwDynamicClusterMiiDomain {
 
   private static String dbNamespace = null;
