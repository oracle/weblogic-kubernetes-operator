--- conflicted
+++ resolved
@@ -67,12 +67,9 @@
 @DisplayName("Verify the JRF domain on pv sample using wlst and wdt")
 @IntegrationTest
 @Tag("samples")
-<<<<<<< HEAD
 @Tag("olcne")
-=======
 @Tag("kind-parallel")
 @Tag("toolkits-srg")
->>>>>>> 88ce2340
 public class ItFmwSample {
 
   private static String dbNamespace = null;
