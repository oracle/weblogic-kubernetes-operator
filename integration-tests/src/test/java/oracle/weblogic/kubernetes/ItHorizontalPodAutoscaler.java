--- conflicted
+++ resolved
@@ -250,15 +250,10 @@
 
   private void createLoadOnCpuAndVerifyAutoscaling() {
     // execute command to increase cpu usage
-<<<<<<< HEAD
+    int duration = (OKE_CLUSTER == true) ? 60 : 30;
     String cmd = KUBERNETES_CLI + " exec -t " + managedServerPrefix + "1 -n "
-        + domainNamespace + "  -- timeout --foreground -s 2 30 dd if=/dev/zero of=/dev/null";
-=======
-    int duration = (OKE_CLUSTER == true) ? 60 : 30;
-    String cmd = "kubectl exec -t " + managedServerPrefix + "1 -n "
         + domainNamespace + "  -- timeout --foreground -s 2 "
         + duration + " dd if=/dev/zero of=/dev/null";
->>>>>>> ea28d619
     CommandParams params = new CommandParams().defaults();
     params.command(cmd);
     ExecResult result = Command.withParams(params).executeAndReturnResult();
@@ -306,12 +301,8 @@
   // verify hpa is getting the metrics
   private boolean verifyHPA(String namespace, String hpaName) {
     CommandParams params = new CommandParams().defaults();
-<<<<<<< HEAD
+    params.saveResults(true);
     params.command(KUBERNETES_CLI + " get hpa " + hpaName + " -n " + namespace);
-=======
-    params.saveResults(true);
-    params.command("kubectl get hpa " + hpaName + " -n " + namespace);
->>>>>>> ea28d619
 
     ExecResult result = Command.withParams(params).executeAndReturnResult();
     logger.info("Get HPA result " + result);
