--- conflicted
+++ resolved
@@ -71,11 +71,8 @@
  */
 @DisplayName("Test server's pod init container feature")
 @IntegrationTest
-<<<<<<< HEAD
 @Tag("olcne")
-=======
 @Tag("oke-sequential")
->>>>>>> 7f6e7f8a
 class ItInitContainers {
 
   private static String opNamespace = null;
