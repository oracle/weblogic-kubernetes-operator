--- conflicted
+++ resolved
@@ -654,15 +654,10 @@
     // changet the admin server port to a different value to force pod restart
     Path configScript = Paths.get(RESOURCE_DIR, "python-scripts", "introspect_version_script.py");
     executeWLSTScript(configScript, wlstPropertiesFile.toPath(), introDomainNamespace);
-    
-<<<<<<< HEAD
+
     ClusterResource cluster = createClusterResource(clusterResName, cluster2Name,
         introDomainNamespace, 2);
     getLogger().info("Creating cluster resource {0} in namespace {1}", clusterResName, introDomainNamespace);
-=======
-    ClusterResource cluster = createClusterResource(cluster2Name, introDomainNamespace, 2);
-    getLogger().info("Creating cluster {0} in namespace {1}", cluster2Name, introDomainNamespace);
->>>>>>> c798311e
     createClusterAndVerify(cluster);
 
     String introspectVersion = assertDoesNotThrow(() -> getNextIntrospectVersion(domainUid, introDomainNamespace));
@@ -670,11 +665,7 @@
     logger.info("patch the domain resource with new cluster and introspectVersion");
     String patchStr
         = "["
-<<<<<<< HEAD
         + "{\"op\": \"add\",\"path\": \"/spec/clusters/-\", \"value\": {\"name\" : \"" + clusterResName + "\"}"
-=======
-        + "{\"op\": \"add\",\"path\": \"/spec/clusters/-\", \"value\": {\"name\" : \"" + cluster2Name + "\"}"
->>>>>>> c798311e
         + "},"
         + "{\"op\": \"replace\", \"path\": \"/spec/introspectVersion\", \"value\": \"" + introspectVersion + "\"}"
         + "]";
@@ -835,12 +826,8 @@
       checkPodReadyAndServiceExists(cluster1ManagedServerPodNamePrefix + i, domainUid, introDomainNamespace);
     }
     // scale down the cluster by 1
-<<<<<<< HEAD
     boolean scalingSuccess = scaleCluster(domainUid + "-" + cluster1Name,
         introDomainNamespace, cluster1ReplicaCount - 1);
-=======
-    boolean scalingSuccess = scaleCluster(cluster1Name, introDomainNamespace, cluster1ReplicaCount - 1);
->>>>>>> c798311e
     assertTrue(scalingSuccess,
         String.format("Cluster scaling down failed for domain %s in namespace %s", domainUid, introDomainNamespace));
 
@@ -852,12 +839,8 @@
     cluster1ReplicaCount--;
 
     // scale up the cluster to cluster1ReplicaCount + 1
-<<<<<<< HEAD
     scalingSuccess = scaleCluster(domainUid + "-" + cluster1Name,
         introDomainNamespace, cluster1ReplicaCount + 1);
-=======
-    scalingSuccess = scaleCluster(cluster1Name, introDomainNamespace, cluster1ReplicaCount + 1);
->>>>>>> c798311e
     assertTrue(scalingSuccess,
         String.format("Cluster scaling up failed for domain %s in namespace %s", domainUid, introDomainNamespace));
 
@@ -1061,18 +1044,11 @@
         pvName, pvcName, introDomainNamespace);
     
     // create cluster object
-<<<<<<< HEAD
     String clusterResName = domainUid + "-" + cluster1Name;
     ClusterResource cluster = createClusterResource(clusterResName,
         cluster1Name, introDomainNamespace, cluster1ReplicaCount);
 
     logger.info("Creating cluster resource {0} in namespace {1}",clusterResName, introDomainNamespace);
-=======
-    ClusterResource cluster = createClusterResource(
-        cluster1Name, introDomainNamespace, cluster1ReplicaCount);
-
-    logger.info("Creating cluster {0} in namespace {1}",cluster1Name, introDomainNamespace);
->>>>>>> c798311e
     createClusterAndVerify(cluster);    
 
 
@@ -1134,11 +1110,7 @@
     }
     domain.spec().setImagePullSecrets(secrets);
     // set cluster references
-<<<<<<< HEAD
     domain.getSpec().withCluster(new V1LocalObjectReference().name(clusterResName));
-=======
-    domain.getSpec().withCluster(new V1LocalObjectReference().name(cluster1Name));
->>>>>>> c798311e
 
     setPodAntiAffinity(domain);
     // verify the domain custom resource is created
