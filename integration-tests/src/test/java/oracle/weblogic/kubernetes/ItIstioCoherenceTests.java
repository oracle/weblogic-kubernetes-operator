--- conflicted
+++ resolved
@@ -64,11 +64,8 @@
 // which load and verify the cache.
 @DisplayName("Test to create a WebLogic domain with Coherence and verify the use of Coherence cache service")
 @IntegrationTest
-<<<<<<< HEAD
 @Tag("olcne")
-=======
 @Tag("oke-parallel")
->>>>>>> 7f6e7f8a
 class ItIstioCoherenceTests {
 
   // constants for Coherence
