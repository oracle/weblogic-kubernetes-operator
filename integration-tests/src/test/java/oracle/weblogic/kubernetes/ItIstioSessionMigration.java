--- conflicted
+++ resolved
@@ -39,11 +39,8 @@
 
 @DisplayName("Test WLS Session Migration via istio enabled")
 @IntegrationTest
-<<<<<<< HEAD
 @Tag("olcne")
-=======
 @Tag("oke-parallel")
->>>>>>> 7f6e7f8a
 class ItIstioSessionMigration {
 
   private static String opNamespace = null;
