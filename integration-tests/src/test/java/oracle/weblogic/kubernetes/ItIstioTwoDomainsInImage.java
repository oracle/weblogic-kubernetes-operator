--- conflicted
+++ resolved
@@ -63,11 +63,8 @@
 
 @DisplayName("Test to create two WebLogic domains in domainhome-in-image model with istio configuration")
 @IntegrationTest
-<<<<<<< HEAD
 @Tag("olcne")
-=======
 @Tag("oke-parallel")
->>>>>>> 7f6e7f8a
 class ItIstioTwoDomainsInImage {
 
   private static String opNamespace = null;
