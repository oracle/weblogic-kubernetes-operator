// Copyright (c) 2022, Oracle and/or its affiliates.
// Licensed under the Universal Permissive License v 1.0 as shown at https://oss.oracle.com/licenses/upl.

package oracle.weblogic.kubernetes;

import java.io.File;
import java.io.FileOutputStream;
import java.nio.file.Path;
import java.nio.file.Paths;
import java.time.OffsetDateTime;
import java.util.ArrayList;
import java.util.Arrays;
import java.util.List;
import java.util.Map;
import java.util.Properties;
import java.util.function.UnaryOperator;

import io.kubernetes.client.custom.V1Patch;
import io.kubernetes.client.openapi.models.V1Container;
import io.kubernetes.client.openapi.models.V1EnvVar;
import io.kubernetes.client.openapi.models.V1LocalObjectReference;
import io.kubernetes.client.openapi.models.V1ObjectMeta;
import io.kubernetes.client.openapi.models.V1PersistentVolumeClaimVolumeSource;
import io.kubernetes.client.openapi.models.V1Volume;
import io.kubernetes.client.openapi.models.V1VolumeMount;
import oracle.weblogic.domain.AdminServer;
import oracle.weblogic.domain.AdminService;
import oracle.weblogic.domain.Channel;
import oracle.weblogic.domain.ClusterList;
import oracle.weblogic.domain.DomainResource;
import oracle.weblogic.domain.DomainSpec;
import oracle.weblogic.domain.ServerPod;
import oracle.weblogic.kubernetes.actions.impl.OperatorParams;
import oracle.weblogic.kubernetes.annotations.IntegrationTest;
import oracle.weblogic.kubernetes.annotations.Namespaces;
import oracle.weblogic.kubernetes.logging.LoggingFacade;
import oracle.weblogic.kubernetes.utils.DomainUtils;
import org.junit.jupiter.api.AfterAll;
import org.junit.jupiter.api.BeforeAll;
import org.junit.jupiter.api.DisplayName;
import org.junit.jupiter.api.Tag;
import org.junit.jupiter.api.Test;

import static oracle.weblogic.kubernetes.TestConstants.ADMIN_PASSWORD_DEFAULT;
import static oracle.weblogic.kubernetes.TestConstants.ADMIN_USERNAME_DEFAULT;
import static oracle.weblogic.kubernetes.TestConstants.BASE_IMAGES_REPO_SECRET_NAME;
import static oracle.weblogic.kubernetes.TestConstants.DOMAIN_API_VERSION;
import static oracle.weblogic.kubernetes.TestConstants.DOMAIN_STATUS_CONDITION_ROLLING_TYPE;
import static oracle.weblogic.kubernetes.TestConstants.IMAGE_PULL_POLICY;
import static oracle.weblogic.kubernetes.TestConstants.K8S_NODEPORT_HOST;
import static oracle.weblogic.kubernetes.TestConstants.SKIP_CLEANUP;
import static oracle.weblogic.kubernetes.TestConstants.WEBLOGIC_IMAGE_TO_USE_IN_SPEC;
import static oracle.weblogic.kubernetes.actions.ActionConstants.RESOURCE_DIR;
import static oracle.weblogic.kubernetes.actions.TestActions.deleteClusterCustomResource;
import static oracle.weblogic.kubernetes.actions.TestActions.deleteDomainCustomResource;
import static oracle.weblogic.kubernetes.actions.TestActions.deletePersistentVolume;
import static oracle.weblogic.kubernetes.actions.TestActions.deletePersistentVolumeClaim;
import static oracle.weblogic.kubernetes.actions.TestActions.getDomainCustomResource;
import static oracle.weblogic.kubernetes.actions.TestActions.getNextIntrospectVersion;
import static oracle.weblogic.kubernetes.actions.TestActions.getServiceNodePort;
import static oracle.weblogic.kubernetes.actions.TestActions.getServicePort;
import static oracle.weblogic.kubernetes.actions.TestActions.now;
import static oracle.weblogic.kubernetes.actions.TestActions.scaleClusterWithRestApi;
import static oracle.weblogic.kubernetes.actions.TestActions.shutdownDomain;
import static oracle.weblogic.kubernetes.actions.impl.Cluster.listClusterCustomResources;
import static oracle.weblogic.kubernetes.actions.impl.Domain.patchDomainCustomResource;
import static oracle.weblogic.kubernetes.assertions.TestAssertions.verifyRollingRestartOccurred;
<<<<<<< HEAD
import static oracle.weblogic.kubernetes.utils.ClusterUtils.createClusterAndVerify;
import static oracle.weblogic.kubernetes.utils.ClusterUtils.createClusterResource;
import static oracle.weblogic.kubernetes.utils.ClusterUtils.createClusterResourceAndAddReferenceToDomain;
=======
import static oracle.weblogic.kubernetes.utils.ClusterUtils.addClusterToDomain;
import static oracle.weblogic.kubernetes.utils.ClusterUtils.createClusterAndVerify;
import static oracle.weblogic.kubernetes.utils.ClusterUtils.createClusterResource;
>>>>>>> c798311e
import static oracle.weblogic.kubernetes.utils.ClusterUtils.removeReplicasSettingAndVerify;
import static oracle.weblogic.kubernetes.utils.ClusterUtils.scaleCluster;
import static oracle.weblogic.kubernetes.utils.CommonTestUtils.checkPodReadyAndServiceExists;
import static oracle.weblogic.kubernetes.utils.CommonTestUtils.checkServiceExists;
import static oracle.weblogic.kubernetes.utils.CommonTestUtils.getNextFreePort;
import static oracle.weblogic.kubernetes.utils.CommonTestUtils.getUniqueName;
import static oracle.weblogic.kubernetes.utils.CommonTestUtils.testUntil;
import static oracle.weblogic.kubernetes.utils.CommonTestUtils.withLongRetryPolicy;
import static oracle.weblogic.kubernetes.utils.ConfigMapUtils.createConfigMapForDomainCreation;
import static oracle.weblogic.kubernetes.utils.DomainUtils.createDomainAndVerify;
import static oracle.weblogic.kubernetes.utils.DomainUtils.verifyDomainStatusConditionTypeDoesNotExist;
import static oracle.weblogic.kubernetes.utils.ImageUtils.createBaseRepoSecret;
import static oracle.weblogic.kubernetes.utils.JobUtils.createDomainJob;
import static oracle.weblogic.kubernetes.utils.JobUtils.getIntrospectJobName;
import static oracle.weblogic.kubernetes.utils.K8sEvents.ABORTED_ERROR;
import static oracle.weblogic.kubernetes.utils.K8sEvents.DOMAIN_AVAILABLE;
import static oracle.weblogic.kubernetes.utils.K8sEvents.DOMAIN_CHANGED;
import static oracle.weblogic.kubernetes.utils.K8sEvents.DOMAIN_COMPLETED;
import static oracle.weblogic.kubernetes.utils.K8sEvents.DOMAIN_CREATED;
import static oracle.weblogic.kubernetes.utils.K8sEvents.DOMAIN_DELETED;
import static oracle.weblogic.kubernetes.utils.K8sEvents.DOMAIN_FAILED;
import static oracle.weblogic.kubernetes.utils.K8sEvents.DOMAIN_ROLL_COMPLETED;
import static oracle.weblogic.kubernetes.utils.K8sEvents.DOMAIN_ROLL_STARTING;
import static oracle.weblogic.kubernetes.utils.K8sEvents.POD_CYCLE_STARTING;
import static oracle.weblogic.kubernetes.utils.K8sEvents.REPLICAS_TOO_HIGH_ERROR;
import static oracle.weblogic.kubernetes.utils.K8sEvents.TOPOLOGY_MISMATCH_ERROR;
import static oracle.weblogic.kubernetes.utils.K8sEvents.checkDomainEvent;
import static oracle.weblogic.kubernetes.utils.K8sEvents.checkDomainEventWithCount;
import static oracle.weblogic.kubernetes.utils.K8sEvents.checkDomainFailedEventWithReason;
import static oracle.weblogic.kubernetes.utils.K8sEvents.domainEventExists;
import static oracle.weblogic.kubernetes.utils.K8sEvents.getDomainEventCount;
import static oracle.weblogic.kubernetes.utils.K8sEvents.getOpGeneratedEventCount;
import static oracle.weblogic.kubernetes.utils.OKDUtils.createRouteForOKD;
import static oracle.weblogic.kubernetes.utils.OKDUtils.setTlsTerminationForRoute;
import static oracle.weblogic.kubernetes.utils.OperatorUtils.installAndVerifyOperator;
import static oracle.weblogic.kubernetes.utils.PatchDomainUtils.patchDomainResource;
import static oracle.weblogic.kubernetes.utils.PersistentVolumeUtils.createPV;
import static oracle.weblogic.kubernetes.utils.PersistentVolumeUtils.createPVC;
import static oracle.weblogic.kubernetes.utils.PodUtils.checkPodDeleted;
import static oracle.weblogic.kubernetes.utils.PodUtils.checkPodDoesNotExist;
import static oracle.weblogic.kubernetes.utils.PodUtils.checkPodExists;
import static oracle.weblogic.kubernetes.utils.PodUtils.checkPodReady;
import static oracle.weblogic.kubernetes.utils.PodUtils.getExternalServicePodName;
import static oracle.weblogic.kubernetes.utils.PodUtils.getPodsWithTimeStamps;
import static oracle.weblogic.kubernetes.utils.PodUtils.setPodAntiAffinity;
import static oracle.weblogic.kubernetes.utils.SecretUtils.createSecretWithUsernamePassword;
import static oracle.weblogic.kubernetes.utils.ThreadSafeLogger.getLogger;
import static oracle.weblogic.kubernetes.utils.WLSTUtils.executeWLSTScript;
import static org.junit.jupiter.api.Assertions.assertDoesNotThrow;
import static org.junit.jupiter.api.Assertions.assertEquals;
import static org.junit.jupiter.api.Assertions.assertFalse;
import static org.junit.jupiter.api.Assertions.assertNotEquals;
import static org.junit.jupiter.api.Assertions.assertNotNull;
import static org.junit.jupiter.api.Assertions.assertTrue;

/**
 * Tests related to Domain events logged by operator.
 * The tests checks for the following events in the domain name space.
 * Created, Changed, Deleted, Completed,
 * Failed.
 * The tests creates the domain resource, modifies it, introduces some validation errors in the domain resource
 * and finally deletes it to generate all the domain related events.
 */
@DisplayName("Verify the Kubernetes events for domain lifecycle")
@Tag("kind-parallel")
@Tag("oke-parallel")
@Tag("okd-wls-srg")
@IntegrationTest
@Tag("olcne")
class ItKubernetesDomainEvents {

  private static String opNamespace = null;
  private static String domainNamespace1 = null;
  private static String domainNamespace2 = null;
  private static String domainNamespace3 = null;
  private static String domainNamespace4 = null;
  private static String domainNamespace5 = null;
  private static String opServiceAccount = null;
  private static int externalRestHttpsPort = 0;
  private static OperatorParams opParams = null;

  static final String cluster1Name = "mycluster";
  static final String cluster2Name = "cl2";
  static final String adminServerName = "admin-server";
  static final String domainUid = "k8seventsdomain";
  static final String adminServerPodName = domainUid + "-" + adminServerName;
  static final String managedServerNameBase = "ms-";
  static String managedServerPodNamePrefix = domainUid + "-" + managedServerNameBase;
  static final int managedServerPort = 8001;
  static int replicaCount = 2;
  String clusterRes1Name = domainUid + "-" + cluster1Name;

  static final String pvName1 = getUniqueName(domainUid + "-pv-");
  static final String pvcName1 = getUniqueName(domainUid + "-pvc-");
  static final String pvName2 = getUniqueName(domainUid + "-pv-");
  static final String pvcName2 = getUniqueName(domainUid + "-pvc-");
  static final String pvName3 = getUniqueName(domainUid + "-pv-");
  static final String pvcName3 = getUniqueName(domainUid + "-pvc-");
  static final String pvName4 = getUniqueName(domainUid + "-pv-");
  static final String pvcName4 = getUniqueName(domainUid + "-pvc-");
  static final String pvName5 = getUniqueName(domainUid + "-pv-");
  static final String pvcName5 = getUniqueName(domainUid + "-pvc-");
  private static final String wlSecretName = "weblogic-credentials";

  private static LoggingFacade logger = null;
  private  static String className = new Object(){}.getClass().getEnclosingClass().getSimpleName();

  public enum ScaleAction {
    scaleUp,
    scaleDown,
    reset
  }

  /**
   * Assigns unique namespaces for operator and domains.
   * Pull WebLogic image if running tests in Kind cluster.
   * Installs operator.
   *
   * @param namespaces injected by JUnit
   */
  @BeforeAll
  public static void initAll(@Namespaces(6) List<String> namespaces) {
    logger = getLogger();
    logger.info("Assign a unique namespace for operator");
    assertNotNull(namespaces.get(0), "Namespace is null");
    opNamespace = namespaces.get(0);
    logger.info("Assign a unique namespace for WebLogic domain");
    assertNotNull(namespaces.get(1), "Namespace is null");
    domainNamespace1 = namespaces.get(1);
    assertNotNull(namespaces.get(2), "Namespace is null");
    domainNamespace2 = namespaces.get(2);
    assertNotNull(namespaces.get(3), "Namespace is null");
    domainNamespace3 = namespaces.get(3);
    assertNotNull(namespaces.get(4), "Namespace is null");
    domainNamespace4 = namespaces.get(4);
    assertNotNull(namespaces.get(5), "Namespace is null");
    domainNamespace5 = namespaces.get(5);

    // set the service account name for the operator
    opServiceAccount = opNamespace + "-sa";

    // install and verify operator with REST API
    opParams = installAndVerifyOperator(opNamespace, opServiceAccount,
            true, 0, domainNamespace1, domainNamespace2, domainNamespace3,
            domainNamespace4, domainNamespace5);
    externalRestHttpsPort = getServiceNodePort(opNamespace, "external-weblogic-operator-svc");

    // This test uses the operator restAPI to scale the domain. To do this in OKD cluster,
    // we need to expose the external service as route and set tls termination to  passthrough
    logger.info("Create a route for the operator external service - only for OKD");
    String opExternalSvc = createRouteForOKD("external-weblogic-operator-svc", opNamespace);
    // Patch the route just created to set tls termination to passthrough
    setTlsTerminationForRoute("external-weblogic-operator-svc", opNamespace);

    createDomain(domainNamespace3, domainUid, pvName3, pvcName3);
  }

  /**
   * Test domain events are logged when domain resource goes through various life cycle stages.
   * Verifies Created is logged when domain resource is created.
   * Verifies Completed is logged when the domain resource reaches its completed state.
   */
  @Test
  @DisplayName("Test domain events for various successful domain life cycle changes")
  @Tag("gate")
  @Tag("crio")
  void testK8SEventsSuccess() {
    OffsetDateTime timestamp = now();
    logger.info("Creating domain");
    createDomain(domainNamespace1, domainUid, pvName1, pvcName1);

    logger.info("verify the Created event is generated");
    checkEvent(opNamespace, domainNamespace1, domainUid, DOMAIN_CREATED, "Normal", timestamp);
    logger.info("verify the Completed event is generated");
    checkEvent(opNamespace, domainNamespace1, domainUid, DOMAIN_COMPLETED, "Normal", timestamp);
    shutdownDomain(domainUid, domainNamespace1);
  }

  /**
   * Patch a domain resource with a new managed server not existing in actual WebLogic domain and verify
   * the warning Failed event is logged by the operator in the domain namespace.
   */
  @Test
  @DisplayName("Test domain Failed event with TopologyMismatch for non-existing managed server")
  void testDomainK8sEventsNonExistingManagedServer() {
    OffsetDateTime timestamp;
    String patchStr;
    V1Patch patch;
    try {
      timestamp = now();
      logger.info("patch the domain resource with non-existing managed server");
      patchStr = "[{\"op\": \"add\",\"path\": \""
        + "/spec/managedServers/-\", \"value\": "
        + "{\"serverName\" : \"nonexisting-ms\", "
        + "\"serverStartPolicy\": \"IfNeeded\"}"
        + "}]";
      logger.info("Updating domain configuration using patch string: {0}\n", patchStr);
      patch = new V1Patch(patchStr);
      assertTrue(patchDomainCustomResource(domainUid, domainNamespace3, patch, V1Patch.PATCH_FORMAT_JSON_PATCH),
          "Failed to patch domain");
      logger.info("verify the Failed event is generated");
      checkFailedEvent(opNamespace, domainNamespace3, domainUid, TOPOLOGY_MISMATCH_ERROR, "Warning", timestamp);
    } finally {
      // remove the managed server from domain resource
      timestamp = now();
      patchStr
          = "[{\"op\": \"remove\",\"path\": \""
          + "/spec/managedServers\""
          + "}]";
      logger.info("Updating domain configuration using patch string: {0}\n", patchStr);
      patch = new V1Patch(patchStr);
      assertTrue(patchDomainCustomResource(domainUid, domainNamespace3, patch, V1Patch.PATCH_FORMAT_JSON_PATCH),
          "Failed to patch domain");

      logger.info("verify the Changed event is generated");
      checkEvent(opNamespace, domainNamespace3, domainUid, DOMAIN_CHANGED, "Normal", timestamp);
    }

  }

  /**
   * Patch a domain resource with a new cluster not existing in actual WebLogic domain and verify
   * the warning Failed event is logged by the operator in the domain namespace.
   */
  @Test
  @DisplayName("Test domain Failed event for non-existing cluster")
  void testDomainK8sEventsNonExistingCluster() {
    OffsetDateTime timestamp = now();
<<<<<<< HEAD
    createClusterAndVerify(createClusterResource(
        domainUid + "-nonexisting-cluster", "nonexisting-cluster", domainNamespace3, replicaCount));
=======
    createClusterAndVerify(createClusterResource("nonexisting-cluster", domainNamespace3, replicaCount));
>>>>>>> c798311e
    logger.info("patch the domain resource with new cluster");
    try {
      String patchStr
          = "["
          + "{\"op\": \"add\",\"path\": \"/spec/clusters/-\", \"value\": "
          + "    {\"name\" : \"nonexisting-cluster\"}"
          + "}]";
      logger.info("Updating domain configuration using patch string: {0}\n", patchStr);
      V1Patch patch = new V1Patch(patchStr);
      assertTrue(patchDomainCustomResource(domainUid, domainNamespace3, patch, V1Patch.PATCH_FORMAT_JSON_PATCH),
          "Failed to patch domain");
      // verify the Failed event is generated
      checkFailedEvent(opNamespace, domainNamespace3, domainUid, TOPOLOGY_MISMATCH_ERROR, "Warning", timestamp);
    } finally {
      //remove the cluster from domain resource
      timestamp = now();
      String patchStr = "[{\"op\": \"remove\",\"path\": \"/spec/clusters/1\"}]";
      logger.info("Updating domain configuration using patch string: {0}\n", patchStr);
      V1Patch patch = new V1Patch(patchStr);
      assertTrue(patchDomainCustomResource(domainUid, domainNamespace3, patch, V1Patch.PATCH_FORMAT_JSON_PATCH),
          "Failed to patch domain");

      // verify the Changed event is generated
      checkEvent(opNamespace, domainNamespace3, domainUid, DOMAIN_CHANGED, "Normal", timestamp);
    }
  }

  /**
   * Test the following domain events are logged when domain resource goes through introspector failure.
   * Patch the domain resource to shutdown servers.
   * Patch the domain resource to point to a bad DOMAIN_HOME and update serverStartPolicy to IfNeeded.
   * Verifies Failed event with Aborted failure reason is logged.
   * Cleanup by patching the domain resource to a valid location and introspectVersion to bring up all servers again.
   */
  @Test
  @DisplayName("Test domain events for failed/retried domain life cycle changes")
  void testK8SEventsFailedLifeCycle() {
    V1Patch patch;
    String patchStr;
    DomainResource domain = createDomain(domainNamespace5, domainUid, pvName5, pvcName5, "Never",
        spec -> spec.failureRetryLimitMinutes(2L));
    assertNotNull(domain, " Can't create domain resource");

    String originalDomainHome = domain.getSpec().getDomainHome();

    OffsetDateTime timestamp = now();

    logger.info("Checking if the admin server {0} is shutdown in namespace {1}",
        adminServerPodName, domainNamespace5);
    checkPodDoesNotExist(adminServerPodName, domainUid, domainNamespace5);

    for (int i = 1; i <= replicaCount; i++) {
      logger.info("Checking if the managed server {0} is shutdown in namespace {1}",
          managedServerPodNamePrefix + i, domainNamespace5);
      checkPodDoesNotExist(managedServerPodNamePrefix + i, domainUid, domainNamespace5);
    }

    logger.info("Replace the domainHome to a nonexisting location to verify the following events"
        + " Changed and Failed events are logged");
    patchStr = "[{\"op\": \"replace\", "
        + "\"path\": \"/spec/domainHome\", \"value\": \"" + originalDomainHome + "bad\"},"
        + "{\"op\": \"replace\", \"path\": \"/spec/serverStartPolicy\", \"value\": \"IfNeeded\"}]";
    logger.info("PatchStr for domainHome: {0}", patchStr);

    patch = new V1Patch(patchStr);
    assertTrue(patchDomainCustomResource(domainUid, domainNamespace5, patch, V1Patch.PATCH_FORMAT_JSON_PATCH),
        "patchDomainCustomResource failed");

    logger.info("verify domain changed event is logged");
    checkEvent(opNamespace, domainNamespace5, domainUid, DOMAIN_CHANGED, "Normal", timestamp);
    logger.info("verify domain failed event");
    checkFailedEvent(opNamespace, domainNamespace5, domainUid, ABORTED_ERROR, "Warning", timestamp);

    shutdownDomain(domainUid, domainNamespace5);
  }

  /**
   * Test verifies there is only 1 Completed event is logged
   * regardless of how many clusters exists in the domain.
   * Test creates a new cluster in the WebLogic domain, patches the domain resource to add the new cluster
   * and starts up the new cluster.
   * Verifies the scaling operation generates only one Completed.
   */
  @Test
  void testK8SEventsMultiClusterEvents() {
    OffsetDateTime timestamp = now();
    createNewCluster();
    scaleClusterWithRestApi(domainUid, cluster2Name, 1,
            externalRestHttpsPort, opNamespace, opServiceAccount);
    logger.info("verify the Domain_Available event is generated");
    checkEvent(opNamespace, domainNamespace3, domainUid,
            DOMAIN_AVAILABLE, "Normal", timestamp);
    logger.info("verify the Completed event is generated");
    checkEvent(opNamespace, domainNamespace3,
            domainUid, DOMAIN_COMPLETED, "Normal", timestamp);
    logger.info("verify the only 1 Completed event for domain is generated");
    assertEquals(1, getOpGeneratedEventCount(domainNamespace3, domainUid,
            DOMAIN_COMPLETED, timestamp));
  }

  /**
   * Scale the cluster beyond maximum dynamic cluster size and verify the patch operation failed.
   */
  @Test
  void testDomainK8sEventsScalePastMaxWithoutChangingIntrospectVersion() {
    OffsetDateTime timestamp = now();
    logger.info("Scaling cluster using patching");
    assertFalse(scaleCluster(cluster1Name, domainNamespace3, 3),
            "Patching cluster with a replica count that exceeds the cluster size did not fail as expected");
  }

  /**
   * Scale the cluster beyond maximum dynamic cluster size and change the introspectVersion as well, verify the
   * Failed warning event is generated.
   */
  @Test
  void testDomainK8sEventsScalePastMaxAndChangeIntrospectVersion() {
    OffsetDateTime timestamp = now();
    try {
      removeReplicasSettingAndVerify(domainUid, cluster1Name, domainNamespace3, replicaCount,
          managedServerPodNamePrefix);

      String introspectVersion = assertDoesNotThrow(() -> getNextIntrospectVersion(domainUid, domainNamespace3));
      String patchStr
          = "["
          + "{\"op\": \"replace\", \"path\": \"/spec/introspectVersion\", \"value\": \"" + introspectVersion + "\"},"
          + "{\"op\": \"replace\", \"path\": \"/spec/replicas\", \"value\": 3}"
          + "]";

      logger.info("Updating introspect version  using patch string: {0}",  patchStr);
      assertTrue(patchDomainCustomResource(domainUid, domainNamespace3, new V1Patch(patchStr),
          V1Patch.PATCH_FORMAT_JSON_PATCH), "Patch domain did not fail as expected");


      logger.info("verify the Failed event is generated");
      checkFailedEvent(opNamespace, domainNamespace3, domainUid, REPLICAS_TOO_HIGH_ERROR, "Warning", timestamp);
    } finally {
      timestamp = now();
      logger.info("Updating domain resource to set correct replicas size");

<<<<<<< HEAD
      assertTrue(scaleCluster(clusterRes1Name, domainNamespace3, 2), "failed to scale cluster via patching");
=======
      assertTrue(scaleCluster(cluster1Name, domainNamespace3, 2), "failed to scale cluster via patching");
>>>>>>> c798311e
      checkPodReadyAndServiceExists(adminServerPodName, domainUid, domainNamespace3);

      for (int i = 1; i <= replicaCount; i++) {
        logger.info("Checking managed server service {0} is created in namespace {1}",
                managedServerPodNamePrefix + i, domainNamespace3);
        checkPodReadyAndServiceExists(managedServerPodNamePrefix + i, domainUid, domainNamespace3);
      }
      logger.info("verify the Completed event is generated");
      checkEvent(opNamespace, domainNamespace3, domainUid, DOMAIN_COMPLETED, "Normal", timestamp);

    }
  }

  /**
   * Scale down and scale up the domain and verify that
   * Completed normal event is generated.
   */
  @Test
  @DisplayName("Test domain completed event when domain is scaled.")
  void testScaleDomainAndVerifyCompletedEvent() {
    createDomain(domainNamespace4, domainUid, pvName4, pvcName4);
    scaleDomainAndVerifyCompletedEvent(1, ScaleAction.scaleDown, true, domainNamespace4);
    scaleDomainAndVerifyCompletedEvent(2, ScaleAction.scaleUp, true, domainNamespace4);
    shutdownDomain(domainUid, domainNamespace4);
  }

  /**
   * Scale the cluster below minimum dynamic cluster size and verify the Failed
   * warning event is generated.
   */
  @Test
  void testDomainK8sEventsScaleBelowMin() {
    OffsetDateTime timestamp = now();

    try {
      String patchStr
          = "["
          + "{\"op\": \"add\", \"path\": \"/spec/allowReplicasBelowMinDynClusterSize\", \"value\": false}"
          + "]";
      logger.info("Updating replicas in cluster {0} using patch string: {1}", cluster1Name, patchStr);
      V1Patch patch = new V1Patch(patchStr);
      assertTrue(patchDomainCustomResource(domainUid, domainNamespace3, patch, V1Patch.PATCH_FORMAT_JSON_PATCH),
          "Failed to patch domain");
<<<<<<< HEAD
      assertTrue(scaleCluster(clusterRes1Name, domainNamespace3, 1),"decreased replica to 1");
=======
      assertTrue(scaleCluster(cluster1Name, domainNamespace3, 1),"decreased replica to 1");
>>>>>>> c798311e
      // No event will be created for this
      logger.info("verify the Failed event is NOT generated");
      assertFalse(domainEventExists(opNamespace, domainNamespace3, domainUid,  DOMAIN_FAILED, "Warning", timestamp));
    } finally {
      timestamp = now();
      logger.info("Updating domain resource to set correct replicas size");
<<<<<<< HEAD
      assertTrue(scaleCluster(clusterRes1Name, domainNamespace3, 2), "failed to scale cluster to 2");
=======
      assertTrue(scaleCluster(cluster1Name, domainNamespace3, 2), "failed to scale cluster to 2");
>>>>>>> c798311e
      checkPodReadyAndServiceExists(adminServerPodName, domainUid, domainNamespace3);

      for (int i = 1; i <= replicaCount; i++) {
        logger.info("Checking managed server service {0} is created in namespace {1}",
                managedServerPodNamePrefix + i, domainNamespace3);
        checkPodReadyAndServiceExists(managedServerPodNamePrefix + i, domainUid, domainNamespace3);
      }
    }
  }

  /**
   * Replace the pv and pvc in the domain resource with a pv/pvc not containing any WebLogic domain
   * and verify the Failed warning event is generated.
   */
  @Test
  void testK8sEventsFailed() {
    OffsetDateTime timestamp = now();
    try {
      String pvName = getUniqueName("sample-pv-");
      String pvcName = getUniqueName("sample-pvc-");
      createPV(pvName, domainUid, this.getClass().getSimpleName());
      createPVC(pvName, pvcName, domainUid, domainNamespace3);
      String introspectVersion = assertDoesNotThrow(() -> getNextIntrospectVersion(domainUid, domainNamespace3));
      String patchStr
          = "["
          + "{\"op\": \"replace\", \"path\": \"/spec/serverPod/volumeMounts/0/name\", \"value\": \"sample-pv\"},"
          + "{\"op\": \"replace\", \"path\": \"/spec/serverPod/volumes/0/name\", \"value\": \"sample-pv\"},"
          + "{\"op\": \"replace\", \"path\": "
          + "\"/spec/serverPod/volumes/0/persistentVolumeClaim/claimName\", \"value\": \"sample-pvc\"},"
          + "{\"op\": \"add\", \"path\": \"/spec/introspectVersion\", \"value\": \"" + introspectVersion + "\"}"
          + "]";
      logger.info("Updating pv/pvcs in domain resource using patch string: {0}", patchStr);
      V1Patch patch = new V1Patch(patchStr);
      assertTrue(patchDomainCustomResource(domainUid, domainNamespace3, patch, V1Patch.PATCH_FORMAT_JSON_PATCH),
          "Failed to patch domain");

      logger.info("verify the Failed event is generated");
      checkEvent(opNamespace, domainNamespace3, domainUid, DOMAIN_FAILED, "Warning", timestamp);
    } finally {
      String introspectVersion = assertDoesNotThrow(() -> getNextIntrospectVersion(domainUid, domainNamespace3));
      String patchStr
          = "["
          + "{\"op\": \"replace\", \"path\": \"/spec/serverPod/volumeMounts/0/name\", \"value\": \"" + pvName3 + "\"},"
          + "{\"op\": \"replace\", \"path\": \"/spec/serverPod/volumes/0/name\", \"value\": \"" + pvName3 + "\"},"
          + "{\"op\": \"replace\", \"path\": "
          + "\"/spec/serverPod/volumes/0/persistentVolumeClaim/claimName\", \"value\": \"" + pvcName3 + "\"},"
          + "{\"op\": \"add\", \"path\": \"/spec/introspectVersion\", \"value\": \"" + introspectVersion + "\"}"
          + "]";
      logger.info("Updating pv/pvcs in domain resource using patch string: {0}", patchStr);
      V1Patch patch = new V1Patch(patchStr);
      timestamp = now();
      assertTrue(patchDomainCustomResource(domainUid, domainNamespace3, patch, V1Patch.PATCH_FORMAT_JSON_PATCH),
          "Failed to patch domain");

      logger.info("verify domain changed and completed events are logged");
      checkEvent(opNamespace, domainNamespace3, domainUid, DOMAIN_CHANGED, "Normal", timestamp);
      checkEvent(opNamespace, domainNamespace3, domainUid, DOMAIN_COMPLETED, "Normal", timestamp);
    }
  }

  /**
   * The test modifies the logHome property and verifies the domain roll events are logged.
   */
  @Test
  @DisplayName("Verify logHome property change rolls domain and relevant events are logged")
  void testLogHomeChangeEvents() {

    OffsetDateTime timestamp = now();

    // get the original domain resource before update
    DomainResource domain1 = DomainUtils.getAndValidateInitialDomain(domainNamespace3, domainUid);

    // get the map with server pods and their original creation timestamps
    Map<String, OffsetDateTime> podsWithTimeStamps = getPodsWithTimeStamps(domainNamespace3,
        adminServerPodName, managedServerPodNamePrefix, replicaCount);

    String newLogHome = "/shared/" + domainNamespace3 + "/domains/logHome/" + domainUid;
    //print out the original image name
    String logHome = domain1.getSpec().getLogHome();
    logger.info("Changing the current log home used by the domain : {0} to {1}", logHome, newLogHome);

    //change logHome from /shared/logs to /shared/logs/logHome
    String patchStr = "["
        + "{\"op\": \"replace\", \"path\": \"/spec/logHome\", \"value\": \"" + newLogHome + "\"}"
        + "]";
    logger.info("PatchStr for logHome: {0}", patchStr);

    assertTrue(patchDomainResource(domainUid, domainNamespace3, new StringBuffer(patchStr)),
        "patchDomainCustomResource(logHome) failed");

    domain1 = assertDoesNotThrow(() -> getDomainCustomResource(domainUid, domainNamespace3),
        String.format("getDomainCustomResource failed with ApiException when tried to get domain %s in namespace %s",
            domainUid, domainNamespace3));

    //print out logHome in the new patched domain
    logger.info("In the new patched domain logHome is: {0}", domain1.getSpec().getLogHome());
    assertEquals(newLogHome, domain1.getSpec().getLogHome(), "logHome is not updated");

    // verify the server pods are rolling restarted and back to ready state
    logger.info("Verifying rolling restart occurred for domain {0} in namespace {1}",
        domainUid, domainNamespace3);
    assertTrue(verifyRollingRestartOccurred(podsWithTimeStamps, 1, domainNamespace3),
        String.format("Rolling restart failed for domain %s in namespace %s", domainUid, domainNamespace3));

    checkPodReadyAndServiceExists(adminServerPodName, domainUid, domainNamespace3);

    for (int i = 1; i <= replicaCount; i++) {
      logger.info("Checking managed server service {0} is created in namespace {1}",
          managedServerPodNamePrefix + i, domainNamespace3);
      checkPodReadyAndServiceExists(managedServerPodNamePrefix + i, domainUid, domainNamespace3);
    }

    //verify the logHome change causes the domain roll events to be logged
    verifyDomainRollAndPodCycleEvents(timestamp, domainNamespace3);
  }

  private void verifyDomainRollAndPodCycleEvents(OffsetDateTime timestamp, String domainNamespace) {
    logger.info("verify domain roll starting/pod cycle starting events are logged");
    checkEvent(opNamespace, domainNamespace, domainUid, DOMAIN_ROLL_STARTING, "Normal", timestamp);
    checkEvent(opNamespace, domainNamespace, domainUid, POD_CYCLE_STARTING, "Normal", timestamp);
    checkEvent(opNamespace, domainNamespace, domainUid, DOMAIN_ROLL_COMPLETED, "Normal", timestamp);
    // verify that Rolling condition is removed
    testUntil(
        () -> verifyDomainStatusConditionTypeDoesNotExist(
            domainUid, domainNamespace, DOMAIN_STATUS_CONDITION_ROLLING_TYPE),
        logger,
        "Verifying domain {0} in namespace {1} no longer has a Rolling status condition",
        domainUid,
        domainNamespace);
  }


  /**
   * The test modifies the includeServerOutInPodLog property and verifies the domain roll starting events are logged.
   */
  @Test
  @DisplayName("Verify includeServerOutInPodLog property change rolls domain and relevant events are logged")
  void testIncludeServerOutInPodLog() {

    OffsetDateTime timestamp = now();

    // get the original domain resource before update
    DomainResource domain1 = DomainUtils.getAndValidateInitialDomain(domainNamespace3, domainUid);

    // get the map with server pods and their original creation timestamps
    Map<String, OffsetDateTime> podsWithTimeStamps = getPodsWithTimeStamps(domainNamespace3,
        adminServerPodName, managedServerPodNamePrefix, replicaCount);

    //print out the original includeServerOutInPodLog value
    boolean includeLogInPod = domain1.getSpec().includeServerOutInPodLog();
    logger.info("Currently the includeServerOutInPodLog used for the domain is: {0}", includeLogInPod);

    //change includeServerOutInPodLog
    String patchStr = "["
        + "{\"op\": \"replace\", \"path\": \"/spec/includeServerOutInPodLog\", "
        + "\"value\": " + Boolean.toString(!includeLogInPod) + "}"
        + "]";
    logger.info("PatchStr for includeServerOutInPodLog: {0}", patchStr);

    assertTrue(patchDomainResource(domainUid, domainNamespace3, new StringBuffer(patchStr)),
        "patchDomainCustomResource(includeServerOutInPodLog) failed");

    domain1 = assertDoesNotThrow(() -> getDomainCustomResource(domainUid, domainNamespace3),
        String.format("getDomainCustomResource failed with ApiException when tried to get domain %s in namespace %s",
            domainUid, domainNamespace3));

    //print out includeServerOutInPodLog in the new patched domain
    logger.info("In the new patched domain includeServerOutInPodLog is: {0}",
        domain1.getSpec().includeServerOutInPodLog());
    assertNotEquals(includeLogInPod, domain1.getSpec().includeServerOutInPodLog(),
        "includeServerOutInPodLog is not updated");

    // verify the server pods are rolling restarted and back to ready state
    logger.info("Verifying rolling restart occurred for domain {0} in namespace {1}",
        domainUid, domainNamespace3);
    assertTrue(verifyRollingRestartOccurred(podsWithTimeStamps, 1, domainNamespace3),
        String.format("Rolling restart failed for domain %s in namespace %s", domainUid, domainNamespace3));

    checkPodReadyAndServiceExists(adminServerPodName, domainUid, domainNamespace3);

    for (int i = 1; i <= replicaCount; i++) {
      logger.info("Checking managed server service {0} is created in namespace {1}",
          managedServerPodNamePrefix + i, domainNamespace3);
      checkPodReadyAndServiceExists(managedServerPodNamePrefix + i, domainUid, domainNamespace3);
    }

    //verify the includeServerOutInPodLog change causes the domain roll events to be logged
    verifyDomainRollAndPodCycleEvents(timestamp, domainNamespace3);
  }

  /**
   * Test DomainDeleted event is logged when domain resource is deleted.
   */
  @Test
  @DisplayName("Test domain events for various domain life cycle changes")
  void testK8SEventsDelete() {
    OffsetDateTime timestamp = now();
    createDomain(domainNamespace2, domainUid, pvName2, pvcName2);
    deleteDomainCustomResource(domainUid, domainNamespace2);
    deleteClusterCustomResource(cluster1Name, domainNamespace2);
    checkPodDoesNotExist(adminServerPodName, domainUid, domainNamespace2);
    checkPodDoesNotExist(managedServerPodNamePrefix + 1, domainUid, domainNamespace2);
    checkPodDoesNotExist(managedServerPodNamePrefix + 2, domainUid, domainNamespace2);

    //verify domain deleted event
    checkEvent(opNamespace, domainNamespace2, domainUid, DOMAIN_DELETED, "Normal", timestamp);
  }

  /**
   * Cleanup the persistent volume and persistent volume claim used by the test.
   */
  @AfterAll
  public static void tearDown() {
    if (!SKIP_CLEANUP) {
      deletePersistentVolumeClaim(domainNamespace3, "sample-pvc");
      deletePersistentVolume("sample-pv");
      shutdownDomain(domainUid, domainNamespace3);
    }
  }

  // Utility method to check event
  private static void checkEvent(
      String opNamespace, String domainNamespace, String domainUid,
      String reason, String type, OffsetDateTime timestamp) {
    testUntil(withLongRetryPolicy,
        checkDomainEvent(opNamespace, domainNamespace, domainUid, reason, type, timestamp),
        logger,
        "domain event {0} to be logged in namespace {1}",
        reason,
        domainNamespace);
  }

  private static void checkFailedEvent(
      String opNamespace, String domainNamespace, String domainUid,
      String failureReason, String type, OffsetDateTime timestamp) {
    testUntil(withLongRetryPolicy,
        checkDomainFailedEventWithReason(opNamespace, domainNamespace, domainUid, failureReason, type, timestamp),
        logger,
        "domain event {0} to be logged in namespace {1}",
        failureReason,
        domainNamespace);
  }

  private static void checkEventWithCount(
      String opNamespace, String domainNamespace, String domainUid,
      String reason, String type, OffsetDateTime timestamp, int countBefore) {
    testUntil(withLongRetryPolicy,
        checkDomainEventWithCount(
            opNamespace, domainNamespace, domainUid, reason, type, timestamp, countBefore),
        logger,
        "domain event {0} to be logged",
        reason);
  }

  // Create and start a WebLogic domain in PV
  private  static void createDomain(String domainNamespace, String domainUid, String pvName, String pvcName) {

    assertDoesNotThrow(() -> createDomain(domainNamespace, domainUid, pvName, pvcName,
            "IfNeeded"),
            "Failed to create domain custom resource");

    // verify the admin server service created
    checkPodReadyAndServiceExists(adminServerPodName, domainUid, domainNamespace);

    // verify managed server services created
    for (int i = 1; i <= replicaCount; i++) {
      logger.info("Checking managed server service/pod {0} is created in namespace {1}",
          managedServerPodNamePrefix + i, domainNamespace);
      checkPodReadyAndServiceExists(managedServerPodNamePrefix + i, domainUid, domainNamespace);
    }
  }

  // Create and start a WebLogic domain in PV
  private static DomainResource createDomain(String domainNamespace, String domainUid,
                                             String pvName, String pvcName, String serverStartupPolicy) {
    return createDomain(domainNamespace, domainUid, pvName, pvcName, serverStartupPolicy, UnaryOperator.identity());
  }

  // Create and start a WebLogic domain in PV
  private static DomainResource createDomain(String domainNamespace, String domainUid,
                                             String pvName, String pvcName, String serverStartupPolicy,
                                             UnaryOperator<DomainSpec> domainSpecUnaryOperator) {

    String uniquePath = "/shared/" + domainNamespace + "/domains";

    // create pull secrets for WebLogic image when running in non Kind Kubernetes cluster
    // this secret is used only for non-kind cluster
    createBaseRepoSecret(domainNamespace);

    // create WebLogic domain credential secret
    createSecretWithUsernamePassword(wlSecretName, domainNamespace,
            ADMIN_USERNAME_DEFAULT, ADMIN_PASSWORD_DEFAULT);

    // create persistent volume and persistent volume claim for domain
    // these resources should be labeled with domainUid for cleanup after testing
    createPV(pvName, domainUid, className);
    createPVC(pvName, pvcName, domainUid, domainNamespace);
    int t3ChannelPort = getNextFreePort();
    // create a temporary WebLogic domain property file
    File domainPropertiesFile = assertDoesNotThrow(()
                    -> File.createTempFile("domain", "properties"),
            "Failed to create domain properties file");
    Properties p = new Properties();
    p.setProperty("domain_path", uniquePath);
    p.setProperty("domain_name", domainUid);
    p.setProperty("cluster_name", cluster1Name);
    p.setProperty("admin_server_name", adminServerName);
    p.setProperty("managed_server_port", Integer.toString(managedServerPort));
    p.setProperty("admin_server_port", "7001");
    p.setProperty("admin_username", ADMIN_USERNAME_DEFAULT);
    p.setProperty("admin_password", ADMIN_PASSWORD_DEFAULT);
    p.setProperty("admin_t3_public_address", K8S_NODEPORT_HOST);
    p.setProperty("admin_t3_channel_port", Integer.toString(t3ChannelPort));
    p.setProperty("number_of_ms", "2");
    p.setProperty("managed_server_name_base", managedServerNameBase);
    p.setProperty("domain_logs", "/shared/" + domainNamespace + "/logs/" + domainUid);
    p.setProperty("production_mode_enabled", "true");
    assertDoesNotThrow(()
                    -> p.store(new FileOutputStream(domainPropertiesFile), "domain properties file"),
            "Failed to write domain properties file");

    // WLST script for creating domain
    Path wlstScript = Paths.get(RESOURCE_DIR, "python-scripts", "wlst-create-domain-onpv.py");

    // create configmap and domain on persistent volume using the WLST script and property file
    createDomainOnPVUsingWlst(wlstScript, domainPropertiesFile.toPath(),
            pvName, pvcName, domainNamespace);

    // create a domain custom resource configuration object
    logger.info("Creating domain custom resource");
    DomainResource domain = new DomainResource()
            .apiVersion(DOMAIN_API_VERSION)
            .kind("Domain")
            .metadata(new V1ObjectMeta()
                    .name(domainUid)
                    .namespace(domainNamespace))
            .spec(domainSpecUnaryOperator.apply(new DomainSpec()
                    .domainUid(domainUid)
                    .domainHome(uniquePath + "/" + domainUid) // point to domain home in pv
                    .domainHomeSourceType("PersistentVolume") // set the domain home source type as pv
                    .replicas(replicaCount)
                    .image(WEBLOGIC_IMAGE_TO_USE_IN_SPEC)
                    .imagePullPolicy(IMAGE_PULL_POLICY)
                    .imagePullSecrets(Arrays.asList(
                            new V1LocalObjectReference()
                                    .name(BASE_IMAGES_REPO_SECRET_NAME))) // secret for non-kind cluster
                    .webLogicCredentialsSecret(new V1LocalObjectReference()
                            .name(wlSecretName))
                    .includeServerOutInPodLog(true)
                    .logHomeEnabled(Boolean.TRUE)
                    .logHome("/shared/" + domainNamespace + "/logs/" + domainUid + "/")
                    .dataHome("")
                    .serverStartPolicy(serverStartupPolicy)
                    .serverPod(new ServerPod() //serverpod
                            .addEnvItem(new V1EnvVar()
                                    .name("USER_MEM_ARGS")
                                    .value("-Djava.security.egd=file:/dev/./urandom "))
                            .addVolumesItem(new V1Volume()
                                    .name(pvName)
                                    .persistentVolumeClaim(new V1PersistentVolumeClaimVolumeSource()
                                            .claimName(pvcName)))
                            .addVolumeMountsItem(new V1VolumeMount()
                                    .mountPath("/shared")
                                    .name(pvName)))
                    .adminServer(new AdminServer() //admin server
                            .adminService(new AdminService()
                                    .addChannelsItem(new Channel()
                                            .channelName("default")
                                            .nodePort(getNextFreePort()))))));
    setPodAntiAffinity(domain);
<<<<<<< HEAD
    domain = createClusterResourceAndAddReferenceToDomain(
        domainUid + "-" + cluster1Name, cluster1Name, domainNamespace, domain, replicaCount);
=======
    domain = addClusterToDomain(cluster1Name, domainNamespace, domain, replicaCount);
>>>>>>> c798311e
    assertNotNull(domain, "Failed to add Cluster to domain");
    createDomainAndVerify(domain, domainNamespace);
    return domain;
  }

  /**
   * Create a WebLogic domain on a persistent volume by doing the following. Create a configmap containing WLST script
   * and property file. Create a Kubernetes job to create domain on persistent volume.
   *
   * @param wlstScriptFile python script to create domain
   * @param domainPropertiesFile properties file containing domain configuration
   * @param pvName name of the persistent volume to create domain in
   * @param pvcName name of the persistent volume claim
   * @param namespace name of the domain namespace in which the job is created
   */
  private static void createDomainOnPVUsingWlst(Path wlstScriptFile, Path domainPropertiesFile,
                                                String pvName, String pvcName, String namespace) {
    logger.info("Preparing to run create domain job using WLST");

    List<Path> domainScriptFiles = new ArrayList<>();
    domainScriptFiles.add(wlstScriptFile);
    domainScriptFiles.add(domainPropertiesFile);

    logger.info("Creating a config map to hold domain creation scripts");
    String domainScriptConfigMapName = "create-domain-scripts-cm";
    assertDoesNotThrow(
        () -> createConfigMapForDomainCreation(
            domainScriptConfigMapName, domainScriptFiles, namespace, className),
        "Create configmap for domain creation failed");

    // create a V1Container with specific scripts and properties for creating domain
    V1Container jobCreationContainer = new V1Container()
        .addCommandItem("/bin/sh")
        .addArgsItem("/u01/oracle/oracle_common/common/bin/wlst.sh")
        .addArgsItem("/u01/weblogic/" + wlstScriptFile.getFileName()) //wlst.sh script
        .addArgsItem("-skipWLSModuleScanning")
        .addArgsItem("-loadProperties")
        .addArgsItem("/u01/weblogic/" + domainPropertiesFile.getFileName()); //domain property file

    logger.info("Running a Kubernetes job to create the domain");
    createDomainJob(WEBLOGIC_IMAGE_TO_USE_IN_SPEC, pvName, pvcName, domainScriptConfigMapName,
        namespace, jobCreationContainer);
  }

  private void createNewCluster() {
    final String managedServerNameBase = "cl2-ms-";
    String managedServerPodNamePrefix = domainUid + "-" + managedServerNameBase;

    logger.info("Getting port for default channel");
    int adminServerPort
        = getServicePort(domainNamespace3, getExternalServicePodName(adminServerPodName), "default");

    // create a temporary WebLogic WLST property file
    File wlstPropertiesFile = assertDoesNotThrow(() -> File.createTempFile("wlst", "properties"),
        "Creating WLST properties file failed");
    Properties p = new Properties();
    p.setProperty("admin_host", adminServerPodName);
    p.setProperty("admin_port", Integer.toString(adminServerPort));
    p.setProperty("admin_username", ADMIN_USERNAME_DEFAULT);
    p.setProperty("admin_password", ADMIN_PASSWORD_DEFAULT);
    p.setProperty("test_name", "create_cluster");
    p.setProperty("cluster_name", cluster2Name);
    p.setProperty("server_prefix", managedServerNameBase);
    p.setProperty("server_count", "3");
    assertDoesNotThrow(() -> p.store(new FileOutputStream(wlstPropertiesFile), "wlst properties file"),
        "Failed to write the WLST properties to file");

    // changet the admin server port to a different value to force pod restart
    Path configScript = Paths.get(RESOURCE_DIR, "python-scripts", "introspect_version_script.py");
    executeWLSTScript(configScript, wlstPropertiesFile.toPath(), domainNamespace3);

    ClusterList clusters = listClusterCustomResources(domainNamespace3);

    if (clusters.getItems().stream().anyMatch(cluster -> cluster.getClusterName().equals(cluster2Name))) {
      getLogger().info("!!!Cluster {0} in namespace {1} already exists, skipping...", cluster2Name, domainNamespace3);
    } else {
      getLogger().info("Creating cluster {0} in namespace {1}", cluster2Name, domainNamespace3);
<<<<<<< HEAD
      createClusterAndVerify(createClusterResource(
          domainUid + "-" + cluster2Name, cluster2Name, domainNamespace3, replicaCount));
=======
      createClusterAndVerify(createClusterResource(cluster2Name, domainNamespace3, replicaCount));
>>>>>>> c798311e
    }

    String introspectVersion = assertDoesNotThrow(() -> getNextIntrospectVersion(domainUid, domainNamespace3));

    logger.info("patch the domain resource with new cluster and introspectVersion");
    String patchStr
        = "["
        + "{\"op\": \"add\",\"path\": \"/spec/clusters/-\", \"value\": "
        + "    {\"name\" : \"" + cluster2Name + "\"}"
        + "},"
        + "{\"op\": \"replace\", \"path\": \"/spec/introspectVersion\", \"value\": \"" + introspectVersion + "\"}"
        + "]";
    logger.info("Updating domain configuration using patch string: {0}\n", patchStr);
    V1Patch patch = new V1Patch(patchStr);
    assertTrue(patchDomainCustomResource(domainUid, domainNamespace3, patch, V1Patch.PATCH_FORMAT_JSON_PATCH),
        "Failed to patch domain");

    //verify the introspector pod is created and runs
    String introspectPodNameBase = getIntrospectJobName(domainUid);

    checkPodExists(introspectPodNameBase, domainUid, domainNamespace3);
    checkPodDoesNotExist(introspectPodNameBase, domainUid, domainNamespace3);

    // verify new cluster managed server services created
    for (int i = 1; i <= replicaCount; i++) {
      logger.info("Checking managed server service {0} is created in namespace {1}",
          managedServerPodNamePrefix + i, domainNamespace3);
      checkServiceExists(managedServerPodNamePrefix + i, domainNamespace3);
    }

    // verify new cluster managed server pods are ready
    for (int i = 1; i <= replicaCount; i++) {
      logger.info("Waiting for managed server pod {0} to be ready in namespace {1}",
          managedServerPodNamePrefix + i, domainNamespace3);
      checkPodReady(managedServerPodNamePrefix + i, domainUid, domainNamespace3);
    }
  }

  private void scaleDomainAndVerifyCompletedEvent(int replicaCount, ScaleAction testType,
                                                  boolean verify, String namespace) {
    OffsetDateTime timestamp = now();
    logger.info("Updating domain resource to set the replicas for cluster " + cluster1Name + " to " + replicaCount);
    int countBefore = getDomainEventCount(namespace, domainUid, DOMAIN_COMPLETED, "Normal");
    assertTrue(scaleCluster(cluster1Name, namespace, replicaCount), "failed to scale domain to " + replicaCount);
    int serverNumber = replicaCount + 1;

    switch (testType) {
      case scaleUp:
        checkPodReady(managedServerPodNamePrefix + replicaCount, domainUid, namespace);
        break;
      case scaleDown:
        checkPodDeleted(managedServerPodNamePrefix + serverNumber, domainUid, namespace);
        break;
      case reset:
        checkPodReady(managedServerPodNamePrefix + replicaCount, domainUid, namespace);
        checkPodDeleted(managedServerPodNamePrefix + serverNumber, domainUid, namespace);
        break;
      default:
    }

    if (verify) {
      logger.info("Verify the Completed event is generated after " + testType);
      checkEventWithCount(
          opNamespace, namespace, domainUid, DOMAIN_COMPLETED, "Normal", timestamp, countBefore);
    }
  }
}<|MERGE_RESOLUTION|>--- conflicted
+++ resolved
@@ -65,15 +65,9 @@
 import static oracle.weblogic.kubernetes.actions.impl.Cluster.listClusterCustomResources;
 import static oracle.weblogic.kubernetes.actions.impl.Domain.patchDomainCustomResource;
 import static oracle.weblogic.kubernetes.assertions.TestAssertions.verifyRollingRestartOccurred;
-<<<<<<< HEAD
 import static oracle.weblogic.kubernetes.utils.ClusterUtils.createClusterAndVerify;
 import static oracle.weblogic.kubernetes.utils.ClusterUtils.createClusterResource;
 import static oracle.weblogic.kubernetes.utils.ClusterUtils.createClusterResourceAndAddReferenceToDomain;
-=======
-import static oracle.weblogic.kubernetes.utils.ClusterUtils.addClusterToDomain;
-import static oracle.weblogic.kubernetes.utils.ClusterUtils.createClusterAndVerify;
-import static oracle.weblogic.kubernetes.utils.ClusterUtils.createClusterResource;
->>>>>>> c798311e
 import static oracle.weblogic.kubernetes.utils.ClusterUtils.removeReplicasSettingAndVerify;
 import static oracle.weblogic.kubernetes.utils.ClusterUtils.scaleCluster;
 import static oracle.weblogic.kubernetes.utils.CommonTestUtils.checkPodReadyAndServiceExists;
@@ -302,12 +296,8 @@
   @DisplayName("Test domain Failed event for non-existing cluster")
   void testDomainK8sEventsNonExistingCluster() {
     OffsetDateTime timestamp = now();
-<<<<<<< HEAD
     createClusterAndVerify(createClusterResource(
         domainUid + "-nonexisting-cluster", "nonexisting-cluster", domainNamespace3, replicaCount));
-=======
-    createClusterAndVerify(createClusterResource("nonexisting-cluster", domainNamespace3, replicaCount));
->>>>>>> c798311e
     logger.info("patch the domain resource with new cluster");
     try {
       String patchStr
@@ -448,11 +438,7 @@
       timestamp = now();
       logger.info("Updating domain resource to set correct replicas size");
 
-<<<<<<< HEAD
       assertTrue(scaleCluster(clusterRes1Name, domainNamespace3, 2), "failed to scale cluster via patching");
-=======
-      assertTrue(scaleCluster(cluster1Name, domainNamespace3, 2), "failed to scale cluster via patching");
->>>>>>> c798311e
       checkPodReadyAndServiceExists(adminServerPodName, domainUid, domainNamespace3);
 
       for (int i = 1; i <= replicaCount; i++) {
@@ -496,22 +482,15 @@
       V1Patch patch = new V1Patch(patchStr);
       assertTrue(patchDomainCustomResource(domainUid, domainNamespace3, patch, V1Patch.PATCH_FORMAT_JSON_PATCH),
           "Failed to patch domain");
-<<<<<<< HEAD
       assertTrue(scaleCluster(clusterRes1Name, domainNamespace3, 1),"decreased replica to 1");
-=======
-      assertTrue(scaleCluster(cluster1Name, domainNamespace3, 1),"decreased replica to 1");
->>>>>>> c798311e
+
       // No event will be created for this
       logger.info("verify the Failed event is NOT generated");
       assertFalse(domainEventExists(opNamespace, domainNamespace3, domainUid,  DOMAIN_FAILED, "Warning", timestamp));
     } finally {
       timestamp = now();
       logger.info("Updating domain resource to set correct replicas size");
-<<<<<<< HEAD
       assertTrue(scaleCluster(clusterRes1Name, domainNamespace3, 2), "failed to scale cluster to 2");
-=======
-      assertTrue(scaleCluster(cluster1Name, domainNamespace3, 2), "failed to scale cluster to 2");
->>>>>>> c798311e
       checkPodReadyAndServiceExists(adminServerPodName, domainUid, domainNamespace3);
 
       for (int i = 1; i <= replicaCount; i++) {
@@ -882,12 +861,8 @@
                                             .channelName("default")
                                             .nodePort(getNextFreePort()))))));
     setPodAntiAffinity(domain);
-<<<<<<< HEAD
     domain = createClusterResourceAndAddReferenceToDomain(
         domainUid + "-" + cluster1Name, cluster1Name, domainNamespace, domain, replicaCount);
-=======
-    domain = addClusterToDomain(cluster1Name, domainNamespace, domain, replicaCount);
->>>>>>> c798311e
     assertNotNull(domain, "Failed to add Cluster to domain");
     createDomainAndVerify(domain, domainNamespace);
     return domain;
@@ -965,12 +940,8 @@
       getLogger().info("!!!Cluster {0} in namespace {1} already exists, skipping...", cluster2Name, domainNamespace3);
     } else {
       getLogger().info("Creating cluster {0} in namespace {1}", cluster2Name, domainNamespace3);
-<<<<<<< HEAD
       createClusterAndVerify(createClusterResource(
           domainUid + "-" + cluster2Name, cluster2Name, domainNamespace3, replicaCount));
-=======
-      createClusterAndVerify(createClusterResource(cluster2Name, domainNamespace3, replicaCount));
->>>>>>> c798311e
     }
 
     String introspectVersion = assertDoesNotThrow(() -> getNextIntrospectVersion(domainUid, domainNamespace3));
