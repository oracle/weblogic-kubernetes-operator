--- conflicted
+++ resolved
@@ -156,14 +156,8 @@
   final int managedServerPort = 8001;
   int replicaCount = 2;
 
-<<<<<<< HEAD
-  private static final String domainUid = "k8seventsdomain";
   final String pvName = getUniqueName(domainUid + "-pv-");
   final String pvcName = getUniqueName(domainUid + "-pvc-");
-=======
-  final String pvName = getUniquePvOrPvcName(domainUid + "-pv-");
-  final String pvcName = getUniquePvOrPvcName(domainUid + "-pvc-");
->>>>>>> e6c866de
   private final String wlSecretName = "weblogic-credentials";
 
   private static LoggingFacade logger = null;
