// Copyright (c) 2022, Oracle and/or its affiliates.
// Licensed under the Universal Permissive License v 1.0 as shown at https://oss.oracle.com/licenses/upl.

package oracle.weblogic.kubernetes;

import java.time.OffsetDateTime;
import java.util.ArrayList;
import java.util.List;

import io.kubernetes.client.openapi.ApiException;
import oracle.weblogic.kubernetes.actions.impl.OperatorParams;
import oracle.weblogic.kubernetes.actions.impl.primitive.Command;
import oracle.weblogic.kubernetes.actions.impl.primitive.CommandParams;
import oracle.weblogic.kubernetes.annotations.IntegrationTest;
import oracle.weblogic.kubernetes.annotations.Namespaces;
import oracle.weblogic.kubernetes.logging.LoggingFacade;
import org.junit.jupiter.api.BeforeAll;
import org.junit.jupiter.api.DisplayName;
import org.junit.jupiter.api.Tag;
import org.junit.jupiter.api.Test;
import org.junit.jupiter.params.ParameterizedTest;
import org.junit.jupiter.params.provider.ValueSource;

import static oracle.weblogic.kubernetes.actions.TestActions.createNamespace;
import static oracle.weblogic.kubernetes.actions.TestActions.now;
import static oracle.weblogic.kubernetes.utils.CommonTestUtils.testUntil;
import static oracle.weblogic.kubernetes.utils.CommonTestUtils.withLongRetryPolicy;
import static oracle.weblogic.kubernetes.utils.ImageUtils.createBaseRepoSecret;
import static oracle.weblogic.kubernetes.utils.K8sEvents.NAMESPACE_WATCHING_STARTED;
import static oracle.weblogic.kubernetes.utils.K8sEvents.checkDomainEvent;
import static oracle.weblogic.kubernetes.utils.K8sEvents.checkDomainEventWatchingStopped;
import static oracle.weblogic.kubernetes.utils.K8sEvents.domainEventExists;
import static oracle.weblogic.kubernetes.utils.OKDUtils.createRouteForOKD;
import static oracle.weblogic.kubernetes.utils.OKDUtils.setTlsTerminationForRoute;
import static oracle.weblogic.kubernetes.utils.OperatorUtils.installAndVerifyOperator;
import static oracle.weblogic.kubernetes.utils.OperatorUtils.upgradeAndVerifyOperator;
import static oracle.weblogic.kubernetes.utils.ThreadSafeLogger.getLogger;
import static org.junit.jupiter.api.Assertions.assertDoesNotThrow;
import static org.junit.jupiter.api.Assertions.assertFalse;
import static org.junit.jupiter.api.Assertions.assertNotNull;

/**
 * Tests related to Domain events logged by operator.
 * The tests checks for the following events in the domain name space.
 * NamespaceWatchingStarted, and NamespaceWatchingStopped.
 */
@DisplayName("Verify the Kubernetes events for watching namespace")
@IntegrationTest
<<<<<<< HEAD
@Tag("olcne")
=======
@Tag("oke-parallel")
>>>>>>> 7f6e7f8a
class ItKubernetesNameSpaceWatchingEvents {

  private static String opNamespace = null;
  private static String domainNamespace1 = null;
  private static String domainNamespace2 = null;
  private static String domainNamespace3 = null;
  private static String domainNamespace4 = null;
  private static String domainNamespace5 = null;
  private static String opServiceAccount = null;
  private static OperatorParams opParams = null;
  private static LoggingFacade logger = null;
  private static OperatorParams opParamsOriginal = null;

  /**
   * Assigns unique namespaces for operator and domains.
   * Pull WebLogic image if running tests in Kind cluster.
   * Installs operator.
   *
   * @param namespaces injected by JUnit
   */
  @BeforeAll
  public static void initAll(@Namespaces(6) List<String> namespaces) {
    logger = getLogger();
    logger.info("Assign a unique namespace for operator");
    assertNotNull(namespaces.get(0), "Namespace is null");
    opNamespace = namespaces.get(0);
    logger.info("Assign a unique namespace for WebLogic domain");
    assertNotNull(namespaces.get(1), "Namespace is null");
    domainNamespace1 = namespaces.get(1);
    assertNotNull(namespaces.get(2), "Namespace is null");
    domainNamespace2 = namespaces.get(2);
    assertNotNull(namespaces.get(3), "Namespace is null");
    domainNamespace3 = namespaces.get(3);
    assertNotNull(namespaces.get(4), "Namespace is null");
    domainNamespace4 = namespaces.get(4);
    assertNotNull(namespaces.get(5), "Namespace is null");
    domainNamespace5 = namespaces.get(5);

    // set the service account name for the operator
    opServiceAccount = opNamespace + "-sa";

    // install and verify operator with REST API
    opParams = installAndVerifyOperator(opNamespace, opServiceAccount, true, 0, domainNamespace1);
    opParamsOriginal = opParams;
    // This test uses the operator restAPI to scale the domain. To do this in OKD cluster,
    // we need to expose the external service as route and set tls termination to  passthrough
    logger.info("Create a route for the operator external service - only for OKD");
    String opExternalSvc = createRouteForOKD("external-weblogic-operator-svc", opNamespace);
    // Patch the route just created to set tls termination to passthrough
    setTlsTerminationForRoute("external-weblogic-operator-svc", opNamespace);

    // create pull secrets for WebLogic image when running in non Kind Kubernetes cluster
    // this secret is used only for non-kind cluster
    createBaseRepoSecret(domainNamespace1);
  }

  /**
   * Test verifies the operator logs a NamespaceWatchingStarted event in the respective domain namespace
   * when it starts watching a new domain namespace with domainNamespaceSelectionStrategy default to List and
   * operator logs a NamespaceWatchingStopped event in the respective domain namespace
   * when it stops watching a domain namespace.
   * The test upgrades the operator instance through helm to add or remove another domain namespace
   * in the operator watch list.
   * This is a parameterized test with enableClusterRoleBinding set to either true or false.
   *<p>
   *<pre>{@literal
   * helm upgrade weblogic-operator kubernetes/charts/weblogic-operator
   * --namespace ns-ipqy
   * --reuse-values
   * --set "domainNamespaces={ns-xghr,ns-idir}"
   * }
   * </pre>
   * </p>
   */
  @ParameterizedTest
  @ValueSource(booleans = { true, false })
  void testK8SEventsStartStopWatchingNS(boolean enableClusterRoleBinding) {
    logger.info("testing testK8SEventsStartStopWatchingNS with enableClusterRoleBinding={0}",
        enableClusterRoleBinding);
    OffsetDateTime timestamp = now();

    logger.info("Adding a new domain namespace in the operator watch list");
    List<String> domainNamespaces = new ArrayList<>();
    domainNamespaces.add(domainNamespace1);
    domainNamespaces.add(domainNamespace2);
    OperatorParams opTestParams = opParamsOriginal;
    opTestParams = opTestParams.domainNamespaces(domainNamespaces).enableClusterRoleBinding(enableClusterRoleBinding)
    .domainNamespaceSelectionStrategy("List");
    upgradeAndVerifyOperator(opNamespace, opTestParams);

    logger.info("verify NamespaceWatchingStarted event is logged in namespace {0}", domainNamespace2);
    checkEvent(opNamespace, domainNamespace2, null, NAMESPACE_WATCHING_STARTED, "Normal", timestamp);

    timestamp = now();

    logger.info("Removing domain namespace {0} in the operator watch list", domainNamespace2);
    domainNamespaces.clear();
    domainNamespaces.add(domainNamespace1);
    opTestParams = opTestParams.domainNamespaces(domainNamespaces).domainNamespaceSelectionStrategy("List");
    upgradeAndVerifyOperator(opNamespace, opTestParams);

    logger.info("verify NamespaceWatchingStopped event is logged in namespace {0}", domainNamespace2);
    checkNamespaceWatchingStoppedEvent(opNamespace, domainNamespace2, null, "Normal", timestamp,
        enableClusterRoleBinding);
  }

  /**
   * Test verifies the operator logs a NamespaceWatchingStarted event in the respective domain namespace
   * when it starts watching a new domain namespace with domainNamespaceSelectionStrategy set to LabelSelector and
   * operator logs a NamespaceWatchingStopped event in the respective domain namespace
   * when it stops watching a domain namespace.
   * If set to LabelSelector, then the operator will manage the set of namespaces discovered by a list of namespaces
   * using the value specified by domainNamespaceLabelSelector as a label selector.
   * The test upgrades the operator instance through helm to add or remove another domain namespace
   * in the operator watch list.
   *<p>
   *<pre>{@literal
   * helm upgrade weblogic-operator kubernetes/charts/weblogic-operator
   * --namespace ns-ipqy
   * --reuse-values
   * --set "domainNamespaceSelectionStrategy=LabelSelector"
   * --set "domainNamespaceLabelSelector=weblogic-operator\=enabled"
   * }
   * </pre>
   * </p>
   */
  @ParameterizedTest
  @ValueSource(booleans = { true, false })
  void testK8SEventsStartStopWatchingNSWithLabelSelector(boolean enableClusterRoleBinding) {
    logger.info("testing testK8SEventsStartStopWatchingNSWithLabelSelector with enableClusterRoleBinding={0}",
        enableClusterRoleBinding);
    OffsetDateTime timestamp = now();

    logger.info("Labeling namespace {0} to enable it in the operator watch list", domainNamespace3);
    // label domainNamespace3
    Command
        .withParams(new CommandParams()
            .command("kubectl label ns " + domainNamespace3 + " weblogic-operator=enabled --overwrite"))
        .execute();
    OperatorParams opTestParams = opParamsOriginal;
    // Helm upgrade parameters
    opTestParams = opTestParams
        .domainNamespaceSelectionStrategy("LabelSelector")
        .domainNamespaceLabelSelector("weblogic-operator=enabled")
        .enableClusterRoleBinding(enableClusterRoleBinding);
    upgradeAndVerifyOperator(opNamespace, opTestParams);

    logger.info("verify NamespaceWatchingStarted event is logged in namespace {0}", domainNamespace3);
    checkEvent(opNamespace, domainNamespace3, null, NAMESPACE_WATCHING_STARTED, "Normal", timestamp);

    // verify there is no event logged in domainNamespace4
    logger.info("verify NamespaceWatchingStarted event is not logged in {0}", domainNamespace4);
    assertFalse(domainEventExists(opNamespace, domainNamespace4, null, NAMESPACE_WATCHING_STARTED,
        "Normal", timestamp), "domain event " + NAMESPACE_WATCHING_STARTED + " is logged in "
        + domainNamespace4 + ", expected no such event will be logged");

    timestamp = now();
    logger.info("Labelling namespace {0} to \"weblogic-operator=disabled\" to disable it in the operator "
        + "watch list", domainNamespace3);

    // label domainNamespace3 to weblogic-operator=disabled
    Command
        .withParams(new CommandParams()
            .command("kubectl label ns " + domainNamespace3 + " weblogic-operator=disabled --overwrite"))
        .execute();

    logger.info("verify NamespaceWatchingStopped event is logged in namespace {0}", domainNamespace3);
    checkNamespaceWatchingStoppedEvent(opNamespace, domainNamespace3, null, "Normal", timestamp,
        enableClusterRoleBinding);

    if (enableClusterRoleBinding) {
      String newNSWithoutLabels = "ns-newnamespace1";
      String newNSWithLabels = "ns-newnamespace2";

      assertDoesNotThrow(() -> createNamespaces(newNSWithoutLabels, newNSWithLabels),
          "Failed to create new namespaces");

      Command
          .withParams(new CommandParams()
              .command("kubectl label ns " + newNSWithLabels + " weblogic-operator=enabled --overwrite"))
          .execute();

      logger.info("verify NamespaceWatchingStarted event is logged in namespace {0}", newNSWithLabels);
      checkEvent(opNamespace, newNSWithLabels, null, NAMESPACE_WATCHING_STARTED, "Normal", timestamp);

      // verify there is no event logged in domainNamespace4
      logger.info("verify NamespaceWatchingStarted event is not logged in {0}", domainNamespace4);
      assertFalse(domainEventExists(opNamespace, newNSWithoutLabels, null, NAMESPACE_WATCHING_STARTED,
          "Normal", timestamp), "domain event " + NAMESPACE_WATCHING_STARTED + " is logged in "
          + newNSWithoutLabels + ", expected no such event will be logged");
    }
  }

  private void createNamespaces(String newNSWithoutLabels, String newNSWithLabels) throws ApiException {
    createNamespace(newNSWithoutLabels);
    createNamespace(newNSWithLabels);
  }

  /**
   * Test verifies the operator logs a NamespaceWatchingStarted event in the respective domain namespace
   * when it starts watching a new domain namespace with domainNamespaceSelectionStrategy set to RegExp and
   * operator logs a NamespaceWatchingStopped event in the respective domain namespace
   * when it stops watching a domain namespace.
   * If set to RegExp, then the operator will manage the set of namespaces discovered by a list of namespaces
   * using the value specified by domainNamespaceRegExp as a regular expression matched against the namespace names.
   * The test upgrades the operator instance through helm to add or remove another domain namespace
   * in the operator watch list.
   *<p>
   *<pre>{@literal
   * helm upgrade weblogic-operator kubernetes/charts/weblogic-operator
   * --namespace ns-ipqy
   * --reuse-values
   * --set "domainNamespaceSelectionStrategy=RegExp"
   * --set "domainNamespaceRegExp=abcd"
   * }
   * </pre>
   * </p>
   */
  @ParameterizedTest
  @ValueSource(booleans = { true, false })
  void testK8SEventsStartStopWatchingNSWithRegExp(boolean enableClusterRoleBinding) {
    OffsetDateTime timestamp = now();
    logger.info("Adding a new domain namespace {0} in the operator watch list", domainNamespace5);
    // Helm upgrade parameters
    OperatorParams opTestParams = opParamsOriginal;
    opTestParams = opTestParams
        .domainNamespaceSelectionStrategy("RegExp")
        .domainNamespaceRegExp(domainNamespace5.substring(3))
        .enableClusterRoleBinding(enableClusterRoleBinding);

    upgradeAndVerifyOperator(opNamespace, opTestParams);

    logger.info("verify NamespaceWatchingStarted event is logged in {0}", domainNamespace5);
    checkEvent(opNamespace, domainNamespace5, null, NAMESPACE_WATCHING_STARTED, "Normal", timestamp);

    // verify there is no event logged in domainNamespace4
    logger.info("verify NamespaceWatchingStarted event is not logged in {0}", domainNamespace4);
    assertFalse(domainEventExists(opNamespace, domainNamespace4, null, NAMESPACE_WATCHING_STARTED,
        "Normal", timestamp), "domain event " + NAMESPACE_WATCHING_STARTED + " is logged in "
        + domainNamespace4 + ", expected no such event will be logged");

    timestamp = now();
    logger.info("Setting the domainNamesoaceRegExp to a new value {0}", domainNamespace4.substring(3));

    // Helm upgrade parameters
    opTestParams = opTestParams
        .domainNamespaceSelectionStrategy("RegExp")
        .domainNamespaceRegExp(domainNamespace4.substring(3));

    upgradeAndVerifyOperator(opNamespace, opTestParams);

    logger.info("verify NamespaceWatchingStopped event is logged in namespace {0}", domainNamespace5);
    checkNamespaceWatchingStoppedEvent(opNamespace, domainNamespace5, null, "Normal", timestamp,
        enableClusterRoleBinding);

    logger.info("verify NamespaceWatchingStarted event is logged in namespace {0}", domainNamespace4);
    checkEvent(opNamespace, domainNamespace4, null, NAMESPACE_WATCHING_STARTED, "Normal", timestamp);
  }

  /**
   * Operator helm parameter domainNamespaceSelectionStrategy is set to Dedicated.
   * If set to Dedicated, then operator will manage WebLogic Domains only in the same namespace which the operator
   * itself is deployed, which is the namespace of the Helm release.
   * Operator logs a NamespaceWatchingStopped in the operator domain namespace and
   * NamespaceWatchingStopped event in the other domain namespaces when it stops watching a domain namespace.
   *
   * Test verifies NamespaceWatchingStopped event is logged when operator stops watching a domain namespace.
   */
  @Test
  void testK8SEventsStartStopWatchingNSWithDedicated() {
    OffsetDateTime timestamp = now();

    // Helm upgrade parameters
    OperatorParams opTestParams = opParamsOriginal;
    opTestParams = opTestParams.domainNamespaceSelectionStrategy("Dedicated")
                .enableClusterRoleBinding(false);

    upgradeAndVerifyOperator(opNamespace, opTestParams);

    logger.info("verify NamespaceWatchingStarted event is logged in {0}", opNamespace);
    checkEvent(opNamespace, opNamespace, null, NAMESPACE_WATCHING_STARTED, "Normal", timestamp);

    logger.info("verify NamespaceWatchingStopped event is logged in {0}", domainNamespace4);
    checkNamespaceWatchingStoppedEvent(opNamespace, domainNamespace4, null, "Normal", timestamp, false);
  }

  // Utility method to check event
  private static void checkEvent(
      String opNamespace, String domainNamespace, String domainUid,
      String reason, String type, OffsetDateTime timestamp) {
    testUntil(withLongRetryPolicy,
        checkDomainEvent(opNamespace, domainNamespace, domainUid, reason, type, timestamp),
        logger,
        "domain event {0} to be logged in namespace {1}",
        reason,
        domainNamespace);
  }

  private static void checkNamespaceWatchingStoppedEvent(
      String opNamespace, String domainNamespace, String domainUid,
      String type, OffsetDateTime timestamp, boolean enableClusterRoleBinding) {
    testUntil(
        checkDomainEventWatchingStopped(
            opNamespace, domainNamespace, domainUid, type, timestamp, enableClusterRoleBinding),
        logger,
        "domain event NamespaceWatchingStopped to be logged in namespace {0}",
        domainNamespace);
  }
}<|MERGE_RESOLUTION|>--- conflicted
+++ resolved
@@ -46,11 +46,8 @@
  */
 @DisplayName("Verify the Kubernetes events for watching namespace")
 @IntegrationTest
-<<<<<<< HEAD
 @Tag("olcne")
-=======
 @Tag("oke-parallel")
->>>>>>> 7f6e7f8a
 class ItKubernetesNameSpaceWatchingEvents {
 
   private static String opNamespace = null;
