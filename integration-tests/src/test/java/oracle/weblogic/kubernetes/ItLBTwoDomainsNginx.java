// Copyright (c) 2022, Oracle and/or its affiliates.
// Licensed under the Universal Permissive License v 1.0 as shown at https://oss.oracle.com/licenses/upl.

package oracle.weblogic.kubernetes;

import java.nio.file.Files;
import java.nio.file.Path;
import java.util.ArrayList;
import java.util.Collections;
import java.util.HashMap;
import java.util.List;

import io.kubernetes.client.openapi.models.V1HTTPIngressPath;
import io.kubernetes.client.openapi.models.V1HTTPIngressRuleValue;
import io.kubernetes.client.openapi.models.V1IngressBackend;
import io.kubernetes.client.openapi.models.V1IngressRule;
import io.kubernetes.client.openapi.models.V1IngressServiceBackend;
import io.kubernetes.client.openapi.models.V1IngressTLS;
import io.kubernetes.client.openapi.models.V1ServiceBackendPort;
import oracle.weblogic.kubernetes.actions.impl.NginxParams;
import oracle.weblogic.kubernetes.annotations.IntegrationTest;
import oracle.weblogic.kubernetes.annotations.Namespaces;
import oracle.weblogic.kubernetes.logging.LoggingFacade;
import oracle.weblogic.kubernetes.utils.ExecCommand;
import org.junit.jupiter.api.BeforeAll;
import org.junit.jupiter.api.DisplayName;
import org.junit.jupiter.api.MethodOrderer;
import org.junit.jupiter.api.Tag;
import org.junit.jupiter.api.Test;
import org.junit.jupiter.api.TestMethodOrder;

import static oracle.weblogic.kubernetes.TestConstants.ADMIN_SERVER_NAME_BASE;
import static oracle.weblogic.kubernetes.actions.TestActions.createIngress;
import static oracle.weblogic.kubernetes.actions.TestActions.getServiceNodePort;
import static oracle.weblogic.kubernetes.actions.TestActions.listIngresses;
import static oracle.weblogic.kubernetes.utils.CommonLBTestUtils.buildAndDeployClusterviewApp;
import static oracle.weblogic.kubernetes.utils.CommonLBTestUtils.checkIngressReady;
import static oracle.weblogic.kubernetes.utils.CommonLBTestUtils.createMultipleDomainsSharingPVUsingWlstAndVerify;
import static oracle.weblogic.kubernetes.utils.CommonLBTestUtils.verifyAdminServerAccess;
import static oracle.weblogic.kubernetes.utils.CommonLBTestUtils.verifyClusterLoadbalancing;
import static oracle.weblogic.kubernetes.utils.CommonLBTestUtils.verifyHeadersInAdminServerLog;
import static oracle.weblogic.kubernetes.utils.ImageUtils.createBaseRepoSecret;
import static oracle.weblogic.kubernetes.utils.LoadBalancerUtils.installAndVerifyNginx;
import static oracle.weblogic.kubernetes.utils.OperatorUtils.installAndVerifyOperator;
import static oracle.weblogic.kubernetes.utils.SecretUtils.createSecretWithTLSCertKey;
import static oracle.weblogic.kubernetes.utils.ThreadSafeLogger.getLogger;
import static org.assertj.core.api.Assertions.assertThat;
import static org.junit.jupiter.api.Assertions.assertDoesNotThrow;
import static org.junit.jupiter.api.Assertions.assertNotNull;

/**
 * Test a single operator can manage multiple WebLogic domains with a single NGINX fronted loadbalancer.
 * Create two domains using WLST with domain-on-pv type.
 */
@TestMethodOrder(MethodOrderer.OrderAnnotation.class)
@DisplayName("Verify Nginx load balancer handles traffic to two background WebLogic domains")
@IntegrationTest
<<<<<<< HEAD
@Tag("olcne")
=======
@Tag("oke-parallel")
>>>>>>> 7f6e7f8a
class ItLBTwoDomainsNginx {

  private static final int numberOfDomains = 2;
  private static final String wlSecretName = "weblogic-credentials";

  private static List<String> domainUids = new ArrayList<>();
  private static String domainNamespace = null;
  private static String nginxNamespace = null;
  private static NginxParams nginxHelmParams = null;
  private static Path tlsCertFile;
  private static Path tlsKeyFile;
  private static LoggingFacade logger = null;

  // domain constants
  private static final int replicaCount = 2;
  private static final int MANAGED_SERVER_PORT = 7100;
  private static final int ADMIN_SERVER_PORT = 7001;
  private static final String clusterName = "cluster-1";

  /**
   * Assigns unique namespaces for operator and domains.
   * Pull WebLogic image if running tests in Kind cluster.
   * Installs operator and create domain.
   *
   * @param namespaces injected by JUnit
   */
  @BeforeAll
  public static void initAll(@Namespaces(3) List<String> namespaces) {
    logger = getLogger();
    logger.info("Assign a unique namespace for operator");
    assertNotNull(namespaces.get(0), "Namespace is null");
    String opNamespace = namespaces.get(0);

    // get unique domain namespaces
    logger.info("Get unique namespaces for WebLogic domain1 and domain2");
    assertNotNull(namespaces.get(1), "Namespace list is null");
    domainNamespace = namespaces.get(1);

    // get a unique Nginx namespace
    logger.info("Assign a unique namespace for Nginx");
    assertNotNull(namespaces.get(1), "Namespace list is null");
    nginxNamespace = namespaces.get(2);

    // set the service account name for the operator
    String opServiceAccount = opNamespace + "-sa";

    // install and verify operator with REST API
    installAndVerifyOperator(opNamespace, opServiceAccount, true, 0, domainNamespace);

    // create pull secrets for WebLogic image when running in non Kind Kubernetes cluster
    // this secret is used only for non-kind cluster
    createBaseRepoSecret(domainNamespace);

    for (int i = 1; i <= numberOfDomains; i++) {
      domainUids.add("wls-nginx-domain-" + i);
    }

    createMultipleDomainsSharingPVUsingWlstAndVerify(
        domainNamespace, wlSecretName, ItLBTwoDomainsNginx.class.getSimpleName(), numberOfDomains, domainUids,
        replicaCount, clusterName, ADMIN_SERVER_PORT, MANAGED_SERVER_PORT);

    // build and deploy app to be used by all test cases
    buildAndDeployClusterviewApp(domainNamespace, domainUids);

    // install Nginx ingress controller for all test cases using Nginx
    installNginxIngressController();
  }

  /**
   *  Verify the WebLogic Administration Console from both domains is accessible through a path routing
   *  based single NGIX LoadBalancer using HTTP protocol.
   */
  @Test
  @DisplayName("Verify WebLogic admin console is accessible through NGINX path routing with HTTPS protocol")
  void testNginxTLSPathRoutingAdminServer() {

    logger.info("Verifying WebLogic admin console is accessible through NGINX path routing with HTTPS protocol");
    for (int i = 0; i < numberOfDomains; i++) {
      verifyAdminServerAccess(true, getNginxLbNodePort("https"), false, "",
          "/" + domainUids.get(i).substring(4) + "console");

      // verify the header 'WL-Proxy-Client-IP' is removed in the admin server log
      // verify the header 'WL-Proxy-SSL: false' is removed in the admin server log
      // verify the header 'WL-Proxy-SSL: true' is added in the admin server log
      verifyHeadersInAdminServerLog(domainUids.get(i) + "-" + ADMIN_SERVER_NAME_BASE,
          domainNamespace);
    }
  }

  /**
   * Test verifies multiple WebLogic domains can be loadbalanced by NGINX loadbalancer with TLS path routing rules.
   * Accesses the clusterview application deployed in the WebLogic cluster through NGINX loadbalancer and verifies it
   * is correctly routed to the specific domain cluster.
   */
  @Test
  @DisplayName("Verify NGINX path routing with HTTPS protocol across two domains")
  void testNginxTLSPathRoutingAcrossDomains() {
    // verify NGINX path routing with HTTP protocol across two domains
    logger.info("Verifying NGINX path routing with HTTPS protocol across two domains");
    for (String domainUid : domainUids) {
      verifyClusterLoadbalancing(domainUid, "", "https", getNginxLbNodePort("https"),
          replicaCount, false, "/" + domainUid.substring(4));
    }
  }

  /**
   * Verify multiple WebLogic domains can be loadbalanced by NGINX loadbalancer with host based routing rules.
   * Accesses the clusterview application deployed in the WebLogic cluster through NGINX host routing with HTTP protocol
   * and verifies it is correctly routed to the specific domain cluster identified by the -H host header.
   *
   */
  @Test
  @DisplayName("verify NGINX host routing with HTTP protocol across two domains")
  void testNginxHttpHostRoutingAcrossDomains() {
    // verify NGINX host routing with HTTP protocol
    logger.info("Verifying NGINX host routing with HTTP protocol");
    for (int i = 0; i < numberOfDomains; i++) {
      verifyClusterLoadbalancing(domainUids.get(i),
          domainUids.get(i) + "." + domainNamespace + ".nginx.nonssl.test",
          "http", getNginxLbNodePort("http"), replicaCount, true, "");
    }
  }

  /**
   * Test verifies multiple WebLogic domains can be loadbalanced by NGINX loadbalancer with host based routing rules.
   * Accesses the clusterview application deployed in the WebLogic cluster through NGINX tls host routing with HTTPS
   * protocol and verifies it is correctly routed to the specific domain cluster identified by the -H host header.
   *
   */
  @Test
  @DisplayName("verify NGINX host routing with https protocol across two domains")
  void testNginxHttpsHostRoutingAcrossDomains() {
    // verify NGINX host routing with HTTPS protocol across two domains
    logger.info("Verifying NGINX host routing with HTTPS protocol across two domains");
    for (int i = 0; i < numberOfDomains; i++) {
      verifyClusterLoadbalancing(domainUids.get(i),
          domainUids.get(i) + "." + domainNamespace + ".nginx.ssl.test",
          "https", getNginxLbNodePort("https"), replicaCount, true, "");
    }
  }

  /**
   * Test verifies multiple WebLogic domains can be loadbalanced by NGINX loadbalancer with path routing rules.
   * Accesses the clusterview application deployed in the WebLogic cluster through NGINX loadbalancer and verifies it
   * is correctly routed to the specific domain cluster.
   */
  @Test
  @DisplayName("Verify NGINX path routing with HTTP protocol across two domains")
  void testNginxPathRoutingAcrossDomains() {
    // verify NGINX path routing with HTTP protocol across two domains
    logger.info("Verifying NGINX path routing with HTTP protocol across two domains");
    for (String domainUid : domainUids) {
      verifyClusterLoadbalancing(domainUid, "", "http", getNginxLbNodePort("http"),
          replicaCount, false, "/" + domainUid.substring(4));
    }
  }

  private static void createCertKeyFiles(String cn) {
    assertDoesNotThrow(() -> {
      tlsKeyFile = Files.createTempFile("tls", ".key");
      tlsCertFile = Files.createTempFile("tls", ".crt");
      String command = "openssl req -x509 -nodes -days 365 -newkey rsa:2048 -keyout " + tlsKeyFile
          + " -out " + tlsCertFile + " -subj \"/CN=" + cn + "\"";
      logger.info("Executing command: {0}", command);
      ExecCommand.exec(command, true);
    });
  }

  private static void createNginxIngressHostRoutingForTwoDomains(String ingressClassName, boolean isTLS) {
    // create an ingress in domain namespace
    String ingressName;

    if (isTLS) {
      ingressName = domainNamespace + "-nginx-tls";
    } else {
      ingressName = domainNamespace + "-nginx-host-routing";
    }

    // create ingress rules for two domains
    List<V1IngressRule> ingressRules = new ArrayList<>();
    List<V1IngressTLS> tlsList = new ArrayList<>();
    for (String domainUid : domainUids) {

      V1HTTPIngressPath httpIngressPath = new V1HTTPIngressPath()
          .path(null)
          .pathType("ImplementationSpecific")
          .backend(new V1IngressBackend()
              .service(new V1IngressServiceBackend()
                  .name(domainUid + "-cluster-cluster-1")
                  .port(new V1ServiceBackendPort().number(MANAGED_SERVER_PORT)))
          );

      // set the ingress rule host
      String ingressHost;
      if (isTLS) {
        ingressHost = domainUid + "." + domainNamespace + ".nginx.ssl.test";
      } else {
        ingressHost = domainUid + "." + domainNamespace + ".nginx.nonssl.test";
      }
      V1IngressRule ingressRule = new V1IngressRule()
          .host(ingressHost)
          .http(new V1HTTPIngressRuleValue()
              .paths(Collections.singletonList(httpIngressPath)));

      ingressRules.add(ingressRule);

      if (isTLS) {
        String tlsSecretName = domainUid + "-nginx-tls-secret";
        createCertKeyFiles(ingressHost);
        assertDoesNotThrow(() -> createSecretWithTLSCertKey(tlsSecretName, domainNamespace, tlsKeyFile, tlsCertFile));
        V1IngressTLS tls = new V1IngressTLS()
            .addHostsItem(ingressHost)
            .secretName(tlsSecretName);
        tlsList.add(tls);
      }
    }

    assertDoesNotThrow(() -> createIngress(ingressName, domainNamespace, null,
        ingressClassName, ingressRules, (isTLS ? tlsList : null)));

    // check the ingress was found in the domain namespace
    assertThat(assertDoesNotThrow(() -> listIngresses(domainNamespace)))
        .as(String.format("Test ingress %s was found in namespace %s", ingressName, domainNamespace))
        .withFailMessage(String.format("Ingress %s was not found in namespace %s", ingressName, domainNamespace))
        .contains(ingressName);

    logger.info("ingress {0} was created in namespace {1}", ingressName, domainNamespace);

    // check the ingress is ready to route the app to the server pod
    int httpNodeport = getNginxLbNodePort("http");
    int httpsNodeport = getNginxLbNodePort("https");
    for (String domainUid : domainUids) {
      String ingressHost;
      if (isTLS) {
        ingressHost = domainUid + "." + domainNamespace + ".nginx.ssl.test";
      } else {
        ingressHost = domainUid + "." + domainNamespace + ".nginx.nonssl.test";
      }

      checkIngressReady(true, ingressHost, isTLS, httpNodeport, httpsNodeport, "");
    }
  }

  private static void createNginxIngressPathRoutingForTwoDomains() {
    // create an ingress in domain namespace
    String ingressName = domainNamespace + "-nginx-path-routing";

    HashMap<String, String> annotations = new HashMap<>();
    annotations.put("nginx.ingress.kubernetes.io/rewrite-target", "/$1");

    String ingressClassName = nginxHelmParams.getIngressClassName();

    // create ingress rules for two domains
    List<V1IngressRule> ingressRules = new ArrayList<>();
    List<V1HTTPIngressPath> httpIngressPaths = new ArrayList<>();

    for (String domainUid : domainUids) {
      V1HTTPIngressPath httpIngressPath = new V1HTTPIngressPath()
          .path("/" + domainUid.substring(4) + "(.+)")
          .pathType("ImplementationSpecific")
          .backend(new V1IngressBackend()
              .service(new V1IngressServiceBackend()
                  .name(domainUid + "-cluster-cluster-1")
                  .port(new V1ServiceBackendPort()
                      .number(MANAGED_SERVER_PORT)))
          );
      httpIngressPaths.add(httpIngressPath);
    }

    V1IngressRule ingressRule = new V1IngressRule()
        .host("")
        .http(new V1HTTPIngressRuleValue()
            .paths(httpIngressPaths));

    ingressRules.add(ingressRule);

    assertDoesNotThrow(() -> createIngress(ingressName, domainNamespace, annotations,
        ingressClassName, ingressRules, null));

    // check the ingress was found in the domain namespace
    assertThat(assertDoesNotThrow(() -> listIngresses(domainNamespace)))
        .as(String.format("Test ingress %s was found in namespace %s", ingressName, domainNamespace))
        .withFailMessage(String.format("Ingress %s was not found in namespace %s", ingressName, domainNamespace))
        .contains(ingressName);

    logger.info("ingress {0} was created in namespace {1}", ingressName, domainNamespace);

    // check the ingress is ready to route the app to the server pod
    int httpNodeport = getNginxLbNodePort("http");
    for (String domainUid : domainUids) {
      checkIngressReady(false, "", false, httpNodeport, -1, domainUid.substring(4));
    }
  }

  private static void createNginxTLSPathRoutingForTwoDomains() {
    // create an ingress in domain namespace
    String ingressName = domainNamespace + "-nginx-tls-pathrouting";

    HashMap<String, String> annotations = new HashMap<>();
    annotations.put("nginx.ingress.kubernetes.io/rewrite-target", "/$1");
    String configurationSnippet =
        new StringBuffer()
        .append("more_clear_input_headers \"WL-Proxy-Client-IP\" \"WL-Proxy-SSL\"; ")
        .append("more_set_input_headers \"X-Forwarded-Proto: https\"; ")
        .append("more_set_input_headers \"WL-Proxy-SSL: true\";")
        .toString();
    annotations.put("nginx.ingress.kubernetes.io/configuration-snippet", configurationSnippet);
    annotations.put("nginx.ingress.kubernetes.io/ingress.allow-http", "false");

    String ingressClassName = nginxHelmParams.getIngressClassName();

    // create ingress rules for two domains
    List<V1IngressRule> ingressRules = new ArrayList<>();
    List<V1HTTPIngressPath> httpIngressPaths = new ArrayList<>();

    for (String domainUid : domainUids) {
      V1HTTPIngressPath httpIngressAdminConsolePath = new V1HTTPIngressPath()
          .path("/" + domainUid.substring(4) + "console(.+)")
          .pathType("ImplementationSpecific")
          .backend(new V1IngressBackend()
              .service(new V1IngressServiceBackend()
                  .name(domainUid + "-" + ADMIN_SERVER_NAME_BASE)
                  .port(new V1ServiceBackendPort()
                      .number(ADMIN_SERVER_PORT)))
          );
      httpIngressPaths.add(httpIngressAdminConsolePath);
      V1HTTPIngressPath httpIngressPath = new V1HTTPIngressPath()
          .path("/" + domainUid.substring(4) + "(.+)")
          .pathType("ImplementationSpecific")
          .backend(new V1IngressBackend()
              .service(new V1IngressServiceBackend()
                  .name(domainUid + "-cluster-cluster-1")
                  .port(new V1ServiceBackendPort()
                      .number(MANAGED_SERVER_PORT)))
          );
      httpIngressPaths.add(httpIngressPath);
    }

    V1IngressRule ingressRule = new V1IngressRule()
        .host("")
        .http(new V1HTTPIngressRuleValue()
            .paths(httpIngressPaths));

    ingressRules.add(ingressRule);

    // create TLS list for the ingress
    List<V1IngressTLS> tlsList = new ArrayList<>();
    String tlsSecretName = domainUids.get(0) + "-nginx-tlspathrouting-secret";
    createCertKeyFiles(domainUids.get(0) + "." + domainNamespace + ".nginx.tlspathrouting.test");
    assertDoesNotThrow(() -> createSecretWithTLSCertKey(tlsSecretName, domainNamespace, tlsKeyFile, tlsCertFile));
    V1IngressTLS tls = new V1IngressTLS()
        .secretName(tlsSecretName);
    tlsList.add(tls);

    assertDoesNotThrow(() -> createIngress(ingressName, domainNamespace, annotations,
        ingressClassName, ingressRules, tlsList));

    // check the ingress was found in the domain namespace
    assertThat(assertDoesNotThrow(() -> listIngresses(domainNamespace)))
        .as(String.format("Test ingress %s was found in namespace %s", ingressName, domainNamespace))
        .withFailMessage(String.format("Ingress %s was not found in namespace %s", ingressName, domainNamespace))
        .contains(ingressName);

    logger.info("ingress {0} was created in namespace {1}", ingressName, domainNamespace);

    // check the ingress is ready to route the app to the server pod
    int httpsNodeport = getNginxLbNodePort("https");
    for (String domainUid : domainUids) {
      checkIngressReady(false, "", true, -1, httpsNodeport, domainUid.substring(4));
    }
  }

  /**
   * Get NGINX node port with specified channel name.
   *
   * @param channelName channel name of the NGINX node port, either http or https
   * @return NGINX load balancer node port
   */
  private static int getNginxLbNodePort(String channelName) {
    String nginxServiceName = nginxHelmParams.getHelmParams().getReleaseName() + "-ingress-nginx-controller";

    return getServiceNodePort(nginxNamespace, nginxServiceName, channelName);
  }

  private static void installNginxIngressController() {
    // install and verify Nginx
    logger.info("Installing Nginx controller using helm");
    nginxHelmParams = installAndVerifyNginx(nginxNamespace, 0, 0);

    // create ingress rules with non-tls host routing for NGINX
    createNginxIngressHostRoutingForTwoDomains(nginxHelmParams.getIngressClassName(), false);

    // create ingress rules with tls host routing for NGINX
    createNginxIngressHostRoutingForTwoDomains(nginxHelmParams.getIngressClassName(), true);

    // create ingress rules with path routing for NGINX
    createNginxIngressPathRoutingForTwoDomains();

    // create ingress rules with TLS path routing for NGINX
    createNginxTLSPathRoutingForTwoDomains();
  }

}<|MERGE_RESOLUTION|>--- conflicted
+++ resolved
@@ -55,11 +55,8 @@
 @TestMethodOrder(MethodOrderer.OrderAnnotation.class)
 @DisplayName("Verify Nginx load balancer handles traffic to two background WebLogic domains")
 @IntegrationTest
-<<<<<<< HEAD
 @Tag("olcne")
-=======
 @Tag("oke-parallel")
->>>>>>> 7f6e7f8a
 class ItLBTwoDomainsNginx {
 
   private static final int numberOfDomains = 2;
