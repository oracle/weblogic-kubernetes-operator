// Copyright (c) 2022, Oracle and/or its affiliates.
// Licensed under the Universal Permissive License v 1.0 as shown at https://oss.oracle.com/licenses/upl.

package oracle.weblogic.kubernetes;

import java.io.IOException;
import java.nio.charset.StandardCharsets;
import java.nio.file.Files;
import java.nio.file.Path;
import java.nio.file.Paths;
import java.util.ArrayList;
import java.util.List;

import oracle.weblogic.kubernetes.actions.ActionConstants;
import oracle.weblogic.kubernetes.actions.impl.primitive.HelmParams;
import oracle.weblogic.kubernetes.annotations.DisabledOnSlimImage;
import oracle.weblogic.kubernetes.annotations.IntegrationTest;
import oracle.weblogic.kubernetes.annotations.Namespaces;
import oracle.weblogic.kubernetes.logging.LoggingFacade;
import oracle.weblogic.kubernetes.utils.ExecCommand;
import oracle.weblogic.kubernetes.utils.ExecResult;
import org.junit.jupiter.api.BeforeAll;
import org.junit.jupiter.api.DisplayName;
import org.junit.jupiter.api.MethodOrderer;
import org.junit.jupiter.api.Tag;
import org.junit.jupiter.api.Test;
import org.junit.jupiter.api.TestMethodOrder;

import static oracle.weblogic.kubernetes.actions.TestActions.getServiceNodePort;
import static oracle.weblogic.kubernetes.utils.CommonLBTestUtils.buildAndDeployClusterviewApp;
import static oracle.weblogic.kubernetes.utils.CommonLBTestUtils.createMultipleDomainsSharingPVUsingWlstAndVerify;
import static oracle.weblogic.kubernetes.utils.CommonLBTestUtils.verifyAdminServerAccess;
import static oracle.weblogic.kubernetes.utils.CommonLBTestUtils.verifyClusterLoadbalancing;
import static oracle.weblogic.kubernetes.utils.ImageUtils.createBaseRepoSecret;
import static oracle.weblogic.kubernetes.utils.LoadBalancerUtils.installAndVerifyTraefik;
import static oracle.weblogic.kubernetes.utils.OperatorUtils.installAndVerifyOperator;
import static oracle.weblogic.kubernetes.utils.SecretUtils.createSecretWithTLSCertKey;
import static oracle.weblogic.kubernetes.utils.ThreadSafeLogger.getLogger;
import static org.junit.jupiter.api.Assertions.assertDoesNotThrow;
import static org.junit.jupiter.api.Assertions.assertEquals;
import static org.junit.jupiter.api.Assertions.assertNotNull;

/**
 * Test a single operator can manage multiple WebLogic domains with a single Traefik fronted loadbalancer.
 */
@TestMethodOrder(MethodOrderer.OrderAnnotation.class)
@DisplayName("Verify a single operator manages multiple WebLogic domains with a single Traefik fronted loadbalancer")
@IntegrationTest
<<<<<<< HEAD
@Tag("olcne")
=======
@Tag("oke-parallel")
>>>>>>> 7f6e7f8a
class ItLBTwoDomainsTraefik {

  private static final int numberOfDomains = 2;
  private static final String wlSecretName = "weblogic-credentials";

  private static List<String> domainUids = new ArrayList<>();
  private static String domainNamespace = null;
  private static String traefikNamespace = null;
  private static HelmParams traefikHelmParams = null;
  private static Path tlsCertFile;
  private static Path tlsKeyFile;
  private static LoggingFacade logger = null;

  // domain constants
  private static final int replicaCount = 2;
  private static final int MANAGED_SERVER_PORT = 7100;
  private static final int ADMIN_SERVER_PORT = 7001;
  private static final String clusterName = "cluster-1";

  /**
   * Assigns unique namespaces for operator and domains.
   * Pull WebLogic image if running tests in Kind cluster.
   * Installs operator and create domain.
   *
   * @param namespaces injected by JUnit
   */
  @BeforeAll
  public static void initAll(@Namespaces(3) List<String> namespaces) {
    logger = getLogger();
    logger.info("Assign a unique namespace for operator");
    assertNotNull(namespaces.get(0), "Namespace is null");
    String opNamespace = namespaces.get(0);

    // get unique domain namespaces
    logger.info("Get unique namespaces for WebLogic domain1 and domain2");
    assertNotNull(namespaces.get(1), "Namespace list is null");
    domainNamespace = namespaces.get(1);

    // get a unique Traefik namespace
    logger.info("Assign a unique namespace for Traefik");
    assertNotNull(namespaces.get(1), "Namespace list is null");
    traefikNamespace = namespaces.get(2);

    // set the service account name for the operator
    String opServiceAccount = opNamespace + "-sa";

    // install and verify operator with REST API
    installAndVerifyOperator(opNamespace, opServiceAccount, true, 0, domainNamespace);

    // create pull secrets for WebLogic image when running in non Kind Kubernetes cluster
    // this secret is used only for non-kind cluster
    createBaseRepoSecret(domainNamespace);

    for (int i = 1; i <= numberOfDomains; i++) {
      domainUids.add("wls-traefik-domain-" + i);
    }

    createMultipleDomainsSharingPVUsingWlstAndVerify(
        domainNamespace, wlSecretName, ItLBTwoDomainsTraefik.class.getSimpleName(), numberOfDomains, domainUids,
        replicaCount, clusterName, ADMIN_SERVER_PORT, MANAGED_SERVER_PORT);

    // build and deploy app to be used by all test cases
    buildAndDeployClusterviewApp(domainNamespace, domainUids);

    // install Traefik ingress controller for all test cases using Traefik
    installTraefikIngressController();
  }

  /**
   * Verify WebLogic admin console is accessible through Traefik host routing with HTTP protocol.
   */
  @Test
  @DisabledOnSlimImage
  @DisplayName("Verify WebLogic admin console is accessible through Traefik host routing with HTTP protocol")
  void testTraefikHostRoutingAdminServer() {
    logger.info("Verifying WebLogic admin console is accessible through Traefik host routing with HTTP protocol");
    for (String domainUid : domainUids) {
      verifyAdminServerAccess(false, getTraefikLbNodePort(false), true,
          domainUid + "." + domainNamespace + "." + "admin-server" + ".test", "");
    }
  }

  /**
   * Verify multiple WebLogic domains can be loadbalanced by Traefik loadbalancer with host based routing rules.
   * Accesses the clusterview application deployed in the WebLogic cluster through Traefik loadbalancer web
   * channel and verifies it is correctly routed to the specific domain cluster identified by the -H host header.
   *
   */
  @Test
  @DisplayName("Verify Traefik host routing with HTTP protocol across two domains")
  void testTraefikHttpHostRoutingAcrossDomains() {
    // verify Traefik host routing with HTTP protocol across two domains
    logger.info("Verifying Traefik host routing with HTTP protocol across two domains");
    for (String domainUid : domainUids) {
      verifyClusterLoadbalancing(domainUid, domainUid + "." + domainNamespace + ".cluster-1.test",
          "http", getTraefikLbNodePort(false), replicaCount, true, "");
    }
  }

  /**
   * Verify multiple WebLogic domains can be loadbalanced by Traefik loadbalancer with host based routing rules.
   * Accesses the clusterview application deployed in the WebLogic cluster through Traefik loadbalancer websecure
   * channel and verifies it is correctly routed to the specific domain cluster identified by the -H host header.
   */
  @Test
  @DisplayName("Verify Traefik host routing with HTTPS protocol across two domains")
  void testTraefikHttpsHostRoutingAcrossDomains() {
    logger.info("Verifying Traefik host routing with HTTPS protocol across two domains");
    for (String domainUid : domainUids) {
      verifyClusterLoadbalancing(domainUid, domainUid + "." + domainNamespace + ".cluster-1.test",
          "https", getTraefikLbNodePort(true), replicaCount, true, "");
    }
  }

  /**
   * Verify Traefik path routing with HTTP protocol across two domains.
   */
  @Test
  @DisplayName("Verify Traefik path routing with HTTP protocol across two domains")
  void testTraefikPathRoutingAcrossDomains() {
    logger.info("Verifying Traefik path routing with HTTP protocol across two domains");
    for (String domainUid : domainUids) {
      verifyClusterLoadbalancing(domainUid, "", "http", getTraefikLbNodePort(false),
          replicaCount, false, "/" + domainUid.substring(12).replace("-", ""));
    }
  }

  private static void createCertKeyFiles(String cn) {
    assertDoesNotThrow(() -> {
      tlsKeyFile = Files.createTempFile("tls", ".key");
      tlsCertFile = Files.createTempFile("tls", ".crt");
      String command = "openssl req -x509 -nodes -days 365 -newkey rsa:2048 -keyout " + tlsKeyFile
          + " -out " + tlsCertFile + " -subj \"/CN=" + cn + "\"";
      logger.info("Executing command: {0}", command);
      ExecCommand.exec(command, true);
    });
  }

  private static void installTraefikIngressController() {
    // install and verify Traefik
    logger.info("Installing Traefik controller using helm");
    traefikHelmParams = installAndVerifyTraefik(traefikNamespace, 0, 0);

    // create TLS secret for Traefik HTTPS traffic
    for (String domainUid : domainUids) {
      createCertKeyFiles(domainUid + "." + domainNamespace + ".cluster-1.test");
      assertDoesNotThrow(() -> createSecretWithTLSCertKey(domainUid + "-traefik-tls-secret",
          domainNamespace, tlsKeyFile, tlsCertFile));
    }

    // create ingress rules with non-tls host routing, tls host routing and path routing for Traefik
    createTraefikIngressRoutingRules(domainNamespace);
  }

  private static void createTraefikIngressRoutingRules(String domainNamespace) {
    logger.info("Creating ingress rules for domain traffic routing");
    Path srcFile = Paths.get(ActionConstants.RESOURCE_DIR, "traefik/traefik-ingress-rules.yaml");
    Path dstFile = Paths.get(TestConstants.RESULTS_ROOT, "traefik/traefik-ingress-rules.yaml");
    assertDoesNotThrow(() -> {
      Files.deleteIfExists(dstFile);
      Files.createDirectories(dstFile.getParent());
      Files.write(dstFile, Files.readString(srcFile).replaceAll("@NS@", domainNamespace)
          .replaceAll("@domain1uid@", domainUids.get(0))
          .replaceAll("@domain2uid@", domainUids.get(1))
          .getBytes(StandardCharsets.UTF_8));
    });
    String command = "kubectl create -f " + dstFile;
    logger.info("Running {0}", command);
    ExecResult result;
    try {
      result = ExecCommand.exec(command, true);
      String response = result.stdout().trim();
      logger.info("exitCode: {0}, \nstdout: {1}, \nstderr: {2}",
          result.exitValue(), response, result.stderr());
      assertEquals(0, result.exitValue(), "Command didn't succeed");
    } catch (IOException | InterruptedException ex) {
      logger.severe(ex.getMessage());
    }
  }

  private int getTraefikLbNodePort(boolean isHttps) {
    logger.info("Getting web node port for Traefik loadbalancer {0}", traefikHelmParams.getReleaseName());
    return assertDoesNotThrow(() ->
            getServiceNodePort(traefikNamespace, traefikHelmParams.getReleaseName(), isHttps ? "websecure" : "web"),
        "Getting web node port for Traefik loadbalancer failed");
  }

}<|MERGE_RESOLUTION|>--- conflicted
+++ resolved
@@ -46,11 +46,8 @@
 @TestMethodOrder(MethodOrderer.OrderAnnotation.class)
 @DisplayName("Verify a single operator manages multiple WebLogic domains with a single Traefik fronted loadbalancer")
 @IntegrationTest
-<<<<<<< HEAD
 @Tag("olcne")
-=======
 @Tag("oke-parallel")
->>>>>>> 7f6e7f8a
 class ItLBTwoDomainsTraefik {
 
   private static final int numberOfDomains = 2;
