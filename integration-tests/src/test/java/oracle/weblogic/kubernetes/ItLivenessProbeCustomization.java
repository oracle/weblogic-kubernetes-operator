// Copyright (c) 2021, 2022, Oracle and/or its affiliates.
// Licensed under the Universal Permissive License v 1.0 as shown at https://oss.oracle.com/licenses/upl.

package oracle.weblogic.kubernetes;

import java.io.File;
import java.io.FileWriter;
import java.io.IOException;
import java.nio.file.Paths;
import java.time.OffsetDateTime;
import java.util.ArrayList;
import java.util.HashMap;
import java.util.List;
import java.util.Map;

import io.kubernetes.client.custom.V1Patch;
import io.kubernetes.client.openapi.models.V1EnvVar;
import io.kubernetes.client.openapi.models.V1LocalObjectReference;
import io.kubernetes.client.openapi.models.V1ObjectMeta;
import io.kubernetes.client.openapi.models.V1ResourceRequirements;
import io.kubernetes.client.openapi.models.V1SecretReference;
import oracle.weblogic.domain.AdminServer;
import oracle.weblogic.domain.Cluster;
import oracle.weblogic.domain.Configuration;
import oracle.weblogic.domain.Domain;
import oracle.weblogic.domain.DomainSpec;
import oracle.weblogic.domain.Model;
import oracle.weblogic.domain.ProbeTuning;
import oracle.weblogic.domain.ServerPod;
import oracle.weblogic.kubernetes.annotations.IntegrationTest;
import oracle.weblogic.kubernetes.annotations.Namespaces;
import oracle.weblogic.kubernetes.logging.LoggingFacade;
import org.junit.jupiter.api.BeforeAll;
import org.junit.jupiter.api.DisplayName;
<<<<<<< HEAD
=======
import org.junit.jupiter.api.MethodOrderer;
import org.junit.jupiter.api.Order;
import org.junit.jupiter.api.Tag;
>>>>>>> 15753d1f
import org.junit.jupiter.api.Test;

import static io.kubernetes.client.custom.V1Patch.PATCH_FORMAT_JSON_PATCH;
import static oracle.weblogic.kubernetes.TestConstants.ADMIN_PASSWORD_DEFAULT;
import static oracle.weblogic.kubernetes.TestConstants.ADMIN_SERVER_NAME_BASE;
import static oracle.weblogic.kubernetes.TestConstants.ADMIN_USERNAME_DEFAULT;
import static oracle.weblogic.kubernetes.TestConstants.DOMAIN_API_VERSION;
import static oracle.weblogic.kubernetes.TestConstants.MANAGED_SERVER_NAME_BASE;
import static oracle.weblogic.kubernetes.TestConstants.MII_BASIC_APP_NAME;
import static oracle.weblogic.kubernetes.TestConstants.OCIR_SECRET_NAME;
import static oracle.weblogic.kubernetes.TestConstants.OPERATOR_RELEASE_NAME;
import static oracle.weblogic.kubernetes.TestConstants.WLS_DOMAIN_TYPE;
import static oracle.weblogic.kubernetes.actions.ActionConstants.RESOURCE_DIR;
import static oracle.weblogic.kubernetes.actions.TestActions.getContainerRestartCount;
import static oracle.weblogic.kubernetes.actions.TestActions.getDomainCustomResource;
import static oracle.weblogic.kubernetes.actions.TestActions.getOperatorPodName;
import static oracle.weblogic.kubernetes.actions.TestActions.getPodCreationTimestamp;
import static oracle.weblogic.kubernetes.actions.impl.Domain.patchDomainCustomResource;
import static oracle.weblogic.kubernetes.assertions.TestAssertions.appAccessibleInPod;
import static oracle.weblogic.kubernetes.assertions.TestAssertions.appNotAccessibleInPod;
import static oracle.weblogic.kubernetes.utils.CommonTestUtils.checkPodReadyAndServiceExists;
import static oracle.weblogic.kubernetes.utils.CommonTestUtils.testUntil;
import static oracle.weblogic.kubernetes.utils.DomainUtils.createDomainAndVerify;
import static oracle.weblogic.kubernetes.utils.FileUtils.checkCopyFileToPod;
import static oracle.weblogic.kubernetes.utils.ImageUtils.createMiiImageAndVerify;
import static oracle.weblogic.kubernetes.utils.ImageUtils.createOcirRepoSecret;
import static oracle.weblogic.kubernetes.utils.ImageUtils.dockerLoginAndPushImageToRegistry;
import static oracle.weblogic.kubernetes.utils.LoggingUtil.checkPodLogContainsString;
import static oracle.weblogic.kubernetes.utils.OperatorUtils.installAndVerifyOperator;
import static oracle.weblogic.kubernetes.utils.PodUtils.checkPodRestarted;
import static oracle.weblogic.kubernetes.utils.PodUtils.setPodAntiAffinity;
import static oracle.weblogic.kubernetes.utils.SecretUtils.createSecretWithUsernamePassword;
import static oracle.weblogic.kubernetes.utils.ThreadSafeLogger.getLogger;
import static org.junit.jupiter.api.Assertions.assertDoesNotThrow;
import static org.junit.jupiter.api.Assertions.assertEquals;
import static org.junit.jupiter.api.Assertions.assertNotNull;
import static org.junit.jupiter.api.Assertions.assertTrue;

/**
 * Test liveness probe customization in a multicluster mii domain.
 * Build model in image with liveness probe custom script named 
 * customLivenessProbe.sh that retuns success(0) when a file /u01/tempFile.txt
 * avilable on the pod else it returns failure(1). 
 * Note: Livenessprobe is triggered only when the script returns success 
 */
@DisplayName("Verify liveness probe customization")
@IntegrationTest
class ItLivenessProbeCustomization {

  // domain constants
  private static final String domainUid = "liveprobecustom";
  private static final String MII_IMAGE_NAME = "liveprobecustom-mii";
  private static final String CLUSTER_NAME_PREFIX = "cluster-";
  private static final int replicaCount = 1;
  private static final int NUMBER_OF_CLUSTERS_MIIDOMAIN = 2;
  private static final String adminServerPodName = domainUid + "-" + ADMIN_SERVER_NAME_BASE;
  private static final String APPCHECK_SCRIPT = "customLivenessProbe.sh";
  private static final String COPY_CMD = "copy-cmd.txt";
  private static final String internalPort = "8001";
  private static final String appPath = "sample-war/index.jsp";

  private static String domainNamespace = null;
  private static String opNamespace = null;
  private static LoggingFacade logger = null;
  private static File tempFile = null;

  /**
   * Get namespaces for operator and WebLogic domain.
   *
   * @param namespaces list of namespaces created by the IntegrationTestWatcher by the
   *                   JUnit engine parameter resolution mechanism
   */
  @BeforeAll
  public static void initAll(@Namespaces(2) List<String> namespaces) {
    logger = getLogger();
    // get a unique operator namespace
    logger.info("Getting a unique namespace for operator");
    assertNotNull(namespaces.get(0), "Namespace list is null");
    opNamespace = namespaces.get(0);

    // get a unique domain namespace
    logger.info("Getting a unique namespace for WebLogic domain");
    assertNotNull(namespaces.get(1), "Namespace list is null");
    domainNamespace = namespaces.get(1);

    // install and verify operator
    installAndVerifyOperator(opNamespace, domainNamespace);

    // create mii with additional livenessprobecustom script
    // Build model in image with liveness probe custom script named 
    // customLivenessProbe.sh for a 2 clusters domain.
    // Enable "LIVENESS_PROBE_CUSTOM_SCRIPT" while creating domain CR.
    
    String imageName = createAndVerifyDomainImage();
    createAndVerifyMiiDomain(imageName);

    // create temp file to be copied to managed server pods which will be used 
    // in customLivenessProbe.sh
    String fileName = "tempFile";
    tempFile = assertDoesNotThrow(() -> createTempfile(fileName), "Failed to create temp file");
    logger.info("File created  {0}", tempFile);
  }

  /**
   * After the domain is started, copy the file named tempFile.txt into all 
   * managed server pods for both clusters. On copying the files, the custom 
   * script customLivenessProbe.sh return success(0) which will roll the pod 
   * to trigger liveness probe. Verify the managed server pods in both clusters
   * are restarted
   */
  @Test
<<<<<<< HEAD
  @DisplayName("Test custom liveness probe is triggered")
  void testCustomLivenessProbeTriggered() {
=======
  @Order(1)
  @DisplayName("Test customization of the liveness probe")
  @Tag("gate")
  void testCustomLivenessProbe() {
>>>>>>> 15753d1f
    Domain domain1 = assertDoesNotThrow(() -> getDomainCustomResource(domainUid, domainNamespace),
        String.format("getDomainCustomResource failed with ApiException when tried to get domain %s in namespace %s",
            domainUid, domainNamespace));
    assertNotNull(domain1, "Got null domain resource");

    for (int i = 1; i <= NUMBER_OF_CLUSTERS_MIIDOMAIN; i++) {
      for (int j = 1; j <= replicaCount; j++) {
        String managedServerPodName =
            domainUid + "-" + CLUSTER_NAME_PREFIX + i + "-" + MANAGED_SERVER_NAME_BASE + j;

        // get the restart count of the container in pod before liveness probe restarts
        final int beforeRestartCount =
            assertDoesNotThrow(() -> getContainerRestartCount(domainNamespace, null,
            managedServerPodName, null),
            String.format("Failed to get the restart count of the container from pod {0} in namespace {1}",
                managedServerPodName, domainNamespace));
        logger.info("For server {0} restart count before liveness probe is: {1}",
            managedServerPodName, beforeRestartCount);

        // copy script to pod
        String destLocation = "/u01/tempFile.txt";
        testUntil(
            checkCopyFileToPod(domainNamespace, managedServerPodName, "weblogic-server",
                tempFile.toPath(), Paths.get(destLocation)),
            logger,
            "copying file {0} to pod {1} in namspace {2}",
            tempFile.toPath(),
            managedServerPodName,
            domainNamespace);
        logger.info("File copied to Pod {0} in namespace {1}", managedServerPodName, domainNamespace);

        String expectedStr = "Hello World, you have reached server "
            + CLUSTER_NAME_PREFIX + i + "-" + MANAGED_SERVER_NAME_BASE + j;

        checkAppNotRunning(
            domainNamespace,
            managedServerPodName,
            expectedStr);

        checkAppIsRunning(
            domainNamespace,
            managedServerPodName,
            expectedStr);

        // get the restart count of the container in pod after liveness probe restarts
        int afterRestartCount = assertDoesNotThrow(() ->
            getContainerRestartCount(domainNamespace, null, managedServerPodName, null),
            String.format("Failed to get the restart count of the container from pod {0} in namespace {1}",
            managedServerPodName, domainNamespace));
        logger.info("Restart count after liveness probe {0}", afterRestartCount);
        assertEquals(1, afterRestartCount - beforeRestartCount,
            String.format("Liveness probe did not start the container in pod %s in namespace %s",
            managedServerPodName, domainNamespace));
      }
    }
  }

  /* Since there is no temp file named "/u01/tempFile.txt" in the managed 
   * server pods, liveness probe will not be activated. 
   * Verify the container in managed server pods are not restarted 
   */
  @Test
  @DisplayName("Test custom liveness probe is not triggered")
  void testCustomLivenessProbeNotTriggered() {

    Domain domain1 = assertDoesNotThrow(() -> getDomainCustomResource(domainUid, domainNamespace),
        String.format("getDomainCustomResource failed with ApiException when tried to get domain %s in namespace %s",
            domainUid, domainNamespace));
    assertNotNull(domain1, "Got null domain resource");
    for (int i = 1; i <= NUMBER_OF_CLUSTERS_MIIDOMAIN; i++) {
      for (int j = 1; j <= replicaCount; j++) {
        String managedServerPodName =
            domainUid + "-" + CLUSTER_NAME_PREFIX + i + "-" + MANAGED_SERVER_NAME_BASE + j;
        // get the initial restart count of the container in pod
        final int beforeRestartCount =
            assertDoesNotThrow(() -> getContainerRestartCount(domainNamespace, null,
            managedServerPodName, null),
            String.format("Failed to get the restart count of the container from pod {0} in namespace {1}",
                managedServerPodName, domainNamespace));
        logger.info("For server {0} restart count before liveness probe is: {1}",
            managedServerPodName, beforeRestartCount);

        logger.info("[1] restart count is: {0}", beforeRestartCount);
        String expectedStr = "Hello World, you have reached server "
            + CLUSTER_NAME_PREFIX + i + "-" + MANAGED_SERVER_NAME_BASE + j;

        checkAppIsRunning(
            domainNamespace,
            managedServerPodName,
            expectedStr);

        // get the restart count of the container
        // It should not increase since the Pod should not be started  
        int afterRestartCount = assertDoesNotThrow(() ->
            getContainerRestartCount(domainNamespace, null, managedServerPodName, null),
            String.format("Failed to get the restart count of the container from pod {0} in namespace {1}",
            managedServerPodName, domainNamespace));
        logger.info("[2] restart count is: {0}", afterRestartCount);
        assertEquals(0, afterRestartCount - beforeRestartCount,
            String.format("Liveness probe starts the container in pod %s in namespace %s",
            managedServerPodName, domainNamespace));
      }
    }
  }

  /**
   * Patch the domain with custom livenessProbe failureThreshold and 
   * successThreshold value in serverPod.
   * Verify the domain is restarted.
   * Verify failureThreshold and successThreshold value is updated.
   * Verify the failureThreshold runtime behavior.
   */
  @Test
  @DisplayName("Test custom livenessProbe failureThreshold and successThreshold in serverPod")
  void testCustomLivenessProbeFailureThresholdSuccessThreshold() {
    Domain domain1 = assertDoesNotThrow(() -> getDomainCustomResource(domainUid, domainNamespace),
        String.format("getDomainCustomResource failed with ApiException when tried to get domain %s in namespace %s",
            domainUid, domainNamespace));
    assertNotNull(domain1, "Got null domain resource");
    assertNotNull(domain1.getSpec(), "domain1.getSpec() is null");
    assertNotNull(domain1.getSpec().getServerPod(), "domain1.getSpec().getServerPod() is null");
    assertNotNull(domain1.getSpec().getServerPod().getLivenessProbe(),
        "domain1.getSpec().getServerPod().getLivenessProbe() is null");

    // get the original failureThreshold of livenessProbe
    Integer failureThreshold = domain1.getSpec().getServerPod().getLivenessProbe().getFailureThreshold();
    logger.info("Original livenessProbe failureThreshold is: {0}", failureThreshold);
    assertEquals(1, failureThreshold.intValue(), "The original livenessProbe failureThreshold is not 1");

    // get the original successThreshold of livenessProbe
    Integer successThreshold = domain1.getSpec().getServerPod().getLivenessProbe().getSuccessThreshold();
    logger.info("Original livenessProbe successThreshold is: {0}", successThreshold);
    assertEquals(1, successThreshold.intValue(), "The original livenessProbe successThreshold is not 1");

    // get the original admin server pod and managed server pods creation time
    OffsetDateTime adminPodCreationTime =
        assertDoesNotThrow(() -> getPodCreationTimestamp(domainNamespace, "", adminServerPodName),
            String.format("Failed to get creationTimestamp for pod %s", adminServerPodName));
    assertNotNull(adminPodCreationTime, "creationTimestamp of the admin server pod is null");

    Map<String, OffsetDateTime> managedServerPodsCreationTime = new HashMap<>();
    for (int i = 1; i <= NUMBER_OF_CLUSTERS_MIIDOMAIN; i++) {
      for (int j = 1; j <= replicaCount; j++) {
        String managedServerPodName =
            domainUid + "-" + CLUSTER_NAME_PREFIX + i + "-" + MANAGED_SERVER_NAME_BASE + j;
        OffsetDateTime managedServerPodCreationTime =
            assertDoesNotThrow(() -> getPodCreationTimestamp(domainNamespace, "", managedServerPodName),
                String.format("Failed to get creationTimestamp for pod %s", managedServerPodName));
        assertNotNull(managedServerPodCreationTime, "creationTimestamp of the managed server pod is null");
        managedServerPodsCreationTime.put(managedServerPodName, managedServerPodCreationTime);
      }
    }

    // patch the domain with custom failureThreshold
    String patchStr
        = "[{\"op\": \"replace\", \"path\": \"/spec/serverPod/livenessProbe/failureThreshold\", \"value\": 3},"
        + "{\"op\": \"add\", \"path\": \"/spec/serverPod/livenessProbe/periodSeconds\", \"value\": 30}]";
    logger.info("Updating domain configuration using patch string: {0}", patchStr);
    assertTrue(patchDomainCustomResource(domainUid, domainNamespace, new V1Patch(patchStr), PATCH_FORMAT_JSON_PATCH),
        String.format("failed to patch domain %s in namespace %s", domainUid, domainNamespace));

    // check the domain get restarted
    checkPodRestarted(domainUid, domainNamespace, adminServerPodName, adminPodCreationTime);

    for (int i = 1; i <= NUMBER_OF_CLUSTERS_MIIDOMAIN; i++) {
      for (int j = 1; j <= replicaCount; j++) {
        String managedServerPodName =
            domainUid + "-" + CLUSTER_NAME_PREFIX + i + "-" + MANAGED_SERVER_NAME_BASE + j;
        checkPodRestarted(domainUid, domainNamespace, managedServerPodName,
            managedServerPodsCreationTime.get(managedServerPodName));
      }
    }

    // check the livenessProbe failureThreshold and successThreshold after the domain got patched
    domain1 = assertDoesNotThrow(() -> getDomainCustomResource(domainUid, domainNamespace),
        String.format("getDomainCustomResource failed with ApiException when tried to get domain %s in namespace %s",
            domainUid, domainNamespace));
    assertNotNull(domain1, "Got null domain resource");
    assertNotNull(domain1.getSpec(), "domain1.getSpec() is null");
    assertNotNull(domain1.getSpec().getServerPod(), "domain1.getSpec().getServerPod() is null");
    assertNotNull(domain1.getSpec().getServerPod().getLivenessProbe(),
        "domain1.getSpec().getServerPod().getLivenessProbe() is null");

    // get the failureThreshold of livenessProbe after patch
    failureThreshold = domain1.getSpec().getServerPod().getLivenessProbe().getFailureThreshold();
    logger.info("livenessProbe failureThreshold after patch is: {0}", failureThreshold);
    assertEquals(3, failureThreshold.intValue(), "The livenessProbe failureThreshold after patch is not 3");

    // verify the failureThreshold behavior of livenessProbe
    // copy temp file to pod and verify the restartCount only happens after 1m 30 second
    for (int i = 1; i <= NUMBER_OF_CLUSTERS_MIIDOMAIN; i++) {
      for (int j = 1; j <= replicaCount; j++) {
        String managedServerPodName =
            domainUid + "-" + CLUSTER_NAME_PREFIX + i + "-" + MANAGED_SERVER_NAME_BASE + j;

        // get the restart count of the container in pod before liveness probe restarts
        int beforeRestartCount =
            assertDoesNotThrow(() -> getContainerRestartCount(domainNamespace, null,
                managedServerPodName, null),
                String.format("Failed to get the restart count of the container from pod {0} in namespace {1}",
                    managedServerPodName, domainNamespace));
        logger.info("For server {0} restart count before liveness probe is: {1}",
            managedServerPodName, beforeRestartCount);

        String destLocation = "/u01/tempFile.txt";
        testUntil(
            checkCopyFileToPod(domainNamespace, managedServerPodName, "weblogic-server",
                tempFile.toPath(), Paths.get(destLocation)),
            logger,
            "copying file {0} to pod {1} in namspace {2}",
            tempFile.toPath(),
            managedServerPodName,
            domainNamespace);
        logger.info("File copied to Pod {0} in namespace {1}", managedServerPodName, domainNamespace);

        // check the pod should be restarted after 1m since the livenessProbe periodSeconds is changed to 30s.
        // sleep for 45s
        try {
          Thread.sleep(45000);
        } catch (InterruptedException ie) {
          // ignore
        }
        int afterDelayRestartCount =
            assertDoesNotThrow(() -> getContainerRestartCount(domainNamespace, null,
                managedServerPodName, null),
                String.format("Failed to get the restart count of the container from pod {0} in namespace {1} after 1m",
                    managedServerPodName, domainNamespace));
        logger.info("checking after 45s the restartCount is not changed.");
        assertEquals(beforeRestartCount, afterDelayRestartCount, "The pod was restarted after 45s, "
            + "it should restart after that");

        String expectedStr = "Hello World, you have reached server "
            + CLUSTER_NAME_PREFIX + i + "-" + MANAGED_SERVER_NAME_BASE + j;
        checkAppNotRunning(domainNamespace, managedServerPodName, expectedStr);
        checkAppIsRunning(domainNamespace, managedServerPodName, expectedStr);

        // get the restart count of the container in pod after liveness probe restarts
        int afterRestartCount = assertDoesNotThrow(() ->
                getContainerRestartCount(domainNamespace, null, managedServerPodName, null),
            String.format("Failed to get the restart count of the container from pod {0} in namespace {1}",
                managedServerPodName, domainNamespace));
        logger.info("Restart count after liveness probe {0}", afterRestartCount);
        assertEquals(1, afterRestartCount - beforeRestartCount,
            String.format("Liveness probe did not start the container in pod %s in namespace %s",
                managedServerPodName, domainNamespace));
      }
    }

    // patch the domain with custom livenessProbe successThreshold
    patchStr = "[{\"op\": \"replace\", \"path\": \"/spec/serverPod/livenessProbe/successThreshold\", \"value\": 2}]";
    logger.info("Updating domain configuration using patch string: {0}", patchStr);
    assertTrue(patchDomainCustomResource(domainUid, domainNamespace, new V1Patch(patchStr), PATCH_FORMAT_JSON_PATCH),
        String.format("failed to patch domain %s in namespace %s", domainUid, domainNamespace));

    // check the operator log contains expected error msg
    String expectedErrorMsg = "Invalid value '2' for the liveness probe success threshold under "
        + "'spec.adminServer.serverPod.livenessProbe.successThreshold'. "
        + "The liveness probe successThreshold value must be 1.";
    String operatorPodName = assertDoesNotThrow(() -> getOperatorPodName(OPERATOR_RELEASE_NAME, opNamespace));
    checkPodLogContainsString(opNamespace, operatorPodName, expectedErrorMsg);

    // patch the domain back to the original state
    // get the original admin server pod and managed server pods creation time
    adminPodCreationTime =
        assertDoesNotThrow(() -> getPodCreationTimestamp(domainNamespace, "", adminServerPodName),
            String.format("Failed to get creationTimestamp for pod %s", adminServerPodName));
    assertNotNull(adminPodCreationTime, "creationTimestamp of the admin server pod is null");

    managedServerPodsCreationTime = new HashMap<>();
    for (int i = 1; i <= NUMBER_OF_CLUSTERS_MIIDOMAIN; i++) {
      for (int j = 1; j <= replicaCount; j++) {
        String managedServerPodName =
            domainUid + "-" + CLUSTER_NAME_PREFIX + i + "-" + MANAGED_SERVER_NAME_BASE + j;
        OffsetDateTime managedServerPodCreationTime =
            assertDoesNotThrow(() -> getPodCreationTimestamp(domainNamespace, "", managedServerPodName),
                String.format("Failed to get creationTimestamp for pod %s", managedServerPodName));
        assertNotNull(managedServerPodCreationTime, "creationTimestamp of the managed server pod is null");
        managedServerPodsCreationTime.put(managedServerPodName, managedServerPodCreationTime);
      }
    }

    patchStr
        = "[{\"op\": \"replace\", \"path\": \"/spec/serverPod/livenessProbe/failureThreshold\", \"value\": 1}, "
        + "{\"op\": \"replace\", \"path\": \"/spec/serverPod/livenessProbe/successThreshold\", \"value\": 1}, "
        + "{\"op\": \"replace\", \"path\": \"/spec/serverPod/livenessProbe/periodSeconds\", \"value\": 45}]";

    logger.info("Updating domain configuration using patch string: {0}", patchStr);
    assertTrue(patchDomainCustomResource(domainUid, domainNamespace, new V1Patch(patchStr), PATCH_FORMAT_JSON_PATCH),
        String.format("failed to patch domain %s in namespace %s", domainUid, domainNamespace));

    // check the domain get restarted
    checkPodRestarted(domainUid, domainNamespace, adminServerPodName, adminPodCreationTime);

    for (int i = 1; i <= NUMBER_OF_CLUSTERS_MIIDOMAIN; i++) {
      for (int j = 1; j <= replicaCount; j++) {
        String managedServerPodName =
            domainUid + "-" + CLUSTER_NAME_PREFIX + i + "-" + MANAGED_SERVER_NAME_BASE + j;
        checkPodRestarted(domainUid, domainNamespace, managedServerPodName,
            managedServerPodsCreationTime.get(managedServerPodName));
      }
    }
  }

  /**
   * Patch the domain with custom readinessProbe failureThreshold and successThreshold value in serverPod.
   * Verify the domain is restarted and the failureThreshold and sucessThreshold are updated.
   */
  @Test
  @DisplayName("Test custom readinessProbe failureThreshold and successThreshold")
  void testCustomReadinessProbeFailureThresholdSuccessThreshold() {
    Domain domain1 = assertDoesNotThrow(() -> getDomainCustomResource(domainUid, domainNamespace),
        String.format("getDomainCustomResource failed with ApiException when tried to get domain %s in namespace %s",
            domainUid, domainNamespace));
    assertNotNull(domain1, "Got null domain resource");
    assertNotNull(domain1.getSpec(), "domain1.getSpec() is null");
    assertNotNull(domain1.getSpec().getServerPod(), "domain1.getSpec().getServerPod() is null");
    assertNotNull(domain1.getSpec().getServerPod().getLivenessProbe(),
        "domain1.getSpec().getServerPod().getLivenessProbe() is null");

    // get the original failureThreshold of readinessProbe
    Integer failureThreshold = domain1.getSpec().getServerPod().getReadinessProbe().getFailureThreshold();
    logger.info("Original readinessProbe failureThreshold is: {0}", failureThreshold);
    assertEquals(1, failureThreshold.intValue(), "The original readinessProbe failureThreshold is not 1");

    // get the original successThreshold of readinessProbe
    Integer successThreshold = domain1.getSpec().getServerPod().getReadinessProbe().getSuccessThreshold();
    logger.info("Original readinessProbe successThreshold is: {0}", successThreshold);
    assertEquals(1, successThreshold.intValue(), "The original readinessProbe successThreshold is not 1");

    // get the original admin server pod and managed server pods creation time
    OffsetDateTime adminPodCreationTime =
        assertDoesNotThrow(() -> getPodCreationTimestamp(domainNamespace, "", adminServerPodName),
            String.format("Failed to get creationTimestamp for pod %s", adminServerPodName));
    assertNotNull(adminPodCreationTime, "creationTimestamp of the admin server pod is null");

    Map<String, OffsetDateTime> managedServerPodsCreationTime = new HashMap<>();
    for (int i = 1; i <= NUMBER_OF_CLUSTERS_MIIDOMAIN; i++) {
      for (int j = 1; j <= replicaCount; j++) {
        String managedServerPodName =
            domainUid + "-" + CLUSTER_NAME_PREFIX + i + "-" + MANAGED_SERVER_NAME_BASE + j;
        OffsetDateTime managedServerPodCreationTime =
            assertDoesNotThrow(() -> getPodCreationTimestamp(domainNamespace, "", managedServerPodName),
                String.format("Failed to get creationTimestamp for pod %s", managedServerPodName));
        assertNotNull(managedServerPodCreationTime, "creationTimestamp of the managed server pod is null");
        managedServerPodsCreationTime.put(managedServerPodName, managedServerPodCreationTime);
      }
    }

    // patch the domain with custom readinessProbe failureThreshold and successThreshold in serverPod
    String patchStr
        = "[{\"op\": \"replace\", \"path\": \"/spec/serverPod/readinessProbe/failureThreshold\", \"value\": 3}, "
        + "{\"op\": \"replace\", \"path\": \"/spec/serverPod/readinessProbe/successThreshold\", \"value\": 3}]";
    logger.info("Updating domain configuration using patch string: {0}", patchStr);
    assertTrue(patchDomainCustomResource(domainUid, domainNamespace, new V1Patch(patchStr), PATCH_FORMAT_JSON_PATCH),
        String.format("failed to patch domain %s in namespace %s", domainUid, domainNamespace));

    // check the domain get restarted
    checkPodRestarted(domainUid, domainNamespace, adminServerPodName, adminPodCreationTime);

    for (int i = 1; i <= NUMBER_OF_CLUSTERS_MIIDOMAIN; i++) {
      for (int j = 1; j <= replicaCount; j++) {
        String managedServerPodName =
            domainUid + "-" + CLUSTER_NAME_PREFIX + i + "-" + MANAGED_SERVER_NAME_BASE + j;
        checkPodRestarted(domainUid, domainNamespace, managedServerPodName,
            managedServerPodsCreationTime.get(managedServerPodName));
      }
    }

    // check the readinessProbe failureThreshold and successThreshold after the domain got patched
    domain1 = assertDoesNotThrow(() -> getDomainCustomResource(domainUid, domainNamespace),
        String.format("getDomainCustomResource failed with ApiException when tried to get domain %s in namespace %s",
            domainUid, domainNamespace));
    assertNotNull(domain1, "Got null domain resource");
    assertNotNull(domain1.getSpec(), "domain1.getSpec() is null");
    assertNotNull(domain1.getSpec().getServerPod(), "domain1.getSpec().getServerPod() is null");
    assertNotNull(domain1.getSpec().getServerPod().getReadinessProbe(),
        "domain1.getSpec().getServerPod().getReadinessProbe() is null");

    // get the failureThreshold of readinessProbe after patch
    failureThreshold = domain1.getSpec().getServerPod().getReadinessProbe().getFailureThreshold();
    logger.info("The readinessProbe failureThreshold after patch is: {0}", failureThreshold);
    assertEquals(3, failureThreshold.intValue(), "The readinessProbe failureThreshold after patch is not 3");

    // get the successThreshold of readinessProbe
    successThreshold = domain1.getSpec().getServerPod().getReadinessProbe().getSuccessThreshold();
    logger.info("readinessProbe successThreshold after patch is: {0}", successThreshold);
    assertEquals(3, successThreshold.intValue(), "The readinessProbe successThreshold after patch is not 3");

    // patch the domain to the original state
    // get the original admin server pod and managed server pods creation time
    adminPodCreationTime =
        assertDoesNotThrow(() -> getPodCreationTimestamp(domainNamespace, "", adminServerPodName),
            String.format("Failed to get creationTimestamp for pod %s", adminServerPodName));
    assertNotNull(adminPodCreationTime, "creationTimestamp of the admin server pod is null");

    managedServerPodsCreationTime = new HashMap<>();
    for (int i = 1; i <= NUMBER_OF_CLUSTERS_MIIDOMAIN; i++) {
      for (int j = 1; j <= replicaCount; j++) {
        String managedServerPodName =
            domainUid + "-" + CLUSTER_NAME_PREFIX + i + "-" + MANAGED_SERVER_NAME_BASE + j;
        OffsetDateTime managedServerPodCreationTime =
            assertDoesNotThrow(() -> getPodCreationTimestamp(domainNamespace, "", managedServerPodName),
                String.format("Failed to get creationTimestamp for pod %s", managedServerPodName));
        assertNotNull(managedServerPodCreationTime, "creationTimestamp of the managed server pod is null");
        managedServerPodsCreationTime.put(managedServerPodName, managedServerPodCreationTime);
      }
    }

    // patch the domain with original readinessProbe failureThreshold and successThreshold in serverPod
    patchStr
        = "[{\"op\": \"replace\", \"path\": \"/spec/serverPod/readinessProbe/failureThreshold\", \"value\": 1}, "
        + "{\"op\": \"replace\", \"path\": \"/spec/serverPod/readinessProbe/successThreshold\", \"value\": 1}]";
    logger.info("Updating domain configuration using patch string: {0}", patchStr);
    assertTrue(patchDomainCustomResource(domainUid, domainNamespace, new V1Patch(patchStr), PATCH_FORMAT_JSON_PATCH),
        String.format("failed to patch domain %s in namespace %s", domainUid, domainNamespace));

    // check the domain get restarted
    checkPodRestarted(domainUid, domainNamespace, adminServerPodName, adminPodCreationTime);

    for (int i = 1; i <= NUMBER_OF_CLUSTERS_MIIDOMAIN; i++) {
      for (int j = 1; j <= replicaCount; j++) {
        String managedServerPodName =
            domainUid + "-" + CLUSTER_NAME_PREFIX + i + "-" + MANAGED_SERVER_NAME_BASE + j;
        checkPodRestarted(domainUid, domainNamespace, managedServerPodName,
            managedServerPodsCreationTime.get(managedServerPodName));
      }
    }
  }

  /**
   * Create a model in image domain and verify the server pods are ready.
   */
  private static void createAndVerifyMiiDomain(String miiImage) {

    // docker login and push image to docker registry if necessary
    dockerLoginAndPushImageToRegistry(miiImage);

    // create docker registry secret to pull the image from registry
    // this secret is used only for non-kind cluster
    logger.info("Creating docker registry secret in namespace {0}", domainNamespace);
    createOcirRepoSecret(domainNamespace);

    // create secret for admin credentials
    logger.info("Creating secret for admin credentials");
    String adminSecretName = "weblogic-credentials";
    createSecretWithUsernamePassword(adminSecretName, domainNamespace, ADMIN_USERNAME_DEFAULT, ADMIN_PASSWORD_DEFAULT);

    // create encryption secret
    logger.info("Creating encryption secret");
    String encryptionSecretName = "encryptionsecret";
    createSecretWithUsernamePassword(encryptionSecretName, domainNamespace, "weblogicenc", "weblogicenc");

    // construct the cluster list used for domain custom resource
    List<Cluster> clusterList = new ArrayList<>();
    for (int i = NUMBER_OF_CLUSTERS_MIIDOMAIN; i >= 1; i--) {
      clusterList.add(new Cluster()
          .clusterName(CLUSTER_NAME_PREFIX + i)
          .replicas(replicaCount)
          .serverStartState("RUNNING"));
    }
    // create the domain CR
    Domain domain = new Domain()
        .apiVersion(DOMAIN_API_VERSION)
        .kind("Domain")
        .metadata(new V1ObjectMeta()
            .name(domainUid)
            .namespace(domainNamespace))
        .spec(new DomainSpec()
            .domainUid(domainUid)
            .domainHomeSourceType("FromModel")
            .image(miiImage)
            .addImagePullSecretsItem(new V1LocalObjectReference()
                .name(OCIR_SECRET_NAME))
            .webLogicCredentialsSecret(new V1SecretReference()
                .name(adminSecretName)
                .namespace(domainNamespace))
            .includeServerOutInPodLog(true)
            .serverStartPolicy("IF_NEEDED")
            .serverPod(new ServerPod()
                .addEnvItem(new V1EnvVar()
                    .name("JAVA_OPTIONS")
                    .value("-Dweblogic.StdoutDebugEnabled=false"))
                .addEnvItem(new V1EnvVar()
                    .name("LIVENESS_PROBE_CUSTOM_SCRIPT")
                    .value("/u01/customLivenessProbe.sh"))
                .livenessProbe(new ProbeTuning()
                    .failureThreshold(1)
                    .successThreshold(1))
                .readinessProbe(new ProbeTuning()
                    .failureThreshold(1)
                    .successThreshold(1))
                .resources(new V1ResourceRequirements()
                    .limits(new HashMap<>())
                    .requests(new HashMap<>())))
            .adminServer(new AdminServer()
                .serverStartState("RUNNING"))
            .clusters(clusterList)
            .configuration(new Configuration()
                .model(new Model()
                    .domainType(WLS_DOMAIN_TYPE)
                    .runtimeEncryptionSecret(encryptionSecretName))));
    setPodAntiAffinity(domain);

    // create model in image domain
    logger.info("Creating model in image domain {0} in namespace {1} using docker image {2}",
        domainUid, domainNamespace, miiImage);
    createDomainAndVerify(domain, domainNamespace);

    // verify the admin server service and pod is created
    checkPodReadyAndServiceExists(adminServerPodName, domainUid, domainNamespace);

    // check the readiness for the managed servers in each cluster
    for (int i = 1; i <= NUMBER_OF_CLUSTERS_MIIDOMAIN; i++) {
      for (int j = 1; j <= replicaCount; j++) {
        String managedServerPodName =
            domainUid + "-" + CLUSTER_NAME_PREFIX + i + "-" + MANAGED_SERVER_NAME_BASE + j;

        // check managed server pod is ready and service exists in the namespace
        logger.info("Checking that managed server pod {0} is ready and service exists in namespace {1}",
            managedServerPodName, domainNamespace);
        checkPodReadyAndServiceExists(managedServerPodName, domainUid, domainNamespace);
      }
    }

    //check and wait for the application to be accessible in all server pods
    for (int i = 1; i <= NUMBER_OF_CLUSTERS_MIIDOMAIN; i++) {
      for (int j = 1; j <= replicaCount; j++) {
        String managedServerPodName =
            domainUid + "-" + CLUSTER_NAME_PREFIX + i + "-" + MANAGED_SERVER_NAME_BASE + j;
        String expectedStr = "Hello World, you have reached server "
            + CLUSTER_NAME_PREFIX + i + "-" + MANAGED_SERVER_NAME_BASE + j;


        logger.info("Checking that application is running on managed server pod {0}  in namespace {1} with "
             + "expectedString {3}", managedServerPodName, domainNamespace, expectedStr);
        checkAppIsRunning(
            domainNamespace,
            managedServerPodName,
            expectedStr);
      }
    }

    logger.info("Domain {0} is fully started - servers are running and application is available",
        domainUid);
  }

  private static void checkAppIsRunning(
      String namespace,
      String podName,
      String expectedStr
  ) {

    // check that the application is NOT running inside of a server pod
    testUntil(
        () -> appAccessibleInPod(
          namespace,
          podName,
          internalPort,
          appPath,
          expectedStr),
        logger,
        "Checking if application {0} IS running on pod {1} in namespace {2}",
        appPath,
        podName,
        namespace);
  }

  private static void checkAppNotRunning(
      String namespace,
      String podName,
      String expectedStr
  ) {

    // check that the application is NOT running inside of a server pod
    testUntil(
        () -> appNotAccessibleInPod(
          namespace,
          podName,
          internalPort,
          appPath,
          expectedStr),
        logger,
        "Checking if application {0} is NOT running on pod {1} in namespace {2}",
        appPath,
        podName,
        namespace);
  }

  private static String createAndVerifyDomainImage() {

    String additionalBuildCommands = RESOURCE_DIR + "/bash-scripts/" + COPY_CMD;
    logger.info("additionalBuildCommands is: " + additionalBuildCommands);

    StringBuffer additionalBuildFilesVarargsBuff = new StringBuffer()
        .append(RESOURCE_DIR)
        .append("/")
        .append("bash-scripts")
        .append("/")
        .append(APPCHECK_SCRIPT);
    logger.info("additionalBuildFilesVarargsBuff: " + additionalBuildFilesVarargsBuff.toString());

    final String wdtModelFileForMiiDomain = "model-multiclusterdomain-singlesampleapp-wls.yaml";
    logger.info("Create image with model file and verify");
    String miiImage =
        createMiiImageAndVerify(MII_IMAGE_NAME, wdtModelFileForMiiDomain, MII_BASIC_APP_NAME,
            additionalBuildCommands, additionalBuildFilesVarargsBuff.toString());

    // docker login and push image to docker registry if necessary
    dockerLoginAndPushImageToRegistry(miiImage);

    // create docker registry secret to pull the image from registry
    // this secret is used only for non-kind cluster
    logger.info("Create docker registry secret in namespace {0}", domainNamespace);
    createOcirRepoSecret(domainNamespace);
    return miiImage;
  }

  private static File createTempfile(String filename) throws IOException {
    File tempFile = File.createTempFile(filename, ".txt");
    //deletes the file when VM terminates
    tempFile.deleteOnExit();
    try (FileWriter fw = new FileWriter(tempFile)) {
      fw.write("This one line file is to test liveness Probe custom script");
    }
    return tempFile;
  }


}<|MERGE_RESOLUTION|>--- conflicted
+++ resolved
@@ -32,12 +32,7 @@
 import oracle.weblogic.kubernetes.logging.LoggingFacade;
 import org.junit.jupiter.api.BeforeAll;
 import org.junit.jupiter.api.DisplayName;
-<<<<<<< HEAD
-=======
-import org.junit.jupiter.api.MethodOrderer;
-import org.junit.jupiter.api.Order;
 import org.junit.jupiter.api.Tag;
->>>>>>> 15753d1f
 import org.junit.jupiter.api.Test;
 
 import static io.kubernetes.client.custom.V1Patch.PATCH_FORMAT_JSON_PATCH;
@@ -149,15 +144,9 @@
    * are restarted
    */
   @Test
-<<<<<<< HEAD
   @DisplayName("Test custom liveness probe is triggered")
+  @Tag("gate")
   void testCustomLivenessProbeTriggered() {
-=======
-  @Order(1)
-  @DisplayName("Test customization of the liveness probe")
-  @Tag("gate")
-  void testCustomLivenessProbe() {
->>>>>>> 15753d1f
     Domain domain1 = assertDoesNotThrow(() -> getDomainCustomResource(domainUid, domainNamespace),
         String.format("getDomainCustomResource failed with ApiException when tried to get domain %s in namespace %s",
             domainUid, domainNamespace));
