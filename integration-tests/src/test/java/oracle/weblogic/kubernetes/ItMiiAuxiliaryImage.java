--- conflicted
+++ resolved
@@ -31,7 +31,6 @@
 
 import static oracle.weblogic.kubernetes.TestConstants.ADMIN_PASSWORD_DEFAULT;
 import static oracle.weblogic.kubernetes.TestConstants.ADMIN_USERNAME_DEFAULT;
-import static oracle.weblogic.kubernetes.TestConstants.BASE_IMAGES_REPO_SECRET_NAME;
 import static oracle.weblogic.kubernetes.TestConstants.DOMAIN_STATUS_CONDITION_FAILED_TYPE;
 import static oracle.weblogic.kubernetes.TestConstants.DOMAIN_VERSION;
 import static oracle.weblogic.kubernetes.TestConstants.KIND_REPO;
@@ -39,11 +38,6 @@
 import static oracle.weblogic.kubernetes.TestConstants.MII_BASIC_APP_NAME;
 import static oracle.weblogic.kubernetes.TestConstants.MII_BASIC_IMAGE_TAG;
 import static oracle.weblogic.kubernetes.TestConstants.MII_BASIC_WDT_MODEL_FILE;
-<<<<<<< HEAD
-=======
-import static oracle.weblogic.kubernetes.TestConstants.OCIR_REGISTRY;
-import static oracle.weblogic.kubernetes.TestConstants.OCIR_WEBLOGIC_IMAGE_NAME;
->>>>>>> 5239fff4
 import static oracle.weblogic.kubernetes.TestConstants.OPERATOR_RELEASE_NAME;
 import static oracle.weblogic.kubernetes.TestConstants.RESULTS_ROOT;
 import static oracle.weblogic.kubernetes.TestConstants.WDT_TEST_VERSION;
@@ -252,11 +246,7 @@
     logger.info("Creating domain custom resource with domainUid {0} and auxiliary images {1} {2}",
         domainUid1, miiAuxiliaryImage1, miiAuxiliaryImage2);
     Domain domainCR = CommonMiiTestUtils.createDomainResourceWithAuxiliaryImage(domainUid1, domainNamespace,
-<<<<<<< HEAD
-        WEBLOGIC_IMAGE_TO_USE_IN_SPEC, adminSecretName, BASE_IMAGES_REPO_SECRET_NAME,
-=======
         WEBLOGIC_IMAGE_TO_USE_IN_SPEC, adminSecretName, createSecretsForImageRepos(domainNamespace),
->>>>>>> 5239fff4
         encryptionSecretName, replicaCount, "cluster-1", auxiliaryImagePath,
         miiAuxiliaryImage1,
         miiAuxiliaryImage2);
@@ -393,7 +383,7 @@
     String imageTag = getDateAndTimeStamp();
     String imageUpdate = KIND_REPO != null ? KIND_REPO
         + (WEBLOGIC_IMAGE_NAME + ":" + imageTag).substring(TestConstants.BASE_IMAGES_REPO.length() + 1)
-        : OCIR_REGISTRY + "/" + OCIR_WEBLOGIC_IMAGE_NAME + ":" + imageTag;
+        : WEBLOGIC_IMAGE_NAME + ":" + imageTag;
     dockerTag(imageName, imageUpdate);
     dockerLoginAndPushImageToRegistry(imageUpdate);
 
@@ -466,11 +456,7 @@
     logger.info("Creating domain custom resource with domainUid {0} and auxiliary images {1} {2}",
         domainUid, miiAuxiliaryImage1, miiAuxiliaryImage4);
     Domain domainCR1 = createDomainResourceWithAuxiliaryImage(domainUid, domainNamespace,
-<<<<<<< HEAD
-        WEBLOGIC_IMAGE_TO_USE_IN_SPEC, adminSecretName, BASE_IMAGES_REPO_SECRET_NAME,
-=======
         WEBLOGIC_IMAGE_TO_USE_IN_SPEC, adminSecretName, createSecretsForImageRepos(domainNamespace),
->>>>>>> 5239fff4
         encryptionSecretName, replicaCount, List.of("cluster-1"), auxiliaryImagePath,
         miiAuxiliaryImage1, miiAuxiliaryImage4);
 
@@ -492,11 +478,7 @@
     logger.info("Creating domain custom resource with domainUid {0} and auxiliary images {1} {2}",
         domainUid, miiAuxiliaryImage1, miiAuxiliaryImage4);
     Domain domainCR2 = CommonMiiTestUtils.createDomainResourceWithAuxiliaryImage(domainUid + "1", domainNamespace,
-<<<<<<< HEAD
-        WEBLOGIC_IMAGE_TO_USE_IN_SPEC, adminSecretName, BASE_IMAGES_REPO_SECRET_NAME,
-=======
         WEBLOGIC_IMAGE_TO_USE_IN_SPEC, adminSecretName, createSecretsForImageRepos(domainNamespace),
->>>>>>> 5239fff4
         encryptionSecretName, replicaCount, "cluster-1", auxiliaryImagePath,
         miiAuxiliaryImage1,
         miiAuxiliaryImage4);
@@ -552,11 +534,7 @@
     logger.info("Creating domain custom resource with domainUid {0} and auxiliary image {1}",
         domainUid, miiAuxiliaryImage5);
     Domain domainCR = createDomainResourceWithAuxiliaryImage(domainUid, domainNamespace,
-<<<<<<< HEAD
-        WEBLOGIC_IMAGE_TO_USE_IN_SPEC, adminSecretName, BASE_IMAGES_REPO_SECRET_NAME,
-=======
         WEBLOGIC_IMAGE_TO_USE_IN_SPEC, adminSecretName, createSecretsForImageRepos(domainNamespace),
->>>>>>> 5239fff4
         encryptionSecretName, replicaCount, List.of("cluster-1"), auxiliaryImagePathCustom,
         miiAuxiliaryImage5);
 
@@ -627,11 +605,7 @@
     // create domain custom resource using auxiliary images
     String[] images = {miiAuxiliaryImage6, miiAuxiliaryImage7};
     Domain domainCR = CommonMiiTestUtils.createDomainResource(domainUid, domainNamespace,
-<<<<<<< HEAD
-        WEBLOGIC_IMAGE_TO_USE_IN_SPEC, adminSecretName, BASE_IMAGES_REPO_SECRET_NAME,
-=======
         WEBLOGIC_IMAGE_TO_USE_IN_SPEC, adminSecretName, createSecretsForImageRepos(domainNamespace),
->>>>>>> 5239fff4
         encryptionSecretName, replicaCount, "cluster-1",
         auxiliaryImagePathCustom, miiAuxiliaryImage6,
         miiAuxiliaryImage7);
@@ -685,11 +659,7 @@
     logger.info("Creating domain custom resource with domainUid {0} and auxiliary image {1}",
             domainUid, miiAuxiliaryImage8);
     Domain domainCR = createDomainResourceWithAuxiliaryImage(domainUid, domainNamespace,
-<<<<<<< HEAD
-            WEBLOGIC_IMAGE_TO_USE_IN_SPEC, adminSecretName, BASE_IMAGES_REPO_SECRET_NAME,
-=======
             WEBLOGIC_IMAGE_TO_USE_IN_SPEC, adminSecretName, createSecretsForImageRepos(domainNamespace),
->>>>>>> 5239fff4
             encryptionSecretName, replicaCount, List.of("cluster-1"), auxiliaryImagePathCustom,
             miiAuxiliaryImage8);
 
@@ -756,11 +726,7 @@
     logger.info("Creating domain custom resource with domainUid {0} and auxiliary image {1}",
             domainUid, miiAuxiliaryImage12);
     final Domain domainCR = createDomainResourceWithAuxiliaryImage(domainUid, domainNamespace,
-<<<<<<< HEAD
-            WEBLOGIC_IMAGE_TO_USE_IN_SPEC, adminSecretName, BASE_IMAGES_REPO_SECRET_NAME,
-=======
             WEBLOGIC_IMAGE_TO_USE_IN_SPEC, adminSecretName, createSecretsForImageRepos(domainNamespace),
->>>>>>> 5239fff4
             encryptionSecretName, replicaCount, List.of("cluster-1"), auxiliaryImagePathCustom,
             miiAuxiliaryImage12);
     assertNotNull(domainCR, "failed to create domain resource");
@@ -806,11 +772,7 @@
     logger.info("Creating domain custom resource with domainUid {0} and auxiliary image {1}",
             domainUid, miiAuxiliaryImage12);
     Domain domainCR1 = createDomainResourceWithAuxiliaryImage(domainUid, domainNamespace,
-<<<<<<< HEAD
-            WEBLOGIC_IMAGE_TO_USE_IN_SPEC, adminSecretName, BASE_IMAGES_REPO_SECRET_NAME,
-=======
             WEBLOGIC_IMAGE_TO_USE_IN_SPEC, adminSecretName, createSecretsForImageRepos(domainNamespace),
->>>>>>> 5239fff4
             encryptionSecretName, replicaCount, List.of("cluster-1"), auxiliaryImagePathCustom,
             miiAuxiliaryImage12);
     assertNotNull(domainCR1, "failed to create domain resource");
@@ -899,11 +861,7 @@
     logger.info("Creating domain custom resource with domainUid {0} and auxiliary images {1} {2}",
         domainUid, miiAuxiliaryImage1, miiAuxiliaryImage4);
     Domain domainCR1 = createDomainResourceWithAuxiliaryImage(domainUid, domainNamespace,
-<<<<<<< HEAD
-        WEBLOGIC_IMAGE_TO_USE_IN_SPEC, adminSecretName, BASE_IMAGES_REPO_SECRET_NAME,
-=======
         WEBLOGIC_IMAGE_TO_USE_IN_SPEC, adminSecretName, createSecretsForImageRepos(domainNamespace),
->>>>>>> 5239fff4
         encryptionSecretName, replicaCount, List.of("cluster-1"), auxiliaryImagePath,
         miiAuxiliaryImage1, miiAuxiliaryImage2);
 
@@ -959,11 +917,7 @@
         domainUid2, errorPathAuxiliaryImage1);
 
     Domain domainCR = CommonMiiTestUtils.createDomainResourceWithAuxiliaryImage(domainUid2, errorpathDomainNamespace,
-<<<<<<< HEAD
-        WEBLOGIC_IMAGE_TO_USE_IN_SPEC, adminSecretName, BASE_IMAGES_REPO_SECRET_NAME,
-=======
         WEBLOGIC_IMAGE_TO_USE_IN_SPEC, adminSecretName, createSecretsForImageRepos(errorpathDomainNamespace),
->>>>>>> 5239fff4
         encryptionSecretName, replicaCount, "cluster-1", auxiliaryImagePath,
         errorPathAuxiliaryImage1);
 
@@ -1031,11 +985,7 @@
         domainUid2, errorPathAuxiliaryImage2);
 
     Domain domainCR = CommonMiiTestUtils.createDomainResourceWithAuxiliaryImage(domainUid2, errorpathDomainNamespace,
-<<<<<<< HEAD
-        WEBLOGIC_IMAGE_TO_USE_IN_SPEC, adminSecretName, BASE_IMAGES_REPO_SECRET_NAME,
-=======
         WEBLOGIC_IMAGE_TO_USE_IN_SPEC, adminSecretName, createSecretsForImageRepos(errorpathDomainNamespace),
->>>>>>> 5239fff4
         encryptionSecretName, replicaCount, "cluster-1", auxiliaryImagePath,
         errorPathAuxiliaryImage2);
 
@@ -1106,11 +1056,7 @@
     logger.info("Creating domain custom resource with domainUid {0} and auxiliary images {1} {2}",
         domainUid2, errorPathAuxiliaryImage3);
     Domain domainCR = CommonMiiTestUtils.createDomainResourceWithAuxiliaryImage(domainUid2, errorpathDomainNamespace,
-<<<<<<< HEAD
-        WEBLOGIC_IMAGE_TO_USE_IN_SPEC, adminSecretName, BASE_IMAGES_REPO_SECRET_NAME,
-=======
         WEBLOGIC_IMAGE_TO_USE_IN_SPEC, adminSecretName, createSecretsForImageRepos(errorpathDomainNamespace),
->>>>>>> 5239fff4
         encryptionSecretName, replicaCount, "cluster-1", auxiliaryImagePath,
         errorPathAuxiliaryImage3);
 
@@ -1210,11 +1156,7 @@
     logger.info("Creating domain custom resource with domainUid {0} and auxiliary images {1} {2}",
         domainUid, miiAuxiliaryImage9, miiAuxiliaryImage10);
     Domain domainCR = CommonMiiTestUtils.createDomainResourceWithAuxiliaryImage(domainUid, wdtDomainNamespace,
-<<<<<<< HEAD
-        WEBLOGIC_IMAGE_TO_USE_IN_SPEC, adminSecretName, BASE_IMAGES_REPO_SECRET_NAME,
-=======
         WEBLOGIC_IMAGE_TO_USE_IN_SPEC, adminSecretName, createSecretsForImageRepos(wdtDomainNamespace),
->>>>>>> 5239fff4
         encryptionSecretName, replicaCount, "cluster-1", auxiliaryImagePath,
         miiAuxiliaryImage9,
         miiAuxiliaryImage10);
@@ -1298,11 +1240,7 @@
     logger.info("Creating domain custom resource with domainUid {0} and auxiliary images {1}",
         domainUid, aiThatDoesntExist);
     Domain domainCR = createDomainResourceWithAuxiliaryImage(domainUid, domainNamespace,
-<<<<<<< HEAD
-        WEBLOGIC_IMAGE_TO_USE_IN_SPEC, adminSecretName, BASE_IMAGES_REPO_SECRET_NAME,
-=======
         WEBLOGIC_IMAGE_TO_USE_IN_SPEC, adminSecretName, createSecretsForImageRepos(domainNamespace),
->>>>>>> 5239fff4
         encryptionSecretName, replicaCount, List.of("cluster-1"), auxiliaryImagePath,
         aiThatDoesntExist + ":" + MII_BASIC_IMAGE_TAG);
     // createDomainResource util method sets 600 for activeDeadlineSeconds which is too long to verify
@@ -1477,11 +1415,7 @@
     logger.info("Creating domain custom resource with domainUid {0} and auxiliary image {1}",
             domainUid, imageName);
     Domain domainCR = createDomainResourceWithAuxiliaryImage(domainUid, domainNamespace,
-<<<<<<< HEAD
-            WEBLOGIC_IMAGE_TO_USE_IN_SPEC, adminSecretName, BASE_IMAGES_REPO_SECRET_NAME,
-=======
             WEBLOGIC_IMAGE_TO_USE_IN_SPEC, adminSecretName, createSecretsForImageRepos(domainNamespace),
->>>>>>> 5239fff4
             encryptionSecretName, replicaCount, wdtInstallPath, wdtModelHomePath,
             List.of("cluster-1"),
             imageName);
