// Copyright (c) 2021, Oracle and/or its affiliates.
// Licensed under the Universal Permissive License v 1.0 as shown at https://oss.oracle.com/licenses/upl.

package oracle.weblogic.kubernetes;

import java.nio.file.Files;
import java.nio.file.Path;
import java.nio.file.Paths;
import java.nio.file.StandardCopyOption;
import java.time.OffsetDateTime;
import java.util.Collections;
import java.util.List;
import java.util.Map;

import io.kubernetes.client.custom.V1Patch;
import oracle.weblogic.domain.AuxiliaryImage;
import oracle.weblogic.domain.Domain;
import oracle.weblogic.kubernetes.actions.impl.primitive.Command;
import oracle.weblogic.kubernetes.actions.impl.primitive.CommandParams;
import oracle.weblogic.kubernetes.annotations.IntegrationTest;
import oracle.weblogic.kubernetes.annotations.Namespaces;
import oracle.weblogic.kubernetes.logging.LoggingFacade;
import oracle.weblogic.kubernetes.utils.TestUtils;
import org.apache.commons.io.FileUtils;
import org.awaitility.core.ConditionFactory;
import org.junit.jupiter.api.BeforeAll;
import org.junit.jupiter.api.DisplayName;
import org.junit.jupiter.api.MethodOrderer;
import org.junit.jupiter.api.Order;
import org.junit.jupiter.api.Test;
import org.junit.jupiter.api.TestMethodOrder;

import static java.util.concurrent.TimeUnit.MINUTES;
import static java.util.concurrent.TimeUnit.SECONDS;
import static oracle.weblogic.kubernetes.TestConstants.ADMIN_PASSWORD_DEFAULT;
import static oracle.weblogic.kubernetes.TestConstants.ADMIN_USERNAME_DEFAULT;
import static oracle.weblogic.kubernetes.TestConstants.DOMAIN_IMAGES_REPO;
import static oracle.weblogic.kubernetes.TestConstants.KIND_REPO;
import static oracle.weblogic.kubernetes.TestConstants.MII_AUXILIARY_IMAGE_NAME;
import static oracle.weblogic.kubernetes.TestConstants.MII_BASIC_APP_NAME;
import static oracle.weblogic.kubernetes.TestConstants.MII_BASIC_IMAGE_TAG;
import static oracle.weblogic.kubernetes.TestConstants.MII_BASIC_WDT_MODEL_FILE;
import static oracle.weblogic.kubernetes.TestConstants.OCIR_SECRET_NAME;
import static oracle.weblogic.kubernetes.TestConstants.RESULTS_ROOT;
import static oracle.weblogic.kubernetes.TestConstants.WEBLOGIC_IMAGE_NAME;
import static oracle.weblogic.kubernetes.TestConstants.WEBLOGIC_IMAGE_TAG;
import static oracle.weblogic.kubernetes.actions.ActionConstants.ARCHIVE_DIR;
import static oracle.weblogic.kubernetes.actions.ActionConstants.MODEL_DIR;
import static oracle.weblogic.kubernetes.actions.ActionConstants.RESOURCE_DIR;
import static oracle.weblogic.kubernetes.actions.TestActions.buildAppArchive;
import static oracle.weblogic.kubernetes.actions.TestActions.defaultAppParams;
import static oracle.weblogic.kubernetes.actions.TestActions.deleteImage;
import static oracle.weblogic.kubernetes.actions.TestActions.dockerPush;
import static oracle.weblogic.kubernetes.actions.TestActions.dockerTag;
import static oracle.weblogic.kubernetes.actions.TestActions.getDomainCustomResource;
import static oracle.weblogic.kubernetes.actions.TestActions.getServiceNodePort;
import static oracle.weblogic.kubernetes.actions.TestActions.patchDomainCustomResource;
import static oracle.weblogic.kubernetes.assertions.TestAssertions.verifyRollingRestartOccurred;
import static oracle.weblogic.kubernetes.utils.CommonMiiTestUtils.createDomainResource;
import static oracle.weblogic.kubernetes.utils.CommonPatchTestUtils.patchDomainResource;
import static oracle.weblogic.kubernetes.utils.CommonTestUtils.checkPodReadyAndServiceExists;
import static oracle.weblogic.kubernetes.utils.CommonTestUtils.checkSystemResourceConfig;
import static oracle.weblogic.kubernetes.utils.CommonTestUtils.checkSystemResourceConfiguration;
import static oracle.weblogic.kubernetes.utils.CommonTestUtils.createDomainAndVerify;
import static oracle.weblogic.kubernetes.utils.CommonTestUtils.createOcirRepoSecret;
import static oracle.weblogic.kubernetes.utils.CommonTestUtils.createSecretWithUsernamePassword;
import static oracle.weblogic.kubernetes.utils.CommonTestUtils.dockerLoginAndPushImageToRegistry;
import static oracle.weblogic.kubernetes.utils.CommonTestUtils.getExternalServicePodName;
import static oracle.weblogic.kubernetes.utils.CommonTestUtils.getPodsWithTimeStamps;
import static oracle.weblogic.kubernetes.utils.CommonTestUtils.installAndVerifyOperator;
import static oracle.weblogic.kubernetes.utils.FileUtils.copyFileFromPod;
import static oracle.weblogic.kubernetes.utils.FileUtils.replaceStringInFile;
import static oracle.weblogic.kubernetes.utils.FileUtils.unzipWDTInstallationFile;
import static oracle.weblogic.kubernetes.utils.ThreadSafeLogger.getLogger;
import static org.awaitility.Awaitility.with;
import static org.junit.jupiter.api.Assertions.assertDoesNotThrow;
import static org.junit.jupiter.api.Assertions.assertEquals;
import static org.junit.jupiter.api.Assertions.assertFalse;
import static org.junit.jupiter.api.Assertions.assertNotEquals;
import static org.junit.jupiter.api.Assertions.assertNotNull;
import static org.junit.jupiter.api.Assertions.assertTrue;

@DisplayName("Test to create model in image domain using auxiliary image")
@TestMethodOrder(MethodOrderer.OrderAnnotation.class)
@IntegrationTest
public class ItMiiAuxiliaryImage {

  private static String opNamespace = null;
  private static String domainNamespace = null;
  private static LoggingFacade logger = null;
  private String domainUid = "domain1";
  private static String miiAuxiliaryImage1 = MII_AUXILIARY_IMAGE_NAME + ":" + MII_BASIC_IMAGE_TAG + "1";
  private static String miiAuxiliaryImage2 = MII_AUXILIARY_IMAGE_NAME + ":" + MII_BASIC_IMAGE_TAG + "2";
  private static String miiAuxiliaryImage3 = MII_AUXILIARY_IMAGE_NAME + ":" + MII_BASIC_IMAGE_TAG + "3";
  private static Map<String, OffsetDateTime> podsWithTimeStamps = null;
  private final String adminServerPodName = domainUid + "-admin-server";
  private final String managedServerPrefix = domainUid + "-managed-server";
  private final int replicaCount = 2;

  ConditionFactory withStandardRetryPolicy
      = with().pollDelay(0, SECONDS)
      .and().with().pollInterval(10, SECONDS)
      .atMost(30, MINUTES).await();

  /**
   * Install Operator.
   * @param namespaces list of namespaces created by the IntegrationTestWatcher by the
   *        JUnit engine parameter resolution mechanism
   */
  @BeforeAll
  public static void initAll(@Namespaces(2) List<String> namespaces) {
    logger = getLogger();
    // get a new unique opNamespace
    logger.info("Creating unique namespace for Operator");
    assertNotNull(namespaces.get(0), "Namespace list is null");
    opNamespace = namespaces.get(0);

    logger.info("Creating unique namespace for Domain1");
    assertNotNull(namespaces.get(1), "Namespace list is null");
    domainNamespace = namespaces.get(1);

    // install and verify operator
    installAndVerifyOperator(opNamespace, domainNamespace);
  }


  /**
   * Create a domain using multiple auxiliary images. One auxiliary image containing the domain configuration and
   * another auxiliary image with JMS system resource, verify the domain is running and JMS resource is added.
   */
  @Test
  @Order(1)
  @DisplayName("Test to create domain using multiple auxiliary images")
  public void testCreateDomainUsingMultipleAuxiliaryImages() {

    // admin/managed server name here should match with model yaml
    final String auxiliaryImageVolumeName = "auxiliaryImageVolume1";
    final String auxiliaryImagePath = "/auxiliary";

    // Create the repo secret to pull the image
    // this secret is used only for non-kind cluster
    createOcirRepoSecret(domainNamespace);

    // create secret for admin credentials
    logger.info("Create secret for admin credentials");
    String adminSecretName = "weblogic-credentials";
    createSecretWithUsernamePassword(adminSecretName, domainNamespace,
        ADMIN_USERNAME_DEFAULT, ADMIN_PASSWORD_DEFAULT);

    // create encryption secret
    logger.info("Create encryption secret");
    String encryptionSecretName = "encryptionsecret";
    createSecretWithUsernamePassword(encryptionSecretName, domainNamespace,
        "weblogicenc", "weblogicenc");

    // create stage dir for first auxiliary image with image1
    Path multipleAIPath1 = Paths.get(RESULTS_ROOT, "multipleauxiliaryimage1");
    assertDoesNotThrow(() -> FileUtils.deleteDirectory(multipleAIPath1.toFile()));
    assertDoesNotThrow(() -> Files.createDirectories(multipleAIPath1));
    Path multipleAIPathToFile1 = Paths.get(RESULTS_ROOT, "multipleauxiliaryimage1/test.txt");
    String content = "1";
    assertDoesNotThrow(() -> Files.write(multipleAIPathToFile1, content.getBytes()),
        "Can't write to file " + multipleAIPathToFile1);

    // create models dir and copy model, archive files if any for image1
    Path modelsPath1 = Paths.get(multipleAIPath1.toString(), "models");
    assertDoesNotThrow(() -> Files.createDirectories(modelsPath1));
    assertDoesNotThrow(() -> Files.copy(
        Paths.get(MODEL_DIR, MII_BASIC_WDT_MODEL_FILE),
        Paths.get(modelsPath1.toString(), MII_BASIC_WDT_MODEL_FILE),
        StandardCopyOption.REPLACE_EXISTING));
    assertDoesNotThrow(() -> Files.copy(
        Paths.get(MODEL_DIR, "multi-model-one-ds.20.yaml"),
        Paths.get(modelsPath1.toString(), "multi-model-one-ds.20.yaml"),
        StandardCopyOption.REPLACE_EXISTING));

    // build app
    assertTrue(buildAppArchive(defaultAppParams()
            .srcDirList(Collections.singletonList(MII_BASIC_APP_NAME))
            .appName(MII_BASIC_APP_NAME)),
        String.format("Failed to create app archive for %s", MII_BASIC_APP_NAME));

    // copy app archive to models
    assertDoesNotThrow(() -> Files.copy(
        Paths.get(ARCHIVE_DIR,  MII_BASIC_APP_NAME + ".zip"),
        Paths.get(modelsPath1.toString(), MII_BASIC_APP_NAME + ".zip"),
        StandardCopyOption.REPLACE_EXISTING));

    // unzip WDT installation file into work dir
    unzipWDTInstallationFile(multipleAIPath1.toString());

    // create image1 with model and wdt installation files
    createAuxiliaryImage(multipleAIPath1.toString(),
        Paths.get(RESOURCE_DIR, "auxiliaryimage", "Dockerfile").toString(), miiAuxiliaryImage1);

    // push image1 to repo for multi node cluster
    if (!DOMAIN_IMAGES_REPO.isEmpty()) {
      logger.info("docker push image {0} to registry {1}", miiAuxiliaryImage1, DOMAIN_IMAGES_REPO);
      assertTrue(dockerPush(miiAuxiliaryImage1), String.format("docker push failed for image %s", miiAuxiliaryImage1));
    }

    // create stage dir for second auxiliary image with image2
    Path multipleAIPath2 = Paths.get(RESULTS_ROOT, "multipleauxiliaryimage2");
    assertDoesNotThrow(() -> FileUtils.deleteDirectory(multipleAIPath2.toFile()));
    assertDoesNotThrow(() -> Files.createDirectories(multipleAIPath2));

    // create models dir and copy model, archive files if any
    Path modelsPath2 = Paths.get(multipleAIPath2.toString(), "models");
    assertDoesNotThrow(() -> Files.createDirectories(modelsPath2));
    Path multipleAIPathToFile2 = Paths.get(RESULTS_ROOT, "multipleauxiliaryimage2/test.txt");
    String content2 = "2";
    assertDoesNotThrow(() -> Files.write(multipleAIPathToFile2, content2.getBytes()),
        "Can't write to file " + multipleAIPathToFile2);
    assertDoesNotThrow(() -> Files.copy(
        Paths.get(MODEL_DIR, "/model.jms2.yaml"),
        Paths.get(modelsPath2.toString(), "/model.jms2.yaml"),
        StandardCopyOption.REPLACE_EXISTING));

    // create image2 with model and wdt installation files
    createAuxiliaryImage(multipleAIPath2.toString(),
        Paths.get(RESOURCE_DIR, "auxiliaryimage", "Dockerfile").toString(), miiAuxiliaryImage2);

    // push image2 to repo for multi node cluster
    if (!DOMAIN_IMAGES_REPO.isEmpty()) {
      logger.info("docker push image {0} to registry {1}", miiAuxiliaryImage2, DOMAIN_IMAGES_REPO);
      assertTrue(dockerPush(miiAuxiliaryImage2), String.format("docker push failed for image %s", miiAuxiliaryImage2));
    }

    // create domain custom resource using 2 auxiliary images
    logger.info("Creating domain custom resource with domainUid {0} and auxiliary images {1} {2}",
        domainUid, miiAuxiliaryImage1, miiAuxiliaryImage2);
    Domain domainCR = createDomainResource(domainUid, domainNamespace,
        WEBLOGIC_IMAGE_NAME + ":" + WEBLOGIC_IMAGE_TAG, adminSecretName, OCIR_SECRET_NAME,
        encryptionSecretName, replicaCount, "cluster-1", auxiliaryImagePath,
        auxiliaryImageVolumeName, miiAuxiliaryImage1, miiAuxiliaryImage2);

    // create domain and verify its running
    logger.info("Creating domain {0} with auxiliary images {1} {2} in namespace {3}",
        domainUid, miiAuxiliaryImage1, miiAuxiliaryImage2, domainNamespace);
    createDomainAndVerify(domainUid, domainCR, domainNamespace,
        adminServerPodName, managedServerPrefix, replicaCount);

    // check configuration for JMS
<<<<<<< HEAD
    checkConfiguredJMSresouce(domainNamespace, adminServerPodName);
=======
    int adminServiceNodePort
        = getServiceNodePort(domainNamespace, getExternalServicePodName(adminServerPodName), "default");
    assertNotEquals(-1, adminServiceNodePort, "admin server default node port is not valid");
    assertTrue(checkSystemResourceConfiguration(adminServiceNodePort, "JMSSystemResources",
        "TestClusterJmsModule2", "200"), "JMSSystemResources not found");
    logger.info("Found the JMSSystemResource configuration");

    //checking the order of loading for the common mount images, expecting file with content =2
    assertDoesNotThrow(() -> FileUtils.deleteQuietly(Paths.get(RESULTS_ROOT, "/test.txt").toFile()));
    assertDoesNotThrow(() -> copyFileFromPod(domainNamespace,
        adminServerPodName, "weblogic-server",
        auxiliaryImagePath + "/test.txt",
        Paths.get(RESULTS_ROOT, "/test.txt")), " Can't find file in the pod, or failed to copy");

    assertDoesNotThrow(() ->  {
      String fileContent = Files.readAllLines(Paths.get(RESULTS_ROOT, "/test.txt")).get(0);
      assertEquals("2", fileContent, "The content of the file from common mount path "
          + fileContent + "does not match the expected 2");
    }, "File from image2 was not loaded in the expected order");
>>>>>>> d43002ae
  }

  /**
   * Reuse created a domain with datasource using auxiliary image containing the DataSource,
   * verify the domain is running and JDBC DataSource resource is added.
   * Patch domain with updated JDBC URL info and verify the update.
   */
  @Test
  @Order(2)
  @DisplayName("Test to update data source url in the  domain using auxiliary image")
  public void testUpdateDataSourceInDomainUsingAuxiliaryImage() {
    Path multipleAIPath1 = Paths.get(RESULTS_ROOT, "multipleauxiliaryimage1");
    Path modelsPath1 = Paths.get(multipleAIPath1.toString(), "models");


    // create stage dir for auxiliary image with image3
    // replace DataSource URL info in the  model file
    assertDoesNotThrow(() -> replaceStringInFile(Paths.get(modelsPath1.toString(),
        "/multi-model-one-ds.20.yaml").toString(), "xxx.xxx.x.xxx:1521",
        "localhost:7001"),"Can't replace datasource url in the model file");
    assertDoesNotThrow(() -> replaceStringInFile(Paths.get(modelsPath1.toString(),
        "/multi-model-one-ds.20.yaml").toString(), "ORCLCDB",
        "dbsvc"),"Can't replace datasource url in the model file");

    // create image3 with model and wdt installation files
    createAuxiliaryImage(multipleAIPath1.toString(),
        Paths.get(RESOURCE_DIR, "auxiliaryimage", "Dockerfile").toString(), miiAuxiliaryImage3);

    // push image3 to repo for multi node cluster
    if (!DOMAIN_IMAGES_REPO.isEmpty()) {
      logger.info("docker push image {0} to registry {1}", miiAuxiliaryImage3, DOMAIN_IMAGES_REPO);
      assertTrue(dockerPush(miiAuxiliaryImage3), String.format("docker push failed for image %s", miiAuxiliaryImage3));
    }

    // check configuration for DataSource in the running domain
    int adminServiceNodePort
        = getServiceNodePort(domainNamespace, getExternalServicePodName(adminServerPodName), "default");
    assertNotEquals(-1, adminServiceNodePort, "admin server default node port is not valid");
    assertTrue(checkSystemResourceConfig(adminServiceNodePort,
        "JDBCSystemResources/TestDataSource/JDBCResource/JDBCDriverParams",
        "jdbc:oracle:thin:@\\/\\/xxx.xxx.x.xxx:1521\\/ORCLCDB"),"Can't find expected URL configuration for DataSource");

    logger.info("Found the DataResource configuration");

    patchDomainWithAuxiliaryImageAndVerify(miiAuxiliaryImage1, miiAuxiliaryImage3, domainUid, domainNamespace);

    checkConfiguredJDBCresouce(domainNamespace, adminServerPodName);
  }

  /**
   * Patch the domain with the different base image name.
   * Verify all the pods are restarted and back to ready state.
   * Verify configured JMS and JDBC resources.
   */
  @Test
  @Order(3)
  @DisplayName("Test to update Base Weblogic Image Name")
  public void testUpdateBaseImageName() {
    // get the original domain resource before update
    Domain domain1 = assertDoesNotThrow(() -> getDomainCustomResource(domainUid, domainNamespace),
        String.format("getDomainCustomResource failed with ApiException when tried to get domain %s in namespace %s",
            domainUid, domainNamespace));
    assertNotNull(domain1, "Got null domain resource");
    assertNotNull(domain1.getSpec(), domain1 + "/spec is null");

    // get the map with server pods and their original creation timestamps
    podsWithTimeStamps = getPodsWithTimeStamps(domainNamespace, adminServerPodName, managedServerPrefix,
        replicaCount);

    //print out the original image name
    String imageName = domain1.getSpec().getImage();
    logger.info("Currently the image name used for the domain is: {0}", imageName);

    //change image name to imageUpdate
    String imageTag = TestUtils.getDateAndTimeStamp();
    String imageUpdate = KIND_REPO != null ? KIND_REPO
        + (WEBLOGIC_IMAGE_NAME + ":" + imageTag).substring(TestConstants.BASE_IMAGES_REPO.length() + 1)
        : WEBLOGIC_IMAGE_NAME + ":" + imageTag;
    dockerTag(imageName, imageUpdate);
    dockerLoginAndPushImageToRegistry(imageUpdate);

    StringBuffer patchStr = null;
    patchStr = new StringBuffer("[{");
    patchStr.append("\"op\": \"replace\",")
        .append(" \"path\": \"/spec/image\",")
        .append("\"value\": \"")
        .append(imageUpdate)
        .append("\"}]");
    logger.info("PatchStr for imageUpdate: {0}", patchStr.toString());

    assertTrue(patchDomainResource(domainUid, domainNamespace, patchStr),
        "patchDomainCustomResource(imageUpdate) failed");

    domain1 = assertDoesNotThrow(() -> getDomainCustomResource(domainUid, domainNamespace),
        String.format("getDomainCustomResource failed with ApiException when tried to get domain %s in namespace %s",
            domainUid, domainNamespace));
    assertNotNull(domain1, "Got null domain resource after patching");
    assertNotNull(domain1.getSpec(), domain1 + " /spec is null");

    //print out image name in the new patched domain
    logger.info("In the new patched domain image name is: {0}", domain1.getSpec().getImage());

    // verify the server pods are rolling restarted and back to ready state
    logger.info("Verifying rolling restart occurred for domain {0} in namespace {1}",
        domainUid, domainNamespace);
    assertTrue(verifyRollingRestartOccurred(podsWithTimeStamps, 1, domainNamespace),
        String.format("Rolling restart failed for domain %s in namespace %s", domainUid, domainNamespace));

    checkPodReadyAndServiceExists(adminServerPodName, domainUid, domainNamespace);

    // check configuration for JMS
    checkConfiguredJMSresouce(domainNamespace, adminServerPodName);
    //check configuration for JDBC
    checkConfiguredJDBCresouce(domainNamespace, adminServerPodName);

  }

  private static void patchDomainWithAuxiliaryImageAndVerify(String oldImageName, String newImageName,
                                                             String domainUid, String domainNamespace) {
    String adminServerPodName = domainUid + "-admin-server";
    String managedServerPrefix = domainUid + "-managed-server";
    Domain domain1 = assertDoesNotThrow(() -> getDomainCustomResource(domainUid, domainNamespace),
        String.format("getDomainCustomResource failed with ApiException when tried to get domain %s in namespace %s",
            domainUid, domainNamespace));
    assertNotNull(domain1, "Got null domain resource ");
    assertNotNull(domain1.getSpec().getServerPod().getAuxiliaryImages(),
        domain1 + "/spec/serverPod/auxiliaryImages is null");
    List<AuxiliaryImage> auxiliaryImageList = domain1.getSpec().getServerPod().getAuxiliaryImages();
    assertFalse(auxiliaryImageList.isEmpty(), "AuxiliaryImage list is empty");
    String searchString;
    int index = 0;

    AuxiliaryImage ai = auxiliaryImageList.stream()
        .filter(auxiliaryImage -> oldImageName.equals(auxiliaryImage.getImage()))
        .findAny()
        .orElse(null);
    assertNotNull(ai, "Can't find auxiliary image with Image name " + oldImageName
        + "can't patch domain " + domainUid);

    index = auxiliaryImageList.indexOf(ai);
    searchString = "\"/spec/serverPod/auxiliaryImages/" + index + "/image\"";
    StringBuffer patchStr = new StringBuffer("[{");
    patchStr.append("\"op\": \"replace\",")
        .append(" \"path\": " + searchString + ",")
        .append(" \"value\":  \"" + newImageName + "\"")
        .append(" }]");
    logger.info("Auxiliary Image patch string: " +  patchStr);

    //get current timestamp before domain rolling restart to verify domain roll events
    podsWithTimeStamps = getPodsWithTimeStamps(domainNamespace, adminServerPodName,
        managedServerPrefix, 2);
    V1Patch patch = new V1Patch((patchStr).toString());

    boolean aiPatched = assertDoesNotThrow(() ->
            patchDomainCustomResource(domainUid, domainNamespace, patch, "application/json-patch+json"),
        "patchDomainCustomResource(Auxiliary Image)  failed ");
    assertTrue(aiPatched, "patchDomainCustomResource(auxiliary image) failed");

    domain1 = assertDoesNotThrow(() -> getDomainCustomResource(domainUid, domainNamespace),
        String.format("getDomainCustomResource failed with ApiException when tried to get domain %s in namespace %s",
            domainUid, domainNamespace));
    assertNotNull(domain1, "Got null domain resource after patching");
    assertNotNull(domain1.getSpec(), domain1 + " /spec/serverPod is null");
    assertNotNull(domain1.getSpec().getServerPod(), domain1 + " /spec/serverPod is null");
    assertNotNull(domain1.getSpec().getServerPod().getAuxiliaryImages(),
        domain1 + "/spec/serverPod/auxiliaryImages is null");

    //verify the new auxiliary image in the new patched domain
    auxiliaryImageList = domain1.getSpec().getServerPod().getAuxiliaryImages();

    String auxiliaryImage = auxiliaryImageList.get(index).getImage();
    logger.info("In the new patched domain imageValue is: {0}", auxiliaryImage);
    assertTrue(auxiliaryImage.equalsIgnoreCase(newImageName), "auxiliary image was not updated"
        + " in the new patched domain");

    // verify the server pods are rolling restarted and back to ready state
    logger.info("Verifying rolling restart occurred for domain {0} in namespace {1}",
        domainUid, domainNamespace);

    assertTrue(verifyRollingRestartOccurred(podsWithTimeStamps, 1, domainNamespace),
        String.format("Rolling restart failed for domain %s in namespace %s", domainUid, domainNamespace));
  }

  /**
   * Cleanup images.
   */
  public void tearDownAll() {
    // delete images
    if (miiAuxiliaryImage1 != null) {
      deleteImage(miiAuxiliaryImage1);
    }

    if (miiAuxiliaryImage2 != null) {
      deleteImage(miiAuxiliaryImage2);
    }

    if (miiAuxiliaryImage3 != null) {
      deleteImage(miiAuxiliaryImage3);
    }
  }

  private void createAuxiliaryImage(String stageDirPath, String dockerFileLocation, String auxiliaryImage) {
    String cmdToExecute = String.format("cd %s && docker build -f %s %s -t %s .",
        stageDirPath, dockerFileLocation,
        "--build-arg AUXILIARY_IMAGE_PATH=/auxiliary", auxiliaryImage);
    assertTrue(new Command()
        .withParams(new CommandParams()
            .command(cmdToExecute))
        .execute(), String.format("Failed to execute", cmdToExecute));
  }

  private void checkConfiguredJMSresouce(String domainNamespace, String adminServerPodName) {
    int adminServiceNodePort
        = getServiceNodePort(domainNamespace, getExternalServicePodName(adminServerPodName), "default");
    assertNotEquals(-1, adminServiceNodePort, "admin server default node port is not valid");
    assertTrue(checkSystemResourceConfiguration(adminServiceNodePort, "JMSSystemResources",
        "TestClusterJmsModule2", "200"), "JMSSystemResources not found");
    logger.info("Found the JMSSystemResource configuration");
  }

  private void checkConfiguredJDBCresouce(String domainNamespace, String adminServerPodName) {
    int adminServiceNodePort
        = getServiceNodePort(domainNamespace, getExternalServicePodName(adminServerPodName), "default");
    assertNotEquals(-1, adminServiceNodePort, "admin server default node port is not valid");
    assertTrue(checkSystemResourceConfig(adminServiceNodePort,
        "JDBCSystemResources/TestDataSource/JDBCResource/JDBCDriverParams",
        "jdbc:oracle:thin:@\\/\\/localhost:7001\\/dbsvc"), "Can't find expected URL configuration for DataSource");
    logger.info("Found the DataResource configuration");
  }

}<|MERGE_RESOLUTION|>--- conflicted
+++ resolved
@@ -241,15 +241,7 @@
         adminServerPodName, managedServerPrefix, replicaCount);
 
     // check configuration for JMS
-<<<<<<< HEAD
     checkConfiguredJMSresouce(domainNamespace, adminServerPodName);
-=======
-    int adminServiceNodePort
-        = getServiceNodePort(domainNamespace, getExternalServicePodName(adminServerPodName), "default");
-    assertNotEquals(-1, adminServiceNodePort, "admin server default node port is not valid");
-    assertTrue(checkSystemResourceConfiguration(adminServiceNodePort, "JMSSystemResources",
-        "TestClusterJmsModule2", "200"), "JMSSystemResources not found");
-    logger.info("Found the JMSSystemResource configuration");
 
     //checking the order of loading for the common mount images, expecting file with content =2
     assertDoesNotThrow(() -> FileUtils.deleteQuietly(Paths.get(RESULTS_ROOT, "/test.txt").toFile()));
@@ -263,7 +255,6 @@
       assertEquals("2", fileContent, "The content of the file from common mount path "
           + fileContent + "does not match the expected 2");
     }, "File from image2 was not loaded in the expected order");
->>>>>>> d43002ae
   }
 
   /**
