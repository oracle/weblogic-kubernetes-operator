// Copyright (c) 2022, Oracle and/or its affiliates.
// Licensed under the Universal Permissive License v 1.0 as shown at https://oss.oracle.com/licenses/upl.

package oracle.weblogic.kubernetes;

import java.nio.file.Files;
import java.nio.file.Path;
import java.nio.file.Paths;
import java.nio.file.StandardCopyOption;
import java.time.OffsetDateTime;
import java.util.ArrayList;
import java.util.Collections;
import java.util.List;
import java.util.Map;

import oracle.weblogic.domain.AuxiliaryImage;
import oracle.weblogic.domain.Domain;
import oracle.weblogic.kubernetes.actions.impl.primitive.WitParams;
import oracle.weblogic.kubernetes.annotations.IntegrationTest;
import oracle.weblogic.kubernetes.annotations.Namespaces;
import oracle.weblogic.kubernetes.logging.LoggingFacade;
import oracle.weblogic.kubernetes.utils.CommonMiiTestUtils;
import org.apache.commons.io.FileUtils;
import org.junit.jupiter.api.BeforeAll;
import org.junit.jupiter.api.Disabled;
import org.junit.jupiter.api.DisplayName;
import org.junit.jupiter.api.MethodOrderer;
import org.junit.jupiter.api.Test;
import org.junit.jupiter.api.TestMethodOrder;

import static oracle.weblogic.kubernetes.TestConstants.ADMIN_PASSWORD_DEFAULT;
import static oracle.weblogic.kubernetes.TestConstants.ADMIN_USERNAME_DEFAULT;
import static oracle.weblogic.kubernetes.TestConstants.DOMAIN_STATUS_CONDITION_FAILED_TYPE;
import static oracle.weblogic.kubernetes.TestConstants.DOMAIN_VERSION;
import static oracle.weblogic.kubernetes.TestConstants.KIND_REPO;
import static oracle.weblogic.kubernetes.TestConstants.MII_AUXILIARY_IMAGE_NAME;
import static oracle.weblogic.kubernetes.TestConstants.MII_BASIC_APP_NAME;
import static oracle.weblogic.kubernetes.TestConstants.MII_BASIC_IMAGE_TAG;
import static oracle.weblogic.kubernetes.TestConstants.MII_BASIC_WDT_MODEL_FILE;
import static oracle.weblogic.kubernetes.TestConstants.OCIR_SECRET_NAME;
import static oracle.weblogic.kubernetes.TestConstants.OPERATOR_RELEASE_NAME;
import static oracle.weblogic.kubernetes.TestConstants.RESULTS_ROOT;
import static oracle.weblogic.kubernetes.TestConstants.WDT_TEST_VERSION;
import static oracle.weblogic.kubernetes.TestConstants.WEBLOGIC_IMAGE_NAME;
import static oracle.weblogic.kubernetes.TestConstants.WEBLOGIC_IMAGE_TO_USE_IN_SPEC;
import static oracle.weblogic.kubernetes.actions.ActionConstants.ARCHIVE_DIR;
import static oracle.weblogic.kubernetes.actions.ActionConstants.MODEL_DIR;
import static oracle.weblogic.kubernetes.actions.ActionConstants.RESOURCE_DIR;
import static oracle.weblogic.kubernetes.actions.TestActions.buildAppArchive;
import static oracle.weblogic.kubernetes.actions.TestActions.createDomainCustomResource;
import static oracle.weblogic.kubernetes.actions.TestActions.defaultAppParams;
import static oracle.weblogic.kubernetes.actions.TestActions.deleteImage;
import static oracle.weblogic.kubernetes.actions.TestActions.dockerTag;
import static oracle.weblogic.kubernetes.actions.TestActions.getDomainCustomResource;
import static oracle.weblogic.kubernetes.actions.TestActions.getOperatorPodName;
import static oracle.weblogic.kubernetes.actions.TestActions.getServiceNodePort;
import static oracle.weblogic.kubernetes.actions.TestActions.now;
import static oracle.weblogic.kubernetes.assertions.TestAssertions.doesDomainExist;
import static oracle.weblogic.kubernetes.assertions.TestAssertions.verifyRollingRestartOccurred;
import static oracle.weblogic.kubernetes.utils.AuxiliaryImageUtils.checkWDTVersion;
import static oracle.weblogic.kubernetes.utils.AuxiliaryImageUtils.createAndPushAuxiliaryImage;
import static oracle.weblogic.kubernetes.utils.AuxiliaryImageUtils.createPushAuxiliaryImageWithDomainConfig;
import static oracle.weblogic.kubernetes.utils.AuxiliaryImageUtils.createPushAuxiliaryImageWithWDTInstallOnly;
import static oracle.weblogic.kubernetes.utils.CommonMiiTestUtils.createDomainResource40;
import static oracle.weblogic.kubernetes.utils.CommonTestUtils.checkPodReadyAndServiceExists;
import static oracle.weblogic.kubernetes.utils.CommonTestUtils.checkServiceDoesNotExist;
import static oracle.weblogic.kubernetes.utils.CommonTestUtils.checkSystemResourceConfig;
import static oracle.weblogic.kubernetes.utils.CommonTestUtils.checkSystemResourceConfiguration;
import static oracle.weblogic.kubernetes.utils.CommonTestUtils.getDateAndTimeStamp;
import static oracle.weblogic.kubernetes.utils.CommonTestUtils.testUntil;
import static oracle.weblogic.kubernetes.utils.CommonTestUtils.verifyConfiguredSystemResouceByPath;
import static oracle.weblogic.kubernetes.utils.CommonTestUtils.verifyConfiguredSystemResource;
import static oracle.weblogic.kubernetes.utils.DomainUtils.checkDomainStatusConditionTypeExists;
import static oracle.weblogic.kubernetes.utils.DomainUtils.checkDomainStatusConditionTypeHasExpectedStatus;
import static oracle.weblogic.kubernetes.utils.DomainUtils.createDomainAndVerify;
import static oracle.weblogic.kubernetes.utils.DomainUtils.deleteDomainResource;
import static oracle.weblogic.kubernetes.utils.DomainUtils.patchDomainWithAuxiliaryImageAndVerify;
import static oracle.weblogic.kubernetes.utils.DomainUtils.verifyDomainStatusConditionTypeDoesNotExist;
import static oracle.weblogic.kubernetes.utils.FileUtils.replaceStringInFile;
import static oracle.weblogic.kubernetes.utils.ImageUtils.createOcirRepoSecret;
import static oracle.weblogic.kubernetes.utils.ImageUtils.dockerLoginAndPushImageToRegistry;
import static oracle.weblogic.kubernetes.utils.JobUtils.getIntrospectJobName;
import static oracle.weblogic.kubernetes.utils.K8sEvents.DOMAIN_FAILED;
import static oracle.weblogic.kubernetes.utils.K8sEvents.checkDomainEventContainsExpectedMsg;
import static oracle.weblogic.kubernetes.utils.LoggingUtil.checkPodLogContainsString;
import static oracle.weblogic.kubernetes.utils.OKDUtils.createRouteForOKD;
import static oracle.weblogic.kubernetes.utils.OperatorUtils.installAndVerifyOperator;
import static oracle.weblogic.kubernetes.utils.PatchDomainUtils.patchDomainResource;
import static oracle.weblogic.kubernetes.utils.PodUtils.checkPodDoesNotExist;
import static oracle.weblogic.kubernetes.utils.PodUtils.checkPodExists;
import static oracle.weblogic.kubernetes.utils.PodUtils.getExternalServicePodName;
import static oracle.weblogic.kubernetes.utils.PodUtils.getPodsWithTimeStamps;
import static oracle.weblogic.kubernetes.utils.PodUtils.verifyIntrospectorPodLogContainsExpectedErrorMsg;
import static oracle.weblogic.kubernetes.utils.SecretUtils.createSecretWithUsernamePassword;
import static oracle.weblogic.kubernetes.utils.ThreadSafeLogger.getLogger;
import static org.junit.jupiter.api.Assertions.assertDoesNotThrow;
import static org.junit.jupiter.api.Assertions.assertEquals;
import static org.junit.jupiter.api.Assertions.assertFalse;
import static org.junit.jupiter.api.Assertions.assertNotEquals;
import static org.junit.jupiter.api.Assertions.assertNotNull;
import static org.junit.jupiter.api.Assertions.assertTrue;

@DisplayName("Test to create model in image domain using auxiliary image. "
    + "Multiple domains are created in the same namespace in this class.")
@TestMethodOrder(MethodOrderer.OrderAnnotation.class)
@IntegrationTest
class ItMiiAuxiliaryImage40 {

  private static String domainNamespace = null;
  private static String wdtDomainNamespace = null;
  private static String errorpathDomainNamespace = null;
  private static LoggingFacade logger = null;
  private static final String domainUid1 = "domain1";
  private final String domainUid = "";
  private static final String miiAuxiliaryImage1 = MII_AUXILIARY_IMAGE_NAME + "1";
  private static final String miiAuxiliaryImage2 = MII_AUXILIARY_IMAGE_NAME + "2";
  private static final String miiAuxiliaryImage3 = MII_AUXILIARY_IMAGE_NAME + "3";
  private static final String miiAuxiliaryImage4 = MII_AUXILIARY_IMAGE_NAME + "4";
  private static final String miiAuxiliaryImage5 = MII_AUXILIARY_IMAGE_NAME + "5";
  private static final String miiAuxiliaryImage6 = MII_AUXILIARY_IMAGE_NAME + "6";
  private static final String miiAuxiliaryImage7 = MII_AUXILIARY_IMAGE_NAME + "7";
  private static final String miiAuxiliaryImage8 = MII_AUXILIARY_IMAGE_NAME + "8";
  private static final String miiAuxiliaryImage9 = MII_AUXILIARY_IMAGE_NAME + "9";
  private static final String miiAuxiliaryImage10 = MII_AUXILIARY_IMAGE_NAME + "10";
  private static final String miiAuxiliaryImage11 = MII_AUXILIARY_IMAGE_NAME + "11";
  private static String errorPathAuxiliaryImage2 = MII_AUXILIARY_IMAGE_NAME + "12";
  private static String errorPathAuxiliaryImage3 = MII_AUXILIARY_IMAGE_NAME + "13";
  private static String errorPathAuxiliaryImage4 = MII_AUXILIARY_IMAGE_NAME + "14";
  private static String errorPathAuxiliaryImage5 = MII_AUXILIARY_IMAGE_NAME + "15";
  private static final String adminServerPodNameDomain1 = domainUid1 + "-admin-server";
  private static final String managedServerPrefixDomain1 = domainUid1 + "-managed-server";
  private static final int replicaCount = 2;
  private String adminSvcExtHost = null;
  private static String adminSvcExtHostDomain1 = null;
  private static String adminSecretName = "weblogic-credentials";
  private static String encryptionSecretName = "encryptionsecret";
  private static String opNamespace = null;
  private static String operatorPodName = null;

  /**
   * Install Operator. Create a domain using multiple auxiliary images.
   * One auxiliary image containing the domain configuration and another auxiliary image with
   * JMS system resource, verify the domain is running and JMS resource is added.
   *
   * @param namespaces list of namespaces created by the IntegrationTestWatcher by the
   *                   JUnit engine parameter resolution mechanism
   */
  @BeforeAll
  public static void initAll(@Namespaces(4) List<String> namespaces) {
    logger = getLogger();
    // get a new unique opNamespace
    logger.info("Creating unique namespace for Operator");
    assertNotNull(namespaces.get(0), "Namespace list is null");
    opNamespace = namespaces.get(0);

    logger.info("Creating unique namespace for Domain1");
    assertNotNull(namespaces.get(1), "Namespace list is null");
    domainNamespace = namespaces.get(1);

    logger.info("Creating unique namespace for errorpathDomain");
    assertNotNull(namespaces.get(2), "Namespace list is null");
    errorpathDomainNamespace = namespaces.get(2);

    logger.info("Creating unique namespace for wdtDomainNamespace");
    assertNotNull(namespaces.get(3), "Namespace list is null");
    wdtDomainNamespace = namespaces.get(3);

    // install and verify operator
    installAndVerifyOperator(opNamespace, domainNamespace, errorpathDomainNamespace, wdtDomainNamespace);

    operatorPodName =
        assertDoesNotThrow(() -> getOperatorPodName(OPERATOR_RELEASE_NAME, opNamespace),
            "Can't get operator's pod name");

    // Create the repo secret to pull the image
    // this secret is used only for non-kind cluster
    createOcirRepoSecret(domainNamespace);
    createOcirRepoSecret(errorpathDomainNamespace);

    // create secret for admin credentials
    logger.info("Create secret for admin credentials");
    createSecretWithUsernamePassword(adminSecretName, domainNamespace,
        ADMIN_USERNAME_DEFAULT, ADMIN_PASSWORD_DEFAULT);

    // create encryption secret
    logger.info("Create encryption secret");
    createSecretWithUsernamePassword(encryptionSecretName, domainNamespace,
        "weblogicenc", "weblogicenc");

    createSecretWithUsernamePassword(adminSecretName, errorpathDomainNamespace,
        ADMIN_USERNAME_DEFAULT, ADMIN_PASSWORD_DEFAULT);

    // create encryption secret
    logger.info("Create encryption secret");
    createSecretWithUsernamePassword(encryptionSecretName, errorpathDomainNamespace,
        "weblogicenc", "weblogicenc");
    // build app
    assertTrue(buildAppArchive(defaultAppParams()
            .srcDirList(Collections.singletonList(MII_BASIC_APP_NAME))
            .appName(MII_BASIC_APP_NAME)),
        String.format("Failed to create app archive for %s", MII_BASIC_APP_NAME));

    // image1 with model files for domain config, ds, app and wdt install files
    List<String> archiveList = Collections.singletonList(ARCHIVE_DIR + "/" + MII_BASIC_APP_NAME + ".zip");

    List<String> modelList = new ArrayList<>();
    modelList.add(MODEL_DIR + "/" + MII_BASIC_WDT_MODEL_FILE);
    modelList.add(MODEL_DIR + "/multi-model-one-ds.20.yaml");
    createPushAuxiliaryImageWithDomainConfig(miiAuxiliaryImage1, archiveList, modelList);
    // image2 with model files for jms config
    modelList = new ArrayList<>();
    modelList.add(MODEL_DIR + "/model.jms2.yaml");
    WitParams witParams =
        new WitParams()
            .modelImageName(miiAuxiliaryImage2)
            .modelImageTag(MII_BASIC_IMAGE_TAG)
            .wdtModelOnly(true)
            .modelFiles(modelList)
            .wdtVersion("NONE");
    createAndPushAuxiliaryImage(miiAuxiliaryImage2, witParams);

    // admin/managed server name here should match with model yaml
    final String auxiliaryImagePath = "/auxiliary";

    // create domain custom resource using 2 auxiliary images
    logger.info("Creating domain custom resource with domainUid {0} and auxiliary images {1} {2}",
        domainUid1, miiAuxiliaryImage1, miiAuxiliaryImage2);
    Domain domainCR = createDomainResource40(domainUid1, domainNamespace,
        WEBLOGIC_IMAGE_TO_USE_IN_SPEC, adminSecretName, OCIR_SECRET_NAME,
        encryptionSecretName, replicaCount, "cluster-1", auxiliaryImagePath,
        miiAuxiliaryImage1 + ":" + MII_BASIC_IMAGE_TAG,
        miiAuxiliaryImage2 + ":" + MII_BASIC_IMAGE_TAG);

    // create domain and verify its running
    logger.info("Creating domain {0} with auxiliary images {1} {2} in namespace {3}",
        domainUid1, miiAuxiliaryImage1, miiAuxiliaryImage2, domainNamespace);
    createDomainAndVerify(domainUid1, domainCR, domainNamespace,
        adminServerPodNameDomain1, managedServerPrefixDomain1, replicaCount);

    //create router for admin service on OKD
    if (adminSvcExtHostDomain1 == null) {
      adminSvcExtHostDomain1 = createRouteForOKD(getExternalServicePodName(adminServerPodNameDomain1), domainNamespace);
      logger.info("admin svc host = {0}", adminSvcExtHostDomain1);
    }

    // check configuration for JMS
    checkConfiguredJMSresouce(domainNamespace, adminServerPodNameDomain1, adminSvcExtHostDomain1);
  }

  /**
   * Reuse created a domain with datasource using auxiliary image containing the DataSource,
   * verify the domain is running and JDBC DataSource resource is added.
   * Patch domain with updated JDBC URL info and verify the update.
   * Verify domain is rolling restarted.
   */
  @Test
  @DisplayName("Test to update data source url in the  domain using auxiliary image")
  void testUpdateDataSourceInDomainUsingAuxiliaryImage() {

    // create stage dir for auxiliary image
    Path aiPath = Paths.get(RESULTS_ROOT,
        ItMiiAuxiliaryImage40.class.getSimpleName(), "ai"
            + miiAuxiliaryImage1.substring(miiAuxiliaryImage1.length() - 1));
    assertDoesNotThrow(() -> FileUtils.deleteDirectory(aiPath.toFile()),
        "Delete directory failed");
    assertDoesNotThrow(() -> Files.createDirectories(aiPath),
        "Create directory failed");

    Path modelsPath = Paths.get(aiPath.toString(), "models");
    // create models dir and copy model for image

    assertDoesNotThrow(() -> Files.createDirectories(modelsPath),
        "Create directory failed");
    assertDoesNotThrow(() -> Files.copy(
        Paths.get(MODEL_DIR, "multi-model-one-ds.20.yaml"),
        Paths.get(modelsPath.toString(), "multi-model-one-ds.20.yaml"),
        StandardCopyOption.REPLACE_EXISTING), "Copy files failed");


    // create stage dir for auxiliary image with image3
    // replace DataSource URL info in the  model file
    assertDoesNotThrow(() -> replaceStringInFile(Paths.get(modelsPath.toString(),
        "/multi-model-one-ds.20.yaml").toString(), "xxx.xxx.x.xxx:1521",
        "localhost:7001"), "Can't replace datasource url in the model file");
    assertDoesNotThrow(() -> replaceStringInFile(Paths.get(modelsPath.toString(),
        "/multi-model-one-ds.20.yaml").toString(), "ORCLCDB",
        "dbsvc"), "Can't replace datasource url in the model file");

    List<String> archiveList = Collections.singletonList(ARCHIVE_DIR + "/" + MII_BASIC_APP_NAME + ".zip");

    List<String> modelList = new ArrayList<>();
    modelList.add(MODEL_DIR + "/" + MII_BASIC_WDT_MODEL_FILE);
    modelList.add(modelsPath + "/multi-model-one-ds.20.yaml");

    // create image3 with model and wdt installation files
    WitParams witParams =
        new WitParams()
            .modelImageName(miiAuxiliaryImage3)
            .modelImageTag(MII_BASIC_IMAGE_TAG)
            .modelFiles(modelList)
            .modelArchiveFiles(archiveList);
    createAndPushAuxiliaryImage(miiAuxiliaryImage3, witParams);

    //create router for admin service on OKD
    if (adminSvcExtHostDomain1 == null) {
      adminSvcExtHostDomain1 = createRouteForOKD(getExternalServicePodName(adminServerPodNameDomain1), domainNamespace);
      logger.info("admin svc host = {0}", adminSvcExtHostDomain1);
    }

    // check configuration for DataSource in the running domain
    int adminServiceNodePort
        = getServiceNodePort(domainNamespace, getExternalServicePodName(adminServerPodNameDomain1), "default");
    assertNotEquals(-1, adminServiceNodePort, "admin server default node port is not valid");
    assertTrue(checkSystemResourceConfig(adminSvcExtHostDomain1, adminServiceNodePort,
        "JDBCSystemResources/TestDataSource/JDBCResource/JDBCDriverParams",
        "jdbc:oracle:thin:@\\/\\/xxx.xxx.x.xxx:1521\\/ORCLCDB"),
        "Can't find expected URL configuration for DataSource");

    logger.info("Found the DataResource configuration");

    // get the map with server pods and their original creation timestamps
    Map podsWithTimeStamps = getPodsWithTimeStamps(domainNamespace, adminServerPodNameDomain1,
        managedServerPrefixDomain1, replicaCount);

    patchDomainWithAuxiliaryImageAndVerify(miiAuxiliaryImage1
            + ":" + MII_BASIC_IMAGE_TAG, miiAuxiliaryImage3 + ":" + MII_BASIC_IMAGE_TAG,
        domainUid1, domainNamespace);

    // verify the server pods are rolling restarted and back to ready state
    logger.info("Verifying rolling restart occurred for domain {0} in namespace {1}",
        domainUid1, domainNamespace);
    assertTrue(verifyRollingRestartOccurred(podsWithTimeStamps, 1, domainNamespace),
        String.format("Rolling restart failed for domain %s in namespace %s", domainUid1, domainNamespace));

    checkConfiguredJDBCresouce(domainNamespace, adminServerPodNameDomain1, adminSvcExtHostDomain1);
  }

  /**
   * Patch the domain with the different base image name.
   * Verify all the pods are restarted and back to ready state.
   * Verify configured JMS and JDBC resources.
   */
  @Test
  @DisplayName("Test to update Base Weblogic Image Name")
  void testUpdateBaseImageName() {
    // get the original domain resource before update
    Domain domain1 = assertDoesNotThrow(() -> getDomainCustomResource(domainUid1, domainNamespace),
        String.format("getDomainCustomResource failed with ApiException when tried to get domain %s in namespace %s",
            domainUid1, domainNamespace));
    assertNotNull(domain1, "Got null domain resource");
    assertNotNull(domain1.getSpec(), domain1 + "/spec is null");

    // get the map with server pods and their original creation timestamps
    Map podsWithTimeStamps = getPodsWithTimeStamps(domainNamespace, adminServerPodNameDomain1,
        managedServerPrefixDomain1, replicaCount);

    //print out the original image name
    String imageName = domain1.getSpec().getImage();
    logger.info("Currently the image name used for the domain is: {0}", imageName);

    //change image name to imageUpdate
    String imageTag = getDateAndTimeStamp();
    String imageUpdate = KIND_REPO != null ? KIND_REPO
        + (WEBLOGIC_IMAGE_NAME + ":" + imageTag).substring(TestConstants.BASE_IMAGES_REPO.length() + 1)
        : WEBLOGIC_IMAGE_NAME + ":" + imageTag;
    dockerTag(imageName, imageUpdate);
    dockerLoginAndPushImageToRegistry(imageUpdate);

    StringBuffer patchStr;
    patchStr = new StringBuffer("[{");
    patchStr.append("\"op\": \"replace\",")
        .append(" \"path\": \"/spec/image\",")
        .append("\"value\": \"")
        .append(imageUpdate)
        .append("\"}]");
    logger.info("PatchStr for imageUpdate: {0}", patchStr.toString());

    assertTrue(patchDomainResource(domainUid1, domainNamespace, patchStr),
        "patchDomainCustomResource(imageUpdate) failed");

    domain1 = assertDoesNotThrow(() -> getDomainCustomResource(domainUid1, domainNamespace),
        String.format("getDomainCustomResource failed with ApiException when tried to get domain %s in namespace %s",
            domainUid1, domainNamespace));
    assertNotNull(domain1, "Got null domain resource after patching");
    assertNotNull(domain1.getSpec(), domain1 + " /spec is null");

    //print out image name in the new patched domain
    logger.info("In the new patched domain image name is: {0}", domain1.getSpec().getImage());

    // verify the server pods are rolling restarted and back to ready state
    logger.info("Verifying rolling restart occurred for domain {0} in namespace {1}",
        domainUid1, domainNamespace);
    assertTrue(verifyRollingRestartOccurred(podsWithTimeStamps, 1, domainNamespace),
        String.format("Rolling restart failed for domain %s in namespace %s", domainUid1, domainNamespace));

    checkPodReadyAndServiceExists(adminServerPodNameDomain1, domainUid1, domainNamespace);

    //create router for admin service on OKD
    if (adminSvcExtHostDomain1 == null) {
      adminSvcExtHostDomain1 = createRouteForOKD(getExternalServicePodName(adminServerPodNameDomain1), domainNamespace);
      logger.info("admin svc host = {0}", adminSvcExtHostDomain1);
    }

    // check configuration for JMS
    checkConfiguredJMSresouce(domainNamespace, adminServerPodNameDomain1, adminSvcExtHostDomain1);
    //check configuration for JDBC
    checkConfiguredJDBCresouce(domainNamespace, adminServerPodNameDomain1, adminSvcExtHostDomain1);

  }

  /**
   * Create a domain using multiple auxiliary images using different WDT versions.
   * Use Case 1: Both the AI's have WDT install files but different versions.
   * One auxiliary image sourceWDTInstallHome set to default and the other auxiliary image
   * sourceWDTInstallHome set to None. The WDT install files from the second AI should be ignored.
   * Default model home location have no files, should be ignored.
   * Use Case 2: Both the auxiliary images sourceWDTInstallHome set to default.
   * Introspector should log an error message.
   */
  @Test
  @DisplayName("Test to create domain using multiple auxiliary images and different WDT installations")
  void testWithMultipleAIsHavingWDTInstallers() {

    // admin/managed server name here should match with model yaml
    final String auxiliaryImagePath = "/auxiliary";
    final String domainUid = "domain2";
    final String adminServerPodName = domainUid + "-admin-server";
    final String managedServerPrefix = domainUid + "-managed-server";
    // using the first image created in initAll, creating second image with different WDT version here

    createPushAuxiliaryImageWithWDTInstallOnly(miiAuxiliaryImage4, "1.9.19");

    // create domain custom resource using 2 auxiliary images, one with default sourceWDTInstallHome
    // and other with sourceWDTInstallHome set to none
    logger.info("Creating domain custom resource with domainUid {0} and auxiliary images {1} {2}",
        domainUid, miiAuxiliaryImage1, miiAuxiliaryImage4);
    Domain domainCR1 = createDomainResourceWithAuxiliaryImage40(domainUid, domainNamespace,
        WEBLOGIC_IMAGE_TO_USE_IN_SPEC, adminSecretName, OCIR_SECRET_NAME,
        encryptionSecretName, replicaCount, List.of("cluster-1"), auxiliaryImagePath,
        miiAuxiliaryImage1 + ":" + MII_BASIC_IMAGE_TAG, miiAuxiliaryImage4 + ":" + MII_BASIC_IMAGE_TAG);

    // create domain and verify its running
    logger.info("Creating domain {0} with auxiliary images {1} {2} in namespace {3}",
        domainUid, miiAuxiliaryImage1, miiAuxiliaryImage4, domainNamespace);
    createDomainAndVerify(domainUid, domainCR1, domainNamespace,
        adminServerPodName, managedServerPrefix, replicaCount);

    // check WDT version in main container in admin pod
    String wdtVersion =
        assertDoesNotThrow(() -> checkWDTVersion(domainNamespace, adminServerPodName,
            "/aux", this.getClass().getSimpleName()));

    assertFalse(wdtVersion.contains("1.9.19"),
        "Old version of WDT is copied");

    // create domain custom resource using 2 auxiliary images with default sourceWDTInstallHome for both images
    logger.info("Creating domain custom resource with domainUid {0} and auxiliary images {1} {2}",
        domainUid, miiAuxiliaryImage1, miiAuxiliaryImage4);
    Domain domainCR2 = createDomainResource40(domainUid + "1", domainNamespace,
        WEBLOGIC_IMAGE_TO_USE_IN_SPEC, adminSecretName, OCIR_SECRET_NAME,
        encryptionSecretName, replicaCount, "cluster-1", auxiliaryImagePath,
        miiAuxiliaryImage1 + ":" + MII_BASIC_IMAGE_TAG,
        miiAuxiliaryImage4 + ":" + MII_BASIC_IMAGE_TAG);

    logger.info("Creating domain custom resource for domainUid {0} in namespace {1}",
        domainUid + "1", domainNamespace);
    assertTrue(assertDoesNotThrow(() -> createDomainCustomResource(domainCR2),
            String.format("Create domain custom resource failed with ApiException for %s in namespace %s",
                domainUid + "1", domainNamespace)),
        String.format("Create domain custom resource failed with ApiException for %s in namespace %s",
            domainUid + "1", domainNamespace));

    String errorMessage =
        "[SEVERE] The target directory for WDT installation files '/tmpAuxiliaryImage/weblogic-deploy' "
        + "is not empty.  This is usually because multiple auxiliary images are specified, and more than one "
        + "specified a WDT install,  which is not allowed; if this is the problem, then you can correct the "
        + "problem by setting the  'domain.spec.configuration.model.auxiliaryImages.sourceWDTInstallHome' to "
        + "'None' on images that you  don't want to have an install copy";
    verifyIntrospectorPodLogContainsExpectedErrorMsg(domainUid + "1", domainNamespace, errorMessage);

  }

  /**
   * Negative test. Create a domain using auxiliary image with no installation files at specified sourceWdtInstallHome
   * location. Verify domain events and operator log contains the expected error message.
   */
  @Test
  @DisplayName("Test to create domain using auxiliary image with no files at specified sourceWdtInstallHome")
  void testCreateDomainNoFilesAtSourceWDTInstallHome() {

    final String auxiliaryImagePathCustom = "/customauxiliary";
    final String domainUid = "domain3";

    // creating image with no WDT install files

<<<<<<< HEAD
    List<String> archiveList = Collections.singletonList(ARCHIVE_DIR + "/" + MII_BASIC_APP_NAME + ".zip");

    List<String> modelList = new ArrayList<>();
    modelList.add(MODEL_DIR + "/" + MII_BASIC_WDT_MODEL_FILE);

    // create image5 with model and no wdt installation files
    WitParams witParams =
        new WitParams()
            .modelImageName(miiAuxiliaryImage5)
            .modelImageTag(MII_BASIC_IMAGE_TAG)
            .modelFiles(modelList)
            .modelArchiveFiles(archiveList)
            .wdtVersion("NONE");
    createAndPushAuxiliaryImage(miiAuxiliaryImage5, witParams);
=======
    OffsetDateTime timestamp = now();

>>>>>>> 23edee36
    // create domain custom resource using auxiliary image
    logger.info("Creating domain custom resource with domainUid {0} and auxiliary image {1}",
        domainUid, miiAuxiliaryImage5);
    Domain domainCR = createDomainResourceWithAuxiliaryImage40(domainUid, domainNamespace,
        WEBLOGIC_IMAGE_TO_USE_IN_SPEC, adminSecretName, OCIR_SECRET_NAME,
        encryptionSecretName, replicaCount, List.of("cluster-1"), auxiliaryImagePathCustom,
        miiAuxiliaryImage5 + ":" + MII_BASIC_IMAGE_TAG);

    logger.info("Creating domain custom resource for domainUid {0} in namespace {1}",
        domainUid, domainNamespace);
    assertTrue(assertDoesNotThrow(() -> createDomainCustomResource(domainCR),
            String.format("Create domain custom resource failed with ApiException for %s in namespace %s",
                domainUid, domainNamespace)),
        String.format("Create domain custom resource failed with ApiException for %s in namespace %s",
            domainUid, domainNamespace));

    String errorMessage = "Make sure the 'sourceWDTInstallHome' is correctly specified and the WDT installation "
              + "files are available in this directory  or set 'sourceWDTInstallHome' to 'None' for this image.";
    checkPodLogContainsString(opNamespace, operatorPodName, errorMessage);

    // check the domain event contains the expected error message
    checkDomainEventContainsExpectedMsg(opNamespace, domainNamespace, domainUid, DOMAIN_FAILED,
        "Warning", timestamp, errorMessage);
  }

  /**
   * Negative test. Create a domain using multiple auxiliary images with specified(custom) sourceWdtInstallHome.
   * Verify operator log contains the expected error message and domain status and condition. This is a validation
   * check.
   */
  @Test
  @DisplayName("Test to create domain using multiple auxiliary images with specified sourceWdtInstallHome")
  void testSourceWDTInstallHomeSetAtMultipleAIs() {

    final String auxiliaryImagePathCustom = "/customauxiliary";
    final String domainUid = "domain4";

    // image1 with model files for domain config, ds, app and wdt install files
    //createAuxiliaryImageWithDomainConfig(miiAuxiliaryImage6, auxiliaryImagePathCustom);

    // admin/managed server name here should match with model yaml
    List<String> archiveList = Collections.singletonList(ARCHIVE_DIR + "/" + MII_BASIC_APP_NAME + ".zip");

    List<String> modelList = new ArrayList<>();
    modelList.add(MODEL_DIR + "/" + MII_BASIC_WDT_MODEL_FILE);
    modelList.add(MODEL_DIR + "/multi-model-one-ds.20.yaml");

    WitParams witParams =
        new WitParams()
            .modelImageName(miiAuxiliaryImage6)
            .modelImageTag(MII_BASIC_IMAGE_TAG)
            .modelFiles(modelList)
            .modelArchiveFiles(archiveList)
            .wdtHome(auxiliaryImagePathCustom)
            .wdtModelHome(auxiliaryImagePathCustom + "/models");
    createAndPushAuxiliaryImage(miiAuxiliaryImage6, witParams);

    modelList = new ArrayList<>();
    modelList.add(MODEL_DIR + "/model.jms2.yaml");
    // image2 with model files for jms config

    witParams =
        new WitParams()
            .modelImageName(miiAuxiliaryImage7)
            .modelImageTag(MII_BASIC_IMAGE_TAG)
            .modelFiles(modelList)
            .wdtModelOnly(true)
            .wdtVersion("NONE")
            .wdtHome(auxiliaryImagePathCustom)
            .wdtModelHome(auxiliaryImagePathCustom + "/models");
    createAndPushAuxiliaryImage(miiAuxiliaryImage6, witParams);

    // create domain custom resource using auxiliary images
    String[] images = {miiAuxiliaryImage6, miiAuxiliaryImage7};
    Domain domainCR = CommonMiiTestUtils.createDomainResource(domainUid, domainNamespace,
        WEBLOGIC_IMAGE_TO_USE_IN_SPEC, adminSecretName, OCIR_SECRET_NAME,
        encryptionSecretName, replicaCount, "cluster-1",
        auxiliaryImagePathCustom, miiAuxiliaryImage6 + ":" + MII_BASIC_IMAGE_TAG,
        miiAuxiliaryImage7 + ":" + MII_BASIC_IMAGE_TAG);

    // add the sourceWDTInstallHome and sourceModelHome for both aux images.
    for (String cmImageName : images) {
      AuxiliaryImage auxImage = new AuxiliaryImage().image(cmImageName).imagePullPolicy("IfNotPresent");
      auxImage.sourceWDTInstallHome(auxiliaryImagePathCustom + "/weblogic-deploy")
          .sourceModelHome(auxiliaryImagePathCustom + "/models");
      domainCR.spec().configuration().model().withAuxiliaryImage(auxImage);
    }

    logger.info("Creating domain custom resource for domainUid {0} in namespace {1}",
        domainUid, domainNamespace);
    assertTrue(assertDoesNotThrow(() -> createDomainCustomResource(domainCR),
            String.format("Create domain custom resource failed with ApiException for %s in namespace %s",
                domainUid, domainNamespace)),
        String.format("Create domain custom resource failed with ApiException for %s in namespace %s",
            domainUid, domainNamespace));

    String errorMessage = "More than one auxiliary image under 'spec.configuration.model.auxiliaryImages' sets a "
            + "'sourceWDTInstallHome' value. The sourceWDTInstallHome value must be set for only one auxiliary image.";
    checkPodLogContainsString(opNamespace, operatorPodName, errorMessage);

  }

  /**
   * Negative test. Create a domain using auxiliary image with no model files at specified sourceModelHome
   * location. Verify domain events and operator log contains the expected error message.
   */
  @Test
  @DisplayName("Test to create domain using auxiliary image with no files at specified sourceModelHome")
  void testCreateDomainNoFilesAtSourceModelHome() {

    final String auxiliaryImagePathCustom = "/customauxiliary";
    final String domainUid = "domain5";

    WitParams witParams =
        new WitParams()
            .modelImageName(miiAuxiliaryImage8)
            .modelImageTag(MII_BASIC_IMAGE_TAG)
            .wdtHome(auxiliaryImagePathCustom)
            .wdtModelHome(auxiliaryImagePathCustom + "/models")
            .wdtVersion("latest");
    createAndPushAuxiliaryImage(miiAuxiliaryImage8, witParams);

    OffsetDateTime timestamp = now();

    // create domain custom resource using auxiliary image
    logger.info("Creating domain custom resource with domainUid {0} and auxiliary image {1}",
        domainUid, miiAuxiliaryImage8);
    Domain domainCR = createDomainResourceWithAuxiliaryImage40(domainUid, domainNamespace,
        WEBLOGIC_IMAGE_TO_USE_IN_SPEC, adminSecretName, OCIR_SECRET_NAME,
        encryptionSecretName, replicaCount, List.of("cluster-1"), auxiliaryImagePathCustom,
        miiAuxiliaryImage8 + ":" + MII_BASIC_IMAGE_TAG);

    logger.info("Creating domain custom resource for domainUid {0} in namespace {1}",
        domainUid, domainNamespace);
    assertTrue(assertDoesNotThrow(() -> createDomainCustomResource(domainCR),
            String.format("Create domain custom resource failed with ApiException for %s in namespace %s",
                domainUid, domainNamespace)),
        String.format("Create domain custom resource failed with ApiException for %s in namespace %s",
            domainUid, domainNamespace));

    String errorMessage = "Make sure the 'sourceModelHome' is correctly specified and the WDT model "
        + "files are available in this directory  or set 'sourceModelHome' to 'None' for this image.";

    // check the operator pod log contains the expected error message
    checkPodLogContainsString(opNamespace, operatorPodName, errorMessage);

    // check the domain event contains the expected error message
    checkDomainEventContainsExpectedMsg(opNamespace, domainNamespace, domainUid, DOMAIN_FAILED,
        "Warning", timestamp, errorMessage);

  }

  /**
   * Create a domain using multiple auxiliary images. One auxiliary image containing the domain configuration and
   * another auxiliary image with JMS system resource but with sourceModelHome set to none,
   * verify the domain is running and JMS resource is not added.
   */
  @Test
  @DisplayName("Test to create domain using multiple auxiliary images with model files and one AI having "
      + "sourceModelHome set to none")
  void testWithAISourceModelHomeSetToNone() {

    // admin/managed server name here should match with model yaml
    final String auxiliaryImagePath = "/auxiliary";
    final String domainUid = "domain6";
    final String adminServerPodName = domainUid + "-admin-server";
    final String managedServerPrefix = domainUid + "-managed-server";
    // using the images created in initAll
    // create domain custom resource using 2 auxiliary images, one with default sourceWDTInstallHome
    // and other with sourceWDTInstallHome set to none
    logger.info("Creating domain custom resource with domainUid {0} and auxiliary images {1} {2}",
        domainUid, miiAuxiliaryImage1, miiAuxiliaryImage4);
    Domain domainCR1 = createDomainResourceWithAuxiliaryImage40(domainUid, domainNamespace,
        WEBLOGIC_IMAGE_TO_USE_IN_SPEC, adminSecretName, OCIR_SECRET_NAME,
        encryptionSecretName, replicaCount, List.of("cluster-1"), auxiliaryImagePath,
        miiAuxiliaryImage1 + ":" + MII_BASIC_IMAGE_TAG, miiAuxiliaryImage2 + ":" + MII_BASIC_IMAGE_TAG);

    // create domain and verify its running
    logger.info("Creating domain {0} with auxiliary images {1} {2} in namespace {3}",
        domainUid, miiAuxiliaryImage1, miiAuxiliaryImage4, domainNamespace);
    createDomainAndVerify(domainUid, domainCR1, domainNamespace,
        adminServerPodName, managedServerPrefix, replicaCount);

    int adminServiceNodePort
        = getServiceNodePort(domainNamespace, getExternalServicePodName(adminServerPodName), "default");
    assertNotEquals(-1, adminServiceNodePort, "admin server default node port is not valid");

    assertFalse(checkSystemResourceConfiguration(adminSvcExtHost, adminServiceNodePort, "JMSSystemResources",
        "TestClusterJmsModule2", "200"), "Model files from second AI are not ignored");
  }

  /**
   * Negative Test to create domain without WDT binary.
   * Check the error message is in domain events and operator pod log.
   */
  @Test
  @DisplayName("Negative Test to create domain without WDT binary")
  void testErrorPathDomainMissingWDTBinary() {

    final String auxiliaryImagePath = "/auxiliary";
    final String domainUid2 = "domain7";
    final String adminServerPodName = domainUid2 + "-admin-server";
    final String managedServerPrefix = domainUid2 + "-managed-server";

    //In case the previous test failed, ensure the created domain in the same namespace is deleted.
    if (doesDomainExist(domainUid2, DOMAIN_VERSION, errorpathDomainNamespace)) {
      deleteDomainResource(errorpathDomainNamespace, domainUid2);
    }
    OffsetDateTime timestamp = now();

    List<String> archiveList = Collections.singletonList(ARCHIVE_DIR + "/" + MII_BASIC_APP_NAME + ".zip");

    List<String> modelList = new ArrayList<>();
    modelList.add(MODEL_DIR + "/" + MII_BASIC_WDT_MODEL_FILE);
    modelList.add(MODEL_DIR + "/multi-model-one-ds.20.yaml");
    WitParams witParams =
        new WitParams()
            .modelImageName(errorPathAuxiliaryImage2)
            .modelImageTag(MII_BASIC_IMAGE_TAG)
            .modelFiles(modelList)
            .modelArchiveFiles(archiveList)
            .wdtVersion("NONE");
    createAndPushAuxiliaryImage(errorPathAuxiliaryImage2, witParams);

    // create domain custom resource using auxiliary images
    logger.info("Creating domain custom resource with domainUid {0} and auxiliary image {1}",
        domainUid2, errorPathAuxiliaryImage2);

    Domain domainCR = createDomainResource40(domainUid2, errorpathDomainNamespace,
        WEBLOGIC_IMAGE_TO_USE_IN_SPEC, adminSecretName, OCIR_SECRET_NAME,
        encryptionSecretName, replicaCount, "cluster-1", auxiliaryImagePath,
        errorPathAuxiliaryImage2 + ":" + MII_BASIC_IMAGE_TAG);

    // create domain and verify it is failed
    logger.info("Creating domain {0} with auxiliary image {1} in namespace {2}",
        domainUid2, errorPathAuxiliaryImage2, errorpathDomainNamespace);
    assertDoesNotThrow(() -> createDomainCustomResource(domainCR), "createDomainCustomResource throws Exception");

    // check the introspector pod log contains the expected error message
    String expectedErrorMsg = "The domain resource 'spec.domainHomeSourceType' is 'FromModel'  and "
        + "a WebLogic Deploy Tool (WDT) install is not located at  'spec.configuration.model.wdtInstallHome'  "
        + "which is currently set to '/aux/weblogic-deploy'";

    // check the domain event contains the expected error message
    checkDomainEventContainsExpectedMsg(opNamespace, errorpathDomainNamespace, domainUid2, DOMAIN_FAILED,
        "Warning", timestamp, expectedErrorMsg);

    // check there are no admin server and managed server pods and services created
    checkPodDoesNotExist(adminServerPodName, domainUid2, errorpathDomainNamespace);
    checkServiceDoesNotExist(adminServerPodName, errorpathDomainNamespace);
    for (int i = 1; i <= replicaCount; i++) {
      checkPodDoesNotExist(managedServerPrefix + i, domainUid2, domainNamespace);
      checkServiceDoesNotExist(managedServerPrefix + i, domainNamespace);
    }

    // check the operator pod log contains the expected error message
    checkPodLogContainsString(opNamespace, operatorPodName, expectedErrorMsg);

    // delete domain1
    deleteDomainResource(errorpathDomainNamespace, domainUid2);
  }

  /**
   * Negative Test to create domain without domain model file, the auxiliary image contains only sparse JMS config.
   * Check the error message is in domain events and operator pod log
   */
  @Test
  @DisplayName("Negative Test to create domain without domain model file, only having sparse JMS config")
  void testErrorPathDomainMissingDomainConfig() {
    final String domainUid2 = "domain7";
    final String adminServerPodName = domainUid2 + "-admin-server";
    final String managedServerPrefix = domainUid2 + "-managed-server";

    //In case the previous test failed, ensure the created domain in the same namespace is deleted.
    if (doesDomainExist(domainUid2, DOMAIN_VERSION, errorpathDomainNamespace)) {
      deleteDomainResource(errorpathDomainNamespace, domainUid2);
    }
    final String auxiliaryImagePath = "/auxiliary";
    OffsetDateTime timestamp = now();

    List<String> archiveList = Collections.singletonList(ARCHIVE_DIR + "/" + MII_BASIC_APP_NAME + ".zip");

    List<String> modelList = new ArrayList<>();
    modelList.add(MODEL_DIR + "/model.jms2.yaml");
    WitParams witParams =
        new WitParams()
            .modelImageName(errorPathAuxiliaryImage3)
            .modelImageTag(MII_BASIC_IMAGE_TAG)
            .modelFiles(modelList)
            .modelArchiveFiles(archiveList)
            .wdtVersion("latest");
    createAndPushAuxiliaryImage(errorPathAuxiliaryImage3, witParams);
    // create domain custom resource using auxiliary images
    logger.info("Creating domain custom resource with domainUid {0} and auxiliary image {1}",
        domainUid2, errorPathAuxiliaryImage3);

    Domain domainCR = createDomainResource40(domainUid2, errorpathDomainNamespace,
        WEBLOGIC_IMAGE_TO_USE_IN_SPEC, adminSecretName, OCIR_SECRET_NAME,
        encryptionSecretName, replicaCount, "cluster-1", auxiliaryImagePath,
        errorPathAuxiliaryImage3 + ":" + MII_BASIC_IMAGE_TAG);

    // create domain and verify it is failed
    logger.info("Creating domain {0} with auxiliary image {1} in namespace {2}",
        domainUid2, errorPathAuxiliaryImage3, errorpathDomainNamespace);
    assertDoesNotThrow(() -> createDomainCustomResource(domainCR), "createDomainCustomResource throws Exception");

    // check the introspector pod log contains the expected error message
    String expectedErrorMsg =
        "createDomain did not find the required domainInfo section in the model file /aux/models/model.jms2.yaml";
    // check the domain event contains the expected error message
    checkDomainEventContainsExpectedMsg(opNamespace, errorpathDomainNamespace, domainUid2, DOMAIN_FAILED,
        "Warning", timestamp, expectedErrorMsg);

    // check the operator pod log contains the expected error message
    checkPodLogContainsString(opNamespace, operatorPodName, expectedErrorMsg);

    // check there are no admin server and managed server pods and services created
    checkPodDoesNotExist(adminServerPodName, domainUid2, errorpathDomainNamespace);
    checkServiceDoesNotExist(adminServerPodName, errorpathDomainNamespace);
    for (int i = 1; i <= replicaCount; i++) {
      checkPodDoesNotExist(managedServerPrefix + i, domainUid2, errorpathDomainNamespace);
      checkServiceDoesNotExist(managedServerPrefix + i, errorpathDomainNamespace);
    }

    // delete domain
    deleteDomainResource(errorpathDomainNamespace, domainUid2);
  }

  /**
   * Negative Test to create domain with file , created by user tester with permission read only
   * and not accessible by oracle user in auxiliary image
   * via provided Dockerfile.
   * Check the error message is in introspector pod log, domain events and operator pod log.
   */
  @Test
  @Disabled("Regression bug, test fails")
  @DisplayName("Negative Test to create domain with file in auxiliary image not accessible by oracle user")
  void testErrorPathFilePermission() {
    final String domainUid2 = "domain8";
    final String adminServerPodName = domainUid2 + "-admin-server";
    final String managedServerPrefix = domainUid2 + "-managed-server";
    final String auxiliaryImagePath = "/auxiliary";

    //In case the previous test failed, ensure the created domain in the same namespace is deleted.
    if (doesDomainExist(domainUid2, DOMAIN_VERSION, errorpathDomainNamespace)) {
      deleteDomainResource(errorpathDomainNamespace, domainUid2);
    }

    OffsetDateTime timestamp = now();

    List<String> archiveList = Collections.singletonList(ARCHIVE_DIR + "/" + MII_BASIC_APP_NAME + ".zip");

    List<String> modelList = new ArrayList<>();
    modelList.add(MODEL_DIR + "/" + MII_BASIC_WDT_MODEL_FILE);
    modelList.add(MODEL_DIR + "/multi-model-one-ds.20.yaml");

    WitParams witParams =
        new WitParams()
            .modelImageName(errorPathAuxiliaryImage4)
            .modelImageTag(MII_BASIC_IMAGE_TAG)
            .modelArchiveFiles(archiveList)
            .modelFiles(modelList)
            .additionalBuildCommands(RESOURCE_DIR + "/auxiliaryimage/addBuildCommand.txt");
    createAndPushAuxiliaryImage(errorPathAuxiliaryImage4, witParams);

    // create domain custom resource using 2 auxiliary images
    logger.info("Creating domain custom resource with domainUid {0} and auxiliary images {1} {2}",
        domainUid2, errorPathAuxiliaryImage4);
    Domain domainCR = createDomainResource40(domainUid2, errorpathDomainNamespace,
        WEBLOGIC_IMAGE_TO_USE_IN_SPEC, adminSecretName, OCIR_SECRET_NAME,
        encryptionSecretName, replicaCount, "cluster-1", auxiliaryImagePath,
        errorPathAuxiliaryImage4 + ":" + MII_BASIC_IMAGE_TAG);


    // create domain and verify it is failed
    logger.info("Creating domain {0} with auxiliary image {1} in namespace {2}",
        domainUid2, errorPathAuxiliaryImage4, errorpathDomainNamespace);
    assertDoesNotThrow(() -> createDomainCustomResource(domainCR), "createDomainCustomResource throws Exception");

    // check the introspector pod log contains the expected error message
<<<<<<< HEAD
    String expectedErrorMsg = "cp: can't open '/aux/models/multi-model-one-ds.20.yaml: "
        + "Permission denied";
    verifyIntrospectorPodLogContainsExpectedErrorMsg(domainUid2, errorpathDomainNamespace, expectedErrorMsg);
=======
    String expectedErrorMsg = "cp: can't open '/aux/models/test1.properties': Permission denied";
>>>>>>> 23edee36

    // check the domain event contains the expected error message
    checkDomainEventContainsExpectedMsg(opNamespace, errorpathDomainNamespace, domainUid2, DOMAIN_FAILED,
        "Warning", timestamp, expectedErrorMsg);

    // check the operator pod log contains the expected error message
    checkPodLogContainsString(opNamespace, operatorPodName, expectedErrorMsg);

    // check there are no admin server and managed server pods and services not created
    checkPodDoesNotExist(adminServerPodName, domainUid2, errorpathDomainNamespace);
    checkServiceDoesNotExist(adminServerPodName, errorpathDomainNamespace);
    for (int i = 1; i <= replicaCount; i++) {
      checkPodDoesNotExist(managedServerPrefix + i, domainUid2, errorpathDomainNamespace);
      checkServiceDoesNotExist(managedServerPrefix + i, errorpathDomainNamespace);
    }

    // delete domain1
    deleteDomainResource(errorpathDomainNamespace, domainUid2);
  }

  /**
   * Create a domain using multiple auxiliary images.
   * One auxiliary image (image1) contains the domain configuration and
   * another auxiliary image (image2) with WDT only,
   * update WDT version by patching with another auxiliary image (image3)
   * and verify the domain is running.
   */
  @Test
  @DisplayName("Test to update WDT version using  auxiliary images")
  void testUpdateWDTVersionUsingMultipleAuxiliaryImages() {

    // admin/managed server name here should match with model yaml
    final String auxiliaryImagePath = "/auxiliary";
    final String domainUid = "domain7";
    final String adminServerPodName = domainUid + "-admin-server";
    final String managedServerPrefix = domainUid + "-managed-server";

    // Create the repo secret to pull the image
    // this secret is used only for non-kind cluster
    createOcirRepoSecret(wdtDomainNamespace);

    // create secret for admin credentials
    logger.info("Create secret for admin credentials");
    String adminSecretName = "weblogic-credentials";
    createSecretWithUsernamePassword(adminSecretName, wdtDomainNamespace,
        ADMIN_USERNAME_DEFAULT, ADMIN_PASSWORD_DEFAULT);

    // create encryption secret
    logger.info("Create encryption secret");
    String encryptionSecretName = "encryptionsecret";
    createSecretWithUsernamePassword(encryptionSecretName, wdtDomainNamespace,
        "weblogicenc", "weblogicenc");

    List<String> archiveList = Collections.singletonList(ARCHIVE_DIR + "/" + MII_BASIC_APP_NAME + ".zip");

    List<String> modelList = new ArrayList<>();
    modelList.add(MODEL_DIR + "/multi-model-one-ds.20.yaml");
    modelList.add(MODEL_DIR + "/" + MII_BASIC_WDT_MODEL_FILE);
    WitParams witParams =
        new WitParams()
            .modelImageName(miiAuxiliaryImage9)
            .modelImageTag(MII_BASIC_IMAGE_TAG)
            .modelArchiveFiles(archiveList)
            .modelFiles(modelList)
            .wdtVersion("NONE");
    createAndPushAuxiliaryImage(miiAuxiliaryImage9, witParams);

    // create second auxiliary image with older wdt installation files only
    witParams =
        new WitParams()
            .modelImageName(miiAuxiliaryImage10)
            .modelImageTag(MII_BASIC_IMAGE_TAG)
            .wdtVersion(WDT_TEST_VERSION);
    createAndPushAuxiliaryImage(miiAuxiliaryImage10, witParams);

    // create third auxiliary image with newest wdt installation files only
    witParams =
        new WitParams()
            .modelImageName(miiAuxiliaryImage11)
            .modelImageTag(MII_BASIC_IMAGE_TAG)
            .wdtVersion("latest");
    createAndPushAuxiliaryImage(miiAuxiliaryImage11, witParams);

    // create domain custom resource using 2 auxiliary images ( image1, image2)
    logger.info("Creating domain custom resource with domainUid {0} and auxiliary images {1} {2}",
        domainUid, miiAuxiliaryImage9, miiAuxiliaryImage10);
    Domain domainCR = createDomainResource40(domainUid, wdtDomainNamespace,
        WEBLOGIC_IMAGE_TO_USE_IN_SPEC, adminSecretName, OCIR_SECRET_NAME,
        encryptionSecretName, replicaCount, "cluster-1", auxiliaryImagePath,
        miiAuxiliaryImage9 + ":" + MII_BASIC_IMAGE_TAG,
        miiAuxiliaryImage10 + ":" + MII_BASIC_IMAGE_TAG);

    // create domain and verify its running
    logger.info("Creating domain {0} with auxiliary images {1} {2} in namespace {3}",
        domainUid, miiAuxiliaryImage9, miiAuxiliaryImage10, wdtDomainNamespace);
    createDomainAndVerify(domainUid, domainCR, wdtDomainNamespace,
        adminServerPodName, managedServerPrefix, replicaCount);

    //create router for admin service on OKD in wdtDomainNamespace
    adminSvcExtHost = createRouteForOKD(getExternalServicePodName(adminServerPodName), wdtDomainNamespace);
    logger.info("admin svc host = {0}", adminSvcExtHost);

    // check configuration for DataSource in the running domain
    int adminServiceNodePort
        = getServiceNodePort(wdtDomainNamespace, getExternalServicePodName(adminServerPodName), "default");
    assertNotEquals(-1, adminServiceNodePort, "admin server default node port is not valid");
    testUntil(
        () -> checkSystemResourceConfig(adminSvcExtHost, adminServiceNodePort,
            "JDBCSystemResources/TestDataSource/JDBCResource/JDBCDriverParams",
            "jdbc:oracle:thin:@\\/\\/xxx.xxx.x.xxx:1521\\/ORCLCDB"),
        logger,
        "Checking for adminSvcExtHost: {0} or adminServiceNodePort: {1} if resourceName: {2} has the right value",
        adminSvcExtHost,
        adminServiceNodePort,
        "JDBCSystemResources/TestDataSource/JDBCResource/JDBCDriverParams");
    logger.info("Found the DataResource configuration");
    //check WDT version in the image equals the  provided WDT_TEST_VERSION
    assertDoesNotThrow(() -> {
      String wdtVersion = checkWDTVersion(wdtDomainNamespace,
          adminServerPodName, "/aux",
          this.getClass().getSimpleName());
      assertEquals("WebLogic Deploy Tooling " + WDT_TEST_VERSION, wdtVersion,
          " Used WDT in the auxiliary image does not match the expected");
    }, "Can't retrieve wdt version file or version does match the expected");

    //updating wdt to latest version by patching the domain with image3
    patchDomainWithAuxiliaryImageAndVerify(miiAuxiliaryImage10 + ":" + MII_BASIC_IMAGE_TAG,
        miiAuxiliaryImage11 + ":" + MII_BASIC_IMAGE_TAG, domainUid, wdtDomainNamespace);

    //check that WDT version is changed
    assertDoesNotThrow(() -> {
      String wdtVersion = checkWDTVersion(wdtDomainNamespace, adminServerPodName,
          "/aux", this.getClass().getSimpleName());
      assertNotEquals("WebLogic Deploy Tooling " + WDT_TEST_VERSION,wdtVersion,
          " Used WDT in the auxiliary image was not updated");
    }, "Can't retrieve wdt version file "
        + "or wdt was not updated after patching with auxiliary image");

    // check configuration for DataSource in the running domain
    assertNotEquals(-1, adminServiceNodePort, "admin server default node port is not valid");
    testUntil(
        () -> checkSystemResourceConfig(adminSvcExtHost, adminServiceNodePort,
            "JDBCSystemResources/TestDataSource/JDBCResource/JDBCDriverParams",
            "jdbc:oracle:thin:@\\/\\/xxx.xxx.x.xxx:1521\\/ORCLCDB"),
        logger,
        "Checking for adminSvcExtHost: {0} or adminServiceNodePort: {1} if resourceName: {2} has the right value",
        adminSvcExtHost,
        adminServiceNodePort,
        "JDBCSystemResources/TestDataSource/JDBCResource/JDBCDriverParams");
    logger.info("Found the DataResource configuration");

  }

  /**
   * Create a domain using auxiliary image that doesn't exist or have issues to pull and verify the domain status
   * reports the error. Patch the domain with correct image and verify the introspector job completes successfully.
   */
  @Test
  @DisplayName("Test to create domain using an auxiliary image that doesn't exist and check domain status")
  void testDomainStatusErrorPullingAI() {
    // admin/managed server name here should match with model yaml
    final String auxiliaryImagePath = "/auxiliary";
    final String domainUid = "domain9";
    final String adminServerPodName = domainUid + "-admin-server";
    final String managedServerPrefix = domainUid + "-managed-server";
    final String aiThatDoesntExist = miiAuxiliaryImage1 + "100";

    // create domain custom resource using the auxiliary image that doesn't exist
    logger.info("Creating domain custom resource with domainUid {0} and auxiliary images {1}",
        domainUid, aiThatDoesntExist);
    Domain domainCR = createDomainResourceWithAuxiliaryImage40(domainUid, domainNamespace,
        WEBLOGIC_IMAGE_TO_USE_IN_SPEC, adminSecretName, OCIR_SECRET_NAME,
        encryptionSecretName, replicaCount, List.of("cluster-1"), auxiliaryImagePath,
        aiThatDoesntExist + ":" + MII_BASIC_IMAGE_TAG);
    // createDomainResource util method sets 600 for activeDeadlineSeconds which is too long to verify
    // introspector re-run in this use case
    domainCR.getSpec().configuration().introspectorJobActiveDeadlineSeconds(120L);

    logger.info("Creating domain custom resource for domainUid {0} in namespace {1}",
        domainUid, domainNamespace);
    assertTrue(assertDoesNotThrow(() -> createDomainCustomResource(domainCR),
            String.format("Create domain custom resource failed with ApiException for %s in namespace %s",
                domainUid, domainNamespace)),
        String.format("Create domain custom resource failed with ApiException for %s in namespace %s",
            domainUid, domainNamespace));

    // verify the condition type Failed exists
    checkDomainStatusConditionTypeExists(domainUid, domainNamespace, DOMAIN_STATUS_CONDITION_FAILED_TYPE);
    // verify the condition Failed type has status True
    checkDomainStatusConditionTypeHasExpectedStatus(domainUid, domainNamespace,
        DOMAIN_STATUS_CONDITION_FAILED_TYPE, "True");

    // patch the domain with correct image which exists
    patchDomainWithAuxiliaryImageAndVerify(aiThatDoesntExist + ":" + MII_BASIC_IMAGE_TAG,
        miiAuxiliaryImage1 + ":" + MII_BASIC_IMAGE_TAG, domainUid,
        domainNamespace, false);

    // verify there is no status condition type Failed
    verifyDomainStatusConditionTypeDoesNotExist(domainUid, domainNamespace, DOMAIN_STATUS_CONDITION_FAILED_TYPE);

    //verify the introspector pod is created and runs
    String introspectPodNameBase = getIntrospectJobName(domainUid);

    checkPodExists(introspectPodNameBase, domainUid, domainNamespace);
    checkPodDoesNotExist(introspectPodNameBase, domainUid, domainNamespace);

    // check that admin service/pod exists in the domain namespace
    logger.info("Checking that admin service/pod {0} exists in namespace {1}",
        adminServerPodName, domainNamespace);
    checkPodReadyAndServiceExists(adminServerPodName, domainUid, domainNamespace);

    for (int i = 1; i <= replicaCount; i++) {
      String managedServerPodName = managedServerPrefix + i;

      // check that ms service/pod exists in the domain namespace
      logger.info("Checking that clustered ms service/pod {0} exists in namespace {1}",
          managedServerPodName, domainNamespace);
      checkPodReadyAndServiceExists(managedServerPodName, domainUid, domainNamespace);
    }
  }


  /**
   * Cleanup images.
   */
  public void tearDownAll() {
    // delete images
    deleteImage(miiAuxiliaryImage1 + ":" + MII_BASIC_IMAGE_TAG);
    deleteImage(miiAuxiliaryImage2 + ":" + MII_BASIC_IMAGE_TAG);
    deleteImage(miiAuxiliaryImage3 + ":" + MII_BASIC_IMAGE_TAG);
    deleteImage(miiAuxiliaryImage4 + ":" + MII_BASIC_IMAGE_TAG);
    deleteImage(miiAuxiliaryImage5 + ":" + MII_BASIC_IMAGE_TAG);
    deleteImage(miiAuxiliaryImage6 + ":" + MII_BASIC_IMAGE_TAG);
    deleteImage(miiAuxiliaryImage7 + ":" + MII_BASIC_IMAGE_TAG);
    deleteImage(miiAuxiliaryImage8 + ":" + MII_BASIC_IMAGE_TAG);
    deleteImage(miiAuxiliaryImage9 + ":" + MII_BASIC_IMAGE_TAG);
    deleteImage(miiAuxiliaryImage10 + ":" + MII_BASIC_IMAGE_TAG);
    deleteImage(miiAuxiliaryImage11 + ":" + MII_BASIC_IMAGE_TAG);
    deleteImage(errorPathAuxiliaryImage2 + ":" + MII_BASIC_IMAGE_TAG);
    deleteImage(errorPathAuxiliaryImage3 + ":" + MII_BASIC_IMAGE_TAG);
    deleteImage(errorPathAuxiliaryImage4 + ":" + MII_BASIC_IMAGE_TAG);
    deleteImage(errorPathAuxiliaryImage5 + ":" + MII_BASIC_IMAGE_TAG);
  }

  private static void checkConfiguredJMSresouce(String domainNamespace, String adminServerPodName,
                                                String adminSvcExtHost) {
    verifyConfiguredSystemResource(domainNamespace, adminServerPodName, adminSvcExtHost,
        "JMSSystemResources", "TestClusterJmsModule2", "200");
  }

  private void checkConfiguredJDBCresouce(String domainNamespace, String adminServerPodName, String adminSvcExtHost) {
    verifyConfiguredSystemResouceByPath(domainNamespace, adminServerPodName, adminSvcExtHost,
        "JDBCSystemResources/TestDataSource/JDBCResource/JDBCDriverParams",
        "jdbc:oracle:thin:@\\/\\/localhost:7001\\/dbsvc");
  }

  private Domain createDomainResourceWithAuxiliaryImage40(
      String domainResourceName,
      String domNamespace,
      String baseImageName,
      String adminSecretName,
      String repoSecretName,
      String encryptionSecretName,
      int replicaCount,
      List<String> clusterNames,
      String auxiliaryImagePath,
      String... auxiliaryImageName) {

    Domain domainCR = CommonMiiTestUtils.createDomainResource(domainResourceName, domNamespace,
        baseImageName, adminSecretName, repoSecretName,
        encryptionSecretName, replicaCount, clusterNames);
    int index = 0;
    for (String cmImageName: auxiliaryImageName) {
      AuxiliaryImage auxImage = new AuxiliaryImage().image(cmImageName).imagePullPolicy("IfNotPresent");
      //Only add the sourceWDTInstallHome and sourceModelHome for the first aux image.
      if (index == 0) {
        auxImage.sourceWDTInstallHome(auxiliaryImagePath + "/weblogic-deploy")
            .sourceModelHome(auxiliaryImagePath + "/models");
      } else {
        auxImage.sourceWDTInstallHome("none")
            .sourceModelHome("none");
      }
      domainCR.spec().configuration().model().withAuxiliaryImage(auxImage);
      index++;
    }
    return domainCR;
  }
}<|MERGE_RESOLUTION|>--- conflicted
+++ resolved
@@ -493,7 +493,6 @@
 
     // creating image with no WDT install files
 
-<<<<<<< HEAD
     List<String> archiveList = Collections.singletonList(ARCHIVE_DIR + "/" + MII_BASIC_APP_NAME + ".zip");
 
     List<String> modelList = new ArrayList<>();
@@ -508,10 +507,8 @@
             .modelArchiveFiles(archiveList)
             .wdtVersion("NONE");
     createAndPushAuxiliaryImage(miiAuxiliaryImage5, witParams);
-=======
     OffsetDateTime timestamp = now();
 
->>>>>>> 23edee36
     // create domain custom resource using auxiliary image
     logger.info("Creating domain custom resource with domainUid {0} and auxiliary image {1}",
         domainUid, miiAuxiliaryImage5);
@@ -892,13 +889,8 @@
     assertDoesNotThrow(() -> createDomainCustomResource(domainCR), "createDomainCustomResource throws Exception");
 
     // check the introspector pod log contains the expected error message
-<<<<<<< HEAD
     String expectedErrorMsg = "cp: can't open '/aux/models/multi-model-one-ds.20.yaml: "
         + "Permission denied";
-    verifyIntrospectorPodLogContainsExpectedErrorMsg(domainUid2, errorpathDomainNamespace, expectedErrorMsg);
-=======
-    String expectedErrorMsg = "cp: can't open '/aux/models/test1.properties': Permission denied";
->>>>>>> 23edee36
 
     // check the domain event contains the expected error message
     checkDomainEventContainsExpectedMsg(opNamespace, errorpathDomainNamespace, domainUid2, DOMAIN_FAILED,
