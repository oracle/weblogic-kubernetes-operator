--- conflicted
+++ resolved
@@ -74,12 +74,9 @@
 import static oracle.weblogic.kubernetes.utils.CommonTestUtils.checkSystemResourceConfiguration;
 import static oracle.weblogic.kubernetes.utils.CommonTestUtils.getDateAndTimeStamp;
 import static oracle.weblogic.kubernetes.utils.CommonTestUtils.testUntil;
-<<<<<<< HEAD
 import static oracle.weblogic.kubernetes.utils.CommonTestUtils.withStandardRetryPolicy;
-=======
 import static oracle.weblogic.kubernetes.utils.DomainUtils.checkDomainStatusConditionTypeExists;
 import static oracle.weblogic.kubernetes.utils.DomainUtils.checkDomainStatusConditionTypeHasExpectedStatus;
->>>>>>> 7422ed88
 import static oracle.weblogic.kubernetes.utils.DomainUtils.createDomainAndVerify;
 import static oracle.weblogic.kubernetes.utils.DomainUtils.deleteDomainResource;
 import static oracle.weblogic.kubernetes.utils.DomainUtils.patchDomainWithAuxiliaryImageAndVerify;
@@ -300,17 +297,13 @@
 
     logger.info("Found the DataResource configuration");
 
-<<<<<<< HEAD
-    patchDomainWithAuxiliaryImageAndVerify(miiAuxiliaryImage1
-        + ":" + MII_BASIC_IMAGE_TAG, miiAuxiliaryImage3 + ":" + MII_BASIC_IMAGE_TAG,
-        domainUid1, domainNamespace);
-=======
     // get the map with server pods and their original creation timestamps
     Map podsWithTimeStamps = getPodsWithTimeStamps(domainNamespace, adminServerPodNameDomain1,
         managedServerPrefixDomain1, replicaCount);
 
-    patchDomainWithAuxiliaryImageAndVerify(miiAuxiliaryImage1, miiAuxiliaryImage3, domainUid1, domainNamespace);
->>>>>>> 7422ed88
+    patchDomainWithAuxiliaryImageAndVerify(miiAuxiliaryImage1
+            + ":" + MII_BASIC_IMAGE_TAG, miiAuxiliaryImage3 + ":" + MII_BASIC_IMAGE_TAG,
+        domainUid1, domainNamespace);
 
     // verify the server pods are rolling restarted and back to ready state
     logger.info("Verifying rolling restart occurred for domain {0} in namespace {1}",
