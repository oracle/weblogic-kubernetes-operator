--- conflicted
+++ resolved
@@ -22,10 +22,6 @@
 import oracle.weblogic.domain.AdminServer;
 import oracle.weblogic.domain.AdminService;
 import oracle.weblogic.domain.Channel;
-<<<<<<< HEAD
-=======
-import oracle.weblogic.domain.ClusterResource;
->>>>>>> c798311e
 import oracle.weblogic.domain.Configuration;
 import oracle.weblogic.domain.DomainResource;
 import oracle.weblogic.domain.DomainSpec;
@@ -94,12 +90,7 @@
 import static oracle.weblogic.kubernetes.assertions.TestAssertions.podImagePatched;
 import static oracle.weblogic.kubernetes.utils.ApplicationUtils.callWebAppAndWaitTillReady;
 import static oracle.weblogic.kubernetes.utils.ApplicationUtils.verifyAdminConsoleAccessible;
-<<<<<<< HEAD
 import static oracle.weblogic.kubernetes.utils.ClusterUtils.createClusterResourceAndAddReferenceToDomain;
-=======
-import static oracle.weblogic.kubernetes.utils.ClusterUtils.createClusterAndVerify;
-import static oracle.weblogic.kubernetes.utils.ClusterUtils.createClusterResource;
->>>>>>> c798311e
 import static oracle.weblogic.kubernetes.utils.CommonTestUtils.checkPodReadyAndServiceExists;
 import static oracle.weblogic.kubernetes.utils.CommonTestUtils.getHostAndPort;
 import static oracle.weblogic.kubernetes.utils.CommonTestUtils.getNextFreePort;
@@ -225,17 +216,8 @@
         + "         ListenPort: '" + adminServerSecurePort + "' \n";
     createModelConfigMap(configMapName, yamlString, domainUid);
 
-<<<<<<< HEAD
-    String clusterName = "cluster-1";
-=======
     // create cluster object
     String clusterName = "cluster-1";
-    ClusterResource cluster = createClusterResource(
-        clusterName, domainNamespace, replicaCount);
-
-    logger.info("Creating cluster {0} in namespace {1}",clusterName, domainNamespace);
-    createClusterAndVerify(cluster);
->>>>>>> c798311e
 
     // create the domain object
     DomainResource domain = createDomainResourceWithConfigMap(domainUid,
@@ -243,13 +225,8 @@
         TEST_IMAGES_REPO_SECRET_NAME, encryptionSecretName,
         MII_BASIC_IMAGE_NAME + ":" + MII_BASIC_IMAGE_TAG, configMapName);
 
-<<<<<<< HEAD
     domain = createClusterResourceAndAddReferenceToDomain(
         domainUid + "-" + clusterName, clusterName, domainNamespace, domain, replicaCount);
-=======
-    // set cluster references
-    domain.getSpec().withCluster(new V1LocalObjectReference().name(clusterName));
->>>>>>> c798311e
 
     // create model in image domain
     logger.info("Creating model in image domain {0} in namespace {1} using docker image {2}",
@@ -365,19 +342,7 @@
     createSecretWithUsernamePassword(encryptionSecretName, domainNamespace1,
             "weblogicenc", "weblogicenc");
 
-<<<<<<< HEAD
-
     String clusterName = "cluster-1";
-=======
-    // create cluster object
-    String clusterName = "cluster-1";
-    ClusterResource cluster = createClusterResource(
-        clusterName, domainNamespace1, replicaCount);
-
-    logger.info("Creating cluster {0} in namespace {1}",clusterName, domainNamespace1);
-    createClusterAndVerify(cluster);
-
->>>>>>> c798311e
     // create the domain object
     DomainResource domain = createDomainResource(domainUid1,
                 domainNamespace1,
@@ -390,13 +355,8 @@
     // set low introspectorJobActiveDeadlineSeconds and verify introspector retries on timeouts
     domain.getSpec().configuration().introspectorJobActiveDeadlineSeconds(30L);
 
-<<<<<<< HEAD
     domain = createClusterResourceAndAddReferenceToDomain(domainUid1 + "-" + clusterName,
         clusterName, domainNamespace1, domain, replicaCount);
-=======
-    // set cluster references
-    domain.getSpec().withCluster(new V1LocalObjectReference().name(clusterName));
->>>>>>> c798311e
 
     // create model in image domain
     logger.info("Creating model in image domain {0} in namespace {1} using docker image {2}",
