--- conflicted
+++ resolved
@@ -341,12 +341,12 @@
     createSecretForBaseImages(namespace);
 
     final String podName = "weblogic-pv-pod-" + namespace;
-    String argCommand = "chown -R 1000:1000 " + modelMountPath;
+    String argCommand = "chown -R 1000:0 " + modelMountPath;
     if (OKE_CLUSTER) {
-      argCommand = "chown 1000:1000 " + modelMountPath
+      argCommand = "chown 1000:0 " + modelMountPath
           + "/. && find "
           + modelMountPath
-          + "/. -maxdepth 1 ! -name '.snapshot' ! -name '.' -print0 | xargs -r -0 chown -R 1000:1000";
+          + "/. -maxdepth 1 ! -name '.snapshot' ! -name '.' -print0 | xargs -r -0 chown -R 1000:0";
     }
     V1Pod podBody = new V1Pod()
         .spec(new V1PodSpec()
@@ -355,11 +355,7 @@
                 .image(WEBLOGIC_IMAGE_TO_USE_IN_SPEC)
                 .addCommandItem("/bin/sh")
                 .addArgsItem("-c")
-<<<<<<< HEAD
                 .addArgsItem(argCommand)
-=======
-                .addArgsItem("chown -R 1000:0 " + modelMountPath)
->>>>>>> 9402a329
                 .volumeMounts(Arrays.asList(
                     new V1VolumeMount()
                         .name(pvName)
