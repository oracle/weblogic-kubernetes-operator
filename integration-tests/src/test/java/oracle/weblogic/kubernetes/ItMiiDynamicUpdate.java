--- conflicted
+++ resolved
@@ -578,28 +578,11 @@
         "jdbc\\/TestDataSource2-2"), "JDBCSystemResource JNDIName not found");
     logger.info("JDBCSystemResource configuration found");
 
-    // check that the domain status message contains the expected error msg
-    logger.info("verifying the domain status message contains the expected error msg");
-    withStandardRetryPolicy
-        .conditionEvaluationListener(
-            condition -> logger.info("Waiting for domain status condition type is OnlineUpdateComplete, "
-                    + "(elapsed time {0}ms, remaining time {1}ms)",
-                condition.getElapsedTimeInMS(),
-                condition.getRemainingTimeInMS()))
-        .until(() -> {
-          Domain miidomain = getDomainCustomResource(domainUid, domainNamespace);
-
-          if ((miidomain != null) && (miidomain.getStatus() != null)) {
-            List<DomainCondition> domainConditions = miidomain.getStatus().getConditions();
-            for (DomainCondition domainCondition : domainConditions) {
-              if (domainCondition.getType().equalsIgnoreCase("OnlineUpdateComplete")) {
-                return true;
-              }
-            }
-          }
-
-          return false;
-        });
+    // check that the domain status condition contains the correct type and expected msg
+    logger.info("verifying the domain status condition contains the correct type and expected msg");
+    // TODO: need to update the condition message: https://jira.oraclecorp.com/jira/browse/OWLS-87151
+    String expectedMsgForCommitUpdate = "Online update completed successfully, but the changes require restart";
+    verifyDomainStatusCondition("OnlineUpdateComplete", expectedMsgForCommitUpdate);
   }
 
   /**
@@ -632,22 +615,11 @@
     logger.info("verifying the introspector failed with the expected error msg");
     verifyIntrospectorFailsWithExpectedErrorMsg(MII_DYNAMIC_UPDATE_EXPECTED_ERROR_MSG);
 
-    // clean failed introspector
-    // replace WDT config map with model.config.wm.yaml because we can not delete the entire WM tree
-    // there is an issue that the application SourcePath can not be found when the target is removed
-    // https://jira.oraclecorp.com/jira/browse/WDT-535
-    Path pathToAppDeploymentYaml = Paths.get(WORK_DIR + "/appdeployment.yaml");
-    String yamlToAppDeployment = "appDeployments:\n"
-        + "  Application:\n"
-        + "    myear:\n"
-        + "      Target: 'cluster-1'";
-
-    assertDoesNotThrow(() -> Files.write(pathToAppDeploymentYaml, yamlToAppDeployment.getBytes()));
-
+    // clean failed introspector pods
     // replace WDT config map with config that's added in previous tests,
     // otherwise it will try to delete them, we are not testing deletion here
     replaceConfigMapWithModelFiles(configMapName, domainUid, domainNamespace,
-        Arrays.asList(MODEL_DIR + "/model.config.wm.yaml", pathToAppDeploymentYaml.toString(),
+        Arrays.asList(MODEL_DIR + "/model.config.wm.yaml",
             pathToAddClusterYaml.toString(), MODEL_DIR + "/model.jdbc2.yaml"),
         withStandardRetryPolicy);
 
@@ -874,7 +846,7 @@
    * Verify the domain status is updated and domain is not restarted.
    */
   @Test
-  @Order(11)
+  @Order(12)
   @DisplayName("Test onNonDynamicChanges value CancelUpdate")
   public void testOnNonDynamicChangeCancelUpdate() {
 
@@ -1199,7 +1171,6 @@
   }
 
   /**
-<<<<<<< HEAD
    * Check the system resource configuration using REST API.
    * @param nodePort admin node port
    * @param resourcesType type of the resource
@@ -1222,7 +1193,8 @@
             .command(curlString.toString()))
         .executeAndVerify(expectedValue);
   }
-=======
+
+  /**
    * Verify domain status conditions contains the given condition type and message.
    * @param conditionType condition type
    * @param conditionMsg messsage in condition
@@ -1254,6 +1226,4 @@
         });
     return false;
   }
-
->>>>>>> 6dcba5d6
 }