--- conflicted
+++ resolved
@@ -434,28 +434,6 @@
           "/u01", "JmsTestClient", "t3://" + domainUid + "-cluster-cluster-1:8001", "2", "true"),
         logger,
         "Wait for t3 JMS Client to access WLS");
-<<<<<<< HEAD
-
-    // Since the MinDynamicClusterSize is set to 2 in the config map and allowReplicasBelowMinDynClusterSize is set
-    // false, the replica count cannot go below 2. So during the following scale down operation
-    // only managed-server3 and managed-server4 pod should be removed.
-    logger.info("[After Patching] updating the replica count to 1");
-    boolean p4Success = scaleCluster(clusterResName, helper.domainNamespace, 1);
-    assertTrue(p4Success,
-        String.format("Cluster replica patching failed for cluster %s in namespace %s",
-            clusterName, helper.domainNamespace));
-
-    checkPodReadyAndServiceExists(helper.managedServerPrefix + "2",
-        domainUid, helper.domainNamespace);
-    checkPodDoesNotExist(helper.managedServerPrefix + "3", domainUid, helper.domainNamespace);
-    checkPodDoesNotExist(helper.managedServerPrefix + "4", domainUid, helper.domainNamespace);
-    for (int i = 1; i <= helper.replicaCount; i++) {
-      logger.info("Check managed server service {0} available in namespace {1}",
-          helper.managedServerPrefix + i, helper.domainNamespace);
-      checkServiceExists(helper.managedServerPrefix + i, helper.domainNamespace);
-    }
-=======
->>>>>>> f81cc74e
   }
 
   /**
