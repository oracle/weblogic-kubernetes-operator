// Copyright (c) 2021, 2023, Oracle and/or its affiliates.
// Licensed under the Universal Permissive License v 1.0 as shown at https://oss.oracle.com/licenses/upl.

package oracle.weblogic.kubernetes;

import java.nio.file.Files;
import java.nio.file.Path;
import java.nio.file.Paths;
import java.time.OffsetDateTime;
import java.util.Arrays;
import java.util.LinkedHashMap;
import java.util.List;
import java.util.Set;
import java.util.logging.Level;

import io.kubernetes.client.openapi.ApiException;
import oracle.weblogic.domain.DomainCondition;
import oracle.weblogic.domain.DomainResource;
import oracle.weblogic.kubernetes.annotations.IntegrationTest;
import oracle.weblogic.kubernetes.annotations.Namespaces;
import oracle.weblogic.kubernetes.logging.LoggingFacade;
import oracle.weblogic.kubernetes.utils.MiiDynamicUpdateHelper;
import org.junit.jupiter.api.BeforeAll;
import org.junit.jupiter.api.BeforeEach;
import org.junit.jupiter.api.DisplayName;
import org.junit.jupiter.api.Tag;
import org.junit.jupiter.api.Test;

import static oracle.weblogic.kubernetes.TestConstants.MANAGED_SERVER_NAME_BASE;
import static oracle.weblogic.kubernetes.TestConstants.MII_UPDATED_RESTART_REQUIRED_LABEL;
import static oracle.weblogic.kubernetes.actions.ActionConstants.MODEL_DIR;
import static oracle.weblogic.kubernetes.actions.ActionConstants.WORK_DIR;
import static oracle.weblogic.kubernetes.actions.TestActions.getDomainCustomResource;
import static oracle.weblogic.kubernetes.actions.TestActions.getPod;
import static oracle.weblogic.kubernetes.actions.TestActions.getServiceNodePort;
import static oracle.weblogic.kubernetes.actions.TestActions.patchDomainResourceWithNewIntrospectVersion;
import static oracle.weblogic.kubernetes.actions.TestActions.patchDomainResourceWithNewRestartVersion;
import static oracle.weblogic.kubernetes.actions.TestActions.patchDomainResourceWithOnNonDynamicChanges;
import static oracle.weblogic.kubernetes.assertions.TestAssertions.verifyRollingRestartOccurred;
import static oracle.weblogic.kubernetes.utils.CommonMiiTestUtils.replaceConfigMapWithModelFiles;
import static oracle.weblogic.kubernetes.utils.CommonMiiTestUtils.verifyIntrospectorRuns;
import static oracle.weblogic.kubernetes.utils.CommonMiiTestUtils.verifyPodIntrospectVersionUpdated;
import static oracle.weblogic.kubernetes.utils.CommonMiiTestUtils.verifyPodsNotRolled;
import static oracle.weblogic.kubernetes.utils.CommonTestUtils.checkServiceExists;
import static oracle.weblogic.kubernetes.utils.CommonTestUtils.checkSystemResourceConfig;
import static oracle.weblogic.kubernetes.utils.CommonTestUtils.checkSystemResourceRuntime;
import static oracle.weblogic.kubernetes.utils.CommonTestUtils.testUntil;
import static oracle.weblogic.kubernetes.utils.CommonTestUtils.withStandardRetryPolicy;
import static oracle.weblogic.kubernetes.utils.PodUtils.getExternalServicePodName;
import static oracle.weblogic.kubernetes.utils.ThreadSafeLogger.getLogger;
import static org.junit.jupiter.api.Assertions.assertDoesNotThrow;
import static org.junit.jupiter.api.Assertions.assertFalse;
import static org.junit.jupiter.api.Assertions.assertNotEquals;
import static org.junit.jupiter.api.Assertions.assertNotNull;
import static org.junit.jupiter.api.Assertions.assertNull;
import static org.junit.jupiter.api.Assertions.assertTrue;

/**
 * This test class verifies the dynamic update use cases using data source.
 */

@DisplayName("Test dynamic updates to a model in image domain, part2")
@IntegrationTest
@Tag("olcne")
@Tag("oke-sequential")
@Tag("kind-parallel")
@Tag("toolkits-srg")
@Tag("okd-wls-mrg")
class ItMiiDynamicUpdatePart2 {

  static MiiDynamicUpdateHelper helper = new MiiDynamicUpdateHelper();
  private static final String domainUid = "mii-dynamic-update2";
  public static Path pathToChangReadsYaml = null;
  static LoggingFacade logger = null;

  /**
   * Install Operator.
   * Create domain resource defintion.
   *
   * @param namespaces list of namespaces created by the IntegrationTestWatcher by the
   *                   JUnit engine parameter resolution mechanism
   */
  @BeforeAll
  public static void initAll(@Namespaces(2) List<String> namespaces) {
    helper.initAll(namespaces, domainUid);
    logger = getLogger();

    // write sparse yaml to change ScatteredReadsEnabled for adminserver
    pathToChangReadsYaml = Paths.get(WORK_DIR + "/changereads.yaml");
    String yamlToChangeReads = "topology:\n"
        + "    Server:\n"
        + "        \"admin-server\":\n"
        + "            ScatteredReadsEnabled: true";
    assertDoesNotThrow(() -> Files.write(pathToChangReadsYaml, yamlToChangeReads.getBytes()));
  }

  /**
   * Verify all server pods are running.
   * Verify all k8s services for all servers are created.
   */
  @BeforeEach
  public void beforeEach() {
    helper.beforeEach();
  }

  /**
   * Mixed update by changing the DataSource URL (non-dynamic) and undeploying an application (dynamic).
   * Patched the domain resource and set onNonDynamicChanges to CommitUpdateAndRoll.
   * Verify domain will rolling restart.
   * Verify introspectVersion is updated.
   * Verify the datasource URL is updated by checking the MBean using REST api.
   * Verify the application is undeployed.
   * Verify domain status should have a condition type as "Completed".
   */
  @Test
  @DisplayName("Changing Weblogic datasource URL and deleting application with CommitUpdateAndRoll "
      + "using mii dynamic update")
  @Tag("gate")
  @Tag("crio")
  void testMiiDeleteAppChangeDBUrlWithCommitUpdateAndRoll() {

    // This test uses the WebLogic domain created in BeforeAll method
    // BeforeEach method ensures that the server pods are running
    LinkedHashMap<String, OffsetDateTime> pods =
        helper.addDataSourceAndVerify(false);

    // check the application myear is deployed using REST API
    int adminServiceNodePort
        = getServiceNodePort(helper.domainNamespace, getExternalServicePodName(helper.adminServerPodName), "default");
    assertNotEquals(-1, adminServiceNodePort, "admin server default node port is not valid");
    assertTrue(checkSystemResourceConfig(helper.adminSvcExtHost, adminServiceNodePort,
        "appDeployments",
        "myear"), "Application myear is not found");
    logger.info("Application myear is found");

    // write sparse yaml to undeploy application to file
    Path pathToUndeployAppYaml = Paths.get(WORK_DIR + "/undeployapp.yaml");
    String yamlToUndeployApp = "appDeployments:\n"
        + "  Application:\n"
        + "    '!myear':";

    assertDoesNotThrow(() -> Files.write(pathToUndeployAppYaml, yamlToUndeployApp.getBytes()));

    // Replace contents of an existing configMap with cm config and application target as
    // there are issues with removing them, WDT-535
    replaceConfigMapWithModelFiles(MiiDynamicUpdateHelper.configMapName, domainUid, helper.domainNamespace,
        Arrays.asList(MODEL_DIR + "/model.jdbc2.update2.yaml", pathToUndeployAppYaml.toString()),
        withStandardRetryPolicy);

    // Patch a running domain with onNonDynamicChanges
    patchDomainResourceWithOnNonDynamicChanges(domainUid, helper.domainNamespace, "CommitUpdateAndRoll");

    // Patch a running domain with introspectVersion.
    String introspectVersion = patchDomainResourceWithNewIntrospectVersion(domainUid, helper.domainNamespace);

    // Verifying introspector pod is created, runs and deleted
    verifyIntrospectorRuns(domainUid, helper.domainNamespace);

    // Verifying the domain is rolling restarted
    assertTrue(verifyRollingRestartOccurred(pods, 1, helper.domainNamespace),
        "Rolling restart failed");

    verifyPodIntrospectVersionUpdated(pods.keySet(), introspectVersion, helper.domainNamespace);

    // check datasource configuration using REST api
    adminServiceNodePort
        = getServiceNodePort(helper.domainNamespace, getExternalServicePodName(helper.adminServerPodName), "default");
    assertNotEquals(-1, adminServiceNodePort, "admin server default node port is not valid");
    assertTrue(checkSystemResourceConfig(helper.adminSvcExtHost, adminServiceNodePort,
        "JDBCSystemResources/TestDataSource2/JDBCResource/JDBCDriverParams",
        "newdburl"), "JDBCSystemResource DB URL not found");
    logger.info("JDBCSystemResource DB URL found");

    // verify the application is undeployed
    assertFalse(checkSystemResourceConfig(helper.adminSvcExtHost, adminServiceNodePort,
        "appDeployments",
        "myear"), "Application myear found, should be undeployed");
    logger.info("Application myear is undeployed");

    // check that the domain status condition contains the correct type and expected reason
    logger.info("verifying the domain status condition contains the correct type and expected status");
    helper.verifyDomainStatusConditionNoErrorMsg("Completed", "True");
  }

  /**
   * Recreate configmap by deleting datasource.
   * Patch the domain resource with the configmap.
   * Update the introspect version of the domain resource.
   * Wait for introspector to complete.
   * Verify the domain is not restarted.
   * Verify the introspector version is updated.
   * Verify the datasource is deleted.
   * Verify the domain status condition contains the correct type and expected reason.
   */
  @Test
  @DisplayName("Deleting Datasource")
  void testMiiDeleteDatasource() {

    // This test uses the WebLogic domain created in BeforeAll method
    // BeforeEach method ensures that the server pods are running
    LinkedHashMap<String, OffsetDateTime> pods =
        helper.addDataSourceAndVerify(false);

    // write sparse yaml to delete datasource to file
    Path pathToDeleteDSYaml = Paths.get(WORK_DIR + "/deleteds.yaml");
    String yamlToDeleteDS = "resources:\n"
        + "  JDBCSystemResource:\n";
<<<<<<< HEAD
      
=======

>>>>>>> 2ad03646
    assertDoesNotThrow(() -> Files.write(pathToDeleteDSYaml, yamlToDeleteDS.getBytes()));

    // Replace contents of an existing configMap with cm config
    replaceConfigMapWithModelFiles(MiiDynamicUpdateHelper.configMapName, domainUid, helper.domainNamespace,
        List.of(pathToDeleteDSYaml.toString()), withStandardRetryPolicy);

    // Patch a running domain with introspectVersion.
    String introspectVersion = patchDomainResourceWithNewIntrospectVersion(domainUid, helper.domainNamespace);

    // Verifying introspector pod is created, runs and deleted
    verifyIntrospectorRuns(domainUid, helper.domainNamespace);

    // Verifying the domain is not restarted
    verifyPodsNotRolled(helper.domainNamespace, pods);

    verifyPodIntrospectVersionUpdated(pods.keySet(), introspectVersion, helper.domainNamespace);

    // check datasource configuration is deleted using REST api
    int adminServiceNodePort
        = getServiceNodePort(helper.domainNamespace, getExternalServicePodName(helper.adminServerPodName), "default");
    assertNotEquals(-1, adminServiceNodePort, "admin server default node port is not valid");
    assertFalse(checkSystemResourceConfig(helper.adminSvcExtHost, adminServiceNodePort, "JDBCSystemResources",
        "TestDataSource2"), "Found JDBCSystemResource datasource, should be deleted");
    logger.info("JDBCSystemResource Datasource is deleted");

    // check that the domain status condition contains the correct type and expected status
    logger.info("verifying the domain status condition contains the correct type and expected status");
    helper.verifyDomainStatusConditionNoErrorMsg("Completed", "True");
  }

  /**
   * Two non-dynamic changes with default CommitUpdateOnly for onNonDynamicChanges.
   * Create a configmap containing two non-dynamic changes, modified DataSource attribute
   * and Adminstration Sever ScatteredReadsEnabled attribute.
   * Patch the domain resource with the configmap, using default value CommitUpdateOnly for onNonDynamicChanges.
   * Update the introspect version of the domain resource.
   * Wait for introspector to complete.
   * Verify the domain status is updated, domain is not restarted and the change is commited.
   * Restart the domain and verify both the changes are effective using REST Api.
   */
  @Test
  @DisplayName("Test non-dynamic changes with onNonDynamicChanges default value CommitUpdateOnly")
  void testOnNonDynamicChangesCommitUpdateOnlyDSAndReads() {

    String expectedMsgForCommitUpdateOnly =
        "Online WebLogic configuration updates complete but there are pending non-dynamic changes "
            + "that require pod restarts to take effect";

    // This test uses the WebLogic domain created in BeforeAll method
    // BeforeEach method ensures that the server pods are running
    LinkedHashMap<String, OffsetDateTime> pods = helper.addDataSourceAndVerify(false);

    // make two non-dynamic changes, add  datasource JDBC driver params and change scatteredreadenabled
    replaceConfigMapWithModelFiles(MiiDynamicUpdateHelper.configMapName, domainUid, helper.domainNamespace,
        Arrays.asList(MODEL_DIR + "/model.jdbc2.updatejdbcdriverparams.yaml", pathToChangReadsYaml.toString()),
        withStandardRetryPolicy);

    // Patch a running domain with onNonDynamicChanges - update with CommitUpdateOnly so that even if previous test
    // updates onNonDynamicChanges, this test will work
    patchDomainResourceWithOnNonDynamicChanges(domainUid, helper.domainNamespace, "CommitUpdateOnly");

    // Patch a running domain with introspectVersion, uses default value for onNonDynamicChanges
    String introspectVersion = patchDomainResourceWithNewIntrospectVersion(domainUid, helper.domainNamespace);

    // Verifying introspector pod is created, runs and deleted
    verifyIntrospectorRuns(domainUid, helper.domainNamespace);

    // Verify domain is not restarted when non-dynamic change is made using default CommitUpdateOnly
    verifyPodsNotRolled(helper.domainNamespace, pods);

    verifyPodIntrospectVersionUpdated(pods.keySet(), introspectVersion, helper.domainNamespace);

    // check pod label for MII_UPDATED_RESTART_REQUIRED_LABEL
    assertDoesNotThrow(() -> verifyPodLabelUpdated(pods.keySet(),
        MII_UPDATED_RESTART_REQUIRED_LABEL + "=true"),
        "Couldn't check pod label");
    logger.info("Verified pod label");

    // check the change is committed
    int adminServiceNodePort
        = getServiceNodePort(helper.domainNamespace, getExternalServicePodName(helper.adminServerPodName), "default");
    assertNotEquals(-1, adminServiceNodePort, "admin server default node port is not valid");

    // check server config for ScatteredReadsEnabled is updated
    assertTrue(checkSystemResourceConfig(helper.adminSvcExtHost, adminServiceNodePort,
        "servers/" + helper.adminServerName,
        "\"scatteredReadsEnabled\": true"), "ScatteredReadsEnabled is not changed to true");
    logger.info("ScatteredReadsEnabled is changed to true");

    // check datasource configuration using REST api
    assertTrue(checkSystemResourceConfig(helper.adminSvcExtHost, adminServiceNodePort,
        "JDBCSystemResources/TestDataSource2/JDBCResource/JDBCDriverParams/properties/properties",
        "\"name\": \"testattrib\""), "JDBCSystemResource new property not found");
    logger.info("JDBCSystemResource new property found");

    // check that the domain status condition type is "ConfigChangesPendingRestart"
    // and message contains the expected msg
    logger.info("Verifying the domain status condition message contains the expected msg");
    verifyDomainStatusCondition(
        "ConfigChangesPendingRestart", expectedMsgForCommitUpdateOnly);

    // restart domain and verify the changes are effective
    String newRestartVersion = patchDomainResourceWithNewRestartVersion(domainUid, helper.domainNamespace);
    logger.log(Level.INFO, "New restart version is {0}", newRestartVersion);
    assertTrue(verifyRollingRestartOccurred(pods, 1, helper.domainNamespace),
        "Rolling restart failed");

    // Even if pods are created, need the service to created
    for (int i = 1; i <= helper.replicaCount; i++) {
      logger.info("Check managed server service {0} created in namespace {1}",
          helper.managedServerPrefix + i, helper.domainNamespace);
      checkServiceExists(helper.managedServerPrefix + i, helper.domainNamespace);
    }

    // check datasource runtime after restart
    assertTrue(checkSystemResourceRuntime(helper.adminSvcExtHost, adminServiceNodePort,
        "serverRuntimes/" + MANAGED_SERVER_NAME_BASE + "1/JDBCServiceRuntime/"
            + "JDBCDataSourceRuntimeMBeans/TestDataSource2",
        "\"testattrib\": \"dummy\""), "JDBCSystemResource new property not found");
    logger.info("JDBCSystemResource new property found");

    // check pod label MII_UPDATED_RESTART_REQUIRED_LABEL should have been removed
    assertDoesNotThrow(() -> verifyPodLabelRemoved(pods.keySet(),
        MII_UPDATED_RESTART_REQUIRED_LABEL + "=true"),
        "Couldn't check pod label");
    logger.info("Verified pod label");

  }

  void verifyPodLabelUpdated(Set<String> podNames, String label) throws ApiException {
    for (String podName : podNames) {
      assertNotNull(getPod(helper.domainNamespace, label, podName),
          "Pod " + podName + " doesn't have label " + label);
    }
  }

  void verifyPodLabelRemoved(Set<String> podNames, String label) throws ApiException {
    for (String podName : podNames) {
      assertNull(getPod(helper.domainNamespace, label, podName),
          "Pod " + podName + " still have the label " + label);
    }
  }

  /**
   * Verify domain status conditions contains the given condition type and message.
   *
   * @param conditionType condition type
   * @param conditionMsg  messsage in condition
   * @return true if the condition matches
   */
  private boolean verifyDomainStatusCondition(String conditionType, String conditionMsg) {
    testUntil(
        () -> {
          DomainResource miidomain = getDomainCustomResource(domainUid, helper.domainNamespace);
          if ((miidomain != null) && (miidomain.getStatus() != null)) {
            for (DomainCondition domainCondition : miidomain.getStatus().getConditions()) {
              logger.info("Condition Type =" + domainCondition.getType()
                  + " Condition Msg =" + domainCondition.getMessage());
              if (domainCondition.getType() != null && domainCondition.getMessage() != null) {
                logger.info("condition " + domainCondition.getType().equalsIgnoreCase(conditionType)
                    + " msg " + domainCondition.getMessage().contains(conditionMsg));
              }
              if ((domainCondition.getType() != null && domainCondition.getType().equalsIgnoreCase(conditionType))
                  && (domainCondition.getMessage() != null && domainCondition.getMessage().contains(conditionMsg))) {
                return true;
              }
            }
          }
          return false;
        },
        logger,
        "domain status condition message contains the expected msg \"{0}\"",
        conditionMsg);
    return false;
  }

}<|MERGE_RESOLUTION|>--- conflicted
+++ resolved
@@ -205,11 +205,7 @@
     Path pathToDeleteDSYaml = Paths.get(WORK_DIR + "/deleteds.yaml");
     String yamlToDeleteDS = "resources:\n"
         + "  JDBCSystemResource:\n";
-<<<<<<< HEAD
-      
-=======
-
->>>>>>> 2ad03646
+
     assertDoesNotThrow(() -> Files.write(pathToDeleteDSYaml, yamlToDeleteDS.getBytes()));
 
     // Replace contents of an existing configMap with cm config
