--- conflicted
+++ resolved
@@ -61,11 +61,8 @@
 
 @DisplayName("Test dynamic updates to a model in image domain, part2")
 @IntegrationTest
-<<<<<<< HEAD
 @Tag("olcne")
-=======
 @Tag("oke-sequential")
->>>>>>> 7f6e7f8a
 class ItMiiDynamicUpdatePart2 {
 
   static MiiDynamicUpdateHelper helper = new MiiDynamicUpdateHelper();
