--- conflicted
+++ resolved
@@ -331,11 +331,7 @@
     Path pathToDeleteDSYaml = Paths.get(WORK_DIR + "/deleteds.yaml");
     String yamlToDeleteDS = "resources:\n"
         + "  JDBCSystemResource:\n";
-<<<<<<< HEAD
-      
-=======
-
->>>>>>> 2ad03646
+
     assertDoesNotThrow(() -> Files.write(pathToDeleteDSYaml, yamlToDeleteDS.getBytes()));
 
     pods = new LinkedHashMap<>();
