// Copyright (c) 2021, 2022, Oracle and/or its affiliates.
// Licensed under the Universal Permissive License v 1.0 as shown at https://oss.oracle.com/licenses/upl.

package oracle.weblogic.kubernetes;

import java.nio.file.Files;
import java.nio.file.Path;
import java.nio.file.Paths;
import java.time.OffsetDateTime;
import java.util.LinkedHashMap;
import java.util.List;

import io.kubernetes.client.openapi.ApiException;
import io.kubernetes.client.openapi.models.V1Pod;
import io.kubernetes.client.openapi.models.V1PodStatus;
import oracle.weblogic.domain.Domain;
import oracle.weblogic.domain.DomainCondition;
import oracle.weblogic.kubernetes.annotations.IntegrationTest;
import oracle.weblogic.kubernetes.annotations.Namespaces;
import oracle.weblogic.kubernetes.logging.LoggingFacade;
import oracle.weblogic.kubernetes.utils.MiiDynamicUpdateHelper;
import org.junit.jupiter.api.BeforeAll;
import org.junit.jupiter.api.BeforeEach;
import org.junit.jupiter.api.DisplayName;
import org.junit.jupiter.api.Tag;
import org.junit.jupiter.api.Test;

import static oracle.weblogic.kubernetes.TestConstants.MII_DYNAMIC_UPDATE_EXPECTED_ERROR_MSG;
import static oracle.weblogic.kubernetes.TestConstants.OPERATOR_RELEASE_NAME;
import static oracle.weblogic.kubernetes.TestConstants.WEBLOGIC_SLIM;
import static oracle.weblogic.kubernetes.TestConstants.WEBLOGIC_VERSION;
import static oracle.weblogic.kubernetes.actions.ActionConstants.MODEL_DIR;
import static oracle.weblogic.kubernetes.actions.ActionConstants.WORK_DIR;
import static oracle.weblogic.kubernetes.actions.TestActions.getDomainCustomResource;
import static oracle.weblogic.kubernetes.actions.TestActions.getOperatorPodName;
import static oracle.weblogic.kubernetes.actions.TestActions.getPod;
import static oracle.weblogic.kubernetes.actions.TestActions.getPodLog;
import static oracle.weblogic.kubernetes.actions.TestActions.getPodStatusPhase;
import static oracle.weblogic.kubernetes.actions.TestActions.getServiceNodePort;
import static oracle.weblogic.kubernetes.actions.TestActions.now;
import static oracle.weblogic.kubernetes.actions.TestActions.patchDomainResourceWithNewIntrospectVersion;
import static oracle.weblogic.kubernetes.actions.TestActions.patchDomainResourceWithOnNonDynamicChanges;
import static oracle.weblogic.kubernetes.assertions.TestAssertions.verifyRollingRestartOccurred;
import static oracle.weblogic.kubernetes.utils.CommonMiiTestUtils.replaceConfigMapWithModelFiles;
import static oracle.weblogic.kubernetes.utils.CommonMiiTestUtils.verifyIntrospectorRuns;
import static oracle.weblogic.kubernetes.utils.CommonMiiTestUtils.verifyPodIntrospectVersionUpdated;
import static oracle.weblogic.kubernetes.utils.CommonMiiTestUtils.verifyPodsNotRolled;
import static oracle.weblogic.kubernetes.utils.CommonTestUtils.checkSystemResourceConfig;
import static oracle.weblogic.kubernetes.utils.CommonTestUtils.testUntil;
import static oracle.weblogic.kubernetes.utils.CommonTestUtils.withStandardRetryPolicy;
import static oracle.weblogic.kubernetes.utils.JobUtils.getIntrospectJobName;
import static oracle.weblogic.kubernetes.utils.K8sEvents.DOMAIN_FAILED;
import static oracle.weblogic.kubernetes.utils.K8sEvents.checkDomainEventContainsExpectedMsg;
import static oracle.weblogic.kubernetes.utils.LoggingUtil.checkPodLogContainsString;
import static oracle.weblogic.kubernetes.utils.PodUtils.checkPodDoesNotExist;
import static oracle.weblogic.kubernetes.utils.PodUtils.getExternalServicePodName;
import static oracle.weblogic.kubernetes.utils.PodUtils.getPodCreationTime;
import static org.junit.jupiter.api.Assertions.assertDoesNotThrow;
import static org.junit.jupiter.api.Assertions.assertFalse;
import static org.junit.jupiter.api.Assertions.assertNotEquals;
import static org.junit.jupiter.api.Assertions.assertTrue;

/**
 * This test class verifies the runtime updates that are not supported and non-dynamic
 * changes using CommitUpdateAndRoll.
 */

@DisplayName("Test dynamic updates to a model in image domain, part3")
@IntegrationTest
<<<<<<< HEAD
@Tag("olcne")
=======
@Tag("oke-sequential")
>>>>>>> 7f6e7f8a
class ItMiiDynamicUpdatePart3 {

  static MiiDynamicUpdateHelper helper = new MiiDynamicUpdateHelper();
  private static final String domainUid = "mii-dynamic-update3";
  public static Path pathToChangReadsYaml = null;
  static LoggingFacade logger = null;
  private static String operatorPodName = null;

  /**
   * Install Operator.
   * Create domain resource defintion.
   *
   * @param namespaces list of namespaces created by the IntegrationTestWatcher by the
   *                   JUnit engine parameter resolution mechanism
   */
  @BeforeAll
  public static void initAll(@Namespaces(2) List<String> namespaces) {
    helper.initAll(namespaces, domainUid);
    logger = helper.logger;

    // write sparse yaml to change ScatteredReadsEnabled for adminserver
    pathToChangReadsYaml = Paths.get(WORK_DIR + "/changereads.yaml");
    String yamlToChangeReads = "topology:\n"
        + "    Server:\n"
        + "        \"admin-server\":\n"
        + "            ScatteredReadsEnabled: true";
    assertDoesNotThrow(() -> Files.write(pathToChangReadsYaml, yamlToChangeReads.getBytes()));

    operatorPodName =
        assertDoesNotThrow(() -> getOperatorPodName(OPERATOR_RELEASE_NAME, helper.opNamespace),
            "Can't get operator's pod name");
  }

  /**
   * Verify all server pods are running.
   * Verify all k8s services for all servers are created.
   */
  @BeforeEach
  public void beforeEach() {
    helper.beforeEach();
  }

  /**
   * Negative test: Changing the domain name using mii dynamic update.
   * Check the introspector will fail with error message showed in the introspector pod log.
   * Check the status phase of the introspector pod is failed
   * Check the domain status message contains the expected error msg
   * Check the domain status condition type is "Failed" and message contains the expected error msg
   */
  @Test
  @DisplayName("Negative test changing domain name using mii dynamic update")
  void testMiiChangeDomainName() {
    // write sparse yaml to file
    Path pathToChangeDomainNameYaml = Paths.get(WORK_DIR + "/changedomainname.yaml");
    String yamlToChangeDomainName = "topology:\n"
        + "  Name: newdomainname\n"
        + "  AdminServerName: 'admin-server'";

    assertDoesNotThrow(() -> Files.write(pathToChangeDomainNameYaml, yamlToChangeDomainName.getBytes()));

    // Replace contents of an existing configMap
    replaceConfigMapWithModelFiles(MiiDynamicUpdateHelper.configMapName, domainUid, helper.domainNamespace,
        List.of(pathToChangeDomainNameYaml.toString()), withStandardRetryPolicy);

    // Patch a running domain with introspectVersion.
    patchDomainResourceWithNewIntrospectVersion(domainUid, helper.domainNamespace);

    // Verifying introspector pod is created and failed
    logger.info("verifying the introspector failed with the expected error msg");
    verifyIntrospectorFailsWithExpectedErrorMsg(MII_DYNAMIC_UPDATE_EXPECTED_ERROR_MSG);

    // clean failed introspector pods
    replaceConfigMapWithModelFiles(MiiDynamicUpdateHelper.configMapName, domainUid, helper.domainNamespace,
        List.of(), withStandardRetryPolicy);

    // Patch a running domain with introspectVersion.
    patchDomainResourceWithNewIntrospectVersion(domainUid, helper.domainNamespace);

    // Verifying introspector pod is deleted
    logger.info("Verifying introspector pod is deleted");
    checkPodDoesNotExist(getIntrospectJobName(domainUid), domainUid, helper.domainNamespace);
  }

  /**
   * Negative test: Changing the listen port of a server using mii dynamic update.
   * Check the introspector will fail with error message showed in the introspector pod log.
   * Check the status phase of the introspector pod is failed
   * Check the domain status message contains the expected error msg
   * Check the domain status condition type is "Failed" and message contains the expected error msg
   */
  @Test
  @DisplayName("Negative test changing listen port of a server using mii dynamic update")
  void testMiiChangeListenPort() {

    // This test uses the WebLogic domain created in BeforeAll method
    // BeforeEach method ensures that the server pods are running

    // write sparse yaml to file
    Path pathToChangeListenPortYaml = Paths.get(WORK_DIR + "/changelistenport.yaml");
    String yamlToChangeListenPort = "topology:\n"
        + "  Server:\n"
        + "    'admin-server':\n"
        + "      ListenPort: 7003";
    assertDoesNotThrow(() -> Files.write(pathToChangeListenPortYaml, yamlToChangeListenPort.getBytes()));

    OffsetDateTime timestamp = now();
    // Replace contents of an existing configMap
    replaceConfigMapWithModelFiles(MiiDynamicUpdateHelper.configMapName, domainUid, helper.domainNamespace,
        List.of(pathToChangeListenPortYaml.toString()), withStandardRetryPolicy);

    // Patch a running domain with introspectVersion.
    patchDomainResourceWithNewIntrospectVersion(domainUid, helper.domainNamespace);

    // Verifying introspector pod is created and failed
    logger.info("verifying the introspector failed and operator pod log contains the expected error msg");
    checkPodLogContainsString(helper.opNamespace, operatorPodName, MII_DYNAMIC_UPDATE_EXPECTED_ERROR_MSG);

    // check the domain event contains the expected error message
    checkDomainEventContainsExpectedMsg(helper.opNamespace, helper.domainNamespace, domainUid, DOMAIN_FAILED,
        "Warning", timestamp, MII_DYNAMIC_UPDATE_EXPECTED_ERROR_MSG);

    // clean failed introspector
    replaceConfigMapWithModelFiles(MiiDynamicUpdateHelper.configMapName, domainUid, helper.domainNamespace,
        List.of(), withStandardRetryPolicy);

    // Patch a running domain with introspectVersion.
    patchDomainResourceWithNewIntrospectVersion(domainUid, helper.domainNamespace);

    // Verifying introspector pod is deleted
    logger.info("Verifying introspector pod is deleted");
    checkPodDoesNotExist(getIntrospectJobName(domainUid), domainUid, helper.domainNamespace);
  }

  /**
   * Negative test: Changing SSL setting of a server using mii dynamic update.
   * Check the introspector will fail with error message showed in the introspector pod log.
   * Check the status phase of the introspector pod is failed
   * Check the domain status message contains the expected error msg
   * Check the domain status condition type is "Failed" and message contains the expected error msg
   */
  @Test
  @DisplayName("Negative test changing SSL setting of a server using mii dynamic update")
  void testMiiChangeSSL() {

    // This test uses the WebLogic domain created in BeforeAll method
    // BeforeEach method ensures that the server pods are running

    // write sparse yaml to file
    Path pathToChangeSSLYaml = Paths.get(WORK_DIR + "/changessl.yaml");
    String yamlToChangeSSL = "topology:\n"
        + "  ServerTemplate:\n"
        + "    'cluster-1-template':\n"
        + "      SSL:\n"
        + "         ListenPort: 8103";
    assertDoesNotThrow(() -> Files.write(pathToChangeSSLYaml, yamlToChangeSSL.getBytes()));

    // Replace contents of an existing configMap
    replaceConfigMapWithModelFiles(MiiDynamicUpdateHelper.configMapName, domainUid, helper.domainNamespace,
        List.of(pathToChangeSSLYaml.toString()), withStandardRetryPolicy);

    // Patch a running domain with introspectVersion.
    patchDomainResourceWithNewIntrospectVersion(domainUid, helper.domainNamespace);

    // Verifying introspector pod is created and failed
    logger.info("verifying the introspector failed and operator pod log contains the expected error msg");
    checkPodLogContainsString(helper.opNamespace, operatorPodName, MII_DYNAMIC_UPDATE_EXPECTED_ERROR_MSG);

    // clean failed introspector
    replaceConfigMapWithModelFiles(MiiDynamicUpdateHelper.configMapName, domainUid, helper.domainNamespace,
        List.of(), withStandardRetryPolicy);

    // Patch a running domain with introspectVersion.
    patchDomainResourceWithNewIntrospectVersion(domainUid, helper.domainNamespace);

    // Verifying introspector pod is deleted
    logger.info("Verifying introspector pod is deleted");
    checkPodDoesNotExist(getIntrospectJobName(domainUid), domainUid, helper.domainNamespace);
  }

  /**
   * Verify the operator log contains the introspector job logs.
   * When the introspector fails, it should log the correct error msg. For example,
   * the Domain resource specified 'spec.configuration.model.onlineUpdate.enabled=true',
   * but there are unsupported model changes for online update.
   */
  @Test
  @DisplayName("verify the operator logs introspector job messages")
  void testOperatorLogIntrospectorMsg() {
    String operatorPodName =
        assertDoesNotThrow(() -> getOperatorPodName(OPERATOR_RELEASE_NAME, helper.opNamespace));
    logger.info("operator pod name: {0}", operatorPodName);
    String operatorPodLog = assertDoesNotThrow(() -> getPodLog(operatorPodName, helper.opNamespace));
    logger.info("operator pod log: {0}", operatorPodLog);
    assertTrue(operatorPodLog.contains("Introspector Job Log"));
    if (!WEBLOGIC_SLIM) {
      assertTrue(operatorPodLog.contains("WebLogic version='" + WEBLOGIC_VERSION + "'"));
    }
    assertTrue(operatorPodLog.contains("Job " + domainUid + "-introspector has failed"));
    assertTrue(operatorPodLog.contains(MII_DYNAMIC_UPDATE_EXPECTED_ERROR_MSG));
  }


  /**
   * Non-dynamic change using dynamic update by changing datasource parameters.
   * Set onNonDynamicChanges to CommitUpdateAndRoll.
   * Verify domain will rolling restart.
   * Verify introspectVersion is updated.
   * Verify the datasource parameter is updated by checking the MBean using REST api.
   * Verify domain status should have a condition type as "Complete".
   * Delete the datasource created in this test and
   * verify the domain status condition contains the correct type and expected reason.
   */
  @Test
  @DisplayName("Changing datasource parameters with CommitUpdateAndRoll using mii dynamic update")
  void testMiiChangeDataSourceParameterWithCommitUpdateAndRoll() {

    // This test uses the WebLogic domain created in BeforeAll method
    // BeforeEach method ensures that the server pods are running
    LinkedHashMap<String, OffsetDateTime> pods =
        helper.addDataSourceAndVerify(false);

    // Replace contents of an existing configMap with cm config and application target as
    // there are issues with removing them, WDT-535
    replaceConfigMapWithModelFiles(MiiDynamicUpdateHelper.configMapName, domainUid, helper.domainNamespace,
        List.of(MODEL_DIR + "/model.update.jdbc2.yaml"), withStandardRetryPolicy);

    // Patch a running domain with onNonDynamicChanges
    patchDomainResourceWithOnNonDynamicChanges(domainUid, helper.domainNamespace, "CommitUpdateAndRoll");

    // Patch a running domain with introspectVersion.
    String introspectVersion = patchDomainResourceWithNewIntrospectVersion(domainUid, helper.domainNamespace);

    // Verifying introspector pod is created, runs and deleted
    verifyIntrospectorRuns(domainUid, helper.domainNamespace);

    // Verifying the domain is rolling restarted
    assertTrue(verifyRollingRestartOccurred(pods, 1, helper.domainNamespace),
        "Rolling restart failed");

    verifyPodIntrospectVersionUpdated(pods.keySet(), introspectVersion, helper.domainNamespace);

    // check datasource configuration using REST api
    int adminServiceNodePort
        = getServiceNodePort(helper.domainNamespace, getExternalServicePodName(helper.adminServerPodName), "default");
    assertNotEquals(-1, adminServiceNodePort, "admin server default node port is not valid");
    assertTrue(checkSystemResourceConfig(helper.adminSvcExtHost, adminServiceNodePort,
        "JDBCSystemResources/TestDataSource2/JDBCResource/JDBCDataSourceParams",
        "jdbc\\/TestDataSource2-2"), "JDBCSystemResource JNDIName not found");
    logger.info("JDBCSystemResource configuration found");

    // check that the domain status condition contains the correct type and expected reason
    logger.info("verifying the domain status condition contains the correct type and expected status");
    helper.verifyDomainStatusConditionNoErrorMsg("Completed", "True");

    // write sparse yaml to delete datasource to file, delete ds to keep the config clean
    Path pathToDeleteDSYaml = Paths.get(WORK_DIR + "/deleteds.yaml");
    String yamlToDeleteDS = "resources:\n"
        + "  JDBCSystemResource:\n"
        + "    '!TestDataSource2':";

    assertDoesNotThrow(() -> Files.write(pathToDeleteDSYaml, yamlToDeleteDS.getBytes()));

    pods = new LinkedHashMap<>();
    // get the creation time of the admin server pod before patching
    pods.put(helper.adminServerPodName, getPodCreationTime(helper.domainNamespace, helper.adminServerPodName));
    // get the creation time of the managed server pods before patching
    for (int i = 1; i <= helper.replicaCount; i++) {
      pods.put(helper.managedServerPrefix + i,
          getPodCreationTime(helper.domainNamespace, helper.managedServerPrefix + i));
    }

    // Replace contents of an existing configMap with cm config
    replaceConfigMapWithModelFiles(MiiDynamicUpdateHelper.configMapName, domainUid, helper.domainNamespace,
        List.of(pathToDeleteDSYaml.toString()), withStandardRetryPolicy);

    // Patch a running domain with introspectVersion.
    introspectVersion = patchDomainResourceWithNewIntrospectVersion(domainUid, helper.domainNamespace);

    // Verifying introspector pod is created, runs and deleted
    verifyIntrospectorRuns(domainUid, helper.domainNamespace);

    // Verifying the domain is not restarted
    verifyPodsNotRolled(helper.domainNamespace, pods);

    verifyPodIntrospectVersionUpdated(pods.keySet(), introspectVersion, helper.domainNamespace);

    // check datasource configuration is deleted using REST api
    adminServiceNodePort
        = getServiceNodePort(helper.domainNamespace, getExternalServicePodName(helper.adminServerPodName), "default");
    assertNotEquals(-1, adminServiceNodePort, "admin server default node port is not valid");
    assertFalse(checkSystemResourceConfig(helper.adminSvcExtHost, adminServiceNodePort, "JDBCSystemResources",
        "TestDataSource2"), "Found JDBCSystemResource datasource, should be deleted");
    logger.info("JDBCSystemResource Datasource is deleted");

    // check that the domain status condition contains the correct type and expected status
    logger.info("verifying the domain status condition contains the correct type and expected status");
    helper.verifyDomainStatusConditionNoErrorMsg("Completed", "True");

  }

  private void verifyIntrospectorFailsWithExpectedErrorMsg(String expectedErrorMsg) {
    // verify the introspector pod is created
    logger.info("Verifying introspector pod is created");
    String introspectJobName = getIntrospectJobName(domainUid);

    // check whether the introspector log contains the expected error message
    logger.info("verifying that the introspector log contains the expected error message");
    testUntil(
        () -> podLogContainsExpectedErrorMsg(introspectJobName, helper.domainNamespace, expectedErrorMsg),
        logger,
        "Checking for the log of introspector pod contains the expected error msg {0}",
        expectedErrorMsg);

    // check the status phase of the introspector pod is failed
    logger.info("verifying the status phase of the introspector pod is failed");
    testUntil(
        () -> podStatusPhaseContainsString(helper.domainNamespace, introspectJobName, V1PodStatus.PhaseEnum.FAILED),
        logger,
        "Checking for status phase of introspector pod is failed");

    // check that the domain status message contains the expected error msg
    logger.info("verifying the domain status message contains the expected error msg");
    testUntil(
        () -> {
          Domain miidomain = getDomainCustomResource(domainUid, helper.domainNamespace);
          return (miidomain != null) && (miidomain.getStatus() != null) && (miidomain.getStatus().getMessage() != null)
              && miidomain.getStatus().getMessage().contains(expectedErrorMsg);
        },
        logger,
        "domain status message contains the expected error msg \"{0}\"",
        expectedErrorMsg);

    // check that the domain status condition type is "Failed" and message contains the expected error msg
    logger.info("verifying the domain status condition message contains the expected error msg");
    testUntil(
        () -> {
          Domain miidomain = getDomainCustomResource(domainUid, helper.domainNamespace);
          if ((miidomain != null) && (miidomain.getStatus() != null)) {
            for (DomainCondition domainCondition : miidomain.getStatus().getConditions()) {
              if ((domainCondition.getType() != null && domainCondition.getType().equalsIgnoreCase("Failed"))
                  && (domainCondition.getMessage() != null
                  && domainCondition.getMessage().contains(expectedErrorMsg))) {
                return true;
              }
            }
          }
          return false;
        },
        logger,
        "domain status condition message contains the expected error msg \"{0}\"",
        expectedErrorMsg);
  }

  boolean podStatusPhaseContainsString(String namespace, String jobName, V1PodStatus.PhaseEnum expectedPhase) {
    String introspectPodName;
    V1Pod introspectorPod;

    String labelSelector = String.format("weblogic.domainUID in (%s)", domainUid);
    try {
      introspectorPod = getPod(namespace, labelSelector, jobName);
    } catch (ApiException apiEx) {
      logger.severe("Got ApiException while getting pod: {0}", apiEx);
      return false;
    }

    if (introspectorPod != null && introspectorPod.getMetadata() != null) {
      introspectPodName = introspectorPod.getMetadata().getName();
    } else {
      return false;
    }

    try {
      return getPodStatusPhase(namespace, labelSelector, introspectPodName).equals(expectedPhase);
    } catch (ApiException apiEx) {
      logger.severe("Got ApiException while getting pod status phase: {0}", apiEx);
      return false;
    }

  }

  boolean podLogContainsExpectedErrorMsg(String introspectJobName, String namespace, String errormsg) {
    String introspectPodName;
    V1Pod introspectorPod;

    String labelSelector = String.format("weblogic.domainUID in (%s)", domainUid);

    try {
      introspectorPod = getPod(namespace, labelSelector, introspectJobName);
    } catch (ApiException apiEx) {
      logger.severe("got ApiException while getting pod: {0}", apiEx);
      return false;
    }

    if (introspectorPod != null && introspectorPod.getMetadata() != null) {
      introspectPodName = introspectorPod.getMetadata().getName();
    } else {
      return false;
    }

    String introspectorLog;
    try {
      introspectorLog = getPodLog(introspectPodName, namespace);
      logger.info("introspector log: {0}", introspectorLog);
    } catch (ApiException apiEx) {
      logger.severe("got ApiException while getting pod log: {0}", apiEx);
      return false;
    }

    return introspectorLog.contains(errormsg);
  }
}<|MERGE_RESOLUTION|>--- conflicted
+++ resolved
@@ -67,11 +67,8 @@
 
 @DisplayName("Test dynamic updates to a model in image domain, part3")
 @IntegrationTest
-<<<<<<< HEAD
 @Tag("olcne")
-=======
 @Tag("oke-sequential")
->>>>>>> 7f6e7f8a
 class ItMiiDynamicUpdatePart3 {
 
   static MiiDynamicUpdateHelper helper = new MiiDynamicUpdateHelper();
