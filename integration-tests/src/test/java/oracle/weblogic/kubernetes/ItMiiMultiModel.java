// Copyright (c) 2020, 2022, Oracle and/or its affiliates.
// Licensed under the Universal Permissive License v 1.0 as shown at https://oss.oracle.com/licenses/upl.

package oracle.weblogic.kubernetes;

import java.util.Arrays;
import java.util.Collections;
import java.util.List;

import io.kubernetes.client.openapi.models.V1EnvVar;
import io.kubernetes.client.openapi.models.V1LocalObjectReference;
import io.kubernetes.client.openapi.models.V1ObjectMeta;
import oracle.weblogic.domain.AdminServer;
import oracle.weblogic.domain.AdminService;
import oracle.weblogic.domain.Channel;
import oracle.weblogic.domain.Cluster;
import oracle.weblogic.domain.Configuration;
import oracle.weblogic.domain.Domain;
import oracle.weblogic.domain.DomainSpec;
import oracle.weblogic.domain.Model;
import oracle.weblogic.domain.ServerPod;
import oracle.weblogic.kubernetes.actions.impl.primitive.Command;
import oracle.weblogic.kubernetes.actions.impl.primitive.CommandParams;
import oracle.weblogic.kubernetes.annotations.IntegrationTest;
import oracle.weblogic.kubernetes.annotations.Namespaces;
import oracle.weblogic.kubernetes.logging.LoggingFacade;
import org.junit.jupiter.api.AfterAll;
import org.junit.jupiter.api.BeforeAll;
import org.junit.jupiter.api.DisplayName;
import org.junit.jupiter.api.Tag;
import org.junit.jupiter.api.Test;

import static oracle.weblogic.kubernetes.TestConstants.ADMIN_PASSWORD_DEFAULT;
import static oracle.weblogic.kubernetes.TestConstants.ADMIN_SERVER_NAME_BASE;
import static oracle.weblogic.kubernetes.TestConstants.ADMIN_USERNAME_DEFAULT;
import static oracle.weblogic.kubernetes.TestConstants.DOMAIN_API_VERSION;
import static oracle.weblogic.kubernetes.TestConstants.IMAGE_PULL_POLICY;
import static oracle.weblogic.kubernetes.TestConstants.MANAGED_SERVER_NAME_BASE;
import static oracle.weblogic.kubernetes.TestConstants.MII_BASIC_APP_NAME;
import static oracle.weblogic.kubernetes.TestConstants.MII_BASIC_IMAGE_NAME;
import static oracle.weblogic.kubernetes.TestConstants.MII_BASIC_IMAGE_TAG;
import static oracle.weblogic.kubernetes.TestConstants.MII_BASIC_WDT_MODEL_FILE;
import static oracle.weblogic.kubernetes.TestConstants.TEST_IMAGES_REPO_SECRET_NAME;
import static oracle.weblogic.kubernetes.TestConstants.WLS_DEFAULT_CHANNEL_NAME;
import static oracle.weblogic.kubernetes.actions.ActionConstants.MODEL_DIR;
import static oracle.weblogic.kubernetes.actions.TestActions.deleteDomainCustomResource;
import static oracle.weblogic.kubernetes.actions.TestActions.deleteImage;
import static oracle.weblogic.kubernetes.actions.TestActions.getServiceNodePort;
import static oracle.weblogic.kubernetes.utils.CommonTestUtils.checkServiceExists;
import static oracle.weblogic.kubernetes.utils.CommonTestUtils.getHostAndPort;
import static oracle.weblogic.kubernetes.utils.CommonTestUtils.getNextFreePort;
import static oracle.weblogic.kubernetes.utils.CommonTestUtils.testUntil;
import static oracle.weblogic.kubernetes.utils.ConfigMapUtils.createConfigMapAndVerify;
import static oracle.weblogic.kubernetes.utils.DomainUtils.createDomainAndVerify;
import static oracle.weblogic.kubernetes.utils.ImageUtils.createMiiImageAndVerify;
import static oracle.weblogic.kubernetes.utils.ImageUtils.createTestRepoSecret;
import static oracle.weblogic.kubernetes.utils.ImageUtils.dockerLoginAndPushImageToRegistry;
import static oracle.weblogic.kubernetes.utils.OKDUtils.createRouteForOKD;
import static oracle.weblogic.kubernetes.utils.OperatorUtils.installAndVerifyOperator;
import static oracle.weblogic.kubernetes.utils.PodUtils.checkPodReady;
import static oracle.weblogic.kubernetes.utils.PodUtils.getExternalServicePodName;
import static oracle.weblogic.kubernetes.utils.PodUtils.setPodAntiAffinity;
import static oracle.weblogic.kubernetes.utils.SecretUtils.createSecretWithUsernamePassword;
import static oracle.weblogic.kubernetes.utils.ThreadSafeLogger.getLogger;
import static org.junit.jupiter.api.Assertions.assertDoesNotThrow;
import static org.junit.jupiter.api.Assertions.assertEquals;
import static org.junit.jupiter.api.Assertions.assertNotNull;
import static org.junit.jupiter.api.Assertions.assertTrue;

/**
 * Test multiple WDT model files in a model-in-image domain are processed in the expected order.
 *
 * <p>There are three test methods in this class, covering three basic scenarios. </p>
 *
 * <ul>
 *   <li> testMiiWithMultiModelImage: test multiple WDT model files in the Docker image. </li>
 *   <li> testMiiWithMultiModelCM: test multiple WDT model files in the domain resource's ConfigMap. </li>
 *   <li> testMiiWithMultipleModelImageAndCM: test multiple WDT files in both of the Docker image
 *        and the domain resource's ConfigMap. </li>
 * </ul>
 */
@DisplayName("Test to create model-in-image domain with multiple WDT models")
@IntegrationTest
<<<<<<< HEAD
@Tag("olcne")
=======
@Tag("oke-parallel")
>>>>>>> 7f6e7f8a
class ItMiiMultiModel {

  private static String domainNamespace = null;
  private static String adminSecretName = null;
  private static String encryptionSecretName = null;
  private static String miiImageMultiModel = null;

  private static final String domainUid1 = "mii-mm-cm-domain";
  private static final String domainUid2 = "mii-mm-image-domain";
  private static final String domainUid3 = "mii-mm-image-cm-domain";

  private static int replicaCount = 2;

  // There are four model files in this test case.
  // "multi-model-two-ds.yaml" and "multi-model-delete-one-ds.20.yaml" are in the MII image.
  // "multi-model-two-ds.10.yaml" and "multi-model-two-ds.10.yaml" are in the domain's ConfigMap.

  // Define "TestDataSource" and "TestDataSource2" with MaxCapacity set to 10 and 15 respectively
  private static final String modelFileName1 = "multi-model-two-ds.yaml";

  // Delete "TestDataSource2" and define "TestDataSource" with MaxCapacity set to 20
  private static final String modelFileName2 = "multi-model-delete-one-ds.20.yaml";

  // Define "TestDataSource" and "TestDataSource3" with MaxCapacity set to 30 and 5 respectively
  private static final String modelFileName3 = "multi-model-two-ds.10.yaml";

  // Define "TestDataSource" with MaxCapacity set to 40
  private static final String modelFileName4 = "multi-model-one-ds.20.yaml";

  private static final String dsName = "TestDataSource";
  private static final String dsName2 = "TestDataSource2";
  private static final String dsName3 = "TestDataSource3";

  private static LoggingFacade logger = null;
  private static String ingressHost = null;

  /**
   * Perform initialization for all the tests in this class.
   *
   * <p>Set up the necessary namespaces and install the operator in the first namespace, and
   * create a model-in-image image with two WDT model files. </p>
   *
   * @param namespaces list of namespaces created by the IntegrationTestWatcher by the
   *                   JUnit engine parameter resolution mechanism
   */
  @BeforeAll
  public static void initAll(@Namespaces(2) List<String> namespaces) {
    logger = getLogger();

    // get a new unique opNamespace
    logger.info("Creating unique namespace for Operator");
    assertNotNull(namespaces.get(0), "Namespace list is null");
    String opNamespace = namespaces.get(0);

    logger.info("Creating unique namespace for Domain");
    assertNotNull(namespaces.get(1), "Namespace list is null");
    domainNamespace = namespaces.get(1);

    // install the operator
    logger.info("Install an operator in namespace {0}, managing namespace {1}",
        opNamespace, domainNamespace);
    installAndVerifyOperator(opNamespace, domainNamespace);

    // this secret is used only for non-kind cluster
    createTestRepoSecret(domainNamespace);

    // create secret for admin credentials
    logger.info("Create secret for admin credentials");
    adminSecretName = "weblogic-credentials";
    assertDoesNotThrow(() -> createSecretWithUsernamePassword(
        adminSecretName,
        domainNamespace,
        ADMIN_USERNAME_DEFAULT,
        ADMIN_PASSWORD_DEFAULT),
        String.format("createSecret failed for %s", adminSecretName));

    // create encryption secret
    logger.info("Create encryption secret");
    encryptionSecretName = "encryptionsecret";
    assertDoesNotThrow(() -> createSecretWithUsernamePassword(
        encryptionSecretName,
        domainNamespace,
        "weblogicenc",
        "weblogicenc"),
        String.format("createSecret failed for %s", encryptionSecretName));

    logger.info("Create an image with two model files");
    miiImageMultiModel = createMiiImageAndVerify(
        "mii-test-multi-model-image",
        Arrays.asList(
            MODEL_DIR + "/" + MII_BASIC_WDT_MODEL_FILE,
            MODEL_DIR + "/" + modelFileName2,
            MODEL_DIR + "/" + modelFileName1),
        Collections.singletonList(MII_BASIC_APP_NAME));

    // push the image to a registry to make it accessible in multi-node cluster
    dockerLoginAndPushImageToRegistry(miiImageMultiModel);

  }

  /**
   * Test that two WDT model files in a domain resource's ConfigMap are applied in the expected order.
   *
   * <p>Create a WebLogic domain with a Kubernetes ConfigMap that contains two WDT model files.
   * Verify that the effective configuration of the domain is as expected. </p>
   *
   * <p>The two model files specify the same DataSource "TestDataSource" with the connection pool's
   * MaxCapacity set to 30 and 40 respectively. In addition, the first model file also
   * specifies a second DataSource "TestDataSource3" with the maxCapacity set to 5. </p>
   *
   * <p>According to the ordering rules, the resultant configuration should have two DataSources,
   * "TestDataSource" and "TestDataSource3", with the MaxCapacity set to 40 and 5 respectively. </p>
   */
  @Test
  @DisplayName("Create model-in-image domain with a ConfigMap that contains multiple model files")
  void testMiiWithMultiModelCM() {
    final String adminServerPodName = String.format("%s-%s", domainUid1, ADMIN_SERVER_NAME_BASE);
    final String managedServerPrefix = String.format("%s-%s", domainUid1, MANAGED_SERVER_NAME_BASE);
    final String expectedMaxCapacity = "40";
    final String expectedMaxCapacityDS3 = "5";

    final String configMapName = "ds-multi-model-cm";

    logger.info("Create ConfigMap {0} in namespace {1} with WDT models {3} and {4}",
        configMapName, domainNamespace, modelFileName3, modelFileName4);

    List<String> modelFiles = Arrays.asList(MODEL_DIR + "/" + modelFileName3, MODEL_DIR + "/" + modelFileName4);
    createConfigMapAndVerify(
        configMapName, domainUid1, domainNamespace, modelFiles);

    logger.info("Create domain {0} in namespace {1} with CM {2} that contains WDT models {3} and {4}",
        domainUid1, domainNamespace, configMapName, modelFileName3, modelFileName4);

    createDomainResourceAndVerify(
        domainUid1,
        domainNamespace,
        adminServerPodName,
        managedServerPrefix,
        MII_BASIC_IMAGE_NAME + ":" + MII_BASIC_IMAGE_TAG,
        configMapName);

    logger.info("Check the MaxCapacity setting of DataSource {0}", dsName);
    String maxCapacityValue = getDSMaxCapacity(adminServerPodName, domainNamespace, dsName);
    assertEquals(expectedMaxCapacity, maxCapacityValue,
        String.format("Domain %s in namespace %s DataSource %s MaxCapacity is %s, instead of %s",
            domainUid1, domainNamespace, dsName, maxCapacityValue, expectedMaxCapacity));

    logger.info(String.format("Domain %s in namespace %s DataSource %s MaxCapacity is %s, as expected",
            domainUid1, domainNamespace, dsName, expectedMaxCapacity));

    logger.info("Check the MaxCapacity setting of DataSource {0}", dsName3);
    maxCapacityValue = getDSMaxCapacity(adminServerPodName, domainNamespace, dsName3);
    assertEquals(expectedMaxCapacityDS3, maxCapacityValue,
        String.format("Domain %s in namespace %s DataSource %s MaxCapacity is %s, instead of %s",
            domainUid1, domainNamespace, dsName3, maxCapacityValue, expectedMaxCapacityDS3));

    logger.info(String.format("Domain %s in namespace %s DataSource %s MaxCapacity is %s, as expected",
            domainUid1, domainNamespace, dsName3, expectedMaxCapacityDS3));

    ingressHost = null;
  }

  /**
   * Test that two WDT model files in a model-in-image Docker image are applied in the expected order.
   *
   * <p>Create a WebLogic domain using a model-in-image Docker image that contains two WDT model files.
   * Verify that the effective configuration of the domain is as expected. </p>
   *
   * <p>The two model files specify the same DataSource "TestDataSource" with the connection pool's
   * MaxCapacity set to 15 and 20 respectively. In addition, the first model defines a second
   * DataSource "TestDataSource2", which is deleted by the second model. </p>
   *
   * <p>According to the ordering rules, When the two model files are applied, the resultant domain should
   * only have "TestDataSource" with MaxCapacity set to 20, and "TestDataSource2" should not exist. </p>
   */
  @Test
  @DisplayName("Create a model-in-image domain with two WDT model files in the image")
  void testMiiWithMultiModelImage() {
    final String adminServerPodName = String.format("%s-%s", domainUid2, ADMIN_SERVER_NAME_BASE);
    final String managedServerPrefix = String.format("%s-%s", domainUid2, MANAGED_SERVER_NAME_BASE);
    final String expectedMaxCapacity = "20";

    logger.info("Create domain {0} in namespace {1} with image {2} that contains WDT models {3} and {4}",
        domainUid2, domainNamespace, miiImageMultiModel, modelFileName2, modelFileName1);
    createDomainResourceAndVerify(
        domainUid2,
        domainNamespace,
        adminServerPodName,
        managedServerPrefix,
        miiImageMultiModel,
        null);

    logger.info("Check the MaxCapacity setting of DataSource {0}", dsName);
    String maxCapacityValue = getDSMaxCapacity(adminServerPodName, domainNamespace, dsName);
    assertEquals(expectedMaxCapacity, maxCapacityValue,
        String.format("Domain %s in namespace %s DataSource %s MaxCapacity is %s, instead of %s",
            domainUid2, domainNamespace, dsName, maxCapacityValue, expectedMaxCapacity));

    logger.info(String.format("Domain %s in namespace %s DataSource %s MaxCapacity is %s, as expected",
            domainUid2, domainNamespace, dsName, expectedMaxCapacity));

    logger.info("Check DataSource {0} does not exist", dsName2);
    assertTrue(dsDoesNotExist(adminServerPodName, domainNamespace, dsName2),
        String.format("Domain %s in namespace %s DataSource %s should not exist",
            domainUid2, domainNamespace, dsName2));

    logger.info(String.format("Domain %s in namespace %s DataSource %s does not exist as expected",
            domainUid2, domainNamespace, dsName2));

    ingressHost = null;
  }

  /**
   * Test that two WDT model files in a model-in-image image and two WDT model files in the domain
   * resource's ConfigMap are handled as expected.
   *
   * <p>Create a WebLogic domain using a model-in-image Docker image that contains two WDT model files,
   * and also using a ConfigMap that contains two more model files.
   * Verify that the effective configuration of the domain is as expected. Note that the model files
   * in the image are ordered independently from the model files in the domain's ConfigMap. </p>
   *
   * <p>The two model files in the Docker image define the same DataSource "TestDataSource" with
   * the connection pool's MaxCapacity set to 15 and 20 respectively.
   * In addition, the first model defines a second DataSource "TestDataSource2", which is deleted by
   * the second model. When the two model files are applied, the resultant domain will only have
   * "TestDataSource" with MaxCapacity set to 20, and "TestDataSource2" should not exist. </p>
   *
   * <p>Then the two model files in the ConfigMap will be applied.
   * They define the same DataSource "TestDataSource" with MaxCapaqcity set to 30 and 40 respectively,
   * and, in addition, the first model defines another DataSource "TestDataSource3" with MaxCapacity
   * set to 5. </p>
   *
   * <p>According to the ordering rules, the effective domain should contain "TestDataSource" with
   * MaxCapacity set to 40, "TestDataSource3" with MaxCapacity set to "5", and "TestDataSource2"
   * should not exist after all four model files are processed by the WebLogic Deploy Tooling. </p>
   */
  @Test
  @DisplayName("Create a model-in-image domain with two model files in both the image and the ConfigMap")
  @Tag("gate")
  void testMiiWithMultiModelImageAndCM() {
    final String adminServerPodName = String.format("%s-%s", domainUid3, ADMIN_SERVER_NAME_BASE);
    final String managedServerPrefix = String.format("%s-%s", domainUid3, MANAGED_SERVER_NAME_BASE);
    final String configMapName = "ds-multi-model-image-cm";
    final String expectedMaxCapacity = "40";
    final String expectedMaxCapacityDS3 = "5";

    logger.info("Create ConfigMap {0} in namespace {1} with WDT models {2} and {3}",
        configMapName, domainNamespace, modelFileName4, modelFileName3);

    List<String> modelFiles = Arrays.asList(MODEL_DIR + "/" + modelFileName4, MODEL_DIR + "/" + modelFileName3);
    createConfigMapAndVerify(
        configMapName, domainUid3, domainNamespace, modelFiles);

    logger.info("Create domain {0} in namespace {1} with image {2} and CM {3} that contains {4} and {5}",
        domainUid3, domainNamespace, miiImageMultiModel, configMapName, modelFileName4, modelFileName3);

    createDomainResourceAndVerify(
        domainUid3,
        domainNamespace,
        adminServerPodName,
        managedServerPrefix,
        miiImageMultiModel,
        configMapName);

    logger.info("Check the MaxCapacity setting of DataSource {0}", dsName);
    String maxCapacityValue = getDSMaxCapacity(adminServerPodName, domainNamespace, dsName);
    assertEquals(expectedMaxCapacity, maxCapacityValue,
        String.format("Domain %s in namespace %s DataSource %s MaxCapacity is %s, instead of %s",
            domainUid3, domainNamespace, dsName, maxCapacityValue, expectedMaxCapacity));

    logger.info(String.format("Domain %s in namespace %s DataSource %s MaxCapacity is %s, as expected",
            domainUid3, domainNamespace, dsName, expectedMaxCapacity));

    logger.info("Check the MaxCapacity setting of DataSource {0}", dsName3);
    maxCapacityValue = getDSMaxCapacity(adminServerPodName, domainNamespace, dsName3);
    assertEquals(expectedMaxCapacityDS3, maxCapacityValue,
        String.format("Domain %s in namespace %s DataSource %s MaxCapacity is %s, instead of %s",
            domainUid3, domainNamespace, dsName3, maxCapacityValue, expectedMaxCapacityDS3));

    logger.info(String.format("Domain %s in namespace %s DataSource %s MaxCapacity is %s, as expected",
            domainUid3, domainNamespace, dsName3, expectedMaxCapacityDS3));

    logger.info("Check that DataSource {0} does not exist", dsName2);
    assertTrue(dsDoesNotExist(adminServerPodName, domainNamespace, dsName2),
        String.format("Domain %s in namespace %s DataSource %s should not exist",
            domainUid3, domainNamespace, dsName2));

    logger.info(String.format("Domain %s in namespace %s DataSource %s does not exist as expected",
            domainUid3, domainNamespace, dsName2));

    ingressHost = null;
  }

  /**
   * Create a domain object with the given image, ConfigMap and other parameters, and verify that
   * the server pods and services are successfully started.
   */
  private void createDomainResourceAndVerify(
      String domainUid,
      String domainNamespace,
      String adminServerPodName,
      String managedServerPrefix,
      String miiImage,
      String configMapName) {

    logger.info("Create the domain resource {0} in namespace {1} with ConfigMap {2}",
        domainUid, domainNamespace, configMapName);
    Domain domain = createDomainResource(domainUid, domainNamespace, adminSecretName,
        TEST_IMAGES_REPO_SECRET_NAME, encryptionSecretName, replicaCount, miiImage, configMapName);

    createDomainAndVerify(domain, domainNamespace);

    // check admin server pod is ready
    logger.info("Wait for admin server pod {0} to be ready in namespace {1}",
        adminServerPodName, domainNamespace);
    checkPodReady(adminServerPodName, domainUid, domainNamespace);

    logger.info("Check admin service {0} is created in namespace {1}",
        adminServerPodName, domainNamespace);
    checkServiceExists(adminServerPodName, domainNamespace);

    // check managed server pods are ready
    for (int i = 1; i <= replicaCount; i++) {
      logger.info("Wait for managed server pod {0} to be ready in namespace {1}",
          managedServerPrefix + i, domainNamespace);
      checkPodReady(managedServerPrefix + i, domainUid, domainNamespace);
    }

    // check managed server services created
    for (int i = 1; i <= replicaCount; i++) {
      logger.info("Check managed server service {0} is created in namespace {1}",
          managedServerPrefix + i, domainNamespace);
      checkServiceExists(managedServerPrefix + i, domainNamespace);
    }

  }

  @AfterAll
  public void tearDownAll() {
    // Delete domain custom resources
    logger.info("Delete domain custom resource {0} in namespace {1}", domainUid1, domainNamespace);
    assertDoesNotThrow(() -> deleteDomainCustomResource(domainUid1, domainNamespace),
        "deleteDomainCustomResource failed with ApiException");
    logger.info("Deleted Domain Custom Resource " + domainUid1 + " from " + domainNamespace);

    logger.info("Delete domain custom resource {0} in namespace {1}", domainUid2, domainNamespace);
    assertDoesNotThrow(() -> deleteDomainCustomResource(domainUid2, domainNamespace),
        "deleteDomainCustomResource failed with ApiException");
    logger.info("Deleted Domain Custom Resource " + domainUid2 + " from " + domainNamespace);

    logger.info("Delete domain custom resource {0} in namespace {1}", domainUid3, domainNamespace);
    assertDoesNotThrow(() -> deleteDomainCustomResource(domainUid3, domainNamespace),
        "deleteDomainCustomResource failed with ApiException");
    logger.info("Deleted Domain Custom Resource " + domainUid3 + " from " + domainNamespace);

    // delete the domain image created in the test class
    if (miiImageMultiModel != null) {
      deleteImage(miiImageMultiModel);
    }
  }

  /**
   * Construct a domain object with the given parameters that can be used to create a domain resource.
   */
  private Domain createDomainResource(
      String domainUid, String domNamespace, String adminSecretName,
      String repoSecretName, String encryptionSecretName,
      int replicaCount, String miiImage, String configMapName) {
    // create the domain CR
    Domain domain = new Domain()
            .apiVersion(DOMAIN_API_VERSION)
            .kind("Domain")
            .metadata(new V1ObjectMeta()
                    .name(domainUid)
                    .namespace(domNamespace))
            .spec(new DomainSpec()
                    .domainUid(domainUid)
                    .domainHomeSourceType("FromModel")
                    .image(miiImage)
                    .imagePullPolicy(IMAGE_PULL_POLICY)
                    .addImagePullSecretsItem(new V1LocalObjectReference()
                            .name(repoSecretName))
                    .webLogicCredentialsSecret(new V1LocalObjectReference()
                            .name(adminSecretName))
                    .includeServerOutInPodLog(true)
                    .serverStartPolicy("IfNeeded")
                    .serverPod(new ServerPod()
                            .addEnvItem(new V1EnvVar()
                                    .name("JAVA_OPTIONS")
                                    .value("-Dweblogic.StdoutDebugEnabled=false"))
                            .addEnvItem(new V1EnvVar()
                                    .name("USER_MEM_ARGS")
                                    .value("-Djava.security.egd=file:/dev/./urandom ")))
                    .adminServer(new AdminServer()
                            .adminService(new AdminService()
                                    .addChannelsItem(new Channel()
                                            .channelName("default")
                                            .nodePort(getNextFreePort()))))
                    .addClustersItem(new Cluster()
                            .clusterName("cluster-1")
                            .replicas(replicaCount))
                    .configuration(new Configuration()
                            .model(new Model()
                                    .domainType("WLS")
                                    .runtimeEncryptionSecret(encryptionSecretName))
                        .introspectorJobActiveDeadlineSeconds(300L)));
    if (configMapName != null) {
      domain.spec().configuration().model().configMap(configMapName);
    }
    setPodAntiAffinity(domain);

    return domain;
  }

  /**
   * Get a DataSource's connection pool MaxCapacity setting.
   */
  private String getDSMaxCapacity(
      String adminServerPodName,
      String namespace,
      String dsName) {

    int adminServiceNodePort = getServiceNodePort(
        namespace, getExternalServicePodName(adminServerPodName), WLS_DEFAULT_CHANNEL_NAME);

    String serviceName = adminServerPodName + "-ext";
    if (ingressHost == null) {
      ingressHost = createRouteForOKD(serviceName, domainNamespace);
    }

    String hostAndPort = getHostAndPort(ingressHost, adminServiceNodePort);
    String command = new StringBuffer()
        .append("curl --user " + ADMIN_USERNAME_DEFAULT + ":" + ADMIN_PASSWORD_DEFAULT)
        .append(" http://" + hostAndPort)
        .append("/management/wls/latest/datasources/id/" + dsName)
        .append(" --noproxy '*'")
        .append(" --silent --show-error ")
        .append("| grep maxCapacity | tr -d -c 0-9 ").toString();

    CommandParams params = Command
        .defaultCommandParams()
        .command(command)
        .saveResults(true)
        .redirect(true);

    testUntil(
        () -> Command.withParams(params).execute(),
        logger,
        "Get max capacity of data source");
    return params.stdout();
  }

  /**
   * Check if a DataSource does not exist.
   */
  private static boolean dsDoesNotExist(
      String adminServerPodName,
      String namespace,
      String dsName) {
    int adminServiceNodePort = getServiceNodePort(
        namespace, getExternalServicePodName(adminServerPodName), WLS_DEFAULT_CHANNEL_NAME);

    String serviceName = adminServerPodName + "-ext";
    if (ingressHost == null) {
      ingressHost = createRouteForOKD(serviceName, domainNamespace);
    }

    String hostAndPort = getHostAndPort(ingressHost, adminServiceNodePort);
    String command = new StringBuffer()
        .append("curl --user " + ADMIN_USERNAME_DEFAULT + ":" + ADMIN_PASSWORD_DEFAULT)
        .append(" http://" + hostAndPort)
        .append("/management/wls/latest/datasources")
        .append("/id/" + dsName)
        .append(" --noproxy '*'")
        .append(" --silent --show-error ").toString();

    CommandParams params = Command
        .defaultCommandParams()
        .command(command)
        .saveResults(true)
        .redirect(true);

    String expectedStr = String.format("'%s' was not found", dsName);

    testUntil(
        () -> Command.withParams(params).executeAndVerify(expectedStr),
        logger,
        "Get max capacity of data source");
    return true;
  }

}<|MERGE_RESOLUTION|>--- conflicted
+++ resolved
@@ -81,11 +81,8 @@
  */
 @DisplayName("Test to create model-in-image domain with multiple WDT models")
 @IntegrationTest
-<<<<<<< HEAD
 @Tag("olcne")
-=======
 @Tag("oke-parallel")
->>>>>>> 7f6e7f8a
 class ItMiiMultiModel {
 
   private static String domainNamespace = null;
