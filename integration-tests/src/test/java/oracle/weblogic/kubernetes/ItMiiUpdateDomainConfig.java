--- conflicted
+++ resolved
@@ -937,9 +937,9 @@
   private static void createJobToChangePermissionsOnPvHostPath(String pvName, String pvcName, String namespace) {
     logger.info("Running Kubernetes job to create domain");
     String modelMountPath = "/shared";
-    String argCommand = "chown -R 1000:1000 " + modelMountPath;
+    String argCommand = "chown -R 1000:0 " + modelMountPath;
     if (OKE_CLUSTER) {
-      argCommand = "chown 1000:1000 "
+      argCommand = "chown 1000:0 "
           + modelMountPath
           + "/. && find " + modelMountPath
           + "/. -maxdepth 1 ! -name '.snapshot' ! -name '.' -print0 | xargs -r -0 chown -R 1000:1000";
@@ -959,11 +959,7 @@
                         .image(WEBLOGIC_IMAGE_TO_USE_IN_SPEC)
                         .addCommandItem("/bin/sh")
                         .addArgsItem("-c")
-<<<<<<< HEAD
                         .addArgsItem(argCommand)
-=======
-                        .addArgsItem("chown -R 1000:0 /shared")
->>>>>>> 9402a329
                         .addVolumeMountsItem(
                             new V1VolumeMount()
                                 .name(pvName)
