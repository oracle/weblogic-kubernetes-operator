--- conflicted
+++ resolved
@@ -114,11 +114,8 @@
 @TestMethodOrder(MethodOrderer.OrderAnnotation.class)
 @DisplayName("Test logHome on PV, add SystemResources, Clusters to model in image domain")
 @IntegrationTest
-<<<<<<< HEAD
 @Tag("olcne")
-=======
 @Tag("oke-parallel")
->>>>>>> 7f6e7f8a
 class ItMiiUpdateDomainConfig {
 
   private static String opNamespace = null;
