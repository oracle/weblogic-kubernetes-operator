// Copyright (c) 2021, 2022, Oracle and/or its affiliates.
// Licensed under the Universal Permissive License v 1.0 as shown at https://oss.oracle.com/licenses/upl.

package oracle.weblogic.kubernetes;

import java.io.IOException;
import java.nio.file.Files;
import java.nio.file.Paths;
import java.util.ArrayList;
import java.util.Collections;
import java.util.HashMap;
import java.util.List;
import java.util.Map;

import io.kubernetes.client.openapi.ApiException;
import oracle.weblogic.domain.Domain;
import oracle.weblogic.domain.MonitoringExporterConfiguration;
import oracle.weblogic.domain.MonitoringExporterSpecification;
import oracle.weblogic.kubernetes.actions.TestActions;
import oracle.weblogic.kubernetes.actions.impl.GrafanaParams;
import oracle.weblogic.kubernetes.actions.impl.NginxParams;
import oracle.weblogic.kubernetes.actions.impl.PrometheusParams;
import oracle.weblogic.kubernetes.annotations.IntegrationTest;
import oracle.weblogic.kubernetes.annotations.Namespaces;
import oracle.weblogic.kubernetes.logging.LoggingFacade;
import org.junit.jupiter.api.AfterAll;
import org.junit.jupiter.api.BeforeAll;
import org.junit.jupiter.api.DisplayName;
import org.junit.jupiter.api.Tag;
import org.junit.jupiter.api.Test;
import org.junit.jupiter.api.condition.DisabledIfEnvironmentVariable;

import static oracle.weblogic.kubernetes.TestConstants.GRAFANA_CHART_VERSION;
import static oracle.weblogic.kubernetes.TestConstants.K8S_NODEPORT_HOST;
import static oracle.weblogic.kubernetes.TestConstants.OKD;
import static oracle.weblogic.kubernetes.TestConstants.PROMETHEUS_CHART_VERSION;
import static oracle.weblogic.kubernetes.TestConstants.RESULTS_ROOT;
import static oracle.weblogic.kubernetes.TestConstants.TEST_IMAGES_REPO_SECRET_NAME;
import static oracle.weblogic.kubernetes.actions.ActionConstants.MODEL_DIR;
import static oracle.weblogic.kubernetes.actions.ActionConstants.RESOURCE_DIR;
import static oracle.weblogic.kubernetes.actions.TestActions.deletePersistentVolume;
import static oracle.weblogic.kubernetes.actions.TestActions.deletePersistentVolumeClaim;
import static oracle.weblogic.kubernetes.actions.TestActions.getServiceNodePort;
import static oracle.weblogic.kubernetes.actions.TestActions.shutdownDomain;
import static oracle.weblogic.kubernetes.actions.TestActions.uninstallNginx;
import static oracle.weblogic.kubernetes.actions.impl.primitive.Kubernetes.deleteNamespace;
import static oracle.weblogic.kubernetes.actions.impl.primitive.Kubernetes.getDomainCustomResource;
import static oracle.weblogic.kubernetes.utils.CommonTestUtils.checkPodReadyAndServiceExists;
import static oracle.weblogic.kubernetes.utils.CommonTestUtils.generateNewModelFileWithUpdatedDomainUid;
import static oracle.weblogic.kubernetes.utils.CommonTestUtils.getDockerExtraArgs;
import static oracle.weblogic.kubernetes.utils.ImageUtils.createImageAndPushToRepo;
import static oracle.weblogic.kubernetes.utils.ImageUtils.createMiiImageAndVerify;
import static oracle.weblogic.kubernetes.utils.ImageUtils.dockerLoginAndPushImageToRegistry;
import static oracle.weblogic.kubernetes.utils.LoadBalancerUtils.installAndVerifyNginx;
import static oracle.weblogic.kubernetes.utils.MonitoringUtils.checkMetricsViaPrometheus;
import static oracle.weblogic.kubernetes.utils.MonitoringUtils.cleanupPromGrafanaClusterRoles;
import static oracle.weblogic.kubernetes.utils.MonitoringUtils.createAndVerifyDomain;
import static oracle.weblogic.kubernetes.utils.MonitoringUtils.deleteMonitoringExporterTempDir;
import static oracle.weblogic.kubernetes.utils.MonitoringUtils.editPrometheusCM;
import static oracle.weblogic.kubernetes.utils.MonitoringUtils.installAndVerifyGrafana;
import static oracle.weblogic.kubernetes.utils.MonitoringUtils.installAndVerifyPrometheus;
import static oracle.weblogic.kubernetes.utils.MonitoringUtils.installMonitoringExporter;
import static oracle.weblogic.kubernetes.utils.MonitoringUtils.uninstallPrometheusGrafana;
import static oracle.weblogic.kubernetes.utils.MonitoringUtils.verifyMonExpAppAccessSideCar;
import static oracle.weblogic.kubernetes.utils.OKDUtils.createRouteForOKD;
import static oracle.weblogic.kubernetes.utils.OperatorUtils.installAndVerifyOperator;
import static oracle.weblogic.kubernetes.utils.PatchDomainUtils.patchDomainResource;
import static oracle.weblogic.kubernetes.utils.PersistentVolumeUtils.createPvAndPvc;
import static oracle.weblogic.kubernetes.utils.SessionMigrationUtil.getOrigModelFile;
import static oracle.weblogic.kubernetes.utils.ThreadSafeLogger.getLogger;
import static org.assertj.core.api.Assertions.assertThat;
import static org.junit.jupiter.api.Assertions.assertDoesNotThrow;
import static org.junit.jupiter.api.Assertions.assertNotNull;
import static org.junit.jupiter.api.Assertions.assertTrue;

/**
 * Verify Prometheus, Grafana, Webhook, Coordinator are installed and running
 * Verify the monitoring exporter installed in model in image domain can generate the WebLogic metrics.
 * Verify WebLogic metrics can be accessed via NGINX ingress controller.
 * Verify WebLogic metrics can be accessed via Prometheus
 */
@DisplayName("Verify WebLogic Metric is processed as expected by "
    + "MonitoringExporter Side Car via Prometheus and Grafana")
@IntegrationTest
<<<<<<< HEAD
@Tag("olcne")
=======
@Tag("oke-sequential")
>>>>>>> 3a2ff640
class ItMonitoringExporterSideCar {

  // domain constants

  private static String domain1Namespace = null;
  private static String domain2Namespace = null;
  private static String domain3Namespace = null;

  private static String domain1Uid = "monexp-domain-1";
  private static String domain2Uid = "monexp-domain-2";
  private static String domain3Uid = "monexp-domain-3";

  private static NginxParams nginxHelmParams = null;
  private static int nodeportshttp = 0;
  private static int nodeportshttps = 0;

  private static String monitoringNS = null;
  PrometheusParams promHelmParams = null;
  GrafanaParams grafanaHelmParams = null;
  private static String monitoringExporterEndToEndDir = null;
  private static String monitoringExporterSrcDir = null;

  // constants for creating domain image using model in image
  private static final String MONEXP_IMAGE_NAME = "monexp-image";
  private static final String SESSMIGR_APP_NAME = "sessmigr-app";

  private static String cluster1Name = "cluster-1";
  private static String cluster2Name = "cluster-2";
  private static String exporterImage = null;
  private static int managedServerPort = 8001;
  private static int nodeportPrometheus;
  private static String prometheusDomainRegexValue = null;
  private static Map<String, Integer> clusterNameMsPortMap;
  private static LoggingFacade logger = null;
  private static List<String> clusterNames = new ArrayList<>();
  private static String releaseSuffix = "test1";
  private static String prometheusReleaseName = "prometheus" + releaseSuffix;
  private static String grafanaReleaseName = "grafana" + releaseSuffix;
  private static String monitoringExporterDir;
  private static String hostPortPrometheus;


  /**
   * Install operator and NGINX. Create model in image domain with multiple clusters.
   * Create ingress for the domain.
   *
   * @param namespaces list of namespaces created by the IntegrationTestWatcher by the
   *                   JUnit engine parameter resolution mechanism
   */
  @BeforeAll

  public static void initAll(@Namespaces(6) List<String> namespaces) {

    logger = getLogger();

    monitoringExporterDir = Paths.get(RESULTS_ROOT,
        "ItMonitoringExporterSideCar", "monitoringexp").toString();
    monitoringExporterSrcDir = Paths.get(monitoringExporterDir, "srcdir").toString();
    monitoringExporterEndToEndDir = Paths.get(monitoringExporterSrcDir, "samples", "kubernetes", "end2end").toString();

    logger.info("Get a unique namespace for operator");
    assertNotNull(namespaces.get(0), "Namespace list is null");
    final String opNamespace = namespaces.get(0);

    logger.info("Get a unique namespace for monitoring");
    assertNotNull(namespaces.get(1), "Namespace list is null");
    monitoringNS = namespaces.get(1);

    logger.info("Get a unique namespace for NGINX");
    assertNotNull(namespaces.get(2), "Namespace list is null");
    final String nginxNamespace = namespaces.get(2);

    logger.info("Get a unique namespace for domain1");
    assertNotNull(namespaces.get(3), "Namespace list is null");
    domain1Namespace = namespaces.get(3);

    logger.info("Get a unique namespace for domain2");
    assertNotNull(namespaces.get(4), "Namespace list is null");
    domain2Namespace = namespaces.get(4);

    logger.info("Get a unique namespace for domain3");
    assertNotNull(namespaces.get(5), "Namespace list is null");
    domain3Namespace = namespaces.get(5);

    logger.info("install and verify operator");
    installAndVerifyOperator(opNamespace,
        domain1Namespace, domain2Namespace, domain3Namespace);

    logger.info("install monitoring exporter");
    installMonitoringExporter(monitoringExporterDir);
    exporterImage = assertDoesNotThrow(() -> createImageAndPushToRepo(monitoringExporterSrcDir, "exporter",
        domain1Namespace, TEST_IMAGES_REPO_SECRET_NAME, getDockerExtraArgs()),
        "Failed to create image for exporter");
    if (!OKD) {
      // install and verify NGINX
      nginxHelmParams = installAndVerifyNginx(nginxNamespace, 0, 0);
      String nginxServiceName = nginxHelmParams.getHelmParams().getReleaseName() + "-ingress-nginx-controller";
      logger.info("NGINX service name: {0}", nginxServiceName);
      nodeportshttp = getServiceNodePort(nginxNamespace, nginxServiceName, "http");
      nodeportshttps = getServiceNodePort(nginxNamespace, nginxServiceName, "https");
      logger.info("NGINX http node port: {0}", nodeportshttp);
      logger.info("NGINX https node port: {0}", nodeportshttps);
    }
    clusterNameMsPortMap = new HashMap<>();
    clusterNameMsPortMap.put(cluster1Name, managedServerPort);
    clusterNameMsPortMap.put(cluster2Name, managedServerPort);
    clusterNames.add(cluster1Name);
    clusterNames.add(cluster2Name);

    logger.info("create pv and pvc for monitoring");
    HashMap<String, String> labels = new HashMap<>();
    labels.put("app", "monitoring");
    labels.put("weblogic.domainUid", "test");
    if (!OKD) {
      String className = ItMonitoringExporterSideCar.class.getSimpleName();
      assertDoesNotThrow(() -> createPvAndPvc(prometheusReleaseName, monitoringNS, labels, className));
      assertDoesNotThrow(() -> createPvAndPvc("alertmanager" + releaseSuffix, monitoringNS, labels, className));
      assertDoesNotThrow(() -> createPvAndPvc(grafanaReleaseName, monitoringNS, labels, className));
    }
    cleanupPromGrafanaClusterRoles(prometheusReleaseName, grafanaReleaseName);
  }

  /**
   * Test covers basic functionality for MonitoringExporter SideCar .
   * Create Prometheus, Grafana.
   * Create Model in Image with monitoring exporter.
   * Check generated monitoring exporter WebLogic metrics via Prometheus, Grafana.
   * Check basic functionality of monitoring exporter.
   */
  @Test
  @DisplayName("Test Basic Functionality of Monitoring Exporter SideCar.")
  void testSideCarBasicFunctionality() throws Exception {
    try {
      // create and verify one cluster mii domain
      logger.info("Create domain and verify that it's running");
      String modelFile = generateNewModelFileWithUpdatedDomainUid(domain3Uid,
          "ItMonitoringExporterSideCar", getOrigModelFile());
      String miiImage1 = createAndVerifyMiiImage(modelFile);
      String yaml = RESOURCE_DIR + "/exporter/rest_webapp.yaml";
      createAndVerifyDomain(miiImage1, domain3Uid, domain3Namespace, "FromModel", 2, false, yaml, exporterImage);
      if (!OKD) {
        installPrometheusGrafana(PROMETHEUS_CHART_VERSION, GRAFANA_CHART_VERSION,
            domain3Namespace,
            domain3Uid);

        String sessionAppPrometheusSearchKey =
            "wls_servlet_invocation_total_count%7Bapp%3D%22myear%22%7D%5B15s%5D";
        checkMetricsViaPrometheus(sessionAppPrometheusSearchKey, "sessmigr", hostPortPrometheus);
      }
      Domain domain = getDomainCustomResource(domain3Uid, domain3Namespace);
      String monexpConfig = domain.getSpec().getMonitoringExporter().toString();
      logger.info("MonitorinExporter new Configuration from crd " + monexpConfig);
      assertTrue(monexpConfig.contains("openSessionsHighCount"));
      assertTrue(verifyMonExpAppAccessSideCar("webapp_config_open_sessions_high_count",
          domain3Namespace, domain3Uid + "-managed-server1"));
      assertTrue(verifyMonExpAppAccessSideCar("webapp_config_open_sessions_high_count",
          domain3Namespace, domain3Uid + "-managed-server2"));
      logger.info("Testing replace configuration");
      changeMonitoringExporterSideCarConfig(RESOURCE_DIR + "/exporter/rest_jvm.yaml", domain3Uid, domain3Namespace,
          "heapFreeCurrent", "heap_free_current", "managed-server1");

      assertTrue(verifyMonExpAppAccessSideCar("heap_free_current", domain3Namespace, domain3Uid + "-managed-server1"));
      assertTrue(verifyMonExpAppAccessSideCar("heap_free_current", domain3Namespace, domain3Uid + "-managed-server2"));

      logger.info("replace monitoring exporter configuration with configuration file with domainQualifier=true.");
      changeMonitoringExporterSideCarConfig(RESOURCE_DIR + "/exporter/rest_domainqualtrue.yaml",
          domain3Uid, domain3Namespace,
          "domainQualifier", "wls_servlet_executionTimeAverage%7Bapp%3D%22myear%22%7D%5B15s%5D",
          "\"domain\":\"" + domain3Uid + "\"");

      logger.info("replace monitoring exporter configuration with configuration file with metricsNameSnakeCase=false.");
      changeMonitoringExporterSideCarConfig(RESOURCE_DIR + "/exporter/rest_snakecasefalse.yaml",
          domain3Uid, domain3Namespace,
          "metricsNameSnakeCase", "wls_servlet_executionTimeAverage%7Bapp%3D%22myear%22%7D%5B15s%5D",
          "sessmigr");
      assertTrue(verifyMonExpAppAccessSideCar("executionTimeAverage", domain3Namespace,
          domain3Uid + "-managed-server1"));
      assertTrue(verifyMonExpAppAccessSideCar("executionTimeAverage", domain3Namespace,
          domain3Uid + "-managed-server2"));

    } finally {
      shutdownDomain(domain3Uid, domain3Namespace);
    }

  }

  private void changeMonitoringExporterSideCarConfig(String configYamlFile, String domainUid,
                                                     String domainNamespace,
                                                     String configSearchKey,
                                                     String promSearchString, String expectedVal) throws Exception {
    String contents = null;
    try {
      contents = new String(Files.readAllBytes(Paths.get(configYamlFile)));
    } catch (IOException e) {
      e.printStackTrace();
    }

    MonitoringExporterSpecification monexpSpec = new MonitoringExporterSpecification().configuration(contents);
    MonitoringExporterConfiguration monexpCong = monexpSpec.configuration();

    StringBuffer patchStr = null;
    patchStr = new StringBuffer("[{");
    patchStr.append("\"op\": \"replace\",")
        .append(" \"path\": \"/spec/monitoringExporter/configuration\",")
        .append("\"value\": ")
        .append(monexpCong.asJsonString())
        .append("}]");
    logger.info("PatchStr for change Monitoring Exporter Configuration : {0}", patchStr.toString());

    boolean cmPatched = patchDomainResource(domainUid, domainNamespace, patchStr);
    assertTrue(cmPatched, "patchDomainCustomResource(changeMonExporter) failed");

    Domain domain = assertDoesNotThrow(() -> TestActions.getDomainCustomResource(domainUid, domainNamespace),
        String.format("getDomainCustomResource failed with ApiException when tried to get domain %s in namespace %s",
            domainUid, domainNamespace));
    assertNotNull(domain, "Got null domain resource after patching");
    String monexpConfig = domain.getSpec().getMonitoringExporter().toString();
    logger.info("MonitorinExporter new Configuration from crd " + monexpConfig);
    assertTrue(monexpConfig.contains(configSearchKey));

    logger.info(domain.getSpec().getMonitoringExporter().toString());
    Thread.sleep(20 * 1000);
    String managedServerPodName = domainUid + "-managed-server";
    // check that the managed server pod exists
    logger.info("Checking that managed server pod {0} exists and ready in namespace {1}",
        managedServerPodName, domainNamespace);
    checkPodReadyAndServiceExists(managedServerPodName + "1", domainUid, domainNamespace);
    checkPodReadyAndServiceExists(managedServerPodName + "2", domainUid, domainNamespace);
    if (!OKD) {
      checkMetricsViaPrometheus(promSearchString, expectedVal, hostPortPrometheus);
    }
  }

  /**
   * Test covers basic functionality for MonitoringExporter SideCar for domain with two clusters.
   * Create Prometheus, Grafana.
   * Create Model in Image with monitoring exporter.
   * Check generated monitoring exporter WebLogic metrics via Prometheus, Grafana.
   * Check basic functionality of monitoring exporter.
   */
  @Test
  @DisabledIfEnvironmentVariable(named = "OKD", matches = "true")
  @DisplayName("Test Basic Functionality of Monitoring Exporter SideCar for domain with two clusters.")
  void testSideCarBasicFunctionalityTwoClusters() throws Exception {
    try {
      // create and verify one cluster mii domain
      logger.info("Create domain and verify that it's running");
      String miiImage1 = createAndVerifyMiiImage(MODEL_DIR + "/model.sessmigr.2clusters.yaml");
      String yaml = RESOURCE_DIR + "/exporter/rest_jvm.yaml";
      createAndVerifyDomain(miiImage1, domain1Uid, domain1Namespace, "FromModel", 2, true, yaml, exporterImage);
      installPrometheusGrafana(PROMETHEUS_CHART_VERSION, GRAFANA_CHART_VERSION,
          domain1Namespace,
          domain1Uid);

      // "heap_free_current{name="managed-server1"}[15s]" search for results for last 15secs
      checkMetricsViaPrometheus("heap_free_current%7Bname%3D%22" + cluster1Name + "-managed-server1%22%7D%5B15s%5D",
          cluster1Name + "-managed-server1",hostPortPrometheus);
      checkMetricsViaPrometheus("heap_free_current%7Bname%3D%22" + cluster2Name + "-managed-server2%22%7D%5B15s%5D",
          cluster2Name + "-managed-server2",hostPortPrometheus);
    } finally {
      shutdownDomain(domain1Uid, domain1Namespace);
    }
  }

  /**
   * Test covers basic functionality for MonitoringExporter SideCar .
   * Create Prometheus, Grafana.
   * Create Model in Image with SSL enabled.
   * Check generated monitoring exporter WebLogic metrics via Prometheus, Grafana.
   * Check basic functionality of monitoring exporter.
   */

  @Test
  @DisplayName("Test Basic Functionality of Monitoring Exporter SideCar with ssl enabled.")
  void testSideCarBasicFunctionalityWithSSL() throws Exception {
    try {
      // create and verify one cluster mii domain
      logger.info("Create domain and verify that it's running");
      String yaml = RESOURCE_DIR + "/exporter/rest_webapp.yaml";
      String  miiImage1 = createAndVerifyMiiImage(MODEL_DIR + "/model.ssl.yaml");
      createAndVerifyDomain(miiImage1, domain2Uid, domain2Namespace, "FromModel",
          2, false, yaml, exporterImage);
      if (!OKD) {
        installPrometheusGrafana(PROMETHEUS_CHART_VERSION, GRAFANA_CHART_VERSION,
            domain2Namespace,
            domain2Uid);

        String sessionAppPrometheusSearchKey =
            "wls_servlet_invocation_total_count%7Bapp%3D%22myear%22%7D%5B15s%5D";
        checkMetricsViaPrometheus(sessionAppPrometheusSearchKey, "sessmigr", hostPortPrometheus);
      }

      Domain domain = getDomainCustomResource(domain2Uid,domain2Namespace);
      String monexpConfig = domain.getSpec().getMonitoringExporter().toString();
      logger.info("MonitorinExporter new Configuration from crd " + monexpConfig);
      assertTrue(monexpConfig.contains("openSessionsHighCount"));
      assertTrue(verifyMonExpAppAccessSideCar("webapp_config_open_sessions_high_count",
          domain2Namespace, domain2Uid + "-managed-server1"));
      assertTrue(verifyMonExpAppAccessSideCar("webapp_config_open_sessions_high_count",
          domain2Namespace, domain2Uid + "-managed-server2"));
    } finally {
      shutdownDomain(domain2Uid, domain2Namespace);
    }
  }

  /**
   * Install Prometheus, Grafana using specified helm chart version, and verify that pods are running.
   * @throws ApiException when creating helm charts or pods fails
   */
  private void installPrometheusGrafana(String promChartVersion,
                                        String grafanaChartVersion,
                                        String domainNS,
                                        String domainUid
  ) throws IOException, ApiException {
    final String prometheusRegexValue = String.format("regex: %s;%s", domainNS, domainUid);
    if (promHelmParams == null) {
      cleanupPromGrafanaClusterRoles(prometheusReleaseName,grafanaReleaseName);
      String promHelmValuesFileDir = Paths.get(RESULTS_ROOT, this.getClass().getSimpleName(),
              "prometheus" + releaseSuffix).toString();
      promHelmParams = installAndVerifyPrometheus(releaseSuffix,
          monitoringNS,
          promChartVersion,
          prometheusRegexValue,
          promHelmValuesFileDir);
      assertNotNull(promHelmParams, " Failed to install prometheus");
      nodeportPrometheus = promHelmParams.getNodePortServer();
      prometheusDomainRegexValue = prometheusRegexValue;
    }
    //if prometheus already installed change CM for specified domain
    if (!prometheusRegexValue.equals(prometheusDomainRegexValue)) {
      logger.info("update prometheus Config Map with domain info");
      editPrometheusCM(prometheusDomainRegexValue, prometheusRegexValue, monitoringNS,
          prometheusReleaseName + "-server");
      prometheusDomainRegexValue = prometheusRegexValue;
    }
    logger.info("Prometheus is running");
    hostPortPrometheus = K8S_NODEPORT_HOST + ":" + nodeportPrometheus;
    if (OKD) {
      hostPortPrometheus = createRouteForOKD("prometheus" + releaseSuffix
          + "-service", monitoringNS) + ":" + nodeportPrometheus;
    }
    if (grafanaHelmParams == null) {
      String grafanaHelmValuesFileDir = Paths.get(RESULTS_ROOT, this.getClass().getSimpleName(),
              grafanaReleaseName).toString();
      grafanaHelmParams = installAndVerifyGrafana(grafanaReleaseName,
              monitoringNS,
              grafanaHelmValuesFileDir,
              grafanaChartVersion);
      assertNotNull(grafanaHelmParams, "Grafana failed to install");
      String hostPortGrafana = K8S_NODEPORT_HOST + ":" + grafanaHelmParams.getNodePort();
      if (OKD) {
        hostPortGrafana = createRouteForOKD(grafanaReleaseName, monitoringNS) + ":" + grafanaHelmParams.getNodePort();
      }
    }
    logger.info("Grafana is running");
  }


  @AfterAll
  public void tearDownAll() {

    // uninstall NGINX release
    logger.info("Uninstalling NGINX");
    if (nginxHelmParams != null) {
      assertThat(uninstallNginx(nginxHelmParams.getHelmParams()))
          .as("Test uninstallNginx1 returns true")
          .withFailMessage("uninstallNginx() did not return true")
          .isTrue();
    }
    if (!OKD) {
      uninstallPrometheusGrafana(promHelmParams.getHelmParams(), grafanaHelmParams);

      deletePersistentVolumeClaim("pvc-alertmanager" + releaseSuffix, monitoringNS);
      deletePersistentVolume("pv-testalertmanager" + releaseSuffix);
      deletePersistentVolumeClaim("pvc-" + prometheusReleaseName, monitoringNS);
      deletePersistentVolume("pv-test" + prometheusReleaseName);
      deletePersistentVolumeClaim("pvc-" + grafanaReleaseName, monitoringNS);
      deletePersistentVolume("pv-test" + grafanaReleaseName);
    }
    deleteNamespace(monitoringNS);
    deleteMonitoringExporterTempDir(monitoringExporterDir);
  }

  /**
   * Create mii image with SESSMIGR application.
   */
  private static String createAndVerifyMiiImage(String modelFile) {
    // create image with model files
    logger.info("Create image with model file and verify");

    List<String> appList = new ArrayList<>();
    appList.add(SESSMIGR_APP_NAME);

    // build the model file list
    final List<String> modelList = Collections.singletonList(modelFile);
    String myImage =
        createMiiImageAndVerify(MONEXP_IMAGE_NAME, modelList, appList);

    // docker login and push image to docker registry if necessary
    dockerLoginAndPushImageToRegistry(myImage);

    return myImage;
  }
}<|MERGE_RESOLUTION|>--- conflicted
+++ resolved
@@ -82,11 +82,8 @@
 @DisplayName("Verify WebLogic Metric is processed as expected by "
     + "MonitoringExporter Side Car via Prometheus and Grafana")
 @IntegrationTest
-<<<<<<< HEAD
 @Tag("olcne")
-=======
 @Tag("oke-sequential")
->>>>>>> 3a2ff640
 class ItMonitoringExporterSideCar {
 
   // domain constants
