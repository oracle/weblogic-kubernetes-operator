// Copyright (c) 2021, 2022, Oracle and/or its affiliates.
// Licensed under the Universal Permissive License v 1.0 as shown at https://oss.oracle.com/licenses/upl.

package oracle.weblogic.kubernetes;

import java.io.IOException;
import java.nio.file.Paths;
import java.util.ArrayList;
import java.util.Base64;
import java.util.HashMap;
import java.util.LinkedHashMap;
import java.util.List;
import java.util.Map;

import com.gargoylesoftware.htmlunit.FailingHttpStatusCodeException;
import com.gargoylesoftware.htmlunit.TextPage;
import com.gargoylesoftware.htmlunit.WebClient;
import com.gargoylesoftware.htmlunit.html.HtmlFileInput;
import com.gargoylesoftware.htmlunit.html.HtmlForm;
import com.gargoylesoftware.htmlunit.html.HtmlPage;
import com.gargoylesoftware.htmlunit.html.HtmlRadioButtonInput;
import com.gargoylesoftware.htmlunit.html.HtmlSubmitInput;
import com.google.gson.Gson;
import io.kubernetes.client.openapi.ApiException;
import io.kubernetes.client.openapi.models.V1Pod;
import oracle.weblogic.kubernetes.actions.impl.GrafanaParams;
import oracle.weblogic.kubernetes.actions.impl.PrometheusParams;
import oracle.weblogic.kubernetes.actions.impl.primitive.HelmParams;
import oracle.weblogic.kubernetes.actions.impl.primitive.Kubernetes;
import oracle.weblogic.kubernetes.annotations.IntegrationTest;
import oracle.weblogic.kubernetes.annotations.Namespaces;
import oracle.weblogic.kubernetes.logging.LoggingFacade;
import oracle.weblogic.kubernetes.utils.ExecResult;
import oracle.weblogic.kubernetes.utils.MonitoringUtils;
import org.junit.jupiter.api.AfterAll;
import org.junit.jupiter.api.BeforeAll;
import org.junit.jupiter.api.DisplayName;
import org.junit.jupiter.api.Test;
import org.yaml.snakeyaml.Yaml;

import static oracle.weblogic.kubernetes.TestConstants.ADMIN_PASSWORD_DEFAULT;
import static oracle.weblogic.kubernetes.TestConstants.ADMIN_SERVER_NAME_BASE;
import static oracle.weblogic.kubernetes.TestConstants.ADMIN_USERNAME_DEFAULT;
import static oracle.weblogic.kubernetes.TestConstants.GRAFANA_CHART_VERSION;
import static oracle.weblogic.kubernetes.TestConstants.K8S_NODEPORT_HOST;
import static oracle.weblogic.kubernetes.TestConstants.OKD;
import static oracle.weblogic.kubernetes.TestConstants.PROMETHEUS_CHART_VERSION;
import static oracle.weblogic.kubernetes.TestConstants.RESULTS_ROOT;
import static oracle.weblogic.kubernetes.actions.ActionConstants.MODEL_DIR;
import static oracle.weblogic.kubernetes.actions.ActionConstants.RESOURCE_DIR;
import static oracle.weblogic.kubernetes.actions.TestActions.deleteImage;
import static oracle.weblogic.kubernetes.actions.TestActions.deletePersistentVolume;
import static oracle.weblogic.kubernetes.actions.TestActions.deletePersistentVolumeClaim;
import static oracle.weblogic.kubernetes.actions.TestActions.getServiceNodePort;
import static oracle.weblogic.kubernetes.actions.TestActions.shutdownDomain;
import static oracle.weblogic.kubernetes.actions.TestActions.uninstallNginx;
import static oracle.weblogic.kubernetes.actions.impl.primitive.Kubernetes.copyFileToPod;
import static oracle.weblogic.kubernetes.actions.impl.primitive.Kubernetes.deleteNamespace;
import static oracle.weblogic.kubernetes.actions.impl.primitive.Kubernetes.exec;
import static oracle.weblogic.kubernetes.utils.FileUtils.replaceStringInFile;
import static oracle.weblogic.kubernetes.utils.LoadBalancerUtils.createIngressForDomainAndVerify;
import static oracle.weblogic.kubernetes.utils.LoadBalancerUtils.installAndVerifyNginx;
import static oracle.weblogic.kubernetes.utils.MonitoringUtils.checkMetricsViaPrometheus;
import static oracle.weblogic.kubernetes.utils.MonitoringUtils.cleanupPromGrafanaClusterRoles;
import static oracle.weblogic.kubernetes.utils.MonitoringUtils.createAndVerifyDomain;
import static oracle.weblogic.kubernetes.utils.MonitoringUtils.deleteMonitoringExporterTempDir;
import static oracle.weblogic.kubernetes.utils.MonitoringUtils.editPrometheusCM;
import static oracle.weblogic.kubernetes.utils.MonitoringUtils.installAndVerifyGrafana;
import static oracle.weblogic.kubernetes.utils.MonitoringUtils.installAndVerifyPrometheus;
import static oracle.weblogic.kubernetes.utils.MonitoringUtils.installMonitoringExporter;
import static oracle.weblogic.kubernetes.utils.MonitoringUtils.installVerifyGrafanaDashBoard;
import static oracle.weblogic.kubernetes.utils.MonitoringUtils.uninstallPrometheusGrafana;
import static oracle.weblogic.kubernetes.utils.MonitoringUtils.verifyMonExpAppAccess;
import static oracle.weblogic.kubernetes.utils.MonitoringUtils.verifyMonExpAppAccessThroughNginx;
import static oracle.weblogic.kubernetes.utils.OKDUtils.createRouteForOKD;
import static oracle.weblogic.kubernetes.utils.OperatorUtils.installAndVerifyOperator;
import static oracle.weblogic.kubernetes.utils.PersistentVolumeUtils.createPvAndPvc;
import static oracle.weblogic.kubernetes.utils.ThreadSafeLogger.getLogger;
import static org.assertj.core.api.Assertions.assertThat;
import static org.junit.jupiter.api.Assertions.assertDoesNotThrow;
import static org.junit.jupiter.api.Assertions.assertFalse;
import static org.junit.jupiter.api.Assertions.assertNotNull;
import static org.junit.jupiter.api.Assertions.assertTrue;



/**
 * Verify Prometheus, Grafana, Webhook, Coordinator are installed and running
 * Verify the monitoring exporter installed in model in image domain can generate the WebLogic metrics.
 * Verify WebLogic metrics can be accessed via NGINX ingress controller.
 * Verify WebLogic metrics can be accessed via Prometheus
 */
@DisplayName("Verify WebLogic Metric is processed as expected by MonitoringExporter WebApp via Prometheus and Grafana")
@IntegrationTest
class ItMonitoringExporterWebApp {


  // domain constants
  private static String domain1Namespace = null;
  private static String domain2Namespace = null;
  private static String domain3Namespace = null;

  private static String domain1Uid = "monexp-domain-1";
  private static String domain2Uid = "monexp-domain-2";
  private static String domain3Uid = "monexp-domain-3";
  private static HelmParams nginxHelmParams = null;
  private static int nodeportshttp = 0;
  private static int nodeportshttps = 0;
  private static List<String> ingressHost1List = null;

  private static String monitoringNS = null;
  PrometheusParams promHelmParams = null;
  GrafanaParams grafanaHelmParams = null;
  private static String monitoringExporterEndToEndDir = null;
  private static String monitoringExporterSrcDir = null;
  private static String monitoringExporterAppDir = null;
  // constants for creating domain image using model in image
  private static final String MONEXP_MODEL_FILE = "model.monexp.yaml";
  private static final String MONEXP_IMAGE_NAME = "monexp-image";
  private static final String SESSMIGR_APP_NAME = "sessmigr-app";

  private static String cluster1Name = "cluster-1";
  private static String cluster2Name = "cluster-2";
  private static String miiImage = null;
  private static int managedServerPort = 8001;
  private static int nodeportPrometheus;
  private static String exporterUrl = null;
  private static String prometheusDomainRegexValue = null;
  private static Map<String, Integer> clusterNameMsPortMap;
  private static LoggingFacade logger = null;
  private static List<String> clusterNames = new ArrayList<>();
  private static String releaseSuffix = "test2";
  private static String prometheusReleaseName = "prometheus" + releaseSuffix;
  private static String grafanaReleaseName = "grafana" + releaseSuffix;
  private static  String monitoringExporterDir;
  private static String hostPortPrometheus = null;


  /**
   * Install operator and NGINX. Create model in image domain with multiple clusters.
   * Create ingress for the domain.
   *
   * @param namespaces list of namespaces created by the IntegrationTestWatcher by the
   *                   JUnit engine parameter resolution mechanism
   */
  @BeforeAll

  public static void initAll(@Namespaces(6) List<String> namespaces) {

    logger = getLogger();
    monitoringExporterDir = monitoringExporterDir = Paths.get(RESULTS_ROOT,
        "ItMonitoringExporterWebApp", "monitoringexp").toString();
    monitoringExporterSrcDir = Paths.get(monitoringExporterDir, "srcdir").toString();
    monitoringExporterEndToEndDir = Paths.get(monitoringExporterSrcDir, "samples", "kubernetes", "end2end").toString();
    monitoringExporterAppDir = Paths.get(monitoringExporterDir, "apps").toString();
    logger.info("Get a unique namespace for operator");
    assertNotNull(namespaces.get(0), "Namespace list is null");
    final String opNamespace = namespaces.get(0);

    logger.info("Get a unique namespace for monitoring");
    assertNotNull(namespaces.get(1), "Namespace list is null");
    monitoringNS = namespaces.get(1);

    logger.info("Get a unique namespace for NGINX");
    assertNotNull(namespaces.get(2), "Namespace list is null");
    final String nginxNamespace = namespaces.get(2);

    logger.info("Get a unique namespace for domain3");
    assertNotNull(namespaces.get(3), "Namespace list is null");
    domain3Namespace = namespaces.get(3);

    logger.info("Get a unique namespace for domain1");
    assertNotNull(namespaces.get(4), "Namespace list is null");
    domain1Namespace = namespaces.get(4);

    logger.info("Get a unique namespace for domain2");
    assertNotNull(namespaces.get(5), "Namespace list is null");
    domain2Namespace = namespaces.get(5);

    logger.info("install and verify operator");
    installAndVerifyOperator(opNamespace, domain3Namespace,
        domain1Namespace, domain2Namespace);

    logger.info("install monitoring exporter");
    installMonitoringExporter(monitoringExporterDir);
    assertDoesNotThrow(() -> replaceStringInFile(monitoringExporterEndToEndDir + "/grafana/values.yaml",
        "pvc-grafana", "pvc-" + grafanaReleaseName));

    logger.info("create and verify WebLogic domain image using model in image with model files");
    miiImage = MonitoringUtils.createAndVerifyMiiImage(monitoringExporterAppDir, MODEL_DIR + "/" + MONEXP_MODEL_FILE,
        SESSMIGR_APP_NAME, MONEXP_IMAGE_NAME);
    if (!OKD) {
      // install and verify NGINX
      nginxHelmParams = installAndVerifyNginx(nginxNamespace, 0, 0);

      String nginxServiceName = nginxHelmParams.getReleaseName() + "-ingress-nginx-controller";
      logger.info("NGINX service name: {0}", nginxServiceName);
      nodeportshttp = getServiceNodePort(nginxNamespace, nginxServiceName, "http");
      nodeportshttps = getServiceNodePort(nginxNamespace, nginxServiceName, "https");
    }
    logger.info("NGINX http node port: {0}", nodeportshttp);
    logger.info("NGINX https node port: {0}", nodeportshttps);
    clusterNameMsPortMap = new HashMap<>();
    clusterNameMsPortMap.put(cluster1Name, managedServerPort);
    clusterNameMsPortMap.put(cluster2Name, managedServerPort);
    clusterNames.add(cluster1Name);
    clusterNames.add(cluster2Name);

    exporterUrl = String.format("http://%s:%s/wls-exporter/",K8S_NODEPORT_HOST,nodeportshttp);
    HashMap<String, String> labels = new HashMap<>();
    labels.put("app", "monitoring");
    labels.put("weblogic.domainUid", "test");
    String className = "ItMonitoringExporterWebApp";
    if (!OKD) {
      logger.info("create pv and pvc for monitoring");
      assertDoesNotThrow(() -> createPvAndPvc(prometheusReleaseName, monitoringNS, labels, className));
      assertDoesNotThrow(() -> createPvAndPvc("alertmanager" + releaseSuffix, monitoringNS, labels, className));
      assertDoesNotThrow(() -> createPvAndPvc(grafanaReleaseName, monitoringNS, labels, className));
      cleanupPromGrafanaClusterRoles(prometheusReleaseName, grafanaReleaseName);
    }
  }


  /**
   * Test covers end to end sample, provided in the Monitoring Exporter github project .
   * Create Prometheus, Grafana.
   * Create Model in Image with monitoring exporter.
   * Verify access to monitoring exporter WebLogic metrics via nginx.
   * Check generated monitoring exporter WebLogic metrics via Prometheus, Grafana.
   * Check basic functionality of monitoring exporter.
   */
  @Test
  @DisplayName("Test Basic Functionality of Monitoring Exporter.")
  void testBasicFunctionality() throws Exception {
    try {
      // create and verify one cluster mii domain
      logger.info("Create domain and verify that it's running");
      createAndVerifyDomain(miiImage, domain1Uid, domain1Namespace, "FromModel", 1, true, null, null);

      // create ingress for the domain
      logger.info("Creating ingress for domain {0} in namespace {1}", domain1Uid, domain1Namespace);
      String adminServerPodName = domain1Uid + "-admin-server";
      String clusterService = domain1Uid + "-cluster-cluster-1";
      if (!OKD) {
        ingressHost1List =
            createIngressForDomainAndVerify(domain1Uid, domain1Namespace, clusterNameMsPortMap, false);
        verifyMonExpAppAccessThroughNginx(ingressHost1List.get(0), 1, nodeportshttp);
        // Need to expose the admin server external service to access the console in OKD cluster only
      } else {
        String hostName = createRouteForOKD(clusterService, domain1Namespace);
        logger.info("hostName = {0} ", hostName);
        verifyMonExpAppAccess(1,hostName);
        exporterUrl = String.format("http://%s/wls-exporter/",hostName);
      }
      if (!OKD) {
        installPrometheusGrafana(PROMETHEUS_CHART_VERSION, GRAFANA_CHART_VERSION,
            domain1Namespace,
            domain1Uid);
      }
      logger.info("Testing replace configuration");
      replaceConfiguration();
      logger.info("Testing append configuration");
      appendConfiguration();
      logger.info("Testing replace One Attribute Value AsArray configuration");
      replaceOneAttributeValueAsArrayConfiguration();
      logger.info("Testing append One Attribute Value AsArray configuration");
      appendArrayWithOneExistedAndOneDifferentAttributeValueAsArrayConfiguration();
      logger.info("Testing append with empty configuration");
      appendWithEmptyConfiguration();
      logger.info("Testing append with invalid yaml configuration");
      appendWithNotYamlConfiguration();
      logger.info("Testing replace with invalid yaml configuration");
      replaceWithNotYamlConfiguration();
      logger.info("Testing append with corrupted yaml configuration");
      appendWithCorruptedYamlConfiguration();
      logger.info("Testing replace with corrupted yaml configuration");
      replaceWithCorruptedYamlConfiguration();
      logger.info("Testing replace with dublicated values yaml configuration");
      replaceWithDublicatedValuesConfiguration();
      logger.info("Testing append with corrupted yaml configuration");
      appendWithDuplicatedValuesConfiguration();
      logger.info("Testing replace with name snake false yaml configuration");
      replaceMetricsNameSnakeCaseFalseConfiguration();
      logger.info("Testing change with no credentials configuration");
      changeConfigNoCredentials();
      logger.info("Testing change with no invalid user configuration");
      changeConfigInvalidUser();
      logger.info("Testing change with no invalid pass configuration");
      changeConfigInvalidPass();
      logger.info("Testing change with empty user configuration");
      changeConfigEmptyUser();
      logger.info("Testing change with no empty pass configuration");
      changeConfigEmptyPass();
      logger.info("Testing replace with domain qualifier configuration");
      replaceMetricsDomainQualifierTrueConfiguration();
      logger.info("Testing replace with no restPort configuration");
      replaceMetricsNoRestPortConfiguration();
    } finally {
      shutdownDomain(domain1Namespace, domain1Uid);
    }
  }


  /**
   * Test covers scenario when admin port enabled .
   * Create Model in Image with admin port and ssl enabled.
   * Check generated monitoring exporter WebLogic metrics via https request.
   */
  //commented out untill Issue (see oracle/weblogic-monitoring-exporter#138) will be fixed
  //@Test
  @DisplayName("Test Accesability of Monitoring Exporter dashboard and metrics if admin port is enabled.")
  void testAdminPortEnabled() throws Exception {
    try {
      // create and verify one cluster mii domain with admin port enabled
      logger.info("Create domain and verify that it's running");
      String miiImage1 = MonitoringUtils.createAndVerifyMiiImage(monitoringExporterAppDir,
          MODEL_DIR + "/model-adminportenabled.yaml",
          SESSMIGR_APP_NAME, MONEXP_IMAGE_NAME);
      createAndVerifyDomain(miiImage1, domain2Uid, domain2Namespace,
          "FromModel", 2, false, null, null);
      logger.info("checking access to wls metrics via https connection");

      assertTrue(verifyMonExpAppAccess("wls-exporter",
          "type: WebAppComponentRuntime",
          domain2Uid,
          domain2Namespace,
          true, null),
          "monitoring exporter dashboard page can't be accessed via https");

      assertTrue(verifyMonExpAppAccess("wls-exporter/metrics",
          "wls_servlet_invocation_total_count",
          domain2Uid,
          domain2Namespace,
          true, null),
          "monitoring exporter metrics page can't be accessed via https");
    } finally {
      shutdownDomain(domain2Namespace, domain2Uid);
    }
  }

  /**
   * Verify access to monitoring exporter WebLogic metrics via https.
   */
  @Test
  @DisplayName("Test Monitoring Exporter access to metrics via https.")
  void testAccessExporterViaHttps() throws Exception {
    String miiImage1 = null;

    try {
      logger.info("create and verify WebLogic domain image using model in image with model files for norestport");

      miiImage1 = MonitoringUtils.createAndVerifyMiiImage(monitoringExporterAppDir + "/norestport",
          MODEL_DIR + "/" + MONEXP_MODEL_FILE, SESSMIGR_APP_NAME, MONEXP_IMAGE_NAME);

      // create and verify one cluster mii domain
      logger.info("Create domain and verify that it's running");
      createAndVerifyDomain(miiImage1, domain3Uid, domain3Namespace, "FromModel",
          1, true, null, null);
      //verify access to Monitoring Exporter
      logger.info("checking access to wls metrics via http connection");

      clusterNames.stream().forEach((clusterName) -> {
        assertFalse(verifyMonExpAppAccess("wls-exporter",
            "restPort",
            domain3Uid,
            domain3Namespace,
            false, clusterName));
        assertTrue(verifyMonExpAppAccess("wls-exporter/metrics",
            "wls_servlet_invocation_total_count",
            domain3Uid,
            domain3Namespace,
            false, clusterName));
      });
      logger.info("checking access to wl metrics via https connection");
      //set to listen only ssl
      changeListenPort(domain3Uid, domain3Namespace,"False");
      clusterNames.stream().forEach((clusterName) -> {
        assertTrue(verifyMonExpAppAccess("wls-exporter/metrics",
            "wls_servlet_invocation_total_count",
            domain3Uid,
            domain3Namespace,
            true, clusterName),
            "monitoring exporter metrics page can't be accessed via https");
      });
    } finally {
      logger.info("Shutting down domain3");
      shutdownDomain(domain3Namespace, domain3Uid);
      if (miiImage1 != null) {
        deleteImage(miiImage1);
      }
    }
  }

  /**
   * Install Prometheus, Grafana using specified helm chart version, and verify that pods are running.
   * @throws ApiException when creating helm charts or pods fails
   */
  private void installPrometheusGrafana(String promChartVersion,
                                        String grafanaChartVersion,
                                        String domainNS,
                                        String domainUid
                                        ) throws IOException, ApiException {
    final String prometheusRegexValue = String.format("regex: %s;%s", domainNS, domainUid);
    if (promHelmParams == null) {
      cleanupPromGrafanaClusterRoles(prometheusReleaseName,grafanaReleaseName);
      promHelmParams = installAndVerifyPrometheus(releaseSuffix,
          monitoringNS,
          promChartVersion,
          prometheusRegexValue);
      assertNotNull(promHelmParams, " Failed to install prometheus");
      prometheusDomainRegexValue = prometheusRegexValue;
      nodeportPrometheus = promHelmParams.getNodePortServer();
      hostPortPrometheus = K8S_NODEPORT_HOST + ":" + nodeportPrometheus;
      if (OKD) {
        hostPortPrometheus = createRouteForOKD("prometheus" + releaseSuffix
            + "-service", monitoringNS) + ":" + nodeportPrometheus;
      }
    }
    //if prometheus already installed change CM for specified domain
    if (!prometheusRegexValue.equals(prometheusDomainRegexValue)) {
      logger.info("update prometheus Config Map with domain info");
      editPrometheusCM(prometheusDomainRegexValue, prometheusRegexValue, monitoringNS,
          prometheusReleaseName + "-server");
      prometheusDomainRegexValue = prometheusRegexValue;
    }
    logger.info("Prometheus is running");

    if (grafanaHelmParams == null) {
      //logger.info("Node Port for Grafana is " + nodeportgrafana);
      grafanaHelmParams = installAndVerifyGrafana(grafanaReleaseName,
              monitoringNS,
              monitoringExporterEndToEndDir + "/grafana/values.yaml",
              grafanaChartVersion);
      assertNotNull(grafanaHelmParams, "Grafana failed to install");
      String hostPortGrafana = K8S_NODEPORT_HOST + ":" + grafanaHelmParams.getNodePort();
      if (OKD) {
        hostPortGrafana = createRouteForOKD(grafanaReleaseName, monitoringNS) + ":" + grafanaHelmParams.getNodePort();
      }
      installVerifyGrafanaDashBoard(hostPortGrafana, monitoringExporterEndToEndDir);
    }
    logger.info("Grafana is running");
  }


  @AfterAll
  public void tearDownAll() {

    // uninstall NGINX release
    logger.info("Uninstalling NGINX");
    if (nginxHelmParams != null) {
      assertThat(uninstallNginx(nginxHelmParams))
          .as("Test uninstallNginx1 returns true")
          .withFailMessage("uninstallNginx() did not return true")
          .isTrue();
    }
    // delete mii domain images created
    if (miiImage != null) {
      deleteImage(miiImage);
    }
    if (!OKD) {
      uninstallPrometheusGrafana(promHelmParams.getHelmParams(), grafanaHelmParams);

      deletePersistentVolumeClaim("pvc-alertmanager" + releaseSuffix, monitoringNS);
      deletePersistentVolume("pv-testalertmanager" + releaseSuffix);
      deletePersistentVolumeClaim("pvc-" + prometheusReleaseName, monitoringNS);
      deletePersistentVolume("pv-test" + prometheusReleaseName);
      deletePersistentVolumeClaim("pvc-" + grafanaReleaseName, monitoringNS);
      deletePersistentVolume("pv-test" + grafanaReleaseName);
    }
    deleteNamespace(monitoringNS);
    deleteMonitoringExporterTempDir(monitoringExporterDir);
  }

  private void changeConfigNegative(String effect, String configFile, String expectedErrorMsg)
          throws Exception {
    final WebClient webClient = new WebClient();
    //webClient.addRequestHeader("Host", ingressHost1List.get(0));
    HtmlPage originalPage = webClient.getPage(exporterUrl);
    assertNotNull(originalPage);
    HtmlPage page = submitConfigureForm(exporterUrl, effect, configFile);
    assertTrue((page.asNormalizedText()).contains(expectedErrorMsg));
    assertTrue(!(page.asNormalizedText()).contains("Error 500--Internal Server Error"));
  }

  private void changeConfigNegativeAuth(
          String effect, String configFile, String expectedErrorMsg, String username, String password)
          throws Exception {
    try {
      final WebClient webClient = new WebClient();
      setCredentials(webClient, username, password);
      HtmlPage page = submitConfigureForm(exporterUrl, effect, configFile, webClient);
      throw new RuntimeException("Expected exception was not thrown ");
    } catch (FailingHttpStatusCodeException ex) {
      assertTrue((ex.getMessage()).contains(expectedErrorMsg));
    }
  }

  private HtmlPage submitConfigureForm(String exporterUrl, String effect, String configFile)
          throws Exception {
    final WebClient webClient = new WebClient();
    webClient.getOptions().setThrowExceptionOnFailingStatusCode(false);
    setCredentials(webClient);
    return submitConfigureForm(exporterUrl, effect, configFile, webClient);
  }

  private HtmlPage submitConfigureForm(
          String exporterUrl, String effect, String configFile, WebClient webClient) throws Exception {
    // Get the first page
    HtmlPage page1 = webClient.getPage(exporterUrl);
    if (page1 == null) {
      //try again
      page1 = webClient.getPage(exporterUrl);
    }
    assertNotNull(page1, "can't retrieve exporter dashboard page");
    assertTrue((page1.asNormalizedText()).contains("This is the WebLogic Monitoring Exporter."));

    // Get the form that we are dealing with and within that form,
    // find the submit button and the field that we want to change.Generated form for cluster had
    // extra path for wls-exporter
    HtmlForm form = page1.getFirstByXPath("//form[@action='configure']");
    if (form == null) {
      form = page1.getFirstByXPath("//form[@action='/wls-exporter/configure']");
    }
    assertNotNull(form, "can't retrieve configure form");
    List<HtmlRadioButtonInput> radioButtons = form.getRadioButtonsByName("effect");
    assertNotNull(radioButtons, "can't retrieve buttons with effect");
    for (HtmlRadioButtonInput radioButton : radioButtons) {
      if (radioButton.getValueAttribute().equalsIgnoreCase(effect)) {
        radioButton.setChecked(true);
      }
    }

    HtmlSubmitInput button =
            page1.getFirstByXPath("//form//input[@type='submit']");
    assertNotNull(button, "can't retrieve submit button");
    final HtmlFileInput fileField = form.getInputByName("configuration");
    assertNotNull(fileField);

    // Change the value of the text field
    fileField.setValueAttribute(configFile);
    fileField.setContentType("multipart/form-data");

    // Now submit the form by clicking the button and get back the second page.
    HtmlPage page2 = null;
    try {
      page2 = button.click();
      assertNotNull(page2, "can't reach page after submit");
      assertFalse((page2.asNormalizedText()).contains("Error 500--Internal Server Error"),
          "page returns Error 500--Internal Server Error");
    } catch (ClassCastException ex) {
      logger.info(" Can't generate html page, collecting the error ");
      TextPage page3 = button.click();
      assertNotNull(page3, "can't reach page after submit");
      assertTrue(page3.getContent().contains("Unable to contact the REST API"),
          "submit does not return html page, here is received page "
          + page3.getContent());
    }
    return page2;
  }

  private static void setCredentials(WebClient webClient) {
    String base64encodedUsernameAndPassword =
            base64Encode(String.format("%s:%s",
                    ADMIN_USERNAME_DEFAULT,
                    ADMIN_PASSWORD_DEFAULT));
    webClient.addRequestHeader("Authorization", "Basic " + base64encodedUsernameAndPassword);
  }

  private static void setCredentials(WebClient webClient, String username, String password) {
    String base64encodedUsernameAndPassword = base64Encode(username + ":" + password);
    webClient.addRequestHeader("Authorization", "Basic " + base64encodedUsernameAndPassword);
  }

  private static String base64Encode(String stringToEncode) {
    Base64.Encoder enc = Base64.getEncoder();
    return enc.encodeToString(stringToEncode.getBytes());
  }

  /**
   * Replace monitoring exporter configuration and verify it was applied to both managed servers.
   *
   * @throws Exception if test fails
   */
  private void replaceConfiguration() throws Exception {
    HtmlPage page = submitConfigureForm(exporterUrl, "replace", RESOURCE_DIR + "/exporter/rest_jvm.yaml");
    assertNotNull(page, "Failed to replace configuration");

    assertTrue(page.asNormalizedText().contains("JVMRuntime"),
        "Page does not contain expected JVMRuntime configuration");
    assertFalse(page.asNormalizedText().contains("WebAppComponentRuntime"),
        "Page contains unexpected WebAppComponentRuntime configuration");
    if (!OKD) {
      //needs 20 secs to fetch the metrics to prometheus
      Thread.sleep(20 * 1000);
      // "heap_free_current{name="managed-server1"}[15s]" search for results for last 15secs
      checkMetricsViaPrometheus("heap_free_current%7Bname%3D%22" + cluster1Name + "-managed-server1%22%7D%5B15s%5D",
          cluster1Name + "-managed-server1", hostPortPrometheus);
    }

  }

  /**
   * Add additional monitoring exporter configuration and verify it was applied.
   *
   * @throws Exception if test fails
   */
  private void appendConfiguration() throws Exception {

    // run append
    HtmlPage page = submitConfigureForm(exporterUrl, "append", RESOURCE_DIR + "/exporter/rest_webapp.yaml");
    assertTrue(page.asNormalizedText().contains("WebAppComponentRuntime"),
            "Page does not contain expected WebAppComponentRuntime configuration");
    // check previous config is there
<<<<<<< HEAD
    assertTrue(page.asNormalizedText().contains("JVMRuntime"),
        "Page does not contain expected JVMRuntime configuration");

    String sessionAppPrometheusSearchKey =
            "wls_servlet_invocation_total_count%7Bapp%3D%22myear%22%7D%5B15s%5D";
    checkMetricsViaPrometheus(sessionAppPrometheusSearchKey, "sessmigr",nodeportPrometheus);
=======
    assertTrue(page.asText().contains("JVMRuntime"), "Page does not contain expected JVMRuntime configuration");
    if (!OKD) {
      String sessionAppPrometheusSearchKey =
          "wls_servlet_invocation_total_count%7Bapp%3D%22myear%22%7D%5B15s%5D";
      checkMetricsViaPrometheus(sessionAppPrometheusSearchKey, "sessmigr", hostPortPrometheus);
    }
>>>>>>> 58583259
  }

  /**
   * Replace monitoring exporter configuration with only one attribute and verify it was applied.
   *
   * @throws Exception if test fails
   */
  private void replaceOneAttributeValueAsArrayConfiguration() throws Exception {
    HtmlPage page =
            submitConfigureForm(exporterUrl, "replace", RESOURCE_DIR + "/exporter/rest_oneattribval.yaml");
    assertTrue(page.asNormalizedText().contains("values: invocationTotalCount"));
    assertFalse(page.asNormalizedText().contains("reloadTotal"));
  }

  /**
   * Append monitoring exporter configuration with one more attribute and verify it was applied
   * append to [a] new config [a,b].
   *
   * @throws Exception if test fails
   */
  private void appendArrayWithOneExistedAndOneDifferentAttributeValueAsArrayConfiguration()
          throws Exception {
    HtmlPage page =
            submitConfigureForm(exporterUrl, "replace", RESOURCE_DIR + "/exporter/rest_oneattribval.yaml");
    assertTrue(page.asNormalizedText().contains("values: invocationTotalCount"));
    page = submitConfigureForm(exporterUrl, "append", RESOURCE_DIR + "/exporter/rest_twoattribs.yaml");
    assertTrue(page.asNormalizedText().contains("values: [invocationTotalCount, executionTimeAverage]"));
  }

  /**
   * Replace monitoring exporter configuration with empty configuration.
   *
   * @throws Exception if test fails
   */
  private void replaceWithEmptyConfiguration() throws Exception {
    submitConfigureForm(exporterUrl, "replace", RESOURCE_DIR + "/exporter/rest_empty.yaml");
    assertFalse(verifyMonExpAppAccess("wls-exporter","values", domain1Uid, domain1Namespace,false, cluster1Name));
    assertTrue(verifyMonExpAppAccess("wls-exporter","queries", domain1Uid, domain1Namespace,false, cluster1Name));
  }

  /**
   * Try to append monitoring exporter configuration with empty configuration.
   *
   * @throws Exception if failed to apply configuration or check the expected values.
   */
  private void appendWithEmptyConfiguration() throws Exception {
    HtmlPage originalPage = submitConfigureForm(exporterUrl, "replace", RESOURCE_DIR + "/exporter/rest_jvm.yaml");
    assertNotNull(originalPage, "Failed to replace configuration");
    assertTrue(originalPage.asNormalizedText().contains("JVMRuntime"),
        "Page does not contain expected JVMRuntime configuration");
    HtmlPage page = submitConfigureForm(exporterUrl, "append", RESOURCE_DIR + "/exporter/rest_empty.yaml");
    assertTrue(originalPage.asNormalizedText().equals(page.asNormalizedText()));
  }

  /**
   * Try to append monitoring exporter configuration with configuration file not in the yaml format.
   *
   * @throws Exception if test fails
   */
  private void appendWithNotYamlConfiguration() throws Exception {
    changeConfigNegative(
            "append", RESOURCE_DIR + "/exporter/rest_notyamlformat.yaml", "Configuration is not in YAML format");
  }

  /**
   * Try to replace monitoring exporter configuration with configuration file not in the yaml
   * format.
   *
   * @throws Exception if failed to apply configuration or check the expected values.
   */
  private void replaceWithNotYamlConfiguration() throws Exception {
    changeConfigNegative(
            "replace", RESOURCE_DIR + "/exporter/rest_notyamlformat.yaml", "Configuration is not in YAML format");
  }

  /**
   * Try to append monitoring exporter configuration with configuration file in the corrupted yaml
   * format.
   *
   * @throws Exception if test fails
   */
  private void appendWithCorruptedYamlConfiguration() throws Exception {
    changeConfigNegative(
            "append",
            RESOURCE_DIR + "/exporter/rest_notyaml.yaml",
            "Configuration YAML format has errors while scanning a simple key");
  }

  /**
   * Try to replace monitoring exporter configuration with configuration file in the corrupted yaml
   * format.
   *
   * @throws Exception if failed to apply configuration or check the expected values.
   */
  private void replaceWithCorruptedYamlConfiguration() throws Exception {
    changeConfigNegative(
            "replace",
            RESOURCE_DIR + "/exporter/rest_notyaml.yaml",
            "Configuration YAML format has errors while scanning a simple key");
  }

  /**
   * Try to replace monitoring exporter configuration with configuration file with dublicated
   * values.
   *
   * @throws Exception if test fails
   */
  private void replaceWithDublicatedValuesConfiguration() throws Exception {
    changeConfigNegative(
            "replace",
            RESOURCE_DIR + "/exporter/rest_dublicatedval.yaml",
            "Duplicate values for [deploymentState] at applicationRuntimes.componentRuntimes");
  }

  /**
   * Try to append monitoring exporter configuration with configuration file with duplicated values.
   *
   * @throws Exception if test fails
   */
  private void appendWithDuplicatedValuesConfiguration() throws Exception {
    changeConfigNegative(
            "append",
            RESOURCE_DIR + "/exporter/rest_dublicatedval.yaml",
            "Duplicate values for [deploymentState] at applicationRuntimes.componentRuntimes");
  }

  /**
   * Try to replace monitoring exporter configuration with configuration file with
   * NameSnakeCase=false.
   *
   * @throws Exception if failed to apply configuration or check the expected values.
   */
  private void replaceMetricsNameSnakeCaseFalseConfiguration() throws Exception {
    HtmlPage page =
            submitConfigureForm(exporterUrl, "replace", RESOURCE_DIR + "/exporter/rest_snakecasefalse.yaml");
    assertNotNull(page);
<<<<<<< HEAD
    assertFalse(page.asNormalizedText().contains("metricsNameSnakeCase"));
    String searchKey = "wls_servlet_executionTimeAverage%7Bapp%3D%22myear%22%7D%5B15s%5D";
    checkMetricsViaPrometheus(searchKey, "sessmigr",nodeportPrometheus);
=======
    assertFalse(page.asText().contains("metricsNameSnakeCase"));
    if (!OKD) {
      String searchKey = "wls_servlet_executionTimeAverage%7Bapp%3D%22myear%22%7D%5B15s%5D";
      checkMetricsViaPrometheus(searchKey, "sessmigr", hostPortPrometheus);
    }
>>>>>>> 58583259
  }

  /**
   * Try to replace monitoring exporter configuration with configuration file with
   * no restPort value.
   *
   * @throws Exception if failed to apply configuration or check the expected values.
   */
  private void replaceMetricsNoRestPortConfiguration() throws Exception {
    HtmlPage page =
        submitConfigureForm(exporterUrl, "replace", RESOURCE_DIR + "/exporter/norestport.yaml");
    assertNotNull(page);
<<<<<<< HEAD
    assertFalse(page.asNormalizedText().contains("restPort"));
    //needs 20 secs to fetch the metrics to prometheus
    Thread.sleep(20 * 1000);
    // "heap_free_current{name="managed-server1"}[15s]" search for results for last 15secs

    String prometheusSearchKey1 =
        "heap_free_current";
    checkMetricsViaPrometheus(prometheusSearchKey1, "managed-server1",nodeportPrometheus);
=======
    assertFalse(page.asText().contains("restPort"));
    if (!OKD) {
      //needs 20 secs to fetch the metrics to prometheus
      Thread.sleep(20 * 1000);
      // "heap_free_current{name="managed-server1"}[15s]" search for results for last 15secs

      String prometheusSearchKey1 =
          "heap_free_current";
      checkMetricsViaPrometheus(prometheusSearchKey1, "managed-server1", hostPortPrometheus);
    }
>>>>>>> 58583259
  }

  /**
   * Test to replace monitoring exporter configuration with configuration file with
   * domainQualifier=true.
   *
   * @throws Exception if failed to apply configuration or check the expected values.
   */
  private void replaceMetricsDomainQualifierTrueConfiguration() throws Exception {
    HtmlPage page =
            submitConfigureForm(exporterUrl, "replace", RESOURCE_DIR + "/exporter/rest_domainqualtrue.yaml");
    assertNotNull(page);
<<<<<<< HEAD
    logger.info("page - " + page.asNormalizedText());
    assertTrue(page.asNormalizedText().contains("domainQualifier"));

    String searchKey = "wls_servlet_executionTimeAverage%7Bapp%3D%22myear%22%7D%5B15s%5D";
    checkMetricsViaPrometheus(searchKey, "\"domain\":\"wls-monexp-domain-1" + "\"",nodeportPrometheus);
=======
    logger.info("page - " + page.asText());
    assertTrue(page.asText().contains("domainQualifier"));
    if (!OKD) {
      String searchKey = "wls_servlet_executionTimeAverage%7Bapp%3D%22myear%22%7D%5B15s%5D";
      checkMetricsViaPrometheus(searchKey, "\"domain\":\"wls-monexp-domain-1" + "\"", hostPortPrometheus);
    }
>>>>>>> 58583259
  }

  /**
   * Test to change monitoring exporter configuration without authentication.
   *
   * @throws Exception if failed to apply configuration or check the expected values.
   */
  // verify that change configuration fails without authentication
  private void changeConfigNoCredentials() throws Exception {
    WebClient webClient = new WebClient();
    String expectedErrorMsg = "401 Unauthorized for " + exporterUrl;
    try {
      HtmlPage page =
              submitConfigureForm(
                      exporterUrl, "append", RESOURCE_DIR + "/exporter/rest_snakecasetrue.yaml", webClient);
      throw new RuntimeException("Form was submitted successfully with no credentials");
    } catch (FailingHttpStatusCodeException ex) {
      assertTrue((ex.getMessage()).contains(expectedErrorMsg));
    }
  }

  /**
   * Try to change monitoring exporter configuration with invalid username.
   *
   * @throws Exception if the expected exception message does not match
   */
  private void changeConfigInvalidUser() throws Exception {
    changeConfigNegativeAuth(
            "replace",
            RESOURCE_DIR + "/exporter/rest_snakecasetrue.yaml",
            "401 Unauthorized for " + exporterUrl,
            "invaliduser",
            ADMIN_PASSWORD_DEFAULT);
  }

  /**
   * Try to change monitoring exporter configuration with invalid password.
   *
   * @throws Exception if the expected exception message does not match
   */
  private void changeConfigInvalidPass() throws Exception {
    changeConfigNegativeAuth(
            "replace",
            RESOURCE_DIR + "/exporter/rest_snakecasetrue.yaml",
            "401 Unauthorized for " + exporterUrl,
            ADMIN_USERNAME_DEFAULT,
            "invalidpass");
  }

  /**
   * Try to change monitoring exporter configuration with empty username.
   *
   * @throws Exception if the expected exception message does not match
   */
  private void changeConfigEmptyUser() throws Exception {
    changeConfigNegativeAuth(
            "replace",
            RESOURCE_DIR + "/exporter/rest_snakecasetrue.yaml",
            "401 Unauthorized for " + exporterUrl,
            "",
            ADMIN_PASSWORD_DEFAULT);
  }

  /**
   * Try to change monitoring exporter configuration with empty pass.
   *
   * @throws Exception if the expected exception message does not match
   */
  private void changeConfigEmptyPass() throws Exception {
    changeConfigNegativeAuth(
            "replace",
            RESOURCE_DIR + "/exporter/rest_snakecasetrue.yaml",
            "401 Unauthorized for " + exporterUrl,
            ADMIN_USERNAME_DEFAULT,
            "");
  }

  private boolean changeListenPort(String domainUid, String domainNS, String setListenPortEnabled) throws Exception {
    // copy changeListenPort.py and callpyscript.sh to Admin Server pod
    String adminServerPodName = domainUid + "-" + ADMIN_SERVER_NAME_BASE;
    V1Pod adminPod = Kubernetes.getPod(domainNS, null, adminServerPodName);
    if (adminPod == null) {
      logger.info("The admin pod {0} does not exist in namespace {1}!", adminServerPodName, domainNS);
      return false;
    }

    logger.info("Copying changeListenPort.py and callpyscript.sh to admin server pod");
    try {
      copyFileToPod(domainNS, adminServerPodName, null,
          Paths.get(RESOURCE_DIR, "python-scripts", "changeListenPort.py"),
          Paths.get("/u01/changeListenPort.py"));

      copyFileToPod(domainNS, adminServerPodName, null,
          Paths.get(RESOURCE_DIR, "bash-scripts", "callpyscript.sh"),
          Paths.get("/u01/callpyscript.sh"));
    } catch (ApiException apex) {
      logger.severe("Got ApiException while copying file to admin pod {0}", apex.getResponseBody());
      return false;
    } catch (IOException ioex) {
      logger.severe("Got IOException while copying file to admin pod {0}", (Object) ioex.getStackTrace());
      return false;
    }

    logger.info("Adding execute mode for callpyscript.sh");
    ExecResult result = exec(adminPod, null, true,
        "/bin/sh", "-c", "chmod +x /u01/callpyscript.sh");
    if (result.exitValue() != 0) {
      return false;
    }
    logger.info("Changing ListenPortEnabled");
    String command = new StringBuffer("/u01/callpyscript.sh /u01/changeListenPort.py ")
        .append(ADMIN_USERNAME_DEFAULT)
        .append(" ")
        .append(ADMIN_PASSWORD_DEFAULT)
        .append(" t3://")
        .append(adminServerPodName)
        .append(":7001 ")
        .append(setListenPortEnabled)
        .append(" ")
        .append("managed-server1")
        .toString();

    result = exec(adminPod, null, true, "/bin/sh", "-c", command);
    if (result.exitValue() != 0) {
      return false;
    }
    return true;
  }

  private static String convertToJson(String yaml) {
    final Object loadedYaml = new Yaml().load(yaml);
    return new Gson().toJson(loadedYaml, LinkedHashMap.class);
  }

}<|MERGE_RESOLUTION|>--- conflicted
+++ resolved
@@ -81,8 +81,6 @@
 import static org.junit.jupiter.api.Assertions.assertFalse;
 import static org.junit.jupiter.api.Assertions.assertNotNull;
 import static org.junit.jupiter.api.Assertions.assertTrue;
-
-
 
 /**
  * Verify Prometheus, Grafana, Webhook, Coordinator are installed and running
@@ -593,7 +591,8 @@
       //needs 20 secs to fetch the metrics to prometheus
       Thread.sleep(20 * 1000);
       // "heap_free_current{name="managed-server1"}[15s]" search for results for last 15secs
-      checkMetricsViaPrometheus("heap_free_current%7Bname%3D%22" + cluster1Name + "-managed-server1%22%7D%5B15s%5D",
+      checkMetricsViaPrometheus("heap_free_current%7Bname%3D%22"
+              + cluster1Name + "-managed-server1%22%7D%5B15s%5D",
           cluster1Name + "-managed-server1", hostPortPrometheus);
     }
 
@@ -611,21 +610,13 @@
     assertTrue(page.asNormalizedText().contains("WebAppComponentRuntime"),
             "Page does not contain expected WebAppComponentRuntime configuration");
     // check previous config is there
-<<<<<<< HEAD
     assertTrue(page.asNormalizedText().contains("JVMRuntime"),
         "Page does not contain expected JVMRuntime configuration");
-
-    String sessionAppPrometheusSearchKey =
-            "wls_servlet_invocation_total_count%7Bapp%3D%22myear%22%7D%5B15s%5D";
-    checkMetricsViaPrometheus(sessionAppPrometheusSearchKey, "sessmigr",nodeportPrometheus);
-=======
-    assertTrue(page.asText().contains("JVMRuntime"), "Page does not contain expected JVMRuntime configuration");
     if (!OKD) {
       String sessionAppPrometheusSearchKey =
           "wls_servlet_invocation_total_count%7Bapp%3D%22myear%22%7D%5B15s%5D";
       checkMetricsViaPrometheus(sessionAppPrometheusSearchKey, "sessmigr", hostPortPrometheus);
     }
->>>>>>> 58583259
   }
 
   /**
@@ -762,17 +753,11 @@
     HtmlPage page =
             submitConfigureForm(exporterUrl, "replace", RESOURCE_DIR + "/exporter/rest_snakecasefalse.yaml");
     assertNotNull(page);
-<<<<<<< HEAD
     assertFalse(page.asNormalizedText().contains("metricsNameSnakeCase"));
-    String searchKey = "wls_servlet_executionTimeAverage%7Bapp%3D%22myear%22%7D%5B15s%5D";
-    checkMetricsViaPrometheus(searchKey, "sessmigr",nodeportPrometheus);
-=======
-    assertFalse(page.asText().contains("metricsNameSnakeCase"));
     if (!OKD) {
       String searchKey = "wls_servlet_executionTimeAverage%7Bapp%3D%22myear%22%7D%5B15s%5D";
       checkMetricsViaPrometheus(searchKey, "sessmigr", hostPortPrometheus);
     }
->>>>>>> 58583259
   }
 
   /**
@@ -785,17 +770,7 @@
     HtmlPage page =
         submitConfigureForm(exporterUrl, "replace", RESOURCE_DIR + "/exporter/norestport.yaml");
     assertNotNull(page);
-<<<<<<< HEAD
     assertFalse(page.asNormalizedText().contains("restPort"));
-    //needs 20 secs to fetch the metrics to prometheus
-    Thread.sleep(20 * 1000);
-    // "heap_free_current{name="managed-server1"}[15s]" search for results for last 15secs
-
-    String prometheusSearchKey1 =
-        "heap_free_current";
-    checkMetricsViaPrometheus(prometheusSearchKey1, "managed-server1",nodeportPrometheus);
-=======
-    assertFalse(page.asText().contains("restPort"));
     if (!OKD) {
       //needs 20 secs to fetch the metrics to prometheus
       Thread.sleep(20 * 1000);
@@ -805,7 +780,6 @@
           "heap_free_current";
       checkMetricsViaPrometheus(prometheusSearchKey1, "managed-server1", hostPortPrometheus);
     }
->>>>>>> 58583259
   }
 
   /**
@@ -818,20 +792,12 @@
     HtmlPage page =
             submitConfigureForm(exporterUrl, "replace", RESOURCE_DIR + "/exporter/rest_domainqualtrue.yaml");
     assertNotNull(page);
-<<<<<<< HEAD
     logger.info("page - " + page.asNormalizedText());
     assertTrue(page.asNormalizedText().contains("domainQualifier"));
-
-    String searchKey = "wls_servlet_executionTimeAverage%7Bapp%3D%22myear%22%7D%5B15s%5D";
-    checkMetricsViaPrometheus(searchKey, "\"domain\":\"wls-monexp-domain-1" + "\"",nodeportPrometheus);
-=======
-    logger.info("page - " + page.asText());
-    assertTrue(page.asText().contains("domainQualifier"));
     if (!OKD) {
       String searchKey = "wls_servlet_executionTimeAverage%7Bapp%3D%22myear%22%7D%5B15s%5D";
       checkMetricsViaPrometheus(searchKey, "\"domain\":\"wls-monexp-domain-1" + "\"", hostPortPrometheus);
     }
->>>>>>> 58583259
   }
 
   /**
