--- conflicted
+++ resolved
@@ -110,11 +110,8 @@
       + "verify admin console login using admin node port.")
   @ValueSource(strings = {"modelInImage", "domainInImage", "domainOnPV"})
   @Tag("gate")
-<<<<<<< HEAD
   @Tag("crio")
-=======
   @DisabledOnSlimImage
->>>>>>> dd9f7c55
   void testScaleClustersAndAdminConsoleLogin(String domainType) {
     Domain domain = createDomainBasedOnDomainType(domainType);
 
