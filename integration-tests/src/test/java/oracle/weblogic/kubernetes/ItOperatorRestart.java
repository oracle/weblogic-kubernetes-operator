--- conflicted
+++ resolved
@@ -56,11 +56,8 @@
 // domain custom resource that uses model-in-image.
 @DisplayName("Test to patch the model-in-image image to change WebLogic admin credentials secret")
 @IntegrationTest
-<<<<<<< HEAD
 @Tag("olcne")
-=======
 @Tag("oke-parallel")
->>>>>>> 7f6e7f8a
 class ItOperatorRestart {
   private static String opNamespace = null;
   private static String domainNamespace = null;
