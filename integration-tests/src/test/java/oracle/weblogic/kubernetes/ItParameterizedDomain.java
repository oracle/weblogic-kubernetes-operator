--- conflicted
+++ resolved
@@ -1243,12 +1243,12 @@
                                       V1Container jobContainer) {
     logger.info("Running Kubernetes job to create domain");
     String modelMountPath = "/u01/shared";
-    String argCommand = "chown -R 1000:1000 " + modelMountPath;
+    String argCommand = "chown -R 1000:0 " + modelMountPath;
     if (OKE_CLUSTER) {
-      argCommand = "chown 1000:1000 "
+      argCommand = "chown 1000:0 "
           + modelMountPath
           + "/. && find " + modelMountPath
-          + "/. -maxdepth 1 ! -name '.snapshot' ! -name '.' -print0 | xargs -r -0 chown -R 1000:1000";
+          + "/. -maxdepth 1 ! -name '.snapshot' ! -name '.' -print0 | xargs -r -0 chown -R 1000:0";
     }
     V1Job jobBody = new V1Job()
         .metadata(
@@ -1265,11 +1265,7 @@
                         .image(WEBLOGIC_IMAGE_TO_USE_IN_SPEC)
                         .addCommandItem("/bin/sh")
                         .addArgsItem("-c")
-<<<<<<< HEAD
                         .addArgsItem(argCommand)
-=======
-                        .addArgsItem("chown -R 1000:0 /u01/shared")
->>>>>>> 9402a329
                         .addVolumeMountsItem(
                             new V1VolumeMount()
                                 .name(pvName)
