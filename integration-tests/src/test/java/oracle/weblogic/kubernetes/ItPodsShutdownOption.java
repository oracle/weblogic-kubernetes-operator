// Copyright (c) 2020, 2022, Oracle and/or its affiliates.
// Licensed under the Universal Permissive License v 1.0 as shown at https://oss.oracle.com/licenses/upl.

package oracle.weblogic.kubernetes;

import java.time.OffsetDateTime;
import java.util.HashMap;
import java.util.List;
import java.util.Map;

import io.kubernetes.client.openapi.models.V1ConfigMap;
import io.kubernetes.client.openapi.models.V1EnvVar;
import io.kubernetes.client.openapi.models.V1LocalObjectReference;
import io.kubernetes.client.openapi.models.V1ObjectMeta;
import oracle.weblogic.domain.AdminServer;
import oracle.weblogic.domain.Cluster;
import oracle.weblogic.domain.Configuration;
import oracle.weblogic.domain.Domain;
import oracle.weblogic.domain.DomainSpec;
import oracle.weblogic.domain.ManagedServer;
import oracle.weblogic.domain.Model;
import oracle.weblogic.domain.ServerPod;
import oracle.weblogic.domain.Shutdown;
import oracle.weblogic.kubernetes.actions.TestActions;
import oracle.weblogic.kubernetes.actions.impl.primitive.HelmParams;
import oracle.weblogic.kubernetes.annotations.IntegrationTest;
import oracle.weblogic.kubernetes.annotations.Namespaces;
import oracle.weblogic.kubernetes.logging.LoggingFacade;
import org.junit.jupiter.api.AfterEach;
import org.junit.jupiter.api.BeforeAll;
import org.junit.jupiter.api.DisplayName;
import org.junit.jupiter.api.Tag;
import org.junit.jupiter.api.Test;

import static java.util.concurrent.TimeUnit.MINUTES;
import static java.util.concurrent.TimeUnit.SECONDS;
import static oracle.weblogic.kubernetes.TestConstants.ADMIN_PASSWORD_DEFAULT;
import static oracle.weblogic.kubernetes.TestConstants.ADMIN_SERVER_NAME_BASE;
import static oracle.weblogic.kubernetes.TestConstants.ADMIN_USERNAME_DEFAULT;
import static oracle.weblogic.kubernetes.TestConstants.DOMAIN_API_VERSION;
import static oracle.weblogic.kubernetes.TestConstants.IMAGE_PULL_POLICY;
import static oracle.weblogic.kubernetes.TestConstants.MANAGED_SERVER_NAME_BASE;
import static oracle.weblogic.kubernetes.TestConstants.MII_BASIC_IMAGE_NAME;
import static oracle.weblogic.kubernetes.TestConstants.MII_BASIC_IMAGE_TAG;
import static oracle.weblogic.kubernetes.TestConstants.OPERATOR_CHART_DIR;
import static oracle.weblogic.kubernetes.TestConstants.OPERATOR_RELEASE_NAME;
import static oracle.weblogic.kubernetes.TestConstants.TEST_IMAGES_REPO_SECRET_NAME;
import static oracle.weblogic.kubernetes.TestConstants.WLS_DOMAIN_TYPE;
import static oracle.weblogic.kubernetes.actions.TestActions.createConfigMap;
import static oracle.weblogic.kubernetes.actions.TestActions.deletePod;
import static oracle.weblogic.kubernetes.actions.TestActions.getOperatorPodName;
import static oracle.weblogic.kubernetes.actions.TestActions.getPodCreationTimestamp;
import static oracle.weblogic.kubernetes.actions.TestActions.scaleCluster;
import static oracle.weblogic.kubernetes.utils.CommonTestUtils.checkPodReadyAndServiceExists;
import static oracle.weblogic.kubernetes.utils.DomainUtils.createDomainAndVerify;
import static oracle.weblogic.kubernetes.utils.ImageUtils.createTestRepoSecret;
import static oracle.weblogic.kubernetes.utils.LoggingUtil.checkPodLogContainsString;
import static oracle.weblogic.kubernetes.utils.LoggingUtil.doesPodLogContainString;
import static oracle.weblogic.kubernetes.utils.OperatorUtils.installAndVerifyOperator;
import static oracle.weblogic.kubernetes.utils.PodUtils.checkPodDeleted;
import static oracle.weblogic.kubernetes.utils.PodUtils.checkPodDoesNotExist;
import static oracle.weblogic.kubernetes.utils.PodUtils.checkPodRestarted;
import static oracle.weblogic.kubernetes.utils.PodUtils.setPodAntiAffinity;
import static oracle.weblogic.kubernetes.utils.SecretUtils.createSecretWithUsernamePassword;
import static oracle.weblogic.kubernetes.utils.ThreadSafeLogger.getLogger;
import static org.awaitility.Awaitility.with;
import static org.junit.jupiter.api.Assertions.assertDoesNotThrow;
import static org.junit.jupiter.api.Assertions.assertFalse;
import static org.junit.jupiter.api.Assertions.assertNotNull;
import static org.junit.jupiter.api.Assertions.assertTrue;

/**
 * This test is to verify shutdown rules when shutdown properties are defined at different levels
 * (domain, cluster, adminServer and managedServer level).
 */
@DisplayName("Verify shutdown rules when shutdown properties are defined at different levels")
@IntegrationTest
<<<<<<< HEAD
@Tag("olcne")
=======
@Tag("oke-parallel")
>>>>>>> 7f6e7f8a
class ItPodsShutdownOption {

  private static String domainNamespace = null;
  private static String opNamespace = null;

  // domain constants
  private static String domainUid = "domain1";
  private static String clusterName = "cluster-1";
  private static int replicaCount = 2;
  private static String adminServerPodName = domainUid + "-" + ADMIN_SERVER_NAME_BASE;
  private static String managedServerPodNamePrefix = domainUid + "-" + MANAGED_SERVER_NAME_BASE;

  private static String indManagedServerName1 = "ms-1";
  private static String indManagedServerPodName1 = domainUid + "-" + indManagedServerName1;
  private static String indManagedServerName2 = "ms-2";
  private static String indManagedServerPodName2 = domainUid + "-" + indManagedServerName2;

  private static LoggingFacade logger = null;

  private static String miiImage;
  private static String adminSecretName;
  private static String encryptionSecretName;
  private static String cmName = "configuredcluster";

  /**
   * 1. Get namespaces for operator and WebLogic domain.
   * 2. Push MII image to registry.
   * 3. Create WebLogic credential secret and encryption secret.
   * 4. Create configmap for independent managed server additions.
   *
   * @param namespaces list of namespaces injected by JUnit
   */
  @BeforeAll
  public static void initAll(@Namespaces(2) List<String> namespaces) {
    logger = getLogger();
    // get a unique operator namespace
    logger.info("Getting a unique namespace for operator");
    assertNotNull(namespaces.get(0), "Namespace list is null");
    opNamespace = namespaces.get(0);

    // get a unique domain namespace
    logger.info("Getting a unique namespace for WebLogic domain");
    assertNotNull(namespaces.get(1), "Namespace list is null");
    domainNamespace = namespaces.get(1);

    // install and verify operator with FINE logging level
    HelmParams opHelmParams =
        new HelmParams().releaseName(OPERATOR_RELEASE_NAME)
            .namespace(opNamespace)
            .chartDir(OPERATOR_CHART_DIR);
    installAndVerifyOperator(opNamespace, opNamespace + "-sa", false, 0, "FINE",
        opHelmParams, domainNamespace);

    // get the pre-built image created by IntegrationTestWatcher
    miiImage = MII_BASIC_IMAGE_NAME + ":" + MII_BASIC_IMAGE_TAG;

    // create docker registry secret to pull the image from registry
    // this secret is used only for non-kind cluster
    logger.info("Creating docker registry secret in namespace {0}", domainNamespace);
    createTestRepoSecret(domainNamespace);

    // create secret for admin credentials
    logger.info("Creating secret for admin credentials");
    adminSecretName = "weblogic-credentials";
    createSecretWithUsernamePassword(adminSecretName, domainNamespace, ADMIN_USERNAME_DEFAULT, ADMIN_PASSWORD_DEFAULT);

    // create encryption secret
    logger.info("Creating encryption secret");
    encryptionSecretName = "encryptionsecret";
    createSecretWithUsernamePassword(encryptionSecretName, domainNamespace, "weblogicenc", "weblogicenc");

    String yamlString = "topology:\n"
        + "  Server:\n"
        + "    'ms-1':\n"
        + "      ListenPort: '10001'\n"
        + "    'ms-2':\n"
        + "      ListenPort: '9001'\n";

    createModelConfigMap(cmName, yamlString);

  }

  /**
   * Delete the domain created by each test for the next test to start over.
   */
  @AfterEach
  public void afterEach() {
    logger.info("Deleting the domain resource");
    TestActions.deleteDomainCustomResource(domainUid, domainNamespace);
    checkPodDoesNotExist(adminServerPodName, domainUid, domainNamespace);
    checkPodDoesNotExist(managedServerPodNamePrefix + 1, domainUid, domainNamespace);
    checkPodDoesNotExist(managedServerPodNamePrefix + 2, domainUid, domainNamespace);
    checkPodDoesNotExist(indManagedServerPodName1, domainUid, domainNamespace);
    checkPodDoesNotExist(indManagedServerPodName2, domainUid, domainNamespace);
  }

  /**
   * Add shutdown options for servers at all levels: domain, admin server, cluster and managed server levels.
   * Verify individual specific level options takes precedence.
   *
   *<p>Domain level shutdown option which is applicable for all servers in the domain
   *      shutdownType - Forced , timeoutSeconds - 30 secs, ignoreSessions - true
   * Admin server level shutdown option applicable only to the admin server
   *      shutdownType - Forced , timeoutSeconds - 40 secs, ignoreSessions - true
   * Cluster level shutdown option applicable only to the clustered instances
   *      shutdownType - Graceful , timeoutSeconds - 60 secs, ignoreSessions - false
   * Managed server server level shutdown option applicable only to the independent managed servers
   *      shutdownType - Forced , timeoutSeconds - 45 secs, ignoreSessions - true
   *
   *<p>Since the shutdown options are provided at all levels the domain level shutdown options has no effect on the
   * admin server, cluster, or managed server options. All of those entities use their own shutdown options.
   *
   *<p>When server pods starts up the server.out log will show the options applied to the servers. The test verifies
   * the logs and determine the outcome of the test.
   *
   *<p>This use case shows how to add shutdown options at domain and how to override them at server level.
   */
  @Test
  @DisplayName("Verify shutdown rules when shutdown properties are defined at different levels ")
  @Tag("gate")
  @Tag("crio")
  void testShutdownPropsAllLevels() {


    // create Shutdown objects for each server and cluster
    Shutdown[] shutDownObjects = new Shutdown[5];
    Shutdown dom = new Shutdown().ignoreSessions(Boolean.TRUE).shutdownType("Forced").timeoutSeconds(30L);
    Shutdown admin = new Shutdown().ignoreSessions(Boolean.TRUE).shutdownType("Forced").timeoutSeconds(40L);
    Shutdown cluster = new Shutdown().ignoreSessions(Boolean.FALSE).shutdownType("Graceful").timeoutSeconds(60L);
    Shutdown ms1 = new Shutdown().ignoreSessions(Boolean.FALSE).shutdownType("Graceful").timeoutSeconds(120L);
    Shutdown ms2 = new Shutdown().ignoreSessions(Boolean.TRUE).shutdownType("Forced").timeoutSeconds(45L);
    shutDownObjects[0] = dom;
    shutDownObjects[1] = admin;
    shutDownObjects[2] = cluster;
    shutDownObjects[3] = ms1;
    shutDownObjects[4] = ms2;
    // create domain custom resource and verify all the pods came up
    Domain domain = buildDomainResource(shutDownObjects);
    createVerifyDomain(domain);

    // get pod logs each server which contains server.out file logs and verify values set above are present in the log
    verifyServerLog(domainNamespace, adminServerPodName,
        new String[]{"SHUTDOWN_IGNORE_SESSIONS=true", "SHUTDOWN_TYPE=Forced", "SHUTDOWN_TIMEOUT=40"});
    verifyServerLog(domainNamespace, managedServerPodNamePrefix + 1,
        new String[]{"SHUTDOWN_IGNORE_SESSIONS=false", "SHUTDOWN_TYPE=Graceful", "SHUTDOWN_TIMEOUT=60"});
    verifyServerLog(domainNamespace, managedServerPodNamePrefix + 2,
        new String[]{"SHUTDOWN_IGNORE_SESSIONS=false", "SHUTDOWN_TYPE=Graceful", "SHUTDOWN_TIMEOUT=60"});
    verifyServerLog(domainNamespace, indManagedServerPodName1,
        new String[]{"SHUTDOWN_IGNORE_SESSIONS=false", "SHUTDOWN_TYPE=Graceful", "SHUTDOWN_TIMEOUT=120"});
    verifyServerLog(domainNamespace, indManagedServerPodName2,
        new String[]{"SHUTDOWN_IGNORE_SESSIONS=true", "SHUTDOWN_TYPE=Forced", "SHUTDOWN_TIMEOUT=45"});
  }

  /**
   * Add shutdown options for servers at all levels: domain, admin server, cluster and managed server levels
   * and override all those options with a domain level ENV variables. Verify the domain level options takes precedence.
   *
   *<p>Domain level shutdown option which is applicable for all servers in the domain
   *      shutdownType - Forced , timeoutSeconds - 30 secs, ignoreSessions - true
   * Admin server level shutdown option applicable only to the admin server
   *      shutdownType - Forced , timeoutSeconds - 40 secs, ignoreSessions - true
   * Cluster level shutdown option applicable only to the clustered instances
   *      shutdownType - Graceful , timeoutSeconds - 60 secs, ignoreSessions - false
   * Managed server server level shutdown option applicable only to the independent managed servers
   *      shutdownType - Forced , timeoutSeconds - 45 secs, ignoreSessions - true
   *
   *<p>After creating the above options override the shutdownType for all servers using a ENV level value - Forced
   * Now shutdownType for all servers are overridden with Forced as the shutdown option but rest of the properties
   * are applied as set in the individual server levels.
   *
   *<p>When server pods starts up the server.out log will show the shutdown options applied to the servers.
   * The test verifies the logs and determine the outcome of the test.
   *
   *<p>This use case shows how to add shutdown options at domain and how to override them using ENV variable.
   */
  @Test
  @DisplayName("Verify shutdown rules when shutdown properties are defined at different levels ")
  void testShutdownPropsEnvOverride() {


    // create Shutdown objects for each server and cluster
    Shutdown[] shutDownObjects = new Shutdown[5];
    Shutdown dom = new Shutdown().ignoreSessions(Boolean.TRUE).shutdownType("Forced").timeoutSeconds(30L);
    Shutdown admin = new Shutdown().ignoreSessions(Boolean.TRUE).shutdownType("Forced").timeoutSeconds(40L);
    Shutdown cluster = new Shutdown().ignoreSessions(Boolean.FALSE).shutdownType("Graceful").timeoutSeconds(60L);
    Shutdown ms1 = new Shutdown().ignoreSessions(Boolean.FALSE).shutdownType("Graceful").timeoutSeconds(120L);
    Shutdown ms2 = new Shutdown().ignoreSessions(Boolean.TRUE).shutdownType("Forced").timeoutSeconds(45L);
    shutDownObjects[0] = dom;
    shutDownObjects[1] = admin;
    shutDownObjects[2] = cluster;
    shutDownObjects[3] = ms1;
    shutDownObjects[4] = ms2;
    // create domain custom resource and verify all the pods came up
    Domain domain = buildDomainResource(shutDownObjects);
    domain.spec().serverPod()
        .addEnvItem(new V1EnvVar()
            .name("SHUTDOWN_TYPE")
            .value("Graceful"));
    createVerifyDomain(domain);

    // get pod logs each server which contains server.out file logs and verify values set above are present in the log
    // except shutdowntype rest of the values should match with abobe shutdown object values
    verifyServerLog(domainNamespace, adminServerPodName,
        new String[]{"SHUTDOWN_IGNORE_SESSIONS=true", "SHUTDOWN_TYPE=Graceful", "SHUTDOWN_TIMEOUT=40"});
    verifyServerLog(domainNamespace, managedServerPodNamePrefix + 1,
        new String[]{"SHUTDOWN_IGNORE_SESSIONS=false", "SHUTDOWN_TYPE=Graceful", "SHUTDOWN_TIMEOUT=60"});
    verifyServerLog(domainNamespace, managedServerPodNamePrefix + 2,
        new String[]{"SHUTDOWN_IGNORE_SESSIONS=false", "SHUTDOWN_TYPE=Graceful", "SHUTDOWN_TIMEOUT=60"});
    verifyServerLog(domainNamespace, indManagedServerPodName1,
        new String[]{"SHUTDOWN_IGNORE_SESSIONS=false", "SHUTDOWN_TYPE=Graceful", "SHUTDOWN_TIMEOUT=120"});
    verifyServerLog(domainNamespace, indManagedServerPodName2,
        new String[]{"SHUTDOWN_IGNORE_SESSIONS=true", "SHUTDOWN_TYPE=Graceful", "SHUTDOWN_TIMEOUT=45"});
  }

  /**
   * Set the shutdown options in different server level.
   *
   * Cluster: ignoreSessions -> false, waitForAllSessions -> true, shutdownType -> Graceful.
   * MS1: ignoreSessions -> false, waitForAllSessions -> true, shutdownType -> Graceful.
   * MS2: ignoreSessions -> true, waitForAllSessions -> true,
   *      When ignoreSessions is set to true, waitForAllSessions does not apply
   *
   * Verify the shutdown options are set in the server log.
   * Scale down the cluster and verify the operator will call REST API to shutdown the server before deleting the pod.
   */
  @Test
  @DisplayName("Verify operator will call REST API to shutdown the server before deleting the pod")
  void testShutdownServersUsingRestBeforeDelete() {

    // create Shutdown objects for each server and cluster
    Shutdown[] shutDownObjects = new Shutdown[5];
    Shutdown dom = new Shutdown().ignoreSessions(Boolean.TRUE).shutdownType("Forced").timeoutSeconds(30L);
    Shutdown admin = new Shutdown().ignoreSessions(Boolean.TRUE).shutdownType("Forced").timeoutSeconds(40L);
    Shutdown cluster = new Shutdown().ignoreSessions(Boolean.FALSE).shutdownType("Graceful").timeoutSeconds(60L)
        .waitForAllSessions(Boolean.TRUE);
    Shutdown ms1 = new Shutdown().ignoreSessions(Boolean.FALSE).shutdownType("Graceful").timeoutSeconds(120L)
        .waitForAllSessions(Boolean.TRUE);
    Shutdown ms2 = new Shutdown().ignoreSessions(Boolean.TRUE).shutdownType("Graceful").timeoutSeconds(45L)
        .waitForAllSessions(Boolean.TRUE);
    shutDownObjects[0] = dom;
    shutDownObjects[1] = admin;
    shutDownObjects[2] = cluster;
    shutDownObjects[3] = ms1;
    shutDownObjects[4] = ms2;
    // create domain custom resource and verify all the pods came up
    Domain domain = buildDomainResource(shutDownObjects);
    createVerifyDomain(domain);

    // Verify values set above are present in the server log
    verifyServerLog(domainNamespace, adminServerPodName,
        new String[]{"SHUTDOWN_IGNORE_SESSIONS=true", "SHUTDOWN_TYPE=Forced", "SHUTDOWN_TIMEOUT=40"});
    verifyServerLog(domainNamespace, managedServerPodNamePrefix + 1,
        new String[]{"SHUTDOWN_IGNORE_SESSIONS=false", "SHUTDOWN_TYPE=Graceful", "SHUTDOWN_TIMEOUT=60",
            "SHUTDOWN_WAIT_FOR_ALL_SESSIONS=true"});
    verifyServerLog(domainNamespace, managedServerPodNamePrefix + 2,
        new String[]{"SHUTDOWN_IGNORE_SESSIONS=false", "SHUTDOWN_TYPE=Graceful", "SHUTDOWN_TIMEOUT=60",
            "SHUTDOWN_WAIT_FOR_ALL_SESSIONS=true"});
    verifyServerLog(domainNamespace, indManagedServerPodName1,
        new String[]{"SHUTDOWN_IGNORE_SESSIONS=false", "SHUTDOWN_TYPE=Graceful", "SHUTDOWN_TIMEOUT=120",
            "SHUTDOWN_WAIT_FOR_ALL_SESSIONS=true"});
    verifyServerLog(domainNamespace, indManagedServerPodName2,
        new String[]{"SHUTDOWN_IGNORE_SESSIONS=true", "SHUTDOWN_TYPE=Graceful", "SHUTDOWN_TIMEOUT=45",
            "SHUTDOWN_WAIT_FOR_ALL_SESSIONS=true"});

    // scale down the cluster to 1 server
    int newReplicaCount = replicaCount - 1;
    logger.info("Scaling down the cluster {0} in namespace {1} to set the replicas to {2}",
        clusterName, domainNamespace, newReplicaCount);
    assertDoesNotThrow(() -> scaleCluster(domainUid, domainNamespace, clusterName, newReplicaCount),
        String.format("failed to scale down cluster %s in namespace %s", clusterName, domainNamespace));

    checkPodDeleted(managedServerPodNamePrefix + replicaCount, domainUid, domainNamespace);

    // verify operator will call REST API to shutdown the server before deleting the pod
    String operatorPodName =
        assertDoesNotThrow(() -> getOperatorPodName(OPERATOR_RELEASE_NAME, opNamespace),
            "Can't get operator's pod name");
    String expectedMsg = "WL pod shutdown: Initiating shutdown of WebLogic server managed-server2 via REST interface.";
    checkPodLogContainsString(opNamespace, operatorPodName, expectedMsg);
  }

  /**
   * Set the shutdown options in different server level.
   * Set the ignoreSession for cluster and ms2 to true.
   * Verify the operator will issue REST API call before scaling down the cluster.
   *
   * Domain: ignoreSessions -> True, shutdownType -> Forced.
   * Cluster: ignoreSessions -> True, waitForAllSessions -> true, shutdownType -> Graceful.
   * MS1: ignoreSessions -> false, waitForAllSessions -> true, shutdownType -> Graceful.
   * MS2: ignoreSessions -> true, waitForAllSessions -> true, shutdownType -> Graceful.
   *
   * Verify the shutdown options are set in the server log.
   * Scale down the cluster and verify the operator will call REST API to shutdown the server before deleting the pod.
   * Delete ms2, verify the operator will NOT call REST API to shutdown the server first before deleting the pod.
   */
  @Test
  @DisplayName("Verify shutdown servers using REST prior to deleting pods")
  void testShutdownServersUsingRestBeforeDeleteIgnoreSession() {

    // create Shutdown objects for each server and cluster
    Shutdown[] shutDownObjects = new Shutdown[5];
    Shutdown dom = new Shutdown().ignoreSessions(Boolean.TRUE).shutdownType("Forced").timeoutSeconds(30L);
    Shutdown admin = new Shutdown().ignoreSessions(Boolean.TRUE).shutdownType("Forced").timeoutSeconds(40L);
    Shutdown cluster = new Shutdown().ignoreSessions(Boolean.TRUE).shutdownType("Graceful").timeoutSeconds(60L)
        .waitForAllSessions(Boolean.TRUE);
    Shutdown ms1 = new Shutdown().ignoreSessions(Boolean.FALSE).shutdownType("Graceful").timeoutSeconds(120L)
        .waitForAllSessions(Boolean.TRUE);
    Shutdown ms2 = new Shutdown().ignoreSessions(Boolean.TRUE).shutdownType("Graceful").timeoutSeconds(45L)
        .waitForAllSessions(Boolean.TRUE);
    shutDownObjects[0] = dom;
    shutDownObjects[1] = admin;
    shutDownObjects[2] = cluster;
    shutDownObjects[3] = ms1;
    shutDownObjects[4] = ms2;
    // create domain custom resource and verify all the pods came up
    Domain domain = buildDomainResource(shutDownObjects);
    createVerifyDomain(domain);

    // Verify values set above are present in the server log
    verifyServerLog(domainNamespace, adminServerPodName,
        new String[]{"SHUTDOWN_IGNORE_SESSIONS=true", "SHUTDOWN_TYPE=Forced", "SHUTDOWN_TIMEOUT=40"});
    verifyServerLog(domainNamespace, managedServerPodNamePrefix + 1,
        new String[]{"SHUTDOWN_IGNORE_SESSIONS=true", "SHUTDOWN_TYPE=Graceful", "SHUTDOWN_TIMEOUT=60",
            "SHUTDOWN_WAIT_FOR_ALL_SESSIONS=true"});
    verifyServerLog(domainNamespace, managedServerPodNamePrefix + 2,
        new String[]{"SHUTDOWN_IGNORE_SESSIONS=true", "SHUTDOWN_TYPE=Graceful", "SHUTDOWN_TIMEOUT=60",
            "SHUTDOWN_WAIT_FOR_ALL_SESSIONS=true"});
    verifyServerLog(domainNamespace, indManagedServerPodName1,
        new String[]{"SHUTDOWN_IGNORE_SESSIONS=false", "SHUTDOWN_TYPE=Graceful", "SHUTDOWN_TIMEOUT=120",
            "SHUTDOWN_WAIT_FOR_ALL_SESSIONS=true"});
    verifyServerLog(domainNamespace, indManagedServerPodName2,
        new String[]{"SHUTDOWN_IGNORE_SESSIONS=true", "SHUTDOWN_TYPE=Graceful", "SHUTDOWN_TIMEOUT=45",
            "SHUTDOWN_WAIT_FOR_ALL_SESSIONS=true"});

    // scale down the cluster to 1 server
    int newReplicaCount = replicaCount - 1;
    logger.info("Scaling down the cluster {0} in namespace {1} to set the replicas to {2}",
        clusterName, domainNamespace, newReplicaCount);
    assertDoesNotThrow(() -> scaleCluster(domainUid, domainNamespace, clusterName, newReplicaCount),
        String.format("failed to scale down cluster %s in namespace %s", clusterName, domainNamespace));

    checkPodDeleted(managedServerPodNamePrefix + replicaCount, domainUid, domainNamespace);

    String operatorPodName =
        assertDoesNotThrow(() -> getOperatorPodName(OPERATOR_RELEASE_NAME, opNamespace),
            "Can't get operator's pod name");
    String expectedMsg = "WL pod shutdown: Successfully shutdown WebLogic server managed-server2 via REST interface";
    checkPodLogContainsString(opNamespace, operatorPodName, expectedMsg);

    // delete ms2
    OffsetDateTime ms2PodCreationTime =
        assertDoesNotThrow(() -> getPodCreationTimestamp(domainNamespace, "", indManagedServerPodName2),
            String.format("Failed to get creationTimestamp for pod %s", indManagedServerName2));
    assertDoesNotThrow(() -> deletePod(indManagedServerPodName2, domainNamespace));
    checkPodRestarted(domainUid, domainNamespace, indManagedServerPodName2, ms2PodCreationTime);
    expectedMsg = "WL pod shutdown: Initiating shutdown of WebLogic server ms-2 via REST interface.";
    assertFalse(doesPodLogContainString(opNamespace, operatorPodName, expectedMsg));
  }

  // create custom domain resource with different shutdownobject values for adminserver/cluster/independent ms
  private Domain buildDomainResource(Shutdown[] shutDownObject) {
    logger.info("Creating domain custom resource");
    Domain domain = new Domain()
        .apiVersion(DOMAIN_API_VERSION)
        .kind("Domain")
        .metadata(new V1ObjectMeta()
            .name(domainUid)
            .namespace(domainNamespace))
        .spec(new DomainSpec()
            .domainUid(domainUid)
            .domainHomeSourceType("FromModel")
            .image(miiImage)
            .imagePullPolicy(IMAGE_PULL_POLICY)
            .addImagePullSecretsItem(new V1LocalObjectReference()
                .name(TEST_IMAGES_REPO_SECRET_NAME))
            .webLogicCredentialsSecret(new V1LocalObjectReference()
                .name(adminSecretName))
            .includeServerOutInPodLog(true)
            .serverStartPolicy("IfNeeded")
            .serverPod(new ServerPod()
                .shutdown(shutDownObject[0])
                .addEnvItem(new V1EnvVar()
                    .name("JAVA_OPTIONS")
                    .value("-Dweblogic.StdoutDebugEnabled=false"))
                .addEnvItem(new V1EnvVar()
                    .name("USER_MEM_ARGS")
                    .value("-Djava.security.egd=file:/dev/./urandom ")))
            .adminServer(new AdminServer()
                .serverPod(new ServerPod()
                    .shutdown(shutDownObject[1])))
            .addClustersItem(new Cluster()
                .clusterName(clusterName)
                .replicas(replicaCount))
            .configuration(new Configuration()
                .model(new Model()
                    .configMap(cmName)
                    .domainType(WLS_DOMAIN_TYPE)
                    .runtimeEncryptionSecret(encryptionSecretName))
                .introspectorJobActiveDeadlineSeconds(600L))
            .addManagedServersItem(new ManagedServer()
                .serverStartPolicy("Always")
                .serverName(indManagedServerName1)
                .serverPod(new ServerPod()
                    .shutdown(shutDownObject[3])))
            .addManagedServersItem(new ManagedServer()
                .serverStartPolicy("Always")
                .serverName(indManagedServerName2)
                .serverPod(new ServerPod()
                    .shutdown(shutDownObject[4]))));
    setPodAntiAffinity(domain);
    domain.getSpec().getClusters().stream().forEach(cluster ->
        cluster
            .getServerPod()
            .shutdown(shutDownObject[2]));
    return domain;
  }

  // create domain resource and verify all the server pods are ready
  private void createVerifyDomain(Domain domain) {
    // create model in image domain
    logger.info("Creating model in image domain {0} in namespace {1} using docker image {2}",
        domainUid, domainNamespace, miiImage);
    createDomainAndVerify(domain, domainNamespace);

    // check that admin service/pod exists in the domain namespace
    logger.info("Checking that admin service/pod {0} exists in namespace {1}",
        adminServerPodName, domainNamespace);
    checkPodReadyAndServiceExists(with().pollDelay(2, SECONDS)
        .and().with().pollInterval(10, SECONDS)
        .atMost(20, MINUTES).await(), adminServerPodName, domainUid, domainNamespace);

    for (int i = 1; i <= replicaCount; i++) {
      String managedServerPodName = managedServerPodNamePrefix + i;

      // check that ms service/pod exists in the domain namespace
      logger.info("Checking that clustered ms service/pod {0} exists in namespace {1}",
          managedServerPodName, domainNamespace);
      checkPodReadyAndServiceExists(with().pollDelay(2, SECONDS)
          .and().with().pollInterval(10, SECONDS)
          .atMost(20, MINUTES).await(), managedServerPodName, domainUid, domainNamespace);
    }

    // check for independent managed server pods existence in the domain namespace
    for (String podName : new String[]{indManagedServerPodName1, indManagedServerPodName2}) {
      // check that ms service/pod exists in the domain namespace
      logger.info("Checking that independent ms service/pod {0} exists in namespace {1}",
          podName, domainNamespace);
      checkPodReadyAndServiceExists(with().pollDelay(2, SECONDS)
          .and().with().pollInterval(10, SECONDS)
          .atMost(20, MINUTES).await(), podName, domainUid, domainNamespace);
    }
  }

  // get pod log which includes the server.out logs and verify the messages contain the set shutdown properties
  private void verifyServerLog(String namespace, String podName, String[] envVars) {
    String podLog = assertDoesNotThrow(() -> TestActions.getPodLog(podName, namespace));
    for (String envVar : envVars) {
      logger.info("Checking Pod {0} for server startup property {1}", podName, envVar);
      assertTrue(podLog.contains(envVar), "Server log doesn't contain the " + envVar);
      logger.info("Pod {0} contains the property {1} in server startup env", podName, envVar);
    }
  }

  // Crate a ConfigMap with a model to add a 2 independent managed servers
  private static void createModelConfigMap(String configMapName, String model) {
    Map<String, String> labels = new HashMap<>();
    labels.put("weblogic.domainUid", domainUid);
    Map<String, String> data = new HashMap<>();
    data.put("independent-ms.yaml", model);

    V1ConfigMap configMap = new V1ConfigMap()
        .data(data)
        .metadata(new V1ObjectMeta()
            .labels(labels)
            .name(configMapName)
            .namespace(domainNamespace));

    boolean cmCreated = assertDoesNotThrow(() -> createConfigMap(configMap),
        String.format("Can't create ConfigMap %s", configMapName));
    assertTrue(cmCreated, String.format("createConfigMap failed %s", configMapName));
  }

}
<|MERGE_RESOLUTION|>--- conflicted
+++ resolved
@@ -75,11 +75,8 @@
  */
 @DisplayName("Verify shutdown rules when shutdown properties are defined at different levels")
 @IntegrationTest
-<<<<<<< HEAD
 @Tag("olcne")
-=======
 @Tag("oke-parallel")
->>>>>>> 7f6e7f8a
 class ItPodsShutdownOption {
 
   private static String domainNamespace = null;
