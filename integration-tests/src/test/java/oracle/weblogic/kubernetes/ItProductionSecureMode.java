// Copyright (c) 2020, 2022, Oracle and/or its affiliates.
// Licensed under the Universal Permissive License v 1.0 as shown at https://oss.oracle.com/licenses/upl.

package oracle.weblogic.kubernetes;

import java.nio.file.Files;
import java.nio.file.Path;
import java.nio.file.Paths;
import java.time.OffsetDateTime;
import java.util.Arrays;
import java.util.LinkedHashMap;
import java.util.List;

import io.kubernetes.client.openapi.models.V1EnvVar;
import io.kubernetes.client.openapi.models.V1LocalObjectReference;
import io.kubernetes.client.openapi.models.V1ObjectMeta;
import oracle.weblogic.domain.AdminServer;
import oracle.weblogic.domain.AdminService;
import oracle.weblogic.domain.Channel;
import oracle.weblogic.domain.Cluster;
import oracle.weblogic.domain.Configuration;
import oracle.weblogic.domain.Domain;
import oracle.weblogic.domain.DomainSpec;
import oracle.weblogic.domain.Model;
import oracle.weblogic.domain.OnlineUpdate;
import oracle.weblogic.domain.ServerPod;
import oracle.weblogic.kubernetes.annotations.IntegrationTest;
import oracle.weblogic.kubernetes.annotations.Namespaces;
import oracle.weblogic.kubernetes.logging.LoggingFacade;
import org.junit.jupiter.api.BeforeAll;
import org.junit.jupiter.api.BeforeEach;
import org.junit.jupiter.api.DisplayName;
import org.junit.jupiter.api.Tag;
import org.junit.jupiter.api.Test;

import static oracle.weblogic.kubernetes.TestConstants.ADMIN_PASSWORD_DEFAULT;
import static oracle.weblogic.kubernetes.TestConstants.ADMIN_USERNAME_DEFAULT;
import static oracle.weblogic.kubernetes.TestConstants.DOMAIN_API_VERSION;
import static oracle.weblogic.kubernetes.TestConstants.DOMAIN_VERSION;
import static oracle.weblogic.kubernetes.TestConstants.IMAGE_PULL_POLICY;
import static oracle.weblogic.kubernetes.TestConstants.MANAGED_SERVER_NAME_BASE;
import static oracle.weblogic.kubernetes.TestConstants.MII_BASIC_APP_DEPLOYMENT_NAME;
import static oracle.weblogic.kubernetes.TestConstants.MII_BASIC_IMAGE_NAME;
import static oracle.weblogic.kubernetes.TestConstants.MII_BASIC_IMAGE_TAG;
import static oracle.weblogic.kubernetes.TestConstants.SSL_PROPERTIES;
import static oracle.weblogic.kubernetes.TestConstants.TEST_IMAGES_REPO_SECRET_NAME;
import static oracle.weblogic.kubernetes.TestConstants.WEBLOGIC_SLIM;
import static oracle.weblogic.kubernetes.actions.ActionConstants.MODEL_DIR;
import static oracle.weblogic.kubernetes.actions.ActionConstants.WORK_DIR;
import static oracle.weblogic.kubernetes.actions.TestActions.createDomainCustomResource;
import static oracle.weblogic.kubernetes.actions.TestActions.getServiceNodePort;
import static oracle.weblogic.kubernetes.actions.TestActions.getServicePort;
import static oracle.weblogic.kubernetes.actions.TestActions.patchDomainResourceWithNewIntrospectVersion;
import static oracle.weblogic.kubernetes.assertions.TestAssertions.domainExists;
import static oracle.weblogic.kubernetes.utils.ApplicationUtils.callWebAppAndWaitTillReady;
import static oracle.weblogic.kubernetes.utils.CommonMiiTestUtils.checkWeblogicMBean;
import static oracle.weblogic.kubernetes.utils.CommonMiiTestUtils.replaceConfigMapWithModelFiles;
import static oracle.weblogic.kubernetes.utils.CommonMiiTestUtils.verifyIntrospectorRuns;
import static oracle.weblogic.kubernetes.utils.CommonMiiTestUtils.verifyPodIntrospectVersionUpdated;
import static oracle.weblogic.kubernetes.utils.CommonMiiTestUtils.verifyPodsNotRolled;
import static oracle.weblogic.kubernetes.utils.CommonTestUtils.checkPodReadyAndServiceExists;
import static oracle.weblogic.kubernetes.utils.CommonTestUtils.getHostAndPort;
import static oracle.weblogic.kubernetes.utils.CommonTestUtils.getNextFreePort;
import static oracle.weblogic.kubernetes.utils.CommonTestUtils.startPortForwardProcess;
import static oracle.weblogic.kubernetes.utils.CommonTestUtils.stopPortForwardProcess;
import static oracle.weblogic.kubernetes.utils.CommonTestUtils.testUntil;
import static oracle.weblogic.kubernetes.utils.CommonTestUtils.withStandardRetryPolicy;
import static oracle.weblogic.kubernetes.utils.ConfigMapUtils.createConfigMapAndVerify;
import static oracle.weblogic.kubernetes.utils.ImageUtils.createTestRepoSecret;
import static oracle.weblogic.kubernetes.utils.OKDUtils.createRouteForOKD;
import static oracle.weblogic.kubernetes.utils.OKDUtils.setTargetPortForRoute;
import static oracle.weblogic.kubernetes.utils.OKDUtils.setTlsTerminationForRoute;
import static oracle.weblogic.kubernetes.utils.OperatorUtils.installAndVerifyOperator;
import static oracle.weblogic.kubernetes.utils.PodUtils.getExternalServicePodName;
import static oracle.weblogic.kubernetes.utils.PodUtils.getPodCreationTime;
import static oracle.weblogic.kubernetes.utils.PodUtils.setPodAntiAffinity;
import static oracle.weblogic.kubernetes.utils.SecretUtils.createSecretWithUsernamePassword;
import static oracle.weblogic.kubernetes.utils.ThreadSafeLogger.getLogger;
import static org.junit.jupiter.api.Assertions.assertDoesNotThrow;
import static org.junit.jupiter.api.Assertions.assertEquals;
import static org.junit.jupiter.api.Assertions.assertFalse;
import static org.junit.jupiter.api.Assertions.assertNotEquals;
import static org.junit.jupiter.api.Assertions.assertNotNull;
import static org.junit.jupiter.api.Assertions.assertTrue;

/**
 * The test verifies the enablement of ProductionSecureMode in WebLogic Operator
 * environment. Make sure all the servers in the domain comes up and WebLogic
 * console is accessible thru default-admin NodePort service
 * In order to enable ProductionSecureMode in WebLogic Operator environment
 * (a) add channel called `default-admin` to domain resource
 * (b) JAVA_OPTIONS to -Dweblogic.security.SSL.ignoreHostnameVerification=true
 * (c) add ServerStartMode: secure to domainInfo section of model file
 *     Alternativley add SecurityConfiguration/SecureMode to topology section
 * (d) add a SSL Configuration to the server template
 */

@DisplayName("Test Secure NodePort service through admin port and default-admin channel in a mii domain")
@IntegrationTest
<<<<<<< HEAD
@Tag("olcne")
=======
@Tag("oke-parallel")
>>>>>>> 7f6e7f8a
class ItProductionSecureMode {

  private static String opNamespace = null;
  private static String domainNamespace = null;
  private static int replicaCount = 2;
  private static final String domainUid = "mii-default-admin";
  private static final String configMapName = "default-admin-configmap";
  private final String adminServerPodName = domainUid + "-admin-server";
  private final String managedServerPrefix = domainUid + "-managed-server";

  private static Path pathToEnableSSLYaml;
  private static LoggingFacade logger = null;
  private static String adminSvcSslPortExtHost = null;

  /**
   * Install Operator.
   * Create domain resource.
   * @param namespaces list of namespaces created by the IntegrationTestWatcher by the
   JUnit engine parameter resolution mechanism
   */
  @BeforeAll
  public static void initAll(@Namespaces(2) List<String> namespaces) {
    logger = getLogger();

    // get a new unique opNamespace
    logger.info("Assigning unique namespace for Operator");
    assertNotNull(namespaces.get(0), "Namespace list is null");
    opNamespace = namespaces.get(0);

    logger.info("Assigning unique namespace for Domain");
    assertNotNull(namespaces.get(1), "Namespace list is null");
    domainNamespace = namespaces.get(1);

    // install and verify operator
    installAndVerifyOperator(opNamespace, domainNamespace);

    // Create the repo secret to pull the image
    // this secret is used only for non-kind cluster
    createTestRepoSecret(domainNamespace);

    // create secret for admin credentials
    logger.info("Create secret for admin credentials");
    String adminSecretName = "weblogic-credentials";
    createSecretWithUsernamePassword(adminSecretName, domainNamespace,
            ADMIN_USERNAME_DEFAULT, ADMIN_PASSWORD_DEFAULT);

    // create encryption secret
    logger.info("Create encryption secret");
    String encryptionSecretName = "encryptionsecret";
    createSecretWithUsernamePassword(encryptionSecretName, domainNamespace,
            "weblogicenc", "weblogicenc");

    pathToEnableSSLYaml = Paths.get(WORK_DIR + "/enablessl.yaml");
    String yamlString = "topology:\n"
        + "  SecurityConfiguration: \n"
        + "    SecureMode: \n"
        + "         SecureModeEnabled: true \n"
        + "  ServerTemplate: \n"
        + "    \"cluster-1-template\": \n"
        + "       ListenPort: '7001' \n"
        + "       SSL: \n"
        + "         Enabled: true \n"
        + "         ListenPort: '7002' \n";

    assertDoesNotThrow(() -> Files.write(pathToEnableSSLYaml, yamlString.getBytes()));
    createConfigMapAndVerify(configMapName, domainUid, domainNamespace, Arrays.asList(pathToEnableSSLYaml.toString()));

    // create the domain CR with a pre-defined configmap
    createDomainResource(domainUid, domainNamespace, adminSecretName,
        TEST_IMAGES_REPO_SECRET_NAME, encryptionSecretName,
        replicaCount, configMapName);

    // wait for the domain to exist
    logger.info("Check for domain custom resource in namespace {0}", domainNamespace);
    testUntil(
        domainExists(domainUid, DOMAIN_VERSION, domainNamespace),
        logger,
        "domain {0} to be created in namespace {1}",
        domainUid,
        domainNamespace);
  }

  /**
   * Verify all server pods are running.
   * Verify all k8s services for all servers are created.
   */
  @BeforeEach
  public void beforeEach() {
    logger.info("Check admin service and pod {0} is created in namespace {1}",
        adminServerPodName, domainNamespace);
    checkPodReadyAndServiceExists(adminServerPodName, domainUid, domainNamespace);
    // check managed server services and pods are ready
    for (int i = 1; i <= replicaCount; i++) {
      logger.info("Wait for managed server services and pods are created in namespace {0}",
          domainNamespace);
      checkPodReadyAndServiceExists(managedServerPrefix + i, domainUid, domainNamespace);
    }
  }

  /**
   * Create a WebLogic domain with ProductionModeEnabled.
   * Create a domain resource with a channel with the name `default-admin`.
   * Verify a NodePort service is available thru default-admin channel.
   * Verify WebLogic console is accessible through the `default-admin` service.
   * Verify no NodePort service is available thru default channel since
   * clear text default port (7001) is disabled.
   * Check the `default-secure` and `default-admin` port on cluster service.
   * Make sure kubectl port-forward works thru Administration port(9002)
   * Make sure kubectl port-forward does not work thru default SSL Port(7002)
   * when Administration port(9002) is enabled.
   */
  @Test
  @DisplayName("Verify the secure service through administration port")
  void testVerifyProductionSecureMode() {
    int defaultAdminPort = getServiceNodePort(
         domainNamespace, getExternalServicePodName(adminServerPodName), "default-admin");
    assertNotEquals(-1, defaultAdminPort,
          "Could not get the default-admin external service node port");
    logger.info("Found the administration service nodePort {0}", defaultAdminPort);

    // Here the SSL port is explicitly set to 7002 (on-prem default) in
    // in ServerTemplate section on topology file. Here the generated
    // config.xml has no SSL port assigned, but the default-secure service
    // must be active with port 7002
    int defaultClusterSecurePort = assertDoesNotThrow(()
        -> getServicePort(domainNamespace,
              domainUid + "-cluster-cluster-1", "default-secure"),
              "Getting Default Secure Cluster Service port failed");
    assertEquals(7002, defaultClusterSecurePort, "Default Secure Cluster port is not set to 7002");

    int defaultAdminSecurePort = assertDoesNotThrow(()
        -> getServicePort(domainNamespace,
              domainUid + "-cluster-cluster-1", "default-admin"),
              "Getting Default Admin Cluster Service port failed");
    assertEquals(9002, defaultAdminSecurePort, "Default Admin Cluster port is not set to 9002");

    //expose the admin server external service to access the console in OKD cluster
    //set the sslPort as the target port
    adminSvcSslPortExtHost = createRouteForOKD(getExternalServicePodName(adminServerPodName),
                    domainNamespace, "admin-server-sslport-ext");
    setTlsTerminationForRoute("admin-server-sslport-ext", domainNamespace);
    setTargetPortForRoute("admin-server-sslport-ext", domainNamespace, defaultAdminSecurePort);
    String hostAndPort = getHostAndPort(adminSvcSslPortExtHost, defaultAdminPort);
    logger.info("The hostAndPort is {0}", hostAndPort);


    if (!WEBLOGIC_SLIM) {
      String curlCmd = "curl -sk --show-error --noproxy '*' "
          + " https://" + hostAndPort
          + "/console/login/LoginForm.jsp --write-out %{http_code} "
          + " -o /dev/null";
      logger.info("Executing default-admin nodeport curl command {0}", curlCmd);
      assertTrue(callWebAppAndWaitTillReady(curlCmd, 10));
      logger.info("WebLogic console is accessible thru default-admin service");

      String localhost = "localhost";
      String forwardPort =
           startPortForwardProcess(localhost, domainNamespace,
           domainUid, 9002);
      assertNotNull(forwardPort, "port-forward fails to assign local port");
      logger.info("Forwarded admin-port is {0}", forwardPort);
      curlCmd = "curl -sk --show-error --noproxy '*' "
          + " https://" + localhost + ":" + forwardPort
          + "/console/login/LoginForm.jsp --write-out %{http_code} "
          + " -o /dev/null";
      logger.info("Executing default-admin port-fwd curl command {0}", curlCmd);
      assertTrue(callWebAppAndWaitTillReady(curlCmd, 10));
      logger.info("WebLogic console is accessible thru admin port forwarding");

      // When port-forwarding is happening on admin-port, port-forwarding will
      // not work for SSL port i.e. 7002
      forwardPort =
           startPortForwardProcess(localhost, domainNamespace,
           domainUid, 7002);
      assertNotNull(forwardPort, "port-forward fails to assign local port");
      logger.info("Forwarded ssl port is {0}", forwardPort);
      curlCmd = "curl -sk --show-error --noproxy '*' "
          + " https://" + localhost + ":" + forwardPort
          + "/console/login/LoginForm.jsp --write-out %{http_code} "
          + " -o /dev/null";
      logger.info("Executing default-admin port-fwd curl command {0}", curlCmd);
      assertFalse(callWebAppAndWaitTillReady(curlCmd, 10));
      logger.info("WebLogic console should not be accessible thru ssl port forwarding");
      stopPortForwardProcess(domainNamespace);
    } else {
      logger.info("Skipping WebLogic console in WebLogic slim image");
    }

    int nodePort = getServiceNodePort(
           domainNamespace, getExternalServicePodName(adminServerPodName), "default");
    assertEquals(-1, nodePort,
          "Default external service node port service must not be available");
    logger.info("Default service nodePort is not available as expected");
  }

  /**
   * Test dynamic update in a domain with secure mode enabled.
   * Specify SSL related environment variables in serverPod for JAVA_OPTIONS and WLSDEPLPOY_PROPERTIES
   * e.g.
   * - name:  WLSDEPLOY_PROPERTIES
   *   value: "-Dweblogic.security.SSL.ignoreHostnameVerification=true -Dweblogic.security.TrustKeyStore=DemoTrust"
   * - name:  JAVA_OPTIONS
   *    value: "-Dweblogic.security.SSL.ignoreHostnameVerification=true -Dweblogic.security.TrustKeyStore=DemoTrust"
   * Create a configmap containing both the model yaml, and a sparse model file to add
   * a new work manager, a min threads constraint, and a max threads constraint.
   * Patch the domain resource with the configmap.
   * Update the introspect version of the domain resource.
   * Verify new work manager is configured.
   * Verify the pods are not restarted.
   * Verify the introspect version is updated.
   */
  @Test
  @DisplayName("Verify MII dynamic update with SSL enabled")
  void testMiiDynamicChangeWithSSLEnabled() {

    LinkedHashMap<String, OffsetDateTime> pods = new LinkedHashMap<>();

    // get the creation time of the admin server pod before patching
    pods.put(adminServerPodName, getPodCreationTime(domainNamespace, adminServerPodName));
    // get the creation time of the managed server pods before patching
    for (int i = 1; i <= replicaCount; i++) {
      pods.put(managedServerPrefix + i, getPodCreationTime(domainNamespace, managedServerPrefix + i));
    }
    for (int i = 1; i <= replicaCount; i++) {
      pods.put(managedServerPrefix + i, getPodCreationTime(domainNamespace, managedServerPrefix + i));
    }

    replaceConfigMapWithModelFiles(configMapName, domainUid, domainNamespace,
        Arrays.asList(pathToEnableSSLYaml.toString(), MODEL_DIR + "/model.config.wm.yaml"), withStandardRetryPolicy);

    String introspectVersion = patchDomainResourceWithNewIntrospectVersion(domainUid, domainNamespace);

    verifyIntrospectorRuns(domainUid, domainNamespace);

    testUntil(
        () -> checkWeblogicMBean(
            adminSvcSslPortExtHost,
            domainNamespace,
            adminServerPodName,
            "/management/weblogic/latest/domainRuntime/serverRuntimes/"
                + MANAGED_SERVER_NAME_BASE + "1"
                + "/applicationRuntimes/" + MII_BASIC_APP_DEPLOYMENT_NAME
                + "/workManagerRuntimes/newWM",
            "200", true, "default-admin"),
        logger,
        "work manager configuration to be updated.");

    logger.info("Found new work manager configuration");

    verifyPodsNotRolled(domainNamespace, pods);

    verifyPodIntrospectVersionUpdated(pods.keySet(), introspectVersion, domainNamespace);
  }

  private static void createDomainResource(
      String domainUid, String domNamespace, String adminSecretName,
      String repoSecretName, String encryptionSecretName,
      int replicaCount, String configmapName) {
    // create the domain CR
    Domain domain = new Domain()
            .apiVersion(DOMAIN_API_VERSION)
            .kind("Domain")
            .metadata(new V1ObjectMeta()
                    .name(domainUid)
                    .namespace(domNamespace))
            .spec(new DomainSpec()
                    .domainUid(domainUid)
                    .domainHomeSourceType("FromModel")
                    .image(MII_BASIC_IMAGE_NAME + ":" + MII_BASIC_IMAGE_TAG)
                    .imagePullPolicy(IMAGE_PULL_POLICY)
                    .addImagePullSecretsItem(new V1LocalObjectReference()
                            .name(repoSecretName))
                    .webLogicCredentialsSecret(new V1LocalObjectReference()
                            .name(adminSecretName))
                    .includeServerOutInPodLog(true)
                    .serverStartPolicy("IfNeeded")
                    .serverPod(new ServerPod()
                            .addEnvItem(new V1EnvVar()
                                    .name("JAVA_OPTIONS")
                                    .value(SSL_PROPERTIES))
                            .addEnvItem(new V1EnvVar()
                                    .name("WLSDEPLOY_PROPERTIES")
                                    .value(SSL_PROPERTIES))
                            .addEnvItem(new V1EnvVar()
                                    .name("USER_MEM_ARGS")
                                    .value("-Djava.security.egd=file:/dev/./urandom ")))
                    .adminServer(new AdminServer()
                            .adminService(new AdminService()
                                    .addChannelsItem(new Channel()
                                            .channelName("default")
                                            .nodePort(getNextFreePort()))
                                    .addChannelsItem(new Channel()
                                            .channelName("default-admin")
                                            .nodePort(getNextFreePort()))))
                    .addClustersItem(new Cluster()
                            .clusterName("cluster-1")
                            .replicas(replicaCount))
                    .configuration(new Configuration()
                            .model(new Model()
                                    .domainType("WLS")
                                    .configMap(configmapName)
                                    .runtimeEncryptionSecret(encryptionSecretName)
                                    .onlineUpdate(new OnlineUpdate()
                                            .enabled(true)))
                            .introspectorJobActiveDeadlineSeconds(300L)));
    setPodAntiAffinity(domain);
    logger.info("Create domain custom resource for domainUid {0} in namespace {1}",
            domainUid, domNamespace);
    boolean domCreated = assertDoesNotThrow(() -> createDomainCustomResource(domain),
            String.format("Create domain custom resource failed with ApiException for %s in namespace %s",
                    domainUid, domNamespace));
    assertTrue(domCreated, String.format("Create domain custom resource failed with ApiException "
                    + "for %s in namespace %s", domainUid, domNamespace));
  }
}<|MERGE_RESOLUTION|>--- conflicted
+++ resolved
@@ -97,11 +97,8 @@
 
 @DisplayName("Test Secure NodePort service through admin port and default-admin channel in a mii domain")
 @IntegrationTest
-<<<<<<< HEAD
 @Tag("olcne")
-=======
 @Tag("oke-parallel")
->>>>>>> 7f6e7f8a
 class ItProductionSecureMode {
 
   private static String opNamespace = null;
