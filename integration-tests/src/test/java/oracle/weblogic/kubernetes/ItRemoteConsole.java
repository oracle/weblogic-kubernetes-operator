--- conflicted
+++ resolved
@@ -76,11 +76,8 @@
 @DisplayName("Test WebLogic remote console connecting to mii domain")
 @IntegrationTest
 @DisabledOnSlimImage
-<<<<<<< HEAD
 @Tag("olcne")
-=======
 @Tag("oke-parallel")
->>>>>>> 7f6e7f8a
 class ItRemoteConsole {
 
   private static String domainNamespace = null;
