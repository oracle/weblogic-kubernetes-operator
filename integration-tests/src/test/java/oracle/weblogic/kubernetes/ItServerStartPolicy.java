// Copyright (c) 2020, 2022, Oracle and/or its affiliates.
// Licensed under the Universal Permissive License v 1.0 as shown at https://oss.oracle.com/licenses/upl.

package oracle.weblogic.kubernetes;

import java.nio.file.Files;
import java.nio.file.Path;
import java.nio.file.Paths;
import java.time.OffsetDateTime;
import java.util.ArrayList;
import java.util.Collections;
import java.util.List;
import java.util.concurrent.Callable;
import java.util.regex.Matcher;
import java.util.regex.Pattern;

import io.kubernetes.client.openapi.models.V1EnvVar;
import io.kubernetes.client.openapi.models.V1LocalObjectReference;
import io.kubernetes.client.openapi.models.V1ObjectMeta;
import io.kubernetes.client.openapi.models.V1SecretReference;
import oracle.weblogic.domain.AdminServer;
import oracle.weblogic.domain.AdminService;
import oracle.weblogic.domain.Channel;
import oracle.weblogic.domain.Cluster;
import oracle.weblogic.domain.Configuration;
import oracle.weblogic.domain.Domain;
import oracle.weblogic.domain.DomainSpec;
import oracle.weblogic.domain.ManagedServer;
import oracle.weblogic.domain.Model;
import oracle.weblogic.domain.ServerPod;
import oracle.weblogic.kubernetes.actions.impl.primitive.Command;
import oracle.weblogic.kubernetes.actions.impl.primitive.CommandParams;
import oracle.weblogic.kubernetes.annotations.IntegrationTest;
import oracle.weblogic.kubernetes.annotations.Namespaces;
import oracle.weblogic.kubernetes.logging.LoggingFacade;
import oracle.weblogic.kubernetes.utils.ExecResult;
import org.awaitility.core.ConditionFactory;
import org.junit.jupiter.api.BeforeAll;
import org.junit.jupiter.api.BeforeEach;
import org.junit.jupiter.api.DisplayName;
import org.junit.jupiter.api.MethodOrderer;
import org.junit.jupiter.api.Order;
import org.junit.jupiter.api.Tag;
import org.junit.jupiter.api.Test;
import org.junit.jupiter.api.TestMethodOrder;

import static java.util.concurrent.TimeUnit.MINUTES;
import static java.util.concurrent.TimeUnit.SECONDS;
import static oracle.weblogic.kubernetes.TestConstants.ADMIN_PASSWORD_DEFAULT;
import static oracle.weblogic.kubernetes.TestConstants.ADMIN_USERNAME_DEFAULT;
import static oracle.weblogic.kubernetes.TestConstants.DOMAIN_API_VERSION;
import static oracle.weblogic.kubernetes.TestConstants.DOMAIN_VERSION;
import static oracle.weblogic.kubernetes.TestConstants.K8S_NODEPORT_HOST;
import static oracle.weblogic.kubernetes.TestConstants.MII_BASIC_IMAGE_NAME;
import static oracle.weblogic.kubernetes.TestConstants.MII_BASIC_IMAGE_TAG;
import static oracle.weblogic.kubernetes.TestConstants.OKD;
import static oracle.weblogic.kubernetes.TestConstants.OPERATOR_RELEASE_NAME;
import static oracle.weblogic.kubernetes.actions.ActionConstants.ITTESTS_DIR;
import static oracle.weblogic.kubernetes.actions.ActionConstants.MODEL_DIR;
import static oracle.weblogic.kubernetes.actions.ActionConstants.WORK_DIR;
import static oracle.weblogic.kubernetes.actions.TestActions.createDomainCustomResource;
import static oracle.weblogic.kubernetes.actions.TestActions.getOperatorPodName;
import static oracle.weblogic.kubernetes.actions.TestActions.getPodCreationTimestamp;
import static oracle.weblogic.kubernetes.actions.TestActions.getPodLog;
import static oracle.weblogic.kubernetes.actions.TestActions.getServiceNodePort;
import static oracle.weblogic.kubernetes.assertions.TestAssertions.domainExists;
import static oracle.weblogic.kubernetes.assertions.TestAssertions.isPodRestarted;
import static oracle.weblogic.kubernetes.utils.CommonMiiTestUtils.createDomainSecret;
import static oracle.weblogic.kubernetes.utils.CommonTestUtils.checkClusterReplicaCountMatches;
import static oracle.weblogic.kubernetes.utils.CommonTestUtils.checkPodReadyAndServiceExists;
import static oracle.weblogic.kubernetes.utils.CommonTestUtils.getNextFreePort;
import static oracle.weblogic.kubernetes.utils.CommonTestUtils.testUntil;
import static oracle.weblogic.kubernetes.utils.ConfigMapUtils.createConfigMapAndVerify;
import static oracle.weblogic.kubernetes.utils.ExecCommand.exec;
import static oracle.weblogic.kubernetes.utils.ImageUtils.createOcirRepoSecret;
import static oracle.weblogic.kubernetes.utils.OKDUtils.createRouteForOKD;
import static oracle.weblogic.kubernetes.utils.OperatorUtils.installAndVerifyOperator;
import static oracle.weblogic.kubernetes.utils.PatchDomainUtils.patchServerStartPolicy;
import static oracle.weblogic.kubernetes.utils.PodUtils.checkIsPodRestarted;
import static oracle.weblogic.kubernetes.utils.PodUtils.checkPodDeleted;
import static oracle.weblogic.kubernetes.utils.PodUtils.checkPodDoesNotExist;
import static oracle.weblogic.kubernetes.utils.PodUtils.checkPodInitializing;
import static oracle.weblogic.kubernetes.utils.PodUtils.checkPodRestarted;
import static oracle.weblogic.kubernetes.utils.PodUtils.getExternalServicePodName;
import static oracle.weblogic.kubernetes.utils.PodUtils.getPodCreationTime;
import static oracle.weblogic.kubernetes.utils.PodUtils.setPodAntiAffinity;
import static oracle.weblogic.kubernetes.utils.ThreadSafeLogger.getLogger;
import static org.apache.commons.io.FileUtils.copyDirectory;
import static org.apache.commons.io.FileUtils.deleteDirectory;
import static org.awaitility.Awaitility.with;
import static org.junit.jupiter.api.Assertions.assertDoesNotThrow;
import static org.junit.jupiter.api.Assertions.assertEquals;
import static org.junit.jupiter.api.Assertions.assertFalse;
import static org.junit.jupiter.api.Assertions.assertNotNull;
import static org.junit.jupiter.api.Assertions.assertTrue;

/**
 * Create a (MII) WebLogic domain with a dynamic cluster with two managed
 * servers, a configured cluster with two managed servers and a standalone
 * managed server. The replica count is set to 1 and serverStartPolicy is set
 * to IF_NEEDED at managed server level.
 */
@TestMethodOrder(MethodOrderer.OrderAnnotation.class)
@DisplayName("ServerStartPolicy attribute in different levels in a MII domain")
@IntegrationTest
@Tag("okdenv")
class ItServerStartPolicy {

  public static final String SERVER_LIFECYCLE = "Server";
  public static final String CLUSTER_LIFECYCLE = "Cluster";
  public static final String DOMAIN = "DOMAIN";
  public static final String STOP_SERVER_SCRIPT = "stopServer.sh";
  public static final String START_SERVER_SCRIPT = "startServer.sh";
  public static final String STOP_CLUSTER_SCRIPT = "stopCluster.sh";
  public static final String START_CLUSTER_SCRIPT = "startCluster.sh";
  public static final String STOP_DOMAIN_SCRIPT = "stopDomain.sh";
  public static final String START_DOMAIN_SCRIPT = "startDomain.sh";
  public static final String SCALE_CLUSTER_SCRIPT = "scaleCluster.sh";
  public static final String STATUS_CLUSTER_SCRIPT = "clusterStatus.sh";
  public static final String ROLLING_DOMAIN_SCRIPT = "rollDomain.sh";
  public static final String ROLLING_CLUSTER_SCRIPT = "rollCluster.sh";
  public static final String managedServerNamePrefix = "managed-server";
  public static final String CLUSTER_1 = "cluster-1";
  public static final String CLUSTER_2 = "cluster-2";

  private static String domainNamespace = null;
  private static String opNamespace = null;

  private static final int replicaCount = 1;
  private static final String domainUid = "mii-start-policy";

  private static final String adminServerPodName = domainUid + "-admin-server";
  private final String managedServerPrefix = domainUid + "-" + managedServerNamePrefix;
  private static LoggingFacade logger = null;
  private static final Path samplePath = Paths.get(ITTESTS_DIR, "../kubernetes/samples");
  private static final Path tempSamplePath = Paths.get(WORK_DIR, "sample-testing");
  private static final Path domainLifecycleSamplePath = Paths.get(samplePath + "/scripts/domain-lifecycle");
  private static String ingressHost = null; //only used for OKD

  /**
   * Install Operator.
   * Create a domain resource definition.
   * @param namespaces list of namespaces created by the IntegrationTestWatcher by the
   *                   JUnit engine parameter resolution mechanism
   */
  @BeforeAll
  public static void initAll(@Namespaces(2) List<String> namespaces) {
    logger = getLogger();
    // create standard, reusable retry/backoff policy
    ConditionFactory withStandardRetryPolicy = with().pollDelay(2, SECONDS)
            .and().with().pollInterval(10, SECONDS)
            .atMost(5, MINUTES).await();

    // get a new unique opNamespace
    logger.info("Creating unique namespace for Operator");
    assertNotNull(namespaces.get(0), "Namespace list is null");
    opNamespace = namespaces.get(0);

    logger.info("Creating unique namespace for Domain");
    assertNotNull(namespaces.get(1), "Namespace list is null");
    domainNamespace = namespaces.get(1);

    // install and verify operator
    installAndVerifyOperator(opNamespace, domainNamespace);

    // Create the repo secret to pull the image
    // this secret is used only for non-kind cluster
    createOcirRepoSecret(domainNamespace);

    // create secret for admin credentials
    logger.info("Create secret for admin credentials");
    String adminSecretName = "weblogic-credentials";
    assertDoesNotThrow(() -> createDomainSecret(adminSecretName,
            ADMIN_USERNAME_DEFAULT, ADMIN_PASSWORD_DEFAULT, domainNamespace),
            String.format("createSecret failed for %s", adminSecretName));

    // create encryption secret
    logger.info("Create encryption secret");
    String encryptionSecretName = "encryptionsecret";
    assertDoesNotThrow(() -> createDomainSecret(encryptionSecretName, "weblogicenc",
            "weblogicenc", domainNamespace),
        String.format("createSecret failed for %s", encryptionSecretName));

    String configMapName = "wls-ext-configmap";
    createConfigMapAndVerify(
        configMapName, domainUid, domainNamespace,
            Collections.singletonList(MODEL_DIR + "/model.wls.ext.config.yaml"));

    // create the domain CR with a pre-defined configmap
    createDomainResource(domainNamespace, adminSecretName,
            encryptionSecretName,
            configMapName);

    // wait for the domain to exist
    logger.info("Check for domain custom resource in namespace {0}", domainNamespace);
    withStandardRetryPolicy
        .conditionEvaluationListener(
            condition -> logger.info("Waiting for domain {0} to be created in namespace {1} "
                    + "(elapsed time {2}ms, remaining time {3}ms)",
                domainUid,
                domainNamespace,
                condition.getElapsedTimeInMS(),
                condition.getRemainingTimeInMS()))
        .until(domainExists(domainUid, DOMAIN_VERSION, domainNamespace));

    logger.info("Check admin service/pod {0} is created in namespace {1}",
        adminServerPodName, domainNamespace);
    checkPodReadyAndServiceExists(adminServerPodName,
<<<<<<< HEAD
        domainUid, domainNamespace);
=======
          domainUid, domainNamespace);
>>>>>>> ddf4673b

    // In OKD environment, the node port cannot be accessed directly. Have to create an ingress
    if (OKD) {
      ingressHost = createRouteForOKD(adminServerPodName + "-ext", domainNamespace);
    }

    //copy the samples directory to a temporary location
    setupSample();
  }

  /**
   * Verify all server pods are running.
   * Verify k8s services for all servers are created.
   */
  @BeforeEach
  public void beforeEach() {

    logger.info("Check admin service/pod {0} is created in namespace {1}",
        adminServerPodName, domainNamespace);
    checkPodReadyAndServiceExists(adminServerPodName,
<<<<<<< HEAD
        domainUid, domainNamespace);

    for (int i = 1; i <= replicaCount; i++) {
      checkPodReadyAndServiceExists(managedServerPrefix + i,
          domainUid, domainNamespace);
    }

    // Check configured cluster configuration is available
    boolean isServerConfigured =
        checkManagedServerConfiguration(ingressHost, "config-cluster-server1");
=======
          domainUid, domainNamespace);

    for (int i = 1; i <= replicaCount; i++) {
      checkPodReadyAndServiceExists(managedServerPrefix + i,
                domainUid, domainNamespace);
    }

    // Check configured cluster configuration is available 
    boolean isServerConfigured =
         checkManagedServerConfiguration(ingressHost, "config-cluster-server1");
>>>>>>> ddf4673b
    assertTrue(isServerConfigured,
        "Could not find managed server from configured cluster");
    logger.info("Found managed server from configured cluster");

<<<<<<< HEAD
    // Check standalone server configuration is available
    boolean isStandaloneServerConfigured =
        checkManagedServerConfiguration(ingressHost, "standalone-managed");
=======
    // Check standalone server configuration is available 
    boolean isStandaloneServerConfigured =
         checkManagedServerConfiguration(ingressHost, "standalone-managed");
>>>>>>> ddf4673b
    assertTrue(isStandaloneServerConfigured,
        "Could not find standalone managed server from configured cluster");
    logger.info("Found standalone managed server configuration");
  }

  /**
   * Verify the script stopServer.sh can not stop a server below the minimum
   * DynamicServer count when allowReplicasBelowMinDynClusterSize is false.
   * In the current domain configuration the minimum replica count is 1.
   * The managed-server1 is up and running.
   * Shutdown the managed-server1 using the script stopServer.sh.
   * managed-server1 is shutdown and managed-server2 comes up to mantain the
   * minimum replica count.
   */
  @Order(0)
  @Test
  @DisplayName("Stop a server below Limit")
  void testStopManagedServerBeyondMinClusterLimit() {
    String serverPodName = domainUid + "-managed-server1";
    String serverPodName2 = domainUid + "-managed-server2";

    // shutdown managed-server1 with keep_replica_constant option not set
    // This operator MUST fail as the MinDynamicCluster size is 1
    // and allowReplicasBelowMinDynClusterSize is false

    String regex = "it is at its minimum";
    String result =  assertDoesNotThrow(() ->
            executeLifecycleScript(STOP_SERVER_SCRIPT, SERVER_LIFECYCLE, "managed-server1", "", false),
        String.format("Failed to run %s", STOP_CLUSTER_SCRIPT));
    assertTrue(verifyExecuteResult(result, regex),"The script shouldn't stop a server to go below Minimum");

    // Make sure managed-server1 is deleted
    checkPodDeleted(serverPodName, domainUid, domainNamespace);
    // Make sure managed-server2 is provisioned to mantain the replica count
    checkPodReadyAndServiceExists(serverPodName2, domainUid, domainNamespace);

    // start managed-server1 with keep_replica_constant option
    // to bring the domain to original configuation with only managed-server1
    executeLifecycleScript(START_SERVER_SCRIPT, SERVER_LIFECYCLE, "managed-server1", "-k");
    checkPodDeleted(serverPodName2, domainUid, domainNamespace);
    checkPodReadyAndServiceExists(serverPodName, domainUid, domainNamespace);

  }

  /**
   * Stop the Administration server by using stopServer.sh sample script.
   * Make sure that Only the Administration server is stopped.
   * Restart the Administration server by using startServer.sh sample script.
   * Make sure that the Administration server is in RUNNING state.
   */
  @Order(1)
  @Test
  @DisplayName("Restart the Administration server with serverStartPolicy")
  void testAdminServerRestart() {

    String configServerPodName = domainUid + "-config-cluster-server1";
    String dynamicServerPodName = domainUid + "-managed-server1";

    OffsetDateTime dynTs = getPodCreationTime(domainNamespace, dynamicServerPodName);
    OffsetDateTime cfgTs = getPodCreationTime(domainNamespace, configServerPodName);

    // verify that the sample script can shutdown admin server
    executeLifecycleScript(STOP_SERVER_SCRIPT, SERVER_LIFECYCLE, "admin-server", "", true);
    checkPodDeleted(adminServerPodName, domainUid, domainNamespace);
    logger.info("Administration server shutdown success");

    logger.info("Check managed server pods are not affected");
    Callable<Boolean> isDynRestarted =
<<<<<<< HEAD
        assertDoesNotThrow(() -> isPodRestarted(dynamicServerPodName,
            domainNamespace, dynTs));
=======
         assertDoesNotThrow(() -> isPodRestarted(dynamicServerPodName,
         domainNamespace, dynTs));
>>>>>>> ddf4673b
    assertFalse(assertDoesNotThrow(isDynRestarted::call),
        "Dynamic managed server pod must not be restated");

    Callable<Boolean> isCfgRestarted =
<<<<<<< HEAD
        assertDoesNotThrow(() -> isPodRestarted(configServerPodName,
            domainNamespace, cfgTs));
=======
         assertDoesNotThrow(() -> isPodRestarted(configServerPodName,
         domainNamespace, cfgTs));
>>>>>>> ddf4673b
    assertFalse(assertDoesNotThrow(isCfgRestarted::call),
        "Configured managed server pod must not be restated");

    // verify that the sample script can start admin server
    executeLifecycleScript(START_SERVER_SCRIPT, SERVER_LIFECYCLE, "admin-server", "", true);
    logger.info("Check admin service/pod {0} is created in namespace {1}",
        adminServerPodName, domainNamespace);
    checkPodReadyAndServiceExists(adminServerPodName,
<<<<<<< HEAD
        domainUid, domainNamespace);
=======
            domainUid, domainNamespace);
>>>>>>> ddf4673b
  }

  /**
   * Stop the configured cluster using the sample script stopCluster.sh
   * Verify that server(s) in the configured cluster are stopped.
   * Verify that server(s) in the dynamic cluster are in RUNNING state.
   * Restart the cluster using the sample script startCluster.sh
   * Make sure that servers in the configured cluster are in RUNNING state.
   * The usecase also verify the scripts startCluster.sh/stopCluster.sh make
   * no changes in a running/stopped cluster respectively.
   */
  @Order(2)
  @Test
  @DisplayName("Restart the configured cluster with serverStartPolicy")
  void testConfigClusterRestart() {

    String configServerPodName = domainUid + "-config-cluster-server1";
    String dynamicServerPodName = domainUid + "-managed-server1";

    OffsetDateTime dynTs = getPodCreationTime(domainNamespace, dynamicServerPodName);

    checkPodReadyAndServiceExists(configServerPodName,
<<<<<<< HEAD
            domainUid, domainNamespace);
=======
              domainUid, domainNamespace);
>>>>>>> ddf4673b
    // startCluster.sh does not take any action on a running cluster
    String result = executeLifecycleScript(START_CLUSTER_SCRIPT, CLUSTER_LIFECYCLE, CLUSTER_2);
    assertTrue(result.contains("No changes needed"), "startCluster.sh shouldn't make changes");

    // Verify dynamic server are shutdown after stopCluster script execution
    logger.info("Stop configured cluster using the script");
    executeLifecycleScript(STOP_CLUSTER_SCRIPT, CLUSTER_LIFECYCLE, CLUSTER_2);

    checkPodDeleted(configServerPodName, domainUid, domainNamespace);
    logger.info("Config cluster shutdown success");

    // check managed server from other cluster are not affected
    logger.info("Check dynamic managed server pods are not affected");

    Callable<Boolean> isDynRestarted =
<<<<<<< HEAD
        assertDoesNotThrow(() -> isPodRestarted(dynamicServerPodName,
            domainNamespace, dynTs));
=======
         assertDoesNotThrow(() -> isPodRestarted(dynamicServerPodName,
         domainNamespace, dynTs));
>>>>>>> ddf4673b
    assertFalse(assertDoesNotThrow(isDynRestarted::call),
        "Dynamic managed server pod must not be restated");

    // stopCluster.sh does not take any action on a stopped cluster
    result = executeLifecycleScript(STOP_CLUSTER_SCRIPT, CLUSTER_LIFECYCLE, CLUSTER_2);
    assertTrue(result.contains("No changes needed"), "stopCluster.sh shouldn't make changes");
    // Verify dynamic server are started after startCluster script execution
    logger.info("Start configured cluster using the script");
    executeLifecycleScript(START_CLUSTER_SCRIPT, CLUSTER_LIFECYCLE, CLUSTER_2);
    checkPodReadyAndServiceExists(configServerPodName,
<<<<<<< HEAD
        domainUid, domainNamespace);
=======
              domainUid, domainNamespace);
>>>>>>> ddf4673b
    logger.info("Configured cluster restart success");
  }

  /**
   * Stop the dynamic cluster using the sample script stopCluster.sh.
   * Verify that server(s) in the dynamic cluster are stopped.
   * Verify that server(s) in the configured cluster are in the RUNNING state.
   * Restart the dynamic cluster using the sample script startCluster.sh
   * Make sure that servers in the dynamic cluster are in RUNNING state again.
   * The usecase also verify the scripts startCluster.sh/stopCluster.sh make
   * no changes in a running/stopped cluster respectively.
   */
  @Order(3)
  @Test
  @DisplayName("Restart the dynamic cluster with serverStartPolicy")
  void testDynamicClusterRestart() {

    String dynamicServerPodName = domainUid + "-managed-server1";
    String configServerPodName = domainUid + "-config-cluster-server1";

    OffsetDateTime cfgTs = getPodCreationTime(domainNamespace, configServerPodName);
    checkPodReadyAndServiceExists(dynamicServerPodName, domainUid, domainNamespace);
    // startCluster.sh does not take any action on a running cluster
    String result = executeLifecycleScript(START_CLUSTER_SCRIPT, CLUSTER_LIFECYCLE, CLUSTER_1);
    assertTrue(result.contains("No changes needed"), "startCluster.sh shouldn't make changes");

    // Verify dynamic server are shut down after stopCluster script execution
    logger.info("Stop dynamic cluster using the script");
    executeLifecycleScript(STOP_CLUSTER_SCRIPT, CLUSTER_LIFECYCLE, CLUSTER_1);

    checkPodDeleted(dynamicServerPodName, domainUid, domainNamespace);
    logger.info("Dynamic cluster shutdown success");

    // stopCluster.sh does not take any action on a stopped cluster
    result = executeLifecycleScript(STOP_CLUSTER_SCRIPT, CLUSTER_LIFECYCLE, CLUSTER_1);
    assertTrue(result.contains("No changes needed"), "stopCluster.sh shouldn't make changes");

    // check managed server from other cluster are not affected
    Callable<Boolean> isCfgRestarted =
<<<<<<< HEAD
        assertDoesNotThrow(() -> isPodRestarted(configServerPodName,
            domainNamespace, cfgTs));
=======
         assertDoesNotThrow(() -> isPodRestarted(configServerPodName,
         domainNamespace, cfgTs));
>>>>>>> ddf4673b
    assertFalse(assertDoesNotThrow(isCfgRestarted::call),
        "Configured managed server pod must not be restated");

    // Verify clustered server are started after startCluster script execution
    logger.info("Start dynamic cluster using the script");
    executeLifecycleScript(START_CLUSTER_SCRIPT, CLUSTER_LIFECYCLE, CLUSTER_1);
    checkPodReadyAndServiceExists(dynamicServerPodName,
<<<<<<< HEAD
        domainUid, domainNamespace);
=======
              domainUid, domainNamespace);
>>>>>>> ddf4673b
    logger.info("Dynamic cluster restart success");
  }

  /**
   * Stop the entire domain using the sample script stopDomain.sh
   * Make sure that all servers in the domain are stopped.
   * Restart the domain by patching the resource definition with
   *  spec/serverStartPolicy set to ADMIN_ONLY.
   * Make sure that ONLY administration server is in RUNNING state.
   * Make sure that no managed server can be started with ADMIN_ONLY policy.
   * Restart the domain using the sample script startDomain.sh
   * Make sure that all servers in the domain are in RUNNING state.
   * The usecase also verify the scripts startDomain.sh/stopDomain.sh make
   * no changes in a running/stopped domain respectively.
   */
  @Order(4)
  @Test
  @DisplayName("Restart the Domain with serverStartPolicy")
  void testDomainRestart() {

    String configServerPodName = domainUid + "-config-cluster-server1";
    String standaloneServerPodName = domainUid + "-standalone-managed";

    // startDomain.sh does not take any action on a running domain
    String result = executeLifecycleScript(START_DOMAIN_SCRIPT, DOMAIN, null);
    assertTrue(result.contains("No changes needed"), "startDomain.sh shouldn't make changes");

    // Verify server instance(s) are shut down after stopDomain script execution
    logger.info("Stop entire WebLogic domain using the script");
    executeLifecycleScript(STOP_DOMAIN_SCRIPT, DOMAIN, null);

    // make sure all the server pods are removed after patch
    checkPodDeleted(adminServerPodName, domainUid, domainNamespace);
    for (int i = 1; i <= replicaCount; i++) {
      checkPodDeleted(managedServerPrefix + i, domainUid, domainNamespace);
    }
    checkPodDeleted(configServerPodName, domainUid, domainNamespace);
    checkPodDeleted(standaloneServerPodName, domainUid, domainNamespace);

    // stopDomain.sh does not take any action on a stopped domain
    result = executeLifecycleScript(STOP_DOMAIN_SCRIPT, DOMAIN, null);
    assertTrue(result.contains("No changes needed"), "stopDomain.sh shouldn't make changes");

    // managed server instances can't be started while domain is stopped
    result =  assertDoesNotThrow(() ->
            executeLifecycleScript(START_SERVER_SCRIPT, SERVER_LIFECYCLE, "managed-server1", "", false),
        String.format("Failed to run %s", START_SERVER_SCRIPT));
    assertTrue(result.contains("Cannot start server"),
        "The script shouldn't start the managed server");
    logger.info("Managed server instances can not be started while spec.serverStartPolicy is NEVER");

    // Patch the Domain with serverStartPolicy set to ADMIN_ONLY
    // Here only Administration server pod should come up
    assertTrue(patchServerStartPolicy(domainUid, domainNamespace,
            "/spec/serverStartPolicy", "ADMIN_ONLY"),
        "Failed to patch domain's serverStartPolicy to ADMIN_ONLY");
    logger.info("Domain is patched to start only administrative server");

    checkPodReadyAndServiceExists(adminServerPodName,
<<<<<<< HEAD
        domainUid, domainNamespace);
    // make sure all other managed server pods are not provisioned
=======
             domainUid, domainNamespace);
    // make sure all other managed server pods are not provisioned 
>>>>>>> ddf4673b
    for (int i = 1; i <= replicaCount; i++) {
      checkPodDeleted(managedServerPrefix + i, domainUid, domainNamespace);
    }
    checkPodDeleted(configServerPodName, domainUid, domainNamespace);
    checkPodDeleted(standaloneServerPodName, domainUid, domainNamespace);

    // verify managed server instances can not be started while
    // spec.serverStartPolicy is ADMIN_ONLY
    result =  assertDoesNotThrow(() ->
            executeLifecycleScript(START_SERVER_SCRIPT, SERVER_LIFECYCLE, "managed-server1", "", false),
        String.format("Failed to run %s", START_SERVER_SCRIPT));
    assertTrue(result.contains("Cannot start server"),
        "The script shouldn't start the managed server");
    logger.info("Managed server instances can not be started while spec.serverStartPolicy is ADMIN_ONLY");

    // Verify server instances are started after startDomain script execution
    logger.info("Start entire WebLogic domain using the script");
    executeLifecycleScript(START_DOMAIN_SCRIPT, DOMAIN, null);

    // check dynamic managed server pods are ready
    for (int i = 1; i <= replicaCount; i++) {
      checkPodReadyAndServiceExists(managedServerPrefix + i,
<<<<<<< HEAD
=======
           domainUid, domainNamespace);
    }
    checkPodReadyAndServiceExists(configServerPodName,
          domainUid, domainNamespace);
    checkPodReadyAndServiceExists(standaloneServerPodName,
>>>>>>> ddf4673b
          domainUid, domainNamespace);
    }
    checkPodReadyAndServiceExists(configServerPodName,
        domainUid, domainNamespace);
    checkPodReadyAndServiceExists(standaloneServerPodName,
        domainUid, domainNamespace);
    logger.info("startDomain.sh successfully started the domain");
  }

  /**
   * Verify ALWAYS serverStartPolicy (config cluster) overrides replica count.
   * The configured cluster has a second managed server(config-cluster-server2)
   * with serverStartPolicy set to IF_NEEDED. Initially, the server will not
   * come up since the replica count for the cluster is set to 1.
   * Update the serverStartPolicy for the server config-cluster-server2 to
   * ALWAYS by patching the resource definition with
   *  spec/managedServers/1/serverStartPolicy set to ALWAYS
   * Make sure that managed server config-cluster-server2 is up and running
   * Stop the managed server by patching the resource definition
   *   with spec/managedServers/1/serverStartPolicy set to IF_NEEDED.
   * Make sure the specified managed server is stopped as per replica count.
   */
  @Order(5)
  @Test
  @DisplayName("Start/stop config cluster managed server by updating serverStartPolicy to ALWAYS/IF_NEEDED")
  void testConfigClusterStartServerAlways() {
    String serverName = "config-cluster-server2";
    String serverPodName = domainUid + "-" + serverName;

    // Make sure that managed server is not running
    checkPodDeleted(serverPodName, domainUid, domainNamespace);
    assertTrue(patchServerStartPolicy(domainUid, domainNamespace,
            "/spec/managedServers/1/serverStartPolicy", "ALWAYS"),
        "Failed to patch config managedServers's serverStartPolicy to ALWAYS");
    logger.info("Configured managed server is patched to set the serverStartPolicy to ALWAYS");
    checkPodReadyAndServiceExists(serverPodName,
<<<<<<< HEAD
        domainUid, domainNamespace);
=======
          domainUid, domainNamespace);
>>>>>>> ddf4673b
    logger.info("Configured cluster managed server is RUNNING");

    // Stop the server by changing the serverStartPolicy to IF_NEEDED
    assertTrue(patchServerStartPolicy(domainUid, domainNamespace,
            "/spec/managedServers/1/serverStartPolicy", "IF_NEEDED"),
        "Failed to patch config managedServers's serverStartPolicy to IF_NEEDED");
    logger.info("Domain resource patched to shutdown the second managed server in configured cluster");
    logger.info("Wait for managed server ${0} to be shutdown", serverPodName);
    checkPodDeleted(serverPodName, domainUid, domainNamespace);
    logger.info("Config cluster managed server shutdown success");
  }

  /**
   * Verify ALWAYS serverStartPolicy (dynamic cluster) overrides replica count.
   * The dynamic cluster has a second managed server(managed-server2)
   * with serverStartPolicy set to IF_NEEDED. Initially, the server will not
   * come up since the replica count for the cluster is set to 1.
   * Update the ServerStartPolicy for managed-server2 to ALWAYS
   * by patching the resource definition with
   *  spec/managedServers/2/serverStartPolicy set to ALWAYS.
   * Make sure that managed server managed-server2 is up and running
   * Stop the managed server by patching the resource definition
   *   with spec/managedServers/2/serverStartPolicy set to IF_NEEDED.
   * Make sure the specified managed server is stopped as per replica count.
   */
  @Order(6)
  @Test
  @DisplayName("Start/stop dynamic cluster managed server by updating serverStartPolicy to ALWAYS/IF_NEEDED")
  void testDynamicClusterStartServerAlways() {
    String serverName = "managed-server2";
    String serverPodName = domainUid + "-" + serverName;

    // Make sure that managed server is not running
    checkPodDeleted(serverPodName, domainUid, domainNamespace);

    assertTrue(patchServerStartPolicy(domainUid, domainNamespace,
            "/spec/managedServers/2/serverStartPolicy", "ALWAYS"),
        "Failed to patch dynamic managedServers's serverStartPolicy to ALWAYS");
    logger.info("Dynamic managed server is patched to set the serverStartPolicy to ALWAYS");
    checkPodReadyAndServiceExists(serverPodName,
<<<<<<< HEAD
            domainUid, domainNamespace);
=======
          domainUid, domainNamespace);
>>>>>>> ddf4673b
    logger.info("Second managed server in dynamic cluster is RUNNING");

    // Stop the server by changing the serverStartPolicy to IF_NEEDED
    assertTrue(patchServerStartPolicy(domainUid, domainNamespace,
            "/spec/managedServers/2/serverStartPolicy", "IF_NEEDED"),
        "Failed to patch dynamic managedServers's serverStartPolicy to IF_NEEDED");
    logger.info("Domain resource patched to shutdown the second managed server in dynamic cluster");
    logger.info("Wait for managed server ${0} to be shutdown", serverPodName);
    checkPodDeleted(serverPodName, domainUid, domainNamespace);
    logger.info("Dynamic cluster second managed server shutdown success");
  }

  /**
   * Add the first managed server (config-cluster-server1) in a configured
   * cluster with serverStartPolicy IF_NEEDED.
   * Initially, the server will come up since the replica count is set to 1.
   * (a) Shutdown config-cluster-server1 using the sample script stopServer.sh
   *     with keep_replica_constant option set to true
   *     Make sure that managed server config-cluster-server1 is shutdown.
   *     Make sure that managed server config-cluster-server2 comes up
   *       to maintain the replica count of 1.
   * (b) Restart config-cluster-server1 using the sample script startServer.sh
   *     with keep_replica_constant option set to true
   *     Make sure that managed server config-cluster-server2 is shutdown.
   *     Make sure that managed server config-cluster-server1 comes up
   *       to maintain the replica count of 1.
   */
  @Order(7)
  @Test
  @DisplayName("Stop/Start a running config cluster managed server and verify the replica count is maintained")
  void testConfigClusterReplicaCountIsMaintained() {
    String serverName = "config-cluster-server1";
    String serverPodName = domainUid + "-" + serverName;
    String serverPodName2 = domainUid + "-config-cluster-server2";
    String keepReplicaCountConstantParameter = "-k";

    // Make sure that managed server(2) is not running
    checkPodDeleted(serverPodName2, domainUid, domainNamespace);

    // shutdown config-cluster-server1 with keep_replica_constant option
    executeLifecycleScript(STOP_SERVER_SCRIPT, SERVER_LIFECYCLE, serverName, keepReplicaCountConstantParameter);

    // Make sure config-cluster-server1 is deleted
    checkPodDeleted(serverPodName, domainUid, domainNamespace);
    // Make sure  config-cluster-server2 is started
    checkPodReadyAndServiceExists(serverPodName2, domainUid, domainNamespace);
    logger.info("Configured cluster managed Server(2) is RUNNING");

    // start config-cluster-server1 with keep_replica_constant option
    executeLifecycleScript(START_SERVER_SCRIPT, SERVER_LIFECYCLE, serverName, keepReplicaCountConstantParameter);

    // Make sure config-cluster-server2 is deleted
    checkPodDeleted(serverPodName2, domainUid, domainNamespace);

    // Make sure config-cluster-server1 is re-started
    checkPodReadyAndServiceExists(serverPodName, domainUid, domainNamespace);
  }

  /**
   * Add the first managed server (managed-server1) in a dynamic
   * cluster with serverStartPolicy IF_NEEDED.
   * Initially, the server will come up since the replica count is set to 1.
   * (a) Shutdown config-cluster-server1 using the sample script stopServer.sh
   *     with keep_replica_constant option set to true
   *     Make sure that managed server managed-server1 is shutdown.
   *     Make sure that managed server managed-server2 comes up
   *       to maintain the replica count of 1.
   * (b) Restart config-cluster-server1 using the sample script startServer.sh
   *     with keep_replica_constant option set to true
   *     Make sure that managed server managed-server2 is shutdown.
   *     Make sure that managed server managed-server1 comes up
   *       to maintain the replica count of 1.
   */
  @Order(8)
  @Test
  @DisplayName("Stop/Start a running dynamic cluster managed server and verify the replica count ")
  void testDynamicClusterReplicaCountIsMaintained() {
    String serverPodName = domainUid + "-managed-server1";
    String serverPodName2 = domainUid + "-managed-server2";
    String keepReplicaCountConstantParameter = "-k";

    // Make sure that managed server(2) is not running
    checkPodDeleted(serverPodName2, domainUid, domainNamespace);

    // shutdown managed-server1 with keep_replica_constant option
    executeLifecycleScript(STOP_SERVER_SCRIPT, SERVER_LIFECYCLE, "managed-server1", keepReplicaCountConstantParameter);

    // Make sure maanged-server1 is deleted
    checkPodDeleted(serverPodName, domainUid, domainNamespace);
    checkPodReadyAndServiceExists(serverPodName2, domainUid, domainNamespace);
    logger.info("Dynamic cluster managed server(2) is RUNNING");

    // start managed-server1 with keep_replica_constant option
    executeLifecycleScript(START_SERVER_SCRIPT, SERVER_LIFECYCLE, "managed-server1", keepReplicaCountConstantParameter);

    // Make sure managed-server2 is deleted
    checkPodDeleted(serverPodName2, domainUid, domainNamespace);

    // Make sure managed-server1 is re-started
    checkPodReadyAndServiceExists(serverPodName, domainUid, domainNamespace);
  }

  /**
   * Start an independent managed server with serverStartPolicy to IF_NEEDED.
   * The serverStartPolicy transition is IF_NEEDED-->NEVER-->ALWAYS
   * Stop an independent managed server by patching the domain resource with
   *  spec/managedServers/0/serverStartPolicy set to NEVER.
   * Make sure that ONLY the specified managed server is stopped.
   * Restart the independent managed server by patching the resource definition
   * with spec/managedServers/0/serverStartPolicy set to ALWAYS.
   * Make sure that the specified managed server is in RUNNING state
   */
  @Order(9)
  @Test
  @DisplayName("Restart the standalone managed server with serverStartPolicy ALWAYS")
  void testStandaloneManagedRestartAlways() {
    String serverName = "standalone-managed";
    String serverPodName = domainUid + "-" + serverName;

    // Make sure that configured managed server is ready
    checkPodReadyAndServiceExists(serverPodName,
            domainUid, domainNamespace);
    logger.info("Standalone managed server is RUNNING");

    assertTrue(patchServerStartPolicy(domainUid, domainNamespace,
            "/spec/managedServers/0/serverStartPolicy", "NEVER"),
        "Failed to patch Standalone managedServers's serverStartPolicy to NEVER");
    logger.info("Domain is patched to shutdown standalone managed server");

    checkPodDeleted(serverPodName, domainUid, domainNamespace);
    logger.info("Configured managed server shutdown success");

    assertTrue(patchServerStartPolicy(domainUid, domainNamespace,
            "/spec/managedServers/0/serverStartPolicy", "ALWAYS"),
        "Failed to patch Standalone managedServers's serverStartPolicy to ALWAYS");
    logger.info("Domain is patched to start standalone managed server");

    checkPodReadyAndServiceExists(serverPodName,
            domainUid, domainNamespace);
    logger.info("Standalone managed server restart (ALWAYS) success");
  }

  /**
   * Start an independent managed server with serverStartPolicy to IF_NEEDED.
   * The serverStartPolicy transition is IF_NEEDED-->NEVER-->IF_NEEDED
   * Stop an independent managed server by patching the domain resource with
   *  spec/managedServers/0/serverStartPolicy set to NEVER.
   * Make sure that ONLY the specified managed server is stopped.
   * Restart the independent managed server by patching the resource definition
   * with spec/managedServers/0/serverStartPolicy set to IF_NEEDED.
   * Make sure that the specified managed server is in RUNNING state
   */
  @Order(10)
  @Test
  @DisplayName("Restart the standalone managed server with serverStartPolicy IF_NEEDED")
  void testStandaloneManagedRestartIfNeeded() {
    String serverName = "standalone-managed";
    String serverPodName = domainUid + "-" + serverName;

    // Make sure that configured managed server is ready
    checkPodReadyAndServiceExists(serverPodName,
        domainUid, domainNamespace);
    logger.info("Standalone managed server is RUNNING");

    assertTrue(patchServerStartPolicy(domainUid, domainNamespace,
            "/spec/managedServers/0/serverStartPolicy", "NEVER"),
        "Failed to patch Standalone managedServers's serverStartPolicy to NEVER");
    logger.info("Domain is patched to shutdown standalone managed server");

    checkPodDeleted(serverPodName, domainUid, domainNamespace);
    logger.info("Standalone managed server shutdown success");

    assertTrue(patchServerStartPolicy(domainUid, domainNamespace,
            "/spec/managedServers/0/serverStartPolicy", "IF_NEEDED"),
        "Failed to patch Standalone managedServers's serverStartPolicy to IF_NEEDED");
    logger.info("Domain is patched to start standalone managed server");
    checkPodReadyAndServiceExists(serverPodName,
        domainUid, domainNamespace);
    logger.info("Standalone managed server restart (IF_NEEDED) success");
  }

  /**
   * Stop the independent managed server using the sample script stopServer.sh
   * Start the independent managed server using the sample script startServer.sh
   * The usecase also verify the scripts startServer.sh/stopServer.sh make
   * no changes in a running/stopped server respectively.
   */
  @Order(11)
  @Test
  @DisplayName("Restart the standalone managed server with sample script")
  void testStandaloneManagedRestart() {
    String serverName = "standalone-managed";
    String serverPodName = domainUid + "-" + serverName;
    String keepReplicaCountConstantParameter = "-k";

    // Make sure that configured managed server is ready
    checkPodReadyAndServiceExists(serverPodName,
            domainUid, domainNamespace);
    logger.info("Configured managed server is RUNNING");
    // startServer.sh does not take any action on a running server
    String result = executeLifecycleScript(START_SERVER_SCRIPT,
<<<<<<< HEAD
        SERVER_LIFECYCLE, "standalone-managed",
        keepReplicaCountConstantParameter);
=======
          SERVER_LIFECYCLE, "standalone-managed",
          keepReplicaCountConstantParameter);
>>>>>>> ddf4673b
    assertTrue(result.contains("No changes needed"), "startServer.sh shouldn't make changes");

    // shutdown standalone-managed using the script stopServer.sh
    executeLifecycleScript(STOP_SERVER_SCRIPT, SERVER_LIFECYCLE,
<<<<<<< HEAD
        "standalone-managed", keepReplicaCountConstantParameter);
=======
         "standalone-managed", keepReplicaCountConstantParameter);
>>>>>>> ddf4673b
    logger.info("Script executed to shutdown standalone managed server");

    checkPodDeleted(serverPodName, domainUid, domainNamespace);
    logger.info("Standalone managed server shutdown success");

    // stopServer.sh does not take any action on a stopped server
    result = executeLifecycleScript(STOP_SERVER_SCRIPT,
<<<<<<< HEAD
        SERVER_LIFECYCLE, "standalone-managed",
        keepReplicaCountConstantParameter);
=======
          SERVER_LIFECYCLE, "standalone-managed",
          keepReplicaCountConstantParameter);
>>>>>>> ddf4673b
    assertTrue(result.contains("No changes needed"), "stopServer.sh shouldn't make changes");

    executeLifecycleScript(START_SERVER_SCRIPT, SERVER_LIFECYCLE,
            "standalone-managed", keepReplicaCountConstantParameter);
    logger.info("Script executed to start standalone managed server");

    checkPodReadyAndServiceExists(serverPodName,
            domainUid, domainNamespace);
    logger.info("Standalone managed server restart success");
  }

  /**
   * Make sure the startServer script can start any server (not in order)
   * in a dynamic cluster within the max cluster size limit.
   * Say the max cluster size is 3 and managed-server1 is running.
   * startServer script can start managed-server3 explicitly by skipping
   * managed-server2.
   */
  @Order(12)
  @Test
  @DisplayName("Pick a dynamic cluster managed server randomly within the max cluster size and verify it starts")
  void testStartDynamicClusterServerRandomlyPicked() {
    String serverName = "managed-server3";
    String serverPodName3 = domainUid + "-" + serverName;
    String serverPodName1 = domainUid + "-managed-server1";
    String serverPodName2 = domainUid + "-managed-server2";

    // Make sure that managed server(2) is not running
    checkPodDeleted(serverPodName2, domainUid, domainNamespace);

    // Verify that starting a dynamic cluster managed server within the max cluster size succeeds
    executeLifecycleScript(START_SERVER_SCRIPT, SERVER_LIFECYCLE, serverName);

    // Make sure that managed server(1) is still running
    checkPodReadyAndServiceExists(serverPodName1, domainUid, domainNamespace);
    logger.info("Dynamic cluster managed server {0} is still RUNNING", serverPodName1);

    // Verify that a randomly picked dynamic cluster managed server within the max cluster size starts successfully
    checkPodReadyAndServiceExists(serverPodName3, domainUid, domainNamespace);
    logger.info("Randomly picked dynamic cluster managed server {0} is RUNNING", serverPodName3);
  }

  /**
   * Negative tests to verify:
   * (a) the sample script can not stop or start a non-existing server
   * (b) the sample script can not stop or start a non-existing cluster
   * (c) the sample script can not stop or start a non-existing domain.
   */
  @Order(13)
  @Test
  @DisplayName("Verify that the sample script can not stop or start non-existing components")
  void testRestartNonExistingComponent() {
    String wrongServerName = "ms1";
    String regex = ".*" + wrongServerName + ".*\\s*is not part";

    // verify that the script can not stop a non-existing server
    String result =  assertDoesNotThrow(() ->
            executeLifecycleScript(STOP_SERVER_SCRIPT, SERVER_LIFECYCLE, wrongServerName, "", false),
        String.format("Failed to run %s", STOP_CLUSTER_SCRIPT));
    assertTrue(verifyExecuteResult(result, regex),"The script shouldn't stop a server that doesn't exist");

    // verify that the script can not start a non-existing server
    result =  assertDoesNotThrow(() ->
            executeLifecycleScript(START_SERVER_SCRIPT, SERVER_LIFECYCLE, wrongServerName, "", false),
        String.format("Failed to run %s", START_SERVER_SCRIPT));
    assertTrue(verifyExecuteResult(result, regex),"The script shouldn't start a server that doesn't exist");

    // verify that the script can not stop a non-existing cluster
    String wrongClusterName = "cluster-3";
    result =  assertDoesNotThrow(() ->
            executeLifecycleScript(STOP_CLUSTER_SCRIPT, CLUSTER_LIFECYCLE, wrongClusterName, "", false),
        String.format("Failed to run %s", STOP_CLUSTER_SCRIPT));
    assertTrue(result.contains("cluster cluster-3 is not part of domain"),
        "The script shouldn't stop a cluster that doesn't exist");

    // verify that the script can not start a non-existing cluster
    result =  assertDoesNotThrow(() ->
            executeLifecycleScript(START_CLUSTER_SCRIPT, CLUSTER_LIFECYCLE, wrongClusterName, "", false),
        String.format("Failed to run %s", STOP_CLUSTER_SCRIPT));
    assertTrue(result.contains("cluster cluster-3 is not part of domain"),
        "The script shouldn't start a cluster that doesn't exist");

    // verify that the script can not stop a non-existing domain
    String domainName = "mii-start-policy" + "-123";
    regex = ".*" + domainName + ".*\\s*not found";
    result = assertDoesNotThrow(() ->
            executeLifecycleScript(STOP_DOMAIN_SCRIPT, DOMAIN, null, "", false, domainName),
        String.format("Failed to run %s", STOP_DOMAIN_SCRIPT));
    assertTrue(verifyExecuteResult(result, regex),"The script shouldn't stop a domain that doesn't exist");

    // verify that the script can not start a non-existing domain
    result = assertDoesNotThrow(() ->
            executeLifecycleScript(START_DOMAIN_SCRIPT, DOMAIN, null, "", false, domainName),
        String.format("Failed to run %s", START_DOMAIN_SCRIPT));
    assertTrue(verifyExecuteResult(result, regex),"The script shouldn't start a domain that doesn't exist");
  }

  /**
   * Negative test to verify that the sample script can not start a server that
   * exceeds the max cluster size
   * Currently, the domain resource has a configured cluster with two managed
   * servers and a dynamic cluster with MaxClusterSize set to 5.
   * The sample script shouldn't start configured managed server
   * config-cluster-server3 in configured cluster and managed-server-6
   * in dynamic cluster.
   */
  @Order(14)
  @Test
  @DisplayName("Verify that the sample script can not start a server that exceeds the max cluster size")
  void testStartManagedServerBeyondMaxClusterLimit() {
    String configServerName = "config-cluster-server3";
    String dynServerName = "managed-server6";

    // verify that the script can not start a server in config cluster that exceeds the max cluster size
    String regex = ".*" + configServerName + ".*\\s*is not part";
    String result =  assertDoesNotThrow(() ->
            executeLifecycleScript(START_SERVER_SCRIPT, SERVER_LIFECYCLE, configServerName, "", false),
        String.format("Failed to run %s", START_SERVER_SCRIPT));
    assertTrue(verifyExecuteResult(result, regex),"The script shouldn't start a server that is beyond the limit");

    // verify that the script can not start a server in dynamic cluster that exceeds the max cluster size
    regex = ".*is outside the allowed range of";
    result =  assertDoesNotThrow(() ->
            executeLifecycleScript(START_SERVER_SCRIPT, SERVER_LIFECYCLE, dynServerName, "", false),
        String.format("Failed to run %s", START_SERVER_SCRIPT));
    assertTrue(verifyExecuteResult(result, regex),"The script shouldn't start a server that is beyond the limit");
  }

  /**
   * Verify Operator log can log warning messages.
   * When the sample script tries to start a server that exceeds the max cluster size, the operator will log a warning
   * messages.
   */
  @Order(15)
  @Test
  @DisplayName("verify the operator logs warning message when starting a server that exceeds max cluster size")
  void testOperatorLogWarningMsg() {
    String operatorPodName =
        assertDoesNotThrow(() -> getOperatorPodName(OPERATOR_RELEASE_NAME, opNamespace));
    logger.info("operator pod name: {0}", operatorPodName);
    String operatorPodLog = assertDoesNotThrow(() -> getPodLog(operatorPodName, opNamespace));
    logger.info("operator pod log: {0}", operatorPodLog);
    assertTrue(operatorPodLog.contains("WARNING"));
    assertTrue(operatorPodLog.contains(
        "management/weblogic/latest/serverRuntime/search failed with exception java.net.ConnectException"));
  }

  /**
   * Refer JIRA OWLS-86251
   * Once the admin server is stopped, operator can not start a new managed
   * server from scratch if it has never been started earlier with
   * administration server. Once the administration server is stopped,
   * the managed server can only be started in MSI (managed server independence)
   * mode. To start a managed server in MSI mode, the pre-requisite is that
   * the managed server MUST be started once before administration server is
   * shutdown, so that the security configuration is replicated on the managed
   * server. In this case of MII and DomainInImage model, the server
   * state/configuration  is not saved once the server is shutdown unless we
   * use domain-on-pv model. So in MII case, startServer.sh script update the
   * replica count but the server startup is deferred till we re-start the
   * adminserver. Here the operator tries to start the managed server but it
   * will keep on failing  until administration server is available.
   */
  @Order(16)
  @Test
  @DisplayName("Manage dynamic cluster server in absence of Administration Server")
  void testDynamicServerLifeCycleWithoutAdmin() {
    String serverName = "managed-server1";
    // domainUid + "-" + serverName;
    String serverPodName = managedServerPrefix + "1";
    // Here managed server can be stopped without admin server
    // but can not be started to RUNNING state.

    try {
      // Make sure that managed-server-1 is RUNNING
      checkPodReadyAndServiceExists(serverPodName, domainUid, domainNamespace);
      logger.info("Server Pod [" + serverName + "] is in RUNNING state");

      // shutdown the admin server
      assertTrue(patchServerStartPolicy(domainUid, domainNamespace,
              "/spec/adminServer/serverStartPolicy", "NEVER"),
          "Failed to patch adminServer's serverStartPolicy to NEVER");
      logger.info("Domain is patched to shutdown administration server");
      checkPodDeleted(adminServerPodName, domainUid, domainNamespace);
      logger.info("Administration server shutdown success");

      // verify the script can stop the server by reducing replica count
      assertDoesNotThrow(() ->
<<<<<<< HEAD
              executeLifecycleScript(STOP_SERVER_SCRIPT,
                  SERVER_LIFECYCLE, serverName, "", true),
=======
          executeLifecycleScript(STOP_SERVER_SCRIPT,
                                 SERVER_LIFECYCLE, serverName, "", true),
>>>>>>> ddf4673b
          String.format("Failed to run %s", STOP_SERVER_SCRIPT));
      checkPodDeleted(serverPodName, domainUid, domainNamespace);
      logger.info("Shutdown [" + serverName + "] without admin server success");

      // Here the script increase the replica count by 1, but operator cannot
      // start server in MSI mode as the server state (configuration) is
      // lost while stopping the server in mii model.

      assertDoesNotThrow(() ->
              executeLifecycleScript(START_SERVER_SCRIPT, SERVER_LIFECYCLE, serverName, "", true),
          String.format("Failed to run %s", START_SERVER_SCRIPT));
      logger.info("Replica count increased without admin server");

      // Check if pod in init state
      // Here the server pd is created but does not goes into 1/1 state
      checkPodInitializing(serverPodName, domainUid, domainNamespace);
      logger.info("Server[" + serverName + "] pod is initialized");

      // (re)Start Start the admin
      assertTrue(patchServerStartPolicy(domainUid, domainNamespace,
              "/spec/adminServer/serverStartPolicy", "IF_NEEDED"),
          "Failed to patch adminServer's serverStartPolicy to IF_NEEDED");
      checkPodReadyAndServiceExists(
          adminServerPodName, domainUid, domainNamespace);
      logger.info("administration server restart success");

      checkPodReadyAndServiceExists(serverPodName, domainUid, domainNamespace);
      logger.info("(re)Started [" + serverName + "] on admin server restart");
    } finally {
      // restart admin server
      assertTrue(patchServerStartPolicy(domainUid, domainNamespace,
              "/spec/adminServer/serverStartPolicy", "IF_NEEDED"),
          "Failed to patch adminServer's serverStartPolicy to IF_NEEDED");
      logger.info("Check admin service/pod {0} is created in namespace {1}",
          adminServerPodName, domainNamespace);
      checkPodReadyAndServiceExists(adminServerPodName, domainUid, domainNamespace);
    }
  }

  /**
   * Refer JIRA OWLS-86251
   * Once the admin server is stopped, operator can not start a new managed
   * server from scratch if it has never been started earlier with
   * administration Server. Once the administration server is stopped, the
   * managed server can only be started in MSI (managed server independence)
   * mode. To start a managed server in MSI mode, the pre-requisite is that the
   * managed server MUST be started once before administration server is
   * shutdown, so that the security configuration is replicated to the managed
   * server. In this case of MII and DomainInImage model, the server
   * state/configuration is lost once the server is shutdown unless we use
   * domain-on-pv model. So in MII case, startServer.sh script update the
   * replica count but the server startup is deferred till we re-start the
   * administration server. Here the operator tries to start the managed
   * server but it will keep on failing  until administration server is
   * available.
   */
  @Order(17)
  @Test
  @DisplayName("Manage configured cluster server in absence of Administration Server")
  void testConfiguredServerLifeCycleWithoutAdmin() {
    String serverName = "config-cluster-server1";
    String serverPodName = domainUid + "-" + serverName;

    // Here managed server can be stopped without admin server
    // but can not be started to RUNNING state.

    try {
      // Make sure that config-cluster-server1 is RUNNING
      checkPodReadyAndServiceExists(serverPodName, domainUid, domainNamespace);
      logger.info("Server Pod [" + serverName + "] is in RUNNING state");

      // shutdown the admin server
      assertTrue(patchServerStartPolicy(domainUid, domainNamespace,
              "/spec/adminServer/serverStartPolicy", "NEVER"),
          "Failed to patch adminServer's serverStartPolicy to NEVER");
      logger.info("Domain is patched to shutdown administration server");
      checkPodDeleted(adminServerPodName, domainUid, domainNamespace);
      logger.info("Administration server shutdown success");

      // verify the script can stop the server by reducing replica count
      assertDoesNotThrow(() ->
<<<<<<< HEAD
              executeLifecycleScript(STOP_SERVER_SCRIPT,
                  SERVER_LIFECYCLE, serverName, "", true),
=======
          executeLifecycleScript(STOP_SERVER_SCRIPT,
                                 SERVER_LIFECYCLE, serverName, "", true),
>>>>>>> ddf4673b
          String.format("Failed to run %s", STOP_SERVER_SCRIPT));
      checkPodDeleted(serverPodName, domainUid, domainNamespace);
      logger.info("Shutdown [" + serverName + "] without admin server success");

      // Here the script increase the replica count by 1, but operator cannot
      // start server in MSI mode as the server state (configuration) is
      // lost while stopping the server in mii model.

      assertDoesNotThrow(() ->
              executeLifecycleScript(START_SERVER_SCRIPT, SERVER_LIFECYCLE, serverName, "", true),
          String.format("Failed to run %s", START_SERVER_SCRIPT));
      logger.info("Replica count increased without admin server");

      // Check if pod in init state
      // Here the server pd is created but does not goes into 1/1 state
      checkPodInitializing(serverPodName, domainUid, domainNamespace);
      logger.info("Server[" + serverName + "] pod is initialized");

      // (re)Start the admin
      assertTrue(patchServerStartPolicy(domainUid, domainNamespace,
              "/spec/adminServer/serverStartPolicy", "IF_NEEDED"),
              "Failed to patch adminServer's serverStartPolicy to IF_NEEDED");
      checkPodReadyAndServiceExists(
          adminServerPodName, domainUid, domainNamespace);
      logger.info("administration server restart success");

      checkPodReadyAndServiceExists(serverPodName, domainUid, domainNamespace);
      logger.info("(re)Started [" + serverName + "] on admin server restart");
    } finally {
      // restart admin server
      assertTrue(patchServerStartPolicy(domainUid, domainNamespace,
              "/spec/adminServer/serverStartPolicy", "IF_NEEDED"),
          "Failed to patch adminServer's serverStartPolicy to IF_NEEDED");
      logger.info("Check admin service/pod {0} is created in namespace {1}",
          adminServerPodName, domainNamespace);
      checkPodReadyAndServiceExists(adminServerPodName, domainUid, domainNamespace);
    }
  }

  /**
   * Restart the clustered managed server that is part of the dynamic cluster using the sample scripts
   * stopServer.sh and startServer.sh while keeping the replica count constant.
   * The test case verifies the fix for OWLS-87209 where scripts don't work when serverStartState
   * is set at the managed server level but serverStartPolicy is not set at the managed server level.
   */
  @Order(18)
  @Test
  @DisplayName("Restart the dynamic cluster managed server using sample scripts with constant replica count")
  void testRestartingMSWithExplicitServerStartStateWhileKeepingReplicaConstant() {
    String serverName = managedServerNamePrefix + 1;
    String serverPodName = managedServerPrefix + 1;
    String keepReplicasConstant = "-k";

    // shut down the dynamic cluster managed server using the script stopServer.sh and keep replicas constant
    executeLifecycleScript(STOP_SERVER_SCRIPT, SERVER_LIFECYCLE, serverName, keepReplicasConstant);
    checkPodDeleted(serverPodName, domainUid, domainNamespace);
    logger.info("managed server " + serverName + " stopped successfully.");

    // start the dynamic cluster managed server using the script startServer.sh and keep replicas constant
    executeLifecycleScript(START_SERVER_SCRIPT, SERVER_LIFECYCLE, serverName, keepReplicasConstant);
    checkPodReadyAndServiceExists(serverPodName, domainUid, domainNamespace);
    logger.info("managed server " + serverName + " restarted successfully.");
  }

  /**
   * Restart the clustered managed server that is part of the dynamic cluster using the sample scripts
   * stopServer.sh and startServer.sh along with changing the replica count.
   * The test case verifies the fix for OWLS-87209 where scripts don't work when serverStartState
   * is set at the managed server level but serverStartPolicy is not set at the managed server level.
   */
  @Order(19)
  @Test
  @DisplayName("Restart the dynamic cluster managed server using sample scripts with varying replica count")
  void testRestartingMSWithExplicitServerStartStateWhileVaryingReplicaCount() {
    String serverName = managedServerNamePrefix + 1;
    String serverPodName = managedServerPrefix + 1;
    String keepReplicasConstant = "-k";

    // shut down managed server3 using the script stopServer.sh and keep replicas constant
    executeLifecycleScript(STOP_SERVER_SCRIPT, SERVER_LIFECYCLE,
            managedServerNamePrefix + 3, keepReplicasConstant);
    checkPodDeleted(managedServerPrefix + 3, domainUid, domainNamespace);

    // shut down the dynamic cluster managed server using the script stopServer.sh and let replicas decrease
    executeLifecycleScript(STOP_SERVER_SCRIPT, SERVER_LIFECYCLE, serverName);
    checkPodDeleted(serverPodName, domainUid, domainNamespace);
    assertDoesNotThrow(() -> assertTrue(checkClusterReplicaCountMatches(CLUSTER_1, domainUid, domainNamespace, 1)));
    logger.info("managed server " + serverName + " stopped successfully.");

    // start the dynamic cluster managed server using the script startServer.sh and let replicas increase
    executeLifecycleScript(START_SERVER_SCRIPT, SERVER_LIFECYCLE, serverName);
    checkPodReadyAndServiceExists(serverPodName, domainUid, domainNamespace);
    assertDoesNotThrow(() -> assertTrue(checkClusterReplicaCountMatches(CLUSTER_1, domainUid, domainNamespace, 2)));
    logger.info("managed server " + serverName + " restarted successfully.");
  }

  /**
   * Rolling restart the configured cluster using the sample script rollCluster.sh script
   * Verify that server(s) in the configured cluster are restarted and in RUNNING state.
   * Verify that server(s) in the dynamic cluster are not affected.
   */
  @Order(20)
  @Test
  @DisplayName("Rolling restart the configured cluster with rollCluster.sh script")
  void testConfigClusterRollingRestart() {
    String configServerName = "config-cluster-server1";
    String configServerPodName = domainUid + "-" + configServerName;
    String dynamicServerPodName = domainUid + "-managed-server1";

    // restore the env
    restoreEnv();

    // get the creation time of the configured and dynamic server pod before patching
    OffsetDateTime configServerPodCreationTime =
        assertDoesNotThrow(() -> getPodCreationTimestamp(domainNamespace, "", configServerPodName),
            String.format("Failed to get creationTimestamp for pod %s", configServerPodName));
    OffsetDateTime dynServerPodCreationTime =
        assertDoesNotThrow(() -> getPodCreationTimestamp(domainNamespace, "", dynamicServerPodName),
            String.format("Failed to get creationTimestamp for pod %s", dynamicServerPodName));

    // use rollCluster.sh to rolling-restart a configured cluster
    logger.info("Rolling restart the configured cluster with rollCluster.sh script");
    String result =  assertDoesNotThrow(() ->
            executeLifecycleScript(ROLLING_CLUSTER_SCRIPT, CLUSTER_LIFECYCLE, CLUSTER_2),
        String.format("Failed to run %s", ROLLING_CLUSTER_SCRIPT));

    // wait till rolling restart has started by checking managed server pods have restarted
    logger.info("Waiting for rolling restart to start by checking {0} pod is restarted in namespace {0}",
            configServerPodName, domainNamespace);
    checkPodRestarted(domainUid, domainNamespace, configServerPodName, configServerPodCreationTime);

    // check managed server from other cluster are not affected
    logger.info("Check dynamic managed server pods are not affected");
    assertDoesNotThrow(() -> assertTrue(checkClusterReplicaCountMatches(CLUSTER_1,
        domainUid, domainNamespace, replicaCount)));

    boolean isPodRestarted =
        assertDoesNotThrow(() -> checkIsPodRestarted(domainNamespace,
                dynamicServerPodName, dynServerPodCreationTime).call().booleanValue(),
            String.format("pod %s should not been restarted in namespace %s",
                dynamicServerPodName, domainNamespace));

    assertFalse(isPodRestarted,
            String.format("dynamic server %s shouldn't be rolling-restarted", dynamicServerPodName));
  }

  /**
   * Rolling restart the dynamic cluster using the sample script rollCluster.sh script
   * Verify that server(s) in the dynamic cluster are restarted and in RUNNING state.
   * Verify that server(s) in the configured cluster are not affected.
   */
  @Order(21)
  @Test
  @DisplayName("Rolling restart the dynamic cluster with rollCluster.sh script")
  void testDynamicClusterRollingRestart() {
    String dynamicServerName = "managed-server1";
    String dynamicServerPodName = domainUid + "-" + dynamicServerName;
    String configServerPodName = domainUid + "-config-cluster-server1";

    // restore the env
    restoreEnv();

    // get the creation time of the configured and dynamic server pod before patching
    OffsetDateTime dynServerPodCreationTime =
        assertDoesNotThrow(() -> getPodCreationTimestamp(domainNamespace, "", dynamicServerPodName),
            String.format("Failed to get creationTimestamp for pod %s", dynamicServerPodName));
    OffsetDateTime configServerPodCreationTime =
        assertDoesNotThrow(() -> getPodCreationTimestamp(domainNamespace, "", configServerPodName),
            String.format("Failed to get creationTimestamp for pod %s", configServerPodName));

    // use rollCluster.sh to rolling-restart a dynamic cluster
    logger.info("Rolling restart the dynamic cluster with rollCluster.sh script");
    assertDoesNotThrow(() ->
            executeLifecycleScript(ROLLING_CLUSTER_SCRIPT, CLUSTER_LIFECYCLE, CLUSTER_1),
        String.format("Failed to run %s", ROLLING_CLUSTER_SCRIPT));

    // wait till rolling restart has started by checking managed server pods have restarted
    logger.info("Waiting for rolling restart to start by checking {0} pod is restarted in namespace {0}",
        dynamicServerPodName, domainNamespace);
    checkPodRestarted(domainUid, domainNamespace, dynamicServerPodName, dynServerPodCreationTime);

    // check managed server from other cluster are not affected
    logger.info("Check configured managed server pods are not affected");
    assertDoesNotThrow(() -> assertTrue(checkClusterReplicaCountMatches(CLUSTER_2,
        domainUid, domainNamespace, replicaCount)));

    boolean isPodRestarted =
        assertDoesNotThrow(() -> checkIsPodRestarted(domainNamespace,
                configServerPodName, configServerPodCreationTime).call().booleanValue(),
            String.format("pod %s should not been restarted in namespace %s",
                configServerPodName, domainNamespace));

    assertFalse(isPodRestarted,
        String.format("configured server %s shouldn't be rolling-restarted", configServerPodName));
  }

  /**
   * Rolling restart the domain using the sample script rollDomain.sh script
   * Verify that server(s) in the domain is restarted and all servers are in RUNNING state.
   */
  @Order(22)
  @Test
  @DisplayName("Rolling restart the domain with rollDomain.shscript")
  void testConfigDomainRollingRestart() {
    String configServerName = "config-cluster-server1";
    String dynamicServerName = "managed-server1";
    String configServerPodName = domainUid + "-" + configServerName;
    String dynamicServerPodName = domainUid + "-" + dynamicServerName;

    // restore the env
    restoreEnv();

    // get the creation time of the configured and dynamic server pod before patching
    OffsetDateTime configServerPodCreationTime =
        assertDoesNotThrow(() -> getPodCreationTimestamp(domainNamespace, "", configServerPodName),
            String.format("Failed to get creationTimestamp for pod %s", configServerPodName));
    OffsetDateTime dynServerPodCreationTime =
        assertDoesNotThrow(() -> getPodCreationTimestamp(domainNamespace, "", dynamicServerPodName),
            String.format("Failed to get creationTimestamp for pod %s", dynamicServerPodName));

    // use rollDomain.sh to rolling-restart a configured cluster
    logger.info("Rolling restart the domain with rollDomain.sh script");
    String result =  assertDoesNotThrow(() ->
            executeLifecycleScript(ROLLING_DOMAIN_SCRIPT, DOMAIN, ""),
        String.format("Failed to run %s", ROLLING_DOMAIN_SCRIPT));

    // wait till rolling restart has started by checking managed server pods have restarted
    logger.info("Waiting for rolling restart to start by checking {0} pod is restarted in namespace {0}",
        configServerPodName, domainNamespace);
    checkPodRestarted(domainUid, domainNamespace, configServerPodName, configServerPodCreationTime);

    logger.info("Waiting for rolling restart to start by checking {0} pod is restarted in namespace {0}",
        dynamicServerPodName, domainNamespace);
    checkPodRestarted(domainUid, domainNamespace, dynamicServerPodName, dynServerPodCreationTime);
  }

  /**
   * Scale the configured cluster using the sample script scaleCluster.sh script
   * Verify that server(s) in the configured cluster are scaled up and in RUNNING state.
   * Verify that server(s) in the dynamic cluster are not affected.
   * Restore the env using the sample script stopServer.sh.
   */
  @Order(23)
  @Test
  @DisplayName("Scale the configured cluster with scaleCluster.sh script")
  void testConfigClusterScale() {
    int newReplicaCount = 2;
    String configServerName = "config-cluster-server" + newReplicaCount;
    String configServerPodName = domainUid + "-" + configServerName;
    String dynamicServerPodName = domainUid + "-managed-server" + newReplicaCount;

    // use clusterStatus.sh to make sure the server-to-be-test doesn't exist
    // String regex matches below
    // cluster        min  max  goal  current  ready
    // clusterName     1    5    1      1       1
    String regex = ".*" + CLUSTER_1 + "(\\s+)1(\\s+)5(\\s+)1(\\s+)1(\\s+)1";
    scalingClusters(CLUSTER_1, dynamicServerPodName, replicaCount, regex, false);
    // String regex matches below
    // cluster        min  max  goal  current  ready
    // clusterName     0    2    1      1       1
    regex = ".*" + CLUSTER_2 + "(\\s+)0(\\s+)2(\\s+)1(\\s+)1(\\s+)1";
    scalingClusters(CLUSTER_2, configServerPodName, replicaCount, regex, false);

    // use scaleCluster.sh to scale a dynamic cluster and
    // use clusterStatus.sh to verify scaling results
    // String regex matches below
    // cluster        min  max  goal  current  ready
    // clusterName     0    2    2       2      2
    regex = ".*" + CLUSTER_2 + "(\\s+)0(\\s+)2(\\s+)2(\\s+)2(\\s+)2";
    scalingClusters(CLUSTER_2, configServerPodName, newReplicaCount, regex, true);

    // check managed server from other cluster are not affected
    logger.info("Check dynamic managed server pods are not affected");
    assertDoesNotThrow(() -> assertTrue(checkClusterReplicaCountMatches(CLUSTER_1,
        domainUid, domainNamespace, replicaCount)));
    checkPodDoesNotExist(dynamicServerPodName, domainUid, domainNamespace);

    // use clusterStatus.sh to restore test env
    // String regex matches below
    // cluster        min  max  goal  current  ready
    // clusterName     0    2    1      1       1
    regex = ".*" + CLUSTER_2 + "(\\s+)0(\\s+)2(\\s+)1(\\s+)1(\\s+)1";
    scalingClusters(CLUSTER_2, configServerPodName, replicaCount, regex, false);
  }

  /**
   * Scale the dynamic cluster using the sample script scaleCluster.sh script
   * Verify that server(s) in the dynamic cluster are scaled up and in RUNNING state.
   * Verify that server(s) in the configured cluster are not affected.
   * Restore the env using the sample script stopServer.sh.
   */
  @Order(24)
  @Test
  @DisplayName("Scale the dynamic cluster with scaleCluster.sh script")
  void testDynamicClusterScale() {
    int newReplicaCount = 2;
    String dynamicServerName = "managed-server" + newReplicaCount;
    String dynamicServerPodName = domainUid + "-" + dynamicServerName;
    String configServerPodName = domainUid + "-config-cluster-server" + newReplicaCount;

    // use clusterStatus.sh to make sure the server-to-be-test doesn't exist
    // String regex matches below
    // cluster        min  max  goal  current  ready
    // clusterName     1    5    1     1      1
    String regex = ".*" + CLUSTER_1 + "(\\s+)1(\\s+)5(\\s+)1(\\s+)1(\\s+)1";
    scalingClusters(CLUSTER_1, dynamicServerPodName, replicaCount, regex, false);
    // String regex matches below
    // cluster        min  max  goal  current  ready
    // clusterName     0    2    1     1      1
    regex = ".*" + CLUSTER_2 + "(\\s+)0(\\s+)2(\\s+)1(\\s+)1(\\s+)1";
    scalingClusters(CLUSTER_2, configServerPodName, replicaCount, regex, false);

    // use scaleCluster.sh to scale a dynamic cluster and
    // use clusterStatus.sh to verify scaling results
    // String regex matches below
    // cluster        min  max  goal  current  ready
    // clusterName     1    5    2       2      2
    regex = ".*" + CLUSTER_1 + "(\\s+)1(\\s+)5(\\s+)2(\\s+)2(\\s+)2";
    scalingClusters(CLUSTER_1, dynamicServerPodName, newReplicaCount, regex, true);

    // check managed server from other cluster are not affected
    logger.info("Check configured managed server pods are not affected");
    assertDoesNotThrow(() -> assertTrue(checkClusterReplicaCountMatches(CLUSTER_2,
        domainUid, domainNamespace, replicaCount)));
    checkPodDoesNotExist(configServerPodName, domainUid, domainNamespace);

    // use clusterStatus.sh to restore test env
    // String regex matches below
    // cluster        min  max  goal  current  ready
    // clusterName     1    5    1     1      1
    regex = ".*" + CLUSTER_1 + "(\\s+)1(\\s+)5(\\s+)1(\\s+)1(\\s+)1";
    scalingClusters(CLUSTER_1, dynamicServerPodName, replicaCount, regex, false);
  }

  private void scalingClusters(String clusterName, String serverPodName, int replicaNum,
                               String regex, boolean checkPodExist) {
    // use scaleCluster.sh to scale a given cluster
    logger.info("Scale cluster {0} using the script scaleCluster.sh", clusterName);
    String result =  assertDoesNotThrow(() ->
        executeLifecycleScript(SCALE_CLUSTER_SCRIPT, CLUSTER_LIFECYCLE, clusterName, " -r " + replicaNum, false),
        String.format("Failed to run %s", SCALE_CLUSTER_SCRIPT));

    if (checkPodExist) {
      checkPodReadyAndServiceExists(serverPodName, domainUid, domainNamespace);
    } else {
      checkPodDoesNotExist(serverPodName, domainUid, domainNamespace);
    }

    // verify that scaleCluster.sh does scale to a required replica number
    assertDoesNotThrow(() -> assertTrue(checkClusterReplicaCountMatches(clusterName,
        domainUid, domainNamespace, replicaNum)));

    // use clusterStatus.sh to verify scaling results
<<<<<<< HEAD
    result =  assertDoesNotThrow(() ->
            executeLifecycleScript(STATUS_CLUSTER_SCRIPT, CLUSTER_LIFECYCLE, clusterName),
        String.format("Failed to run %s", STATUS_CLUSTER_SCRIPT));
=======
    testUntil(checkClusterStatus(clusterName, regex), logger,
        "Checking for cluster status for cluster: " + clusterName);
>>>>>>> ddf4673b

    logger.info("The cluster {0} scaled successfully.", clusterName);
  }

  private void restoreEnv() {
    int newReplicaCount = 2;
    String configServerName = "config-cluster-server" + newReplicaCount;
    String configServerPodName = domainUid + "-" + configServerName;
    String dynamicServerName = "managed-server" + newReplicaCount;
    String dynamicServerPodName = domainUid + "-" + dynamicServerName;

    // restore test env
    assertDoesNotThrow(() ->
            executeLifecycleScript(STOP_SERVER_SCRIPT, SERVER_LIFECYCLE, configServerName),
        String.format("Failed to run %s", STOP_SERVER_SCRIPT));
    checkPodDeleted(configServerPodName, domainUid, domainNamespace);
    logger.info("managed server " + configServerPodName + " stopped successfully.");

    assertDoesNotThrow(() ->
            executeLifecycleScript(STOP_SERVER_SCRIPT, SERVER_LIFECYCLE, dynamicServerName),
        String.format("Failed to run %s", STOP_SERVER_SCRIPT));
    checkPodDeleted(dynamicServerPodName, domainUid, domainNamespace);
    logger.info("managed server " + dynamicServerPodName + " stopped successfully.");
  }

  private static void createDomainResource(
          String domNamespace, String adminSecretName,
          String encryptionSecretName,
          String configmapName) {
    List<String> securityList = new ArrayList<>();
    // create the domain CR
    Domain domain = new Domain()
            .apiVersion(DOMAIN_API_VERSION)
            .kind("Domain")
            .metadata(new V1ObjectMeta()
                    .name(ItServerStartPolicy.domainUid)
                    .namespace(domNamespace))
            .spec(new DomainSpec()
                    .allowReplicasBelowMinDynClusterSize(false)
                    .domainUid(ItServerStartPolicy.domainUid)
                    .domainHomeSourceType("FromModel")
                    .image(MII_BASIC_IMAGE_NAME + ":" + MII_BASIC_IMAGE_TAG)
                    .addImagePullSecretsItem(new V1LocalObjectReference()
                            .name(TestConstants.OCIR_SECRET_NAME))
                    .webLogicCredentialsSecret(new V1SecretReference()
                            .name(adminSecretName)
                            .namespace(domNamespace))
                    .includeServerOutInPodLog(true)
                    .serverStartPolicy("IF_NEEDED")
                    .serverPod(new ServerPod()
                            .addEnvItem(new V1EnvVar()
                                    .name("JAVA_OPTIONS")
                                    .value("-Dweblogic.StdoutDebugEnabled=false"))
                            .addEnvItem(new V1EnvVar()
                                    .name("USER_MEM_ARGS")
                                    .value("-Djava.security.egd=file:/dev/./urandom ")))
                    .adminServer(new AdminServer()
                            .serverStartState("RUNNING")
                            .adminService(new AdminService()
                                    .addChannelsItem(new Channel()
                                            .channelName("default")
                                            .nodePort(getNextFreePort()))))
                    .addClustersItem(new Cluster()
                            .clusterName(CLUSTER_1)
                            .replicas(ItServerStartPolicy.replicaCount)
                            .serverStartPolicy("IF_NEEDED")
                            .serverStartState("RUNNING"))
                    .addClustersItem(new Cluster()
                            .clusterName(CLUSTER_2)
                            .replicas(ItServerStartPolicy.replicaCount)
                            .serverStartPolicy("IF_NEEDED")
                            .serverStartState("RUNNING"))
                    .addManagedServersItem(new ManagedServer()
                            .serverName("standalone-managed")
                            .serverStartPolicy("IF_NEEDED")
                            .serverStartState("RUNNING"))
                    .addManagedServersItem(new ManagedServer()
                            .serverName("config-cluster-server2")
                            .serverStartPolicy("IF_NEEDED")
                            .serverStartState("RUNNING"))
                    .addManagedServersItem(new ManagedServer()
                            .serverName("managed-server2")
                            .serverStartPolicy("IF_NEEDED")
                            .serverStartState("RUNNING"))
                    .addManagedServersItem(new ManagedServer()
                            .serverName("config-cluster-server1")
                            .serverStartPolicy("IF_NEEDED")
                            .serverStartState("RUNNING"))
                    .addManagedServersItem(new ManagedServer()
                            .serverName("managed-server1")
                            .serverStartState("RUNNING"))
                    .configuration(new Configuration()
                            .secrets(securityList)
                            .model(new Model()
                                    .domainType("WLS")
                                    .configMap(configmapName)
                                    .runtimeEncryptionSecret(encryptionSecretName))
                        .introspectorJobActiveDeadlineSeconds(300L)));
    setPodAntiAffinity(domain);
    logger.info("Create domain custom resource for domainUid {0} in namespace {1}",
            ItServerStartPolicy.domainUid, domNamespace);
    boolean domCreated = assertDoesNotThrow(() -> createDomainCustomResource(domain),
            String.format("Create domain custom resource failed with ApiException for %s in namespace %s",
                    ItServerStartPolicy.domainUid, domNamespace));
    assertTrue(domCreated, String.format("Create domain custom resource failed with ApiException "
        + "for %s in namespace %s", ItServerStartPolicy.domainUid, domNamespace));
  }

  /*
   * Verify the server MBEAN configuration through rest API.
   * @param managedServer name of the managed server
   * @returns true if MBEAN is found otherwise false
   **/
  private boolean checkManagedServerConfiguration(String ingressHost, String managedServer) {
    ExecResult result;
    int adminServiceNodePort
        = getServiceNodePort(domainNamespace, getExternalServicePodName(adminServerPodName), "default");
    String url = OKD ? ingressHost : K8S_NODEPORT_HOST + ":" + adminServiceNodePort;
    logger.info("url = {0}", url);
    StringBuffer checkCluster = new StringBuffer("status=$(curl --user ")
        .append(ADMIN_USERNAME_DEFAULT)
        .append(":")
        .append(ADMIN_PASSWORD_DEFAULT)
        .append(" ")
        .append("http://" + url)
        .append("/management/tenant-monitoring/servers/")
        .append(managedServer)
        .append(" --silent --show-error ")
        .append(" -o /dev/null")
        .append(" -w %{http_code});")
        .append("echo ${status}");
    logger.info("checkManagedServerConfiguration: curl command {0}",
            new String(checkCluster));
    try {
      result = exec(new String(checkCluster), true);
    } catch (Exception ex) {
      logger.info("Exception in checkManagedServerConfiguration() {0}", ex);
      return false;
    }
    logger.info("checkManagedServerConfiguration: curl command returned {0}", result.toString());
    return result.stdout().equals("200");
  }

  // copy samples directory to a temporary location
  private static void setupSample() {
    assertDoesNotThrow(() -> {
      logger.info("Deleting and recreating {0}", tempSamplePath);
      Files.createDirectories(tempSamplePath);
      deleteDirectory(tempSamplePath.toFile());
      Files.createDirectories(tempSamplePath);
      logger.info("Copying {0} to {1}", samplePath, tempSamplePath);
      copyDirectory(samplePath.toFile(), tempSamplePath.toFile());
    });
  }

  // Function to execute domain lifecyle scripts
  private String executeLifecycleScript(String script, String scriptType, String entityName) {
    return executeLifecycleScript(script, scriptType, entityName, "");
  }

  // Function to execute domain lifecyle scripts
  private String executeLifecycleScript(String script, String scriptType, String entityName, String extraParams) {
    return executeLifecycleScript(script, scriptType, entityName, extraParams, true);
  }

  // Function to execute domain lifecyle scripts
  private String executeLifecycleScript(String script,
                                        String scriptType,
                                        String entityName,
                                        String extraParams,
                                        boolean checkResult,
                                        String... args) {
    String domainName = (args.length == 0) ? domainUid : args[0];

    CommandParams params;
    String commonParameters = " -d " + domainName + " -n " + domainNamespace;
    params = new CommandParams().defaults();
    if (scriptType.equals(SERVER_LIFECYCLE)) {
      params.command("sh "
          + Paths.get(domainLifecycleSamplePath.toString(), "/" + script).toString()
          + commonParameters + " -s " + entityName + " " + extraParams);
    } else if (scriptType.equals(CLUSTER_LIFECYCLE)) {
      if (extraParams.contains("-r")) {
        commonParameters += " " + extraParams;
      }

      params.command("sh "
          + Paths.get(domainLifecycleSamplePath.toString(), "/" + script).toString()
          + commonParameters + " -c " + entityName);
    } else {
      params.command("sh "
          + Paths.get(domainLifecycleSamplePath.toString(), "/" + script).toString()
          + commonParameters);
    }

    ExecResult execResult = Command.withParams(params).executeAndReturnResult();
    if (checkResult) {
      assertEquals(0, execResult.exitValue(),
          String.format("Failed to execute script  %s ", script));
    }
    return execResult.toString();
  }

  private boolean verifyExecuteResult(String result, String regex) {
    Pattern pattern = Pattern.compile(regex);
    Matcher matcher = pattern.matcher(result);

    return matcher.find();
  }

  private Callable<Boolean> checkClusterStatus(String clusterName, String regex) {
    // use clusterStatus.sh to verify scaling results
    String result = assertDoesNotThrow(() ->
            executeLifecycleScript(STATUS_CLUSTER_SCRIPT, CLUSTER_LIFECYCLE, clusterName),
        String.format("Failed to run %s", STATUS_CLUSTER_SCRIPT));
    logger.info("Status of cluster {0} retured {1}, expected {2}", clusterName, result, regex);
    return () -> verifyExecuteResult(result, regex);
  }
}<|MERGE_RESOLUTION|>--- conflicted
+++ resolved
@@ -206,11 +206,7 @@
     logger.info("Check admin service/pod {0} is created in namespace {1}",
         adminServerPodName, domainNamespace);
     checkPodReadyAndServiceExists(adminServerPodName,
-<<<<<<< HEAD
         domainUid, domainNamespace);
-=======
-          domainUid, domainNamespace);
->>>>>>> ddf4673b
 
     // In OKD environment, the node port cannot be accessed directly. Have to create an ingress
     if (OKD) {
@@ -231,18 +227,6 @@
     logger.info("Check admin service/pod {0} is created in namespace {1}",
         adminServerPodName, domainNamespace);
     checkPodReadyAndServiceExists(adminServerPodName,
-<<<<<<< HEAD
-        domainUid, domainNamespace);
-
-    for (int i = 1; i <= replicaCount; i++) {
-      checkPodReadyAndServiceExists(managedServerPrefix + i,
-          domainUid, domainNamespace);
-    }
-
-    // Check configured cluster configuration is available
-    boolean isServerConfigured =
-        checkManagedServerConfiguration(ingressHost, "config-cluster-server1");
-=======
           domainUid, domainNamespace);
 
     for (int i = 1; i <= replicaCount; i++) {
@@ -253,20 +237,13 @@
     // Check configured cluster configuration is available 
     boolean isServerConfigured =
          checkManagedServerConfiguration(ingressHost, "config-cluster-server1");
->>>>>>> ddf4673b
     assertTrue(isServerConfigured,
         "Could not find managed server from configured cluster");
     logger.info("Found managed server from configured cluster");
 
-<<<<<<< HEAD
     // Check standalone server configuration is available
     boolean isStandaloneServerConfigured =
-        checkManagedServerConfiguration(ingressHost, "standalone-managed");
-=======
-    // Check standalone server configuration is available 
-    boolean isStandaloneServerConfigured =
          checkManagedServerConfiguration(ingressHost, "standalone-managed");
->>>>>>> ddf4673b
     assertTrue(isStandaloneServerConfigured,
         "Could not find standalone managed server from configured cluster");
     logger.info("Found standalone managed server configuration");
@@ -335,24 +312,14 @@
 
     logger.info("Check managed server pods are not affected");
     Callable<Boolean> isDynRestarted =
-<<<<<<< HEAD
-        assertDoesNotThrow(() -> isPodRestarted(dynamicServerPodName,
-            domainNamespace, dynTs));
-=======
          assertDoesNotThrow(() -> isPodRestarted(dynamicServerPodName,
          domainNamespace, dynTs));
->>>>>>> ddf4673b
     assertFalse(assertDoesNotThrow(isDynRestarted::call),
         "Dynamic managed server pod must not be restated");
 
     Callable<Boolean> isCfgRestarted =
-<<<<<<< HEAD
-        assertDoesNotThrow(() -> isPodRestarted(configServerPodName,
-            domainNamespace, cfgTs));
-=======
          assertDoesNotThrow(() -> isPodRestarted(configServerPodName,
          domainNamespace, cfgTs));
->>>>>>> ddf4673b
     assertFalse(assertDoesNotThrow(isCfgRestarted::call),
         "Configured managed server pod must not be restated");
 
@@ -361,11 +328,7 @@
     logger.info("Check admin service/pod {0} is created in namespace {1}",
         adminServerPodName, domainNamespace);
     checkPodReadyAndServiceExists(adminServerPodName,
-<<<<<<< HEAD
-        domainUid, domainNamespace);
-=======
             domainUid, domainNamespace);
->>>>>>> ddf4673b
   }
 
   /**
@@ -388,11 +351,7 @@
     OffsetDateTime dynTs = getPodCreationTime(domainNamespace, dynamicServerPodName);
 
     checkPodReadyAndServiceExists(configServerPodName,
-<<<<<<< HEAD
-            domainUid, domainNamespace);
-=======
               domainUid, domainNamespace);
->>>>>>> ddf4673b
     // startCluster.sh does not take any action on a running cluster
     String result = executeLifecycleScript(START_CLUSTER_SCRIPT, CLUSTER_LIFECYCLE, CLUSTER_2);
     assertTrue(result.contains("No changes needed"), "startCluster.sh shouldn't make changes");
@@ -408,13 +367,8 @@
     logger.info("Check dynamic managed server pods are not affected");
 
     Callable<Boolean> isDynRestarted =
-<<<<<<< HEAD
-        assertDoesNotThrow(() -> isPodRestarted(dynamicServerPodName,
-            domainNamespace, dynTs));
-=======
          assertDoesNotThrow(() -> isPodRestarted(dynamicServerPodName,
          domainNamespace, dynTs));
->>>>>>> ddf4673b
     assertFalse(assertDoesNotThrow(isDynRestarted::call),
         "Dynamic managed server pod must not be restated");
 
@@ -425,11 +379,7 @@
     logger.info("Start configured cluster using the script");
     executeLifecycleScript(START_CLUSTER_SCRIPT, CLUSTER_LIFECYCLE, CLUSTER_2);
     checkPodReadyAndServiceExists(configServerPodName,
-<<<<<<< HEAD
-        domainUid, domainNamespace);
-=======
               domainUid, domainNamespace);
->>>>>>> ddf4673b
     logger.info("Configured cluster restart success");
   }
 
@@ -469,13 +419,8 @@
 
     // check managed server from other cluster are not affected
     Callable<Boolean> isCfgRestarted =
-<<<<<<< HEAD
-        assertDoesNotThrow(() -> isPodRestarted(configServerPodName,
-            domainNamespace, cfgTs));
-=======
          assertDoesNotThrow(() -> isPodRestarted(configServerPodName,
          domainNamespace, cfgTs));
->>>>>>> ddf4673b
     assertFalse(assertDoesNotThrow(isCfgRestarted::call),
         "Configured managed server pod must not be restated");
 
@@ -483,11 +428,7 @@
     logger.info("Start dynamic cluster using the script");
     executeLifecycleScript(START_CLUSTER_SCRIPT, CLUSTER_LIFECYCLE, CLUSTER_1);
     checkPodReadyAndServiceExists(dynamicServerPodName,
-<<<<<<< HEAD
-        domainUid, domainNamespace);
-=======
               domainUid, domainNamespace);
->>>>>>> ddf4673b
     logger.info("Dynamic cluster restart success");
   }
 
@@ -547,13 +488,8 @@
     logger.info("Domain is patched to start only administrative server");
 
     checkPodReadyAndServiceExists(adminServerPodName,
-<<<<<<< HEAD
-        domainUid, domainNamespace);
-    // make sure all other managed server pods are not provisioned
-=======
              domainUid, domainNamespace);
     // make sure all other managed server pods are not provisioned 
->>>>>>> ddf4673b
     for (int i = 1; i <= replicaCount; i++) {
       checkPodDeleted(managedServerPrefix + i, domainUid, domainNamespace);
     }
@@ -576,15 +512,7 @@
     // check dynamic managed server pods are ready
     for (int i = 1; i <= replicaCount; i++) {
       checkPodReadyAndServiceExists(managedServerPrefix + i,
-<<<<<<< HEAD
-=======
            domainUid, domainNamespace);
-    }
-    checkPodReadyAndServiceExists(configServerPodName,
-          domainUid, domainNamespace);
-    checkPodReadyAndServiceExists(standaloneServerPodName,
->>>>>>> ddf4673b
-          domainUid, domainNamespace);
     }
     checkPodReadyAndServiceExists(configServerPodName,
         domainUid, domainNamespace);
@@ -620,11 +548,7 @@
         "Failed to patch config managedServers's serverStartPolicy to ALWAYS");
     logger.info("Configured managed server is patched to set the serverStartPolicy to ALWAYS");
     checkPodReadyAndServiceExists(serverPodName,
-<<<<<<< HEAD
-        domainUid, domainNamespace);
-=======
           domainUid, domainNamespace);
->>>>>>> ddf4673b
     logger.info("Configured cluster managed server is RUNNING");
 
     // Stop the server by changing the serverStartPolicy to IF_NEEDED
@@ -665,11 +589,7 @@
         "Failed to patch dynamic managedServers's serverStartPolicy to ALWAYS");
     logger.info("Dynamic managed server is patched to set the serverStartPolicy to ALWAYS");
     checkPodReadyAndServiceExists(serverPodName,
-<<<<<<< HEAD
-            domainUid, domainNamespace);
-=======
           domainUid, domainNamespace);
->>>>>>> ddf4673b
     logger.info("Second managed server in dynamic cluster is RUNNING");
 
     // Stop the server by changing the serverStartPolicy to IF_NEEDED
@@ -871,22 +791,13 @@
     logger.info("Configured managed server is RUNNING");
     // startServer.sh does not take any action on a running server
     String result = executeLifecycleScript(START_SERVER_SCRIPT,
-<<<<<<< HEAD
-        SERVER_LIFECYCLE, "standalone-managed",
-        keepReplicaCountConstantParameter);
-=======
           SERVER_LIFECYCLE, "standalone-managed",
           keepReplicaCountConstantParameter);
->>>>>>> ddf4673b
     assertTrue(result.contains("No changes needed"), "startServer.sh shouldn't make changes");
 
     // shutdown standalone-managed using the script stopServer.sh
     executeLifecycleScript(STOP_SERVER_SCRIPT, SERVER_LIFECYCLE,
-<<<<<<< HEAD
-        "standalone-managed", keepReplicaCountConstantParameter);
-=======
          "standalone-managed", keepReplicaCountConstantParameter);
->>>>>>> ddf4673b
     logger.info("Script executed to shutdown standalone managed server");
 
     checkPodDeleted(serverPodName, domainUid, domainNamespace);
@@ -894,13 +805,8 @@
 
     // stopServer.sh does not take any action on a stopped server
     result = executeLifecycleScript(STOP_SERVER_SCRIPT,
-<<<<<<< HEAD
-        SERVER_LIFECYCLE, "standalone-managed",
-        keepReplicaCountConstantParameter);
-=======
           SERVER_LIFECYCLE, "standalone-managed",
           keepReplicaCountConstantParameter);
->>>>>>> ddf4673b
     assertTrue(result.contains("No changes needed"), "stopServer.sh shouldn't make changes");
 
     executeLifecycleScript(START_SERVER_SCRIPT, SERVER_LIFECYCLE,
@@ -1089,13 +995,8 @@
 
       // verify the script can stop the server by reducing replica count
       assertDoesNotThrow(() ->
-<<<<<<< HEAD
-              executeLifecycleScript(STOP_SERVER_SCRIPT,
-                  SERVER_LIFECYCLE, serverName, "", true),
-=======
           executeLifecycleScript(STOP_SERVER_SCRIPT,
                                  SERVER_LIFECYCLE, serverName, "", true),
->>>>>>> ddf4673b
           String.format("Failed to run %s", STOP_SERVER_SCRIPT));
       checkPodDeleted(serverPodName, domainUid, domainNamespace);
       logger.info("Shutdown [" + serverName + "] without admin server success");
@@ -1177,13 +1078,8 @@
 
       // verify the script can stop the server by reducing replica count
       assertDoesNotThrow(() ->
-<<<<<<< HEAD
-              executeLifecycleScript(STOP_SERVER_SCRIPT,
-                  SERVER_LIFECYCLE, serverName, "", true),
-=======
           executeLifecycleScript(STOP_SERVER_SCRIPT,
                                  SERVER_LIFECYCLE, serverName, "", true),
->>>>>>> ddf4673b
           String.format("Failed to run %s", STOP_SERVER_SCRIPT));
       checkPodDeleted(serverPodName, domainUid, domainNamespace);
       logger.info("Shutdown [" + serverName + "] without admin server success");
@@ -1537,14 +1433,8 @@
         domainUid, domainNamespace, replicaNum)));
 
     // use clusterStatus.sh to verify scaling results
-<<<<<<< HEAD
-    result =  assertDoesNotThrow(() ->
-            executeLifecycleScript(STATUS_CLUSTER_SCRIPT, CLUSTER_LIFECYCLE, clusterName),
-        String.format("Failed to run %s", STATUS_CLUSTER_SCRIPT));
-=======
     testUntil(checkClusterStatus(clusterName, regex), logger,
         "Checking for cluster status for cluster: " + clusterName);
->>>>>>> ddf4673b
 
     logger.info("The cluster {0} scaled successfully.", clusterName);
   }
