// Copyright (c) 2020, 2022, Oracle and/or its affiliates.
// Licensed under the Universal Permissive License v 1.0 as shown at https://oss.oracle.com/licenses/upl.

package oracle.weblogic.kubernetes;

import java.nio.charset.StandardCharsets;
import java.nio.file.Files;
import java.nio.file.Path;
import java.nio.file.Paths;
import java.util.HashMap;
import java.util.List;
import java.util.Map;
import java.util.Optional;
import java.util.regex.Matcher;
import java.util.regex.Pattern;

import io.kubernetes.client.openapi.models.V1EnvVar;
import io.kubernetes.client.openapi.models.V1LocalObjectReference;
import io.kubernetes.client.openapi.models.V1ObjectMeta;
import oracle.weblogic.domain.AdminServer;
import oracle.weblogic.domain.AdminService;
import oracle.weblogic.domain.Channel;
import oracle.weblogic.domain.Cluster;
import oracle.weblogic.domain.ClusterService;
import oracle.weblogic.domain.Configuration;
import oracle.weblogic.domain.Domain;
import oracle.weblogic.domain.DomainSpec;
import oracle.weblogic.domain.Model;
import oracle.weblogic.domain.ServerPod;
import oracle.weblogic.kubernetes.actions.ActionConstants;
import oracle.weblogic.kubernetes.actions.impl.primitive.HelmParams;
import oracle.weblogic.kubernetes.annotations.IntegrationTest;
import oracle.weblogic.kubernetes.annotations.Namespaces;
import oracle.weblogic.kubernetes.logging.LoggingFacade;
import oracle.weblogic.kubernetes.utils.ExecCommand;
import oracle.weblogic.kubernetes.utils.ExecResult;
import org.junit.jupiter.api.AfterAll;
import org.junit.jupiter.api.BeforeAll;
import org.junit.jupiter.api.DisplayName;
import org.junit.jupiter.api.Tag;
import org.junit.jupiter.api.Test;
import org.junit.jupiter.api.condition.DisabledIfEnvironmentVariable;
import org.junit.jupiter.api.condition.EnabledIfEnvironmentVariable;

import static oracle.weblogic.kubernetes.TestConstants.ADMIN_PASSWORD_DEFAULT;
import static oracle.weblogic.kubernetes.TestConstants.ADMIN_USERNAME_DEFAULT;
import static oracle.weblogic.kubernetes.TestConstants.DOMAIN_API_VERSION;
import static oracle.weblogic.kubernetes.TestConstants.IMAGE_PULL_POLICY;
import static oracle.weblogic.kubernetes.TestConstants.LOGS_DIR;
import static oracle.weblogic.kubernetes.TestConstants.OKD;
import static oracle.weblogic.kubernetes.TestConstants.TEST_IMAGES_REPO_SECRET_NAME;
import static oracle.weblogic.kubernetes.actions.TestActions.execCommand;
import static oracle.weblogic.kubernetes.actions.TestActions.getServiceNodePort;
import static oracle.weblogic.kubernetes.actions.TestActions.getServicePort;
import static oracle.weblogic.kubernetes.actions.TestActions.uninstallTraefik;
import static oracle.weblogic.kubernetes.utils.CommonTestUtils.checkPodReadyAndServiceExists;
import static oracle.weblogic.kubernetes.utils.CommonTestUtils.checkServiceExists;
import static oracle.weblogic.kubernetes.utils.CommonTestUtils.getHostAndPort;
import static oracle.weblogic.kubernetes.utils.CommonTestUtils.getNextFreePort;
import static oracle.weblogic.kubernetes.utils.CommonTestUtils.testUntil;
import static oracle.weblogic.kubernetes.utils.DomainUtils.createDomainAndVerify;
import static oracle.weblogic.kubernetes.utils.ExecCommand.exec;
import static oracle.weblogic.kubernetes.utils.ImageUtils.createMiiImageAndVerify;
import static oracle.weblogic.kubernetes.utils.ImageUtils.createTestRepoSecret;
import static oracle.weblogic.kubernetes.utils.ImageUtils.dockerLoginAndPushImageToRegistry;
import static oracle.weblogic.kubernetes.utils.LoadBalancerUtils.installAndVerifyTraefik;
import static oracle.weblogic.kubernetes.utils.OKDUtils.createRouteForOKD;
import static oracle.weblogic.kubernetes.utils.OperatorUtils.installAndVerifyOperator;
import static oracle.weblogic.kubernetes.utils.PodUtils.setPodAntiAffinity;
import static oracle.weblogic.kubernetes.utils.SecretUtils.createSecretWithUsernamePassword;
import static oracle.weblogic.kubernetes.utils.ThreadSafeLogger.getLogger;
import static org.assertj.core.api.Assertions.assertThat;
import static org.junit.jupiter.api.Assertions.assertAll;
import static org.junit.jupiter.api.Assertions.assertDoesNotThrow;
import static org.junit.jupiter.api.Assertions.assertEquals;
import static org.junit.jupiter.api.Assertions.assertFalse;
import static org.junit.jupiter.api.Assertions.assertNotNull;
import static org.junit.jupiter.api.Assertions.fail;

/**
 * This test is used for testing the affinity between a web client and a WebLogic server
 * for the duration of a HTTP session using Traefik ingress controllers
 * as well as cluster service.
 */
@DisplayName("Test sticky sessions management with Traefik and ClusterService")
@IntegrationTest
<<<<<<< HEAD
@Tag("olcne")
=======
@Tag("oke-parallel")
>>>>>>> 7f6e7f8a
class ItStickySession {

  // constants for creating domain image using model in image
  private static final String SESSMIGR_MODEL_FILE = "model.stickysess.yaml";
  private static final String SESSMIGR_IMAGE_NAME = "mii-image";

  // constants for web service
  private static final String SESSMIGR_APP_NAME = "stickysess-app";
  private static final String SESSMIGR_APP_WAR_NAME = "stickysess-war";
  private static final int SESSION_STATE = 4;
  private static Map<String, String> httpAttrMap;

  // constants for operator and WebLogic domain
  private static String domainUid = "stickysess-domain-1";
  private static String clusterName = "cluster-1";
  private static String adminServerPodName = domainUid + "-admin-server";
  private static String managedServerPrefix = domainUid + "-managed-server";
  private static int managedServerPort = 8001;
  private static int replicaCount = 2;
  private static String opNamespace = null;
  private static String domainNamespace = null;
  private static String traefikNamespace = null;

  // constants for Traefik
  private static HelmParams traefikHelmParams = null;
  private static LoggingFacade logger = null;

  /**
   * Install Traefik and operator, create a custom image using model in image
   * with model files and create a one cluster domain.
   *
   * @param namespaces list of namespaces created by the IntegrationTestWatcher by the
   *                   JUnit engine parameter resolution mechanism
   */
  @BeforeAll
  public static void init(@Namespaces(3) List<String> namespaces) {
    logger = getLogger();

    // get a unique Traefik namespace
    logger.info("Get a unique namespace for Traefik");
    assertNotNull(namespaces.get(0), "Namespace list is null");
    traefikNamespace = namespaces.get(0);

    // get a unique operator namespace
    logger.info("Get a unique namespace for operator");
    assertNotNull(namespaces.get(1), "Namespace list is null");
    opNamespace = namespaces.get(1);

    // get a unique domain namespace
    logger.info("Get a unique namespace for WebLogic domain");
    assertNotNull(namespaces.get(2), "Namespace list is null");
    domainNamespace = namespaces.get(2);

    // install and verify Traefik
    if (!OKD) {
      traefikHelmParams =
          installAndVerifyTraefik(traefikNamespace, 0, 0);
    }

    // install and verify operator
    installAndVerifyOperator(opNamespace, domainNamespace);

    // create and verify WebLogic domain image using model in image with model files
    String imageName = createAndVerifyDomainImage();

    // create and verify one cluster domain
    logger.info("Create domain and verify that it's running");
    createAndVerifyDomain(imageName);

    // map to save HTTP response data
    httpAttrMap = new HashMap<String, String>();
    httpAttrMap.put("sessioncreatetime", "(.*)sessioncreatetime>(.*)</sessioncreatetime(.*)");
    httpAttrMap.put("sessionid", "(.*)sessionid>(.*)</sessionid(.*)");
    httpAttrMap.put("servername", "(.*)connectedservername>(.*)</connectedservername(.*)");
    httpAttrMap.put("count", "(.*)countattribute>(.*)</countattribute(.*)");
  }

  @AfterAll
  void tearDown() {
    // uninstall Traefik
    if (traefikHelmParams != null) {
      assertThat(uninstallTraefik(traefikHelmParams))
          .as("Test uninstallTraefik returns true")
          .withFailMessage("uninstallTraefik() did not return true")
          .isTrue();
    }
  }

  /**
   * Verify that using Traefik ingress controller, two HTTP requests sent to WebLogic
   * are directed to same WebLogic server.
   * The test uses a web application deployed on WebLogic cluster to track HTTP session.
   * server-affinity is achieved by Traefik ingress controller based on HTTP session information.
   */
  @Test
  @DisplayName("Create a Traefik ingress resource and verify that two HTTP connections are sticky to the same server")
  @DisabledIfEnvironmentVariable(named = "OKD", matches = "true")
  void testSameSessionStickinessUsingTraefik() {
    final String ingressServiceName = traefikHelmParams.getReleaseName();
    final String channelName = "web";

    // create Traefik ingress resource
    createTraefikIngressRoutingRules();

    String hostName = new StringBuffer()
        .append(domainUid)
        .append(".")
        .append(domainNamespace)
        .append(".")
        .append(clusterName)
        .append(".test").toString();

    // get Traefik ingress service Nodeport
    int ingressServiceNodePort =
        getIngressServiceNodePort(traefikNamespace, ingressServiceName, channelName);

    // verify that two HTTP connections are sticky to the same server
    sendHttpRequestsToTestSessionStickinessAndVerify(hostName, ingressServiceNodePort);
  }

  /**
   * Verify that using OKD routes, two HTTP requests sent to WebLogic
   * are directed to same WebLogic server.
   * The test uses a web application deployed on WebLogic cluster to track HTTP session.
   * server-affinity is achieved by Traefik ingress controller based on HTTP session information.
   */
  @Test
  @DisplayName("Create a Traefik ingress resource and verify that two HTTP connections are sticky to the same server")
  @EnabledIfEnvironmentVariable(named = "OKD", matches = "true")
  void testSameSessionStickinessinOKD() {
    final String serviceName = domainUid + "-cluster-" + clusterName;
    //final String channelName = "web";

    // create route for cluster service
    String ingressHost = createRouteForOKD(serviceName, domainNamespace);

    // Since the app seems to take a bit longer to be available,
    // checking if the app is running by executing the curl command
    String curlString
        = buildCurlCommand(ingressHost, 0, SESSMIGR_APP_WAR_NAME + "/?getCounter", " -b ");
    logger.info("Command to set HTTP request or get HTTP response {0} ", curlString);
    testUntil(
        assertDoesNotThrow(()
            -> () -> exec(curlString, true).stdout().contains("managed-server")),
        logger,
        "Checking if app is available");
    // verify that two HTTP connections are sticky to the same server
    sendHttpRequestsToTestSessionStickinessAndVerify(ingressHost, 0);
  }

  /**
   * Verify that using cluster service, two HTTP requests sent to WebLogic
   * are directed to same WebLogic server.
   * The test uses a web application deployed on WebLogic cluster to track HTTP session.
   * server-affinity is achieved by cluster service based on HTTP session information.
   */
  @Test
  @DisplayName("Verify that two HTTP connections are sticky to the same server using cluster service")
  @DisabledIfEnvironmentVariable(named = "OKD", matches = "true")
  void testSameSessionStickinessUsingClusterService() {
    //build cluster hostname
    String hostName = new StringBuffer()
        .append(domainUid)
        .append(".")
        .append(domainNamespace)
        .append(".")
        .append(clusterName)
        .append(".test").toString();

    //build cluster address
    final String clusterAddress = domainUid + "-cluster-" + clusterName;
    //get cluster port
    int clusterPort = assertDoesNotThrow(()
        -> getServicePort(domainNamespace, clusterAddress, "default"),
        "Getting admin server default port failed");
    assertFalse(clusterPort == 0 || clusterPort < 0, "cluster Port is an invalid number");
    logger.info("cluster port for cluster server {0} is: {1}", clusterAddress, clusterPort);

    // verify that two HTTP connections are sticky to the same server
    sendHttpRequestsToTestSessionStickinessAndVerify(hostName, clusterPort, clusterAddress);
  }

  private static String createAndVerifyDomainImage() {
    // create image with model files
    logger.info("Create image with model file and verify");
    String miiImage =
        createMiiImageAndVerify(SESSMIGR_IMAGE_NAME, SESSMIGR_MODEL_FILE, SESSMIGR_APP_NAME);

    // docker login and push image to docker registry if necessary
    dockerLoginAndPushImageToRegistry(miiImage);

    // create docker registry secret to pull the image from registry
    // this secret is used only for non-kind cluster
    logger.info("Create docker registry secret in namespace {0}", domainNamespace);
    createTestRepoSecret(domainNamespace);

    return miiImage;
  }

  private static void createAndVerifyDomain(String miiImage) {
    // create secret for admin credentials
    logger.info("Create secret for admin credentials");
    String adminSecretName = "weblogic-credentials";
    assertDoesNotThrow(() -> createSecretWithUsernamePassword(adminSecretName, domainNamespace,
        ADMIN_USERNAME_DEFAULT, ADMIN_PASSWORD_DEFAULT),
        String.format("create secret for admin credentials failed for %s", adminSecretName));

    // create encryption secret
    logger.info("Create encryption secret");
    String encryptionSecretName = "encryptionsecret";
    assertDoesNotThrow(() -> createSecretWithUsernamePassword(encryptionSecretName, domainNamespace,
        "weblogicenc", "weblogicenc"),
        String.format("create encryption secret failed for %s", encryptionSecretName));

    // create domain and verify
    logger.info("Create model in image domain {0} in namespace {1} using docker image {2}",
        domainUid, domainNamespace, miiImage);
    createDomainCrAndVerify(adminSecretName, TEST_IMAGES_REPO_SECRET_NAME, encryptionSecretName, miiImage);

    // check that admin server pod is ready and the service exists in the domain namespace
    logger.info("Checking that admin server pod {0} is ready in namespace {1}",
        adminServerPodName, domainNamespace);
    checkPodReadyAndServiceExists(adminServerPodName, domainUid, domainNamespace);

    // check for managed server pods existence in the domain namespace
    for (int i = 1; i <= replicaCount; i++) {
      String managedServerPodName = managedServerPrefix + i;

      // check that the managed server pod is ready and the service exists in the domain namespace
      logger.info("Checking that managed server pod {0} is ready in namespace {1}",
          managedServerPodName, domainNamespace);
      checkPodReadyAndServiceExists(managedServerPodName, domainUid, domainNamespace);
    }
  }

  private static void createDomainCrAndVerify(String adminSecretName,
                                              String repoSecretName,
                                              String encryptionSecretName,
                                              String miiImage) {

    ClusterService myClusterService = new ClusterService();
    myClusterService.setSessionAffinity("ClientIP");

    // create the domain CR
    Domain domain = new Domain()
        .apiVersion(DOMAIN_API_VERSION)
        .kind("Domain")
        .metadata(new V1ObjectMeta()
            .name(domainUid)
            .namespace(domainNamespace))
        .spec(new DomainSpec()
            .domainUid(domainUid)
            .domainHomeSourceType("FromModel")
            .image(miiImage)
            .imagePullPolicy(IMAGE_PULL_POLICY)
            .addImagePullSecretsItem(new V1LocalObjectReference()
                .name(repoSecretName))
            .webLogicCredentialsSecret(new V1LocalObjectReference()
                .name(adminSecretName))
            .includeServerOutInPodLog(true)
            .serverStartPolicy("IfNeeded")
            .serverPod(new ServerPod()
                .addEnvItem(new V1EnvVar()
                    .name("JAVA_OPTIONS")
                    .value("-Dweblogic.StdoutDebugEnabled=false"))
                .addEnvItem(new V1EnvVar()
                    .name("USER_MEM_ARGS")
                    .value("-Djava.security.egd=file:/dev/./urandom ")))
            .adminServer(new AdminServer()
                .adminService(new AdminService()
                    .addChannelsItem(new Channel()
                        .channelName("default")
                        .nodePort(getNextFreePort()))))
            .addClustersItem(new Cluster()
                .clusterName(clusterName)
                .replicas(replicaCount)
                .clusterService(myClusterService))
            .configuration(new Configuration()
                .model(new Model()
                    .domainType("WLS")
                    .runtimeEncryptionSecret(encryptionSecretName))
                .introspectorJobActiveDeadlineSeconds(300L)));

    setPodAntiAffinity(domain);
    // create domain using model in image
    logger.info("Create model in image domain {0} in namespace {1} using docker image {2}",
        domainUid, domainNamespace, miiImage);
    createDomainAndVerify(domain, domainNamespace);
  }

  private Map<String, String> getServerAndSessionInfoAndVerify(String hostName,
                                                               int servicePort,
                                                               String curlUrlPath,
                                                               String headerOption,
                                                               String... clusterAddress) {
    final String serverNameAttr = "servername";
    final String sessionIdAttr = "sessionid";
    final String countAttr = "count";

    // send a HTTP request
    logger.info("Process HTTP request in host {0} and servicePort {1} ",
        hostName, servicePort);
    Map<String, String> httpAttrInfo =
        processHttpRequest(hostName, servicePort, curlUrlPath, headerOption, clusterAddress);

    // get HTTP response data
    String serverName = httpAttrInfo.get(serverNameAttr);
    String sessionId = httpAttrInfo.get(sessionIdAttr);
    String countStr = httpAttrInfo.get(countAttr);

    // verify that the HTTP response data are not null
    assertAll("Check that WebLogic server and session vars is not null or empty",
        () -> assertNotNull(serverName,"Server name shouldn’t be null"),
        () -> assertNotNull(sessionId,"Session ID shouldn’t be null"),
        () -> assertNotNull(countStr,"Session state shouldn’t be null")
    );

    // map to save server and session info
    Map<String, String> httpDataInfo = new HashMap<String, String>();
    httpDataInfo.put(serverNameAttr, serverName);
    httpDataInfo.put(sessionIdAttr, sessionId);
    httpDataInfo.put(countAttr, countStr);

    return httpDataInfo;
  }

  private static Map<String, String> processHttpRequest(String hostName,
                                                        int servicePort,
                                                        String curlUrlPath,
                                                        String headerOption,
                                                        String... clusterAddress) {
    String[] httpAttrArray =
        {"sessioncreatetime", "sessionid", "servername", "count"};
    Map<String, String> httpAttrInfo = new HashMap<String, String>();

    // build curl command
    String curlCmd =
        buildCurlCommand(hostName, servicePort, curlUrlPath, headerOption, clusterAddress);
    logger.info("Command to set HTTP request or get HTTP response {0} ", curlCmd);
    ExecResult execResult = null;

    if (clusterAddress.length == 0) {
      // set HTTP request and get HTTP response in a local machine
      execResult = assertDoesNotThrow(() -> ExecCommand.exec(curlCmd, true));
    } else {
      // set HTTP request and get HTTP response in admin pod
      execResult = assertDoesNotThrow(() -> execCommand(domainNamespace, adminServerPodName,
          null, true, "/bin/sh", "-c", curlCmd));
    }

    if (execResult.exitValue() == 0) {
      assertNotNull(execResult.stdout(), "Primary server name shouldn’t be null");
      assertFalse(execResult.stdout().isEmpty(), "Primary server name shouldn’t be  empty");
      logger.info("\n HTTP response is \n " + execResult.stdout());

      for (String httpAttrKey : httpAttrArray) {
        String httpAttrValue = getHttpResponseAttribute(execResult.stdout(), httpAttrKey);
        httpAttrInfo.put(httpAttrKey, httpAttrValue);
      }
    } else {
      fail("Failed to process HTTP request " + execResult.stderr());
    }

    return httpAttrInfo;
  }

  private static String buildCurlCommand(String hostName,
                                         int servicePort,
                                         String curlUrlPath,
                                         String headerOption,
                                         String... clusterAddress) {

    StringBuffer curlCmd = new StringBuffer("curl --show-error");
    logger.info("Build a curl command with hostname {0} and port {1}", hostName, servicePort);

    if (clusterAddress.length == 0) {
      //use a LBer ingress controller to build the curl command to run on local
      final String httpHeaderFile = LOGS_DIR + "/headers";
      logger.info("Build a curl command with hostname {0} and port {1}", hostName, servicePort);

      String hostAndPort = getHostAndPort(hostName, servicePort);

      curlCmd.append(" --noproxy '*' -H 'host: ")
          .append(hostName)
          .append("' http://")
          .append(hostAndPort)
          .append("/")
          .append(curlUrlPath)
          .append(headerOption)
          .append(httpHeaderFile);
    } else {
      //use cluster service to build the curl command to run in admin pod
      // save the cookie file to /u01 in order to run the test on openshift env
      final String httpHeaderFile = "/u01/header";
      logger.info("Build a curl command with pod name {0}, curl URL path {1} and HTTP header option {2}",
          clusterAddress[0], curlUrlPath, headerOption);

      int waittime = 5;
      curlCmd.append(" --silent --connect-timeout ")
          .append(waittime)
          .append(" --max-time ").append(waittime)
          .append(" http://")
          .append(clusterAddress[0])
          .append(":")
          .append(servicePort)
          .append("/")
          .append(curlUrlPath)
          .append(headerOption)
          .append(httpHeaderFile).toString();
    }

    return curlCmd.toString();
  }

  private static String getHttpResponseAttribute(String httpResponseString, String attribute) {
    // retrieve the search pattern that matches the given HTTP data attribute
    String attrPatn = httpAttrMap.get(attribute);
    assertNotNull(attrPatn,"HTTP Attribute key shouldn’t be null");

    // search the value of given HTTP data attribute
    Pattern pattern = Pattern.compile(attrPatn);
    Matcher matcher = pattern.matcher(httpResponseString);
    String httpAttribute = null;

    if (matcher.find()) {
      httpAttribute = matcher.group(2);
    }

    return httpAttribute;
  }

  private boolean createTraefikIngressRoutingRules() {
    logger.info("Creating ingress resource");

    // prepare Traefik ingress resource file
    final String ingressResourceFileName = "traefik/traefik-ingress-rules-stickysession.yaml";
    Path srcFile =
        Paths.get(ActionConstants.RESOURCE_DIR, ingressResourceFileName);
    Path dstFile =
        Paths.get(TestConstants.RESULTS_ROOT, ingressResourceFileName);
    assertDoesNotThrow(() -> {
      Files.deleteIfExists(dstFile);
      Files.createDirectories(dstFile.getParent());
      Files.write(dstFile, Files.readString(srcFile).replaceAll("@NS@", domainNamespace)
          .replaceAll("@domain1uid@", domainUid)
          .getBytes(StandardCharsets.UTF_8));
    });

    // create Traefik ingress resource
    String createIngressCmd = "kubectl create -f " + dstFile;
    logger.info("Command to create Traefik ingress routing rules " + createIngressCmd);
    ExecResult result = assertDoesNotThrow(() -> ExecCommand.exec(createIngressCmd, true),
        String.format("Failed to create Traefik ingress routing rules %s", createIngressCmd));
    assertEquals(0, result.exitValue(),
        String.format("Failed to create Traefik ingress routing rules. Error is %s ", result.stderr()));

    // get Traefik ingress service name
    String  getServiceName = "kubectl get services -n " + traefikNamespace + " -o name";
    logger.info("Command to get Traefik ingress service name " + getServiceName);
    result = assertDoesNotThrow(() -> ExecCommand.exec(getServiceName, true),
        String.format("Failed to get Traefik ingress service name %s", getServiceName));
    assertEquals(0, result.exitValue(),
        String.format("Failed to Traefik ingress service name . Error is %s ", result.stderr()));
    String traefikServiceName = result.stdout().trim().split("/")[1];

    // check that Traefik service exists in the Traefik namespace
    logger.info("Checking that Traefik service {0} exists in namespace {1}",
        traefikServiceName, traefikNamespace);
    checkServiceExists(traefikServiceName, traefikNamespace);

    return true;
  }

  private int getIngressServiceNodePort(String nameSpace, String ingressServiceName, String channelName) {
    // get ingress service Nodeport
    int ingressServiceNodePort = assertDoesNotThrow(() ->
            getServiceNodePort(nameSpace, ingressServiceName, channelName),
        "Getting web node port for Traefik loadbalancer failed");
    logger.info("Node port for {0} is: {1} :", ingressServiceName, ingressServiceNodePort);

    return ingressServiceNodePort;
  }

  private void sendHttpRequestsToTestSessionStickinessAndVerify(String hostname,
                                                                int servicePort,
                                                                String... clusterAddress) {
    final int counterNum = 4;
    final String webServiceSetUrl = SESSMIGR_APP_WAR_NAME + "/?setCounter=" + counterNum;
    final String webServiceGetUrl = SESSMIGR_APP_WAR_NAME + "/?getCounter";
    final String serverNameAttr = "servername";
    final String sessionIdAttr = "sessionid";
    final String countAttr = "count";

    // send a HTTP request to set http session state(count number) and save HTTP session info
    Map<String, String> httpDataInfo = getServerAndSessionInfoAndVerify(hostname,
            servicePort, webServiceSetUrl, " -c ", clusterAddress);
    // get server and session info from web service deployed on the cluster
    String serverName1 = httpDataInfo.get(serverNameAttr);
    String sessionId1 = httpDataInfo.get(sessionIdAttr);
    logger.info("Got the server {0} and session ID {1} from the first HTTP connection",
        serverName1, sessionId1);

    // send a HTTP request again to get server and session info
    httpDataInfo = getServerAndSessionInfoAndVerify(hostname,
        servicePort, webServiceGetUrl, " -b ", clusterAddress);
    // get server and session info from web service deployed on the cluster
    String serverName2 = httpDataInfo.get(serverNameAttr);
    String sessionId2 = httpDataInfo.get(sessionIdAttr);
    String countStr = httpDataInfo.get(countAttr);
    int count = Optional.ofNullable(countStr).map(Integer::valueOf).orElse(0);
    logger.info("Got the server {0}, session ID {1} and session state {2} "
        + "from the second HTTP connection", serverName2, sessionId2, count);

    // verify that two HTTP connections are sticky to the same server
    assertAll("Check that the sticky session is supported",
        () -> assertEquals(serverName1, serverName2,
            "HTTP connections should be sticky to the server " + serverName1),
        () -> assertEquals(sessionId1, sessionId2,
            "HTTP session ID should be same for all HTTP connections " + sessionId1),
        () -> assertEquals(SESSION_STATE, count,
            "HTTP session state should equels " + SESSION_STATE)
    );

    logger.info("SUCCESS --- test same session stickiness \n"
        + "Two HTTP connections are sticky to server {0} The session state "
        + "from the second HTTP connections is {2}", serverName2, SESSION_STATE);
  }
}<|MERGE_RESOLUTION|>--- conflicted
+++ resolved
@@ -84,11 +84,8 @@
  */
 @DisplayName("Test sticky sessions management with Traefik and ClusterService")
 @IntegrationTest
-<<<<<<< HEAD
 @Tag("olcne")
-=======
 @Tag("oke-parallel")
->>>>>>> 7f6e7f8a
 class ItStickySession {
 
   // constants for creating domain image using model in image
