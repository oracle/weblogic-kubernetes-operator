--- conflicted
+++ resolved
@@ -1076,12 +1076,12 @@
 
     logger.info("Running a Kubernetes job to create the domain");
     String modelMountPath = "/shared";
-    String argCommand = "chown -R 1000:1000 " + modelMountPath;
+    String argCommand = "chown -R 1000:0 " + modelMountPath;
     if (OKE_CLUSTER) {
-      argCommand = "chown 1000:1000 "
+      argCommand = "chown 1000:0 "
           + modelMountPath
           + "/. && find " + modelMountPath
-          + "/. -maxdepth 1 ! -name '.snapshot' ! -name '.' -print0 | xargs -r -0 chown -R 1000:1000";
+          + "/. -maxdepth 1 ! -name '.snapshot' ! -name '.' -print0 | xargs -r -0 chown -R 1000:0";
     }
     V1Job jobBody = new V1Job()
         .metadata(
@@ -1098,11 +1098,7 @@
                         .image(WEBLOGIC_IMAGE_TO_USE_IN_SPEC)
                         .addCommandItem("/bin/sh")
                         .addArgsItem("-c")
-<<<<<<< HEAD
                         .addArgsItem(argCommand)
-=======
-                        .addArgsItem("chown -R 1000:0 /shared")
->>>>>>> 9402a329
                         .volumeMounts(Collections.singletonList(
                             new V1VolumeMount()
                                 .name(pvName)
