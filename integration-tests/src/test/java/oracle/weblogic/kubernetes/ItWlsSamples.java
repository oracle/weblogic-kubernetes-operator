--- conflicted
+++ resolved
@@ -712,17 +712,10 @@
         "domain yaml file {0} exists",
         domainYamlFileString);
 
-<<<<<<< HEAD
-    // run KUBERNETS_CLI to create the domain
+    // run KUBERNETES_CLI to create the domain
     logger.info("Run " + KUBERNETES_CLI + " to create the domain");
-    params = new CommandParams().defaults();
+    CommandParams params = new CommandParams().defaults();
     params.command(KUBERNETES_CLI + " apply -f " + domainYamlFileString);
-=======
-    // run kubectl to create the domain
-    logger.info("Run kubectl to create the domain");
-    CommandParams params = new CommandParams().defaults();
-    params.command("kubectl apply -f " + domainYamlFileString);
->>>>>>> 702c38e5
 
     boolean result = Command.withParams(params).execute();
     assertTrue(result, "Failed to create domain custom resource");
