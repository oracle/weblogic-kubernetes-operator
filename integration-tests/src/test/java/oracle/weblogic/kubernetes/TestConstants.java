// Copyright (c) 2020, 2023, Oracle and/or its affiliates.
// Licensed under the Universal Permissive License v 1.0 as shown at https://oss.oracle.com/licenses/upl.

package oracle.weblogic.kubernetes;

import java.net.InetAddress;
import java.util.Optional;

import static oracle.weblogic.kubernetes.actions.TestActions.listNamespaces;
import static oracle.weblogic.kubernetes.utils.CommonTestUtils.getDateAndTimeStamp;
import static oracle.weblogic.kubernetes.utils.CommonTestUtils.getEnvironmentProperty;
import static oracle.weblogic.kubernetes.utils.CommonTestUtils.getKindRepoValue;
import static oracle.weblogic.kubernetes.utils.CommonTestUtils.getNonEmptySystemProperty;
import static org.junit.jupiter.api.Assertions.assertDoesNotThrow;

public interface TestConstants {

  public static final String OLD_DOMAIN_VERSION = "v8";
  public static final Boolean SKIP_CLEANUP =
      Boolean.parseBoolean(getNonEmptySystemProperty("wko.it.skip.cleanup", "false"));
  public static final Boolean COLLECT_LOGS_ON_SUCCESS =
      Boolean.parseBoolean(getNonEmptySystemProperty("wko.it.collect.logs.on.success", "false"));
  public static final int SLEEP_SECONDS_AFTER_FAILURE =
      Integer.parseInt(getNonEmptySystemProperty("wko.it.sleep.seconds.after.failure", "0"));
  public static final String K8S_NODEPORT_HOST1 = getNonEmptySystemProperty("wko.it.k8s.nodeport.host1");
  public static final String K8S_NODEPORT_HOST2 = getNonEmptySystemProperty("wko.it.k8s.nodeport.host2");
  public static final String OPDEMO = getNonEmptySystemProperty("wko.it.opdemo");

  // domain constants
  public static final String DOMAIN_VERSION =
      getNonEmptySystemProperty("wko.it.domain.version", "v9");
  public static final String DOMAIN_API_VERSION = "weblogic.oracle/" + DOMAIN_VERSION;
  public static final String ADMIN_SERVER_NAME_BASE = "admin-server";
  public static final String MANAGED_SERVER_NAME_BASE = "managed-server";
  public static final String WLS_DOMAIN_TYPE = "WLS";
  public static final String WLS_DEFAULT_CHANNEL_NAME = "default";
  public static final String DEFAULT_WEBLOGIC_IMAGE_TAGS = "12.2.1.3, 12.2.1.4, 14.1.1.0-11";
  public static final String WEBLOGIC_IMAGE_TAGS =
      getNonEmptySystemProperty("wko.it.weblogic.image.tags", DEFAULT_WEBLOGIC_IMAGE_TAGS);
  public static final int DEFAULT_MAX_CLUSTER_SIZE = 5;

  // cluster constants
  public static final String CLUSTER_VERSION =
      getNonEmptySystemProperty("wko.it.cluster.version", "v1");
  public static final String CLUSTER_API_VERSION = "weblogic.oracle/" + CLUSTER_VERSION;

  // operator constants
  public static final String OPERATOR_RELEASE_NAME = "weblogic-operator";
  public static final String OPERATOR_CHART_DIR =
      "../kubernetes/charts/weblogic-operator";
  public static final String IMAGE_NAME_OPERATOR =
      getNonEmptySystemProperty("wko.it.image.name.operator", "oracle/weblogic-kubernetes-operator");
  public static final String OPERATOR_SERVICE_NAME = "internal-weblogic-operator-svc";
  public static final String OPERATOR_GITHUB_CHART_REPO_URL =
      "https://oracle.github.io/weblogic-kubernetes-operator/charts";

  // kind constants
  public static final String KIND_REPO = getKindRepoValue("wko.it.kind.repo");

  // BASE_IMAGES_REPO represents the repository from where all the base WebLogic
  // and InfraStructure images are pulled
  // Default for BASE_IMAGES_REPO is phx.ocir.io
  public static final String BASE_IMAGES_REPO_DEFAULT = "phx.ocir.io";
  public static final String BASE_IMAGES_REPO =
      getNonEmptySystemProperty("wko.it.base.images.repo", BASE_IMAGES_REPO_DEFAULT);
  // public static final String BASE_IMAGES_REPO = System.getenv("BASE_IMAGES_REPO");
  public static final String BASE_IMAGES_REPO_USERNAME = System.getenv("BASE_IMAGES_REPO_USERNAME");
  public static final String BASE_IMAGES_REPO_PASSWORD = System.getenv("BASE_IMAGES_REPO_PASSWORD");
  public static final String BASE_IMAGES_REPO_EMAIL = System.getenv("BASE_IMAGES_REPO_EMAIL");
  public static final String BASE_IMAGES_REPO_SECRET_NAME = "base-images-repo-secret";

  // TEST_IMAGES_REPO represents the repository (a) which contains few external
  // images such as nginx,elasticsearch,Oracle DB operator (b) all test domain 
  // images to be pushed into it.
  // Default for TEST_IMAGES_REPO is phx.ocir.io
  public static final String TEST_IMAGES_REPO_DEFAULT = "phx.ocir.io";
  public static final String TEST_IMAGES_REPO =
       getNonEmptySystemProperty("wko.it.test.images.repo", TEST_IMAGES_REPO_DEFAULT);
  public static final String TEST_IMAGES_REPO_USERNAME = System.getenv("TEST_IMAGES_REPO_USERNAME");
  public static final String TEST_IMAGES_REPO_PASSWORD = System.getenv("TEST_IMAGES_REPO_PASSWORD");
  public static final String TEST_IMAGES_REPO_EMAIL = System.getenv("TEST_IMAGES_REPO_EMAIL");
  public static final String TEST_IMAGES_REPO_SECRET_NAME = "test-images-repo-secret";

  // Default image names, tags to be used to downlaod base images 
  // It depends on the default value of BASE_IMAGES_REPO. 
  // Following defaults are assumining OCIR as default for BASE_IMAGES_REPO.
  public static final String WEBLOGIC_IMAGE_NAME_DEFAULT = "weblogick8s/test-images/weblogic";
  public static final String WEBLOGIC_IMAGE_TAG_DEFAULT = "12.2.1.4";
  public static final String FMWINFRA_IMAGE_NAME_DEFAULT = "weblogick8s/test-images/fmw-infrastructure";
  public static final String FMWINFRA_IMAGE_TAG_DEFAULT = "12.2.1.4";
  public static final String DB_IMAGE_NAME_DEFAULT = "weblogick8s/test-images/database/enterprise";
  public static final String DB_IMAGE_TAG_DEFAULT = "12.2.0.1-slim";

  // repository to push the domain images created during test execution
  // (a) for kind cluster push to kind repo
  // (b) for OKD or OKE push to TEST_IMAGES_REPO 
  // (c) for local runs don't push the domain images to any repo
  public static final String DOMAIN_IMAGES_REPO = Optional.ofNullable(KIND_REPO)
      .orElse(getNonEmptySystemProperty("wko.it.test.images.repo") != null
          ? getNonEmptySystemProperty("wko.it.test.images.repo") + "/weblogick8s/" : "");

  // Get WEBLOGIC_IMAGE_NAME/WEBLOGIC_IMAGE_TAG from env var, 
  // if its not provided use OCIR default image values
  public static final String WEBLOGIC_IMAGE_NAME =
      BASE_IMAGES_REPO + "/" + getNonEmptySystemProperty("wko.it.weblogic.image.name", WEBLOGIC_IMAGE_NAME_DEFAULT);
  public static final String WEBLOGIC_IMAGE_TAG = getNonEmptySystemProperty("wko.it.weblogic.image.tag", 
       WEBLOGIC_IMAGE_TAG_DEFAULT);

  // Get FMWINFRA_IMAGE_NAME/FMWINFRA_IMAGE_TAG from env var, if its not 
  // provided and if base images repo is OCIR use OCIR default image values
  public static final String FMWINFRA_IMAGE_NAME =
      BASE_IMAGES_REPO + "/" + getNonEmptySystemProperty("wko.it.fmwinfra.image.name", 
        FMWINFRA_IMAGE_NAME_DEFAULT);
  public static final String FMWINFRA_IMAGE_TAG = getNonEmptySystemProperty("wko.it.fmwinfra.image.tag", 
        FMWINFRA_IMAGE_TAG_DEFAULT);

  // Get DB_IMAGE_NAME/DB_IMAGE_TAG from env var, if its not provided and
  // if base images repo is OCIR use OCIR default image values
  public static final String DB_IMAGE_NAME =
      BASE_IMAGES_REPO + "/" + getNonEmptySystemProperty("wko.it.db.image.name",
      DB_IMAGE_NAME_DEFAULT);
  public static final String DB_IMAGE_TAG = getNonEmptySystemProperty("wko.it.db.image.tag", DB_IMAGE_TAG_DEFAULT);

  // WebLogic Base Image with Japanese Locale
  public static final String LOCALE_IMAGE_NAME = TEST_IMAGES_REPO + "/weblogick8s/test-images/weblogic";
  public static final String LOCALE_IMAGE_TAG = "12.2.1.4-jp";

  // For kind, replace repo name in image name with KIND_REPO, 
  // otherwise use the actual image name
  // For example, if the image name is
  // container-registry.oracle.com/middleware/weblogic:12.2.1.4 
  // it will be pushed/used as
  // localhost:5000/middleware/weblogic:12.2.1.4 in kind and 
  // in non-kind cluster it will be used as is.
  public static final String DB_19C_IMAGE_TAG = "19.3.0.0";
  public static final String WEBLOGIC_IMAGE_TO_USE_IN_SPEC = KIND_REPO != null ? KIND_REPO
      + (WEBLOGIC_IMAGE_NAME + ":" + WEBLOGIC_IMAGE_TAG).substring(TestConstants.BASE_IMAGES_REPO.length() + 1)
      : WEBLOGIC_IMAGE_NAME + ":" + WEBLOGIC_IMAGE_TAG;
  public static final String FMWINFRA_IMAGE_TO_USE_IN_SPEC = KIND_REPO != null ? KIND_REPO
      + (FMWINFRA_IMAGE_NAME + ":" + FMWINFRA_IMAGE_TAG).substring(TestConstants.BASE_IMAGES_REPO.length() + 1)
      : FMWINFRA_IMAGE_NAME + ":" + FMWINFRA_IMAGE_TAG;
  public static final String DB_IMAGE_TO_USE_IN_SPEC = KIND_REPO != null ? KIND_REPO
      + (DB_IMAGE_NAME + ":" + DB_IMAGE_TAG).substring(TestConstants.BASE_IMAGES_REPO.length() + 1)
      : DB_IMAGE_NAME + ":" + DB_IMAGE_TAG;

  // jenkins constants
  public static final String BUILD_ID = System.getProperty("wko.it.jenkins.build.id", "");
  public static final String BRANCH_NAME_FROM_JENKINS = System.getProperty("wko.it.jenkins.branch.name", "");
  public static final String SAFE_BRANCH_IMAGE_NAME =
      BRANCH_NAME_FROM_JENKINS.codePoints().map(cp -> Character.isLetterOrDigit(cp) ? cp : '-')
          .collect(StringBuilder::new, StringBuilder::appendCodePoint, StringBuilder::append).toString();
  public static final String IMAGE_TAG_OPERATOR = getNonEmptySystemProperty("wko.it.image.tag.operator");
  public static final String IMAGE_TAG_OPERATOR_FOR_JENKINS =
      IMAGE_TAG_OPERATOR != null ? IMAGE_TAG_OPERATOR : SAFE_BRANCH_IMAGE_NAME + BUILD_ID;

  public static final String K8S_NODEPORT_HOST = getNonEmptySystemProperty("wko.it.k8s.nodeport.host",
      assertDoesNotThrow(() -> InetAddress.getLocalHost().getHostAddress()));
  public static final String K8S_NODEPORT_HOSTNAME = getNonEmptySystemProperty("wko.it.k8s.nodeport.host",
        assertDoesNotThrow(() -> InetAddress.getLocalHost().getHostName()));
  public static final String RESULTS_BASE = getNonEmptySystemProperty("wko.it.result.root",
      System.getProperty("java.io.tmpdir") + "/it-testsresults");

  public static final String LOGS_DIR = RESULTS_BASE + "/diagnostics";
  public static final String PV_ROOT =
      getNonEmptySystemProperty("wko.it.pv.root", RESULTS_BASE + "/pvroot");
  public static final String RESULTS_ROOT = RESULTS_BASE + "/workdir";

  // NGINX constants
  public static final String NGINX_REPO_URL = "https://kubernetes.github.io/ingress-nginx";
  public static final String NGINX_RELEASE_NAME = "nginx-release" + BUILD_ID;
  public static final String NGINX_REPO_NAME = "ingress-nginx";
  public static final String NGINX_CHART_NAME = "ingress-nginx";
  public static final String NGINX_CHART_VERSION = "4.0.17";
  public static final String NGINX_INGRESS_IMAGE_DIGEST = 
      "sha256:314435f9465a7b2973e3aa4f2edad7465cc7bcdc8304be5d146d70e4da136e51";  
  public static final String TEST_NGINX_IMAGE_NAME = "weblogick8s/test-images/ingress-nginx/controller";
  public static final String NGINX_INGRESS_IMAGE_TAG = "v1.2.0";

  // Traefik constants
  public static final String TRAEFIK_REPO_URL = "https://helm.traefik.io/traefik";
  public static final String TRAEFIK_RELEASE_NAME = "traefik-release" + BUILD_ID;
  public static final String TRAEFIK_REPO_NAME = "traefik";
  public static final String TRAEFIK_CHART_NAME = "traefik";
  public static final String TRAEFIK_INGRESS_IMAGE_NAME = "weblogick8s/test-images/traefik-ingress/traefik";
  public static final String TRAEFIK_INGRESS_IMAGE_REGISTRY = TEST_IMAGES_REPO;
<<<<<<< HEAD
=======

>>>>>>> c1ce4cbe
  public static final String TRAEFIK_INGRESS_IMAGE_TAG = "v2.9.6";

  // Voyager constants
  public static final String APPSCODE_REPO_URL = "https://charts.appscode.com/stable/";
  public static final String VOYAGER_RELEASE_NAME = "voyager-release" + BUILD_ID;
  public static final String APPSCODE_REPO_NAME = "appscode";
  public static final String VOYAGER_CHART_NAME = "voyager";
  public static final String VOYAGER_CHART_VERSION = "12.0.0";

  // Apache constants
  public static final String APACHE_IMAGE_NAME_DEFAULT = "weblogick8s/oracle/apache";
  public static final String APACHE_IMAGE_TAG_DEFAULT = "12.2.1.4";

  // Get APACHE_IMAGE_NAME/APACHE_IMAGE_TAG from env var, if it is not provided use OCIR default image values
  public static final String APACHE_IMAGE_NAME = BASE_IMAGES_REPO + "/"
      + getNonEmptySystemProperty("wko.it.apache.image.name", APACHE_IMAGE_NAME_DEFAULT);
  public static final String APACHE_IMAGE_TAG =
      getNonEmptySystemProperty("wko.it.apache.image.tag", APACHE_IMAGE_TAG_DEFAULT);
  public static final String APACHE_IMAGE = APACHE_IMAGE_NAME + ":" + APACHE_IMAGE_TAG;
  public static final String APACHE_RELEASE_NAME = "apache-release" + BUILD_ID;
  public static final String APACHE_SAMPLE_CHART_DIR = "../kubernetes/samples/charts/apache-webtier";

  // ELK Stack and WebLogic logging exporter constants
  public static final String ELASTICSEARCH_NAME = "elasticsearch";
  public static final String ELASTICSEARCH_IMAGE_NAME = TEST_IMAGES_REPO
         +  "/weblogick8s/test-images/docker/elasticsearch";
  public static final String ELK_STACK_VERSION = "7.8.1";
  public static final String FLUENTD_IMAGE_VERSION =
      getNonEmptySystemProperty("wko.it.fluentd.image.version", "v1.14.5");
  public static final String ELASTICSEARCH_IMAGE = ELASTICSEARCH_IMAGE_NAME + ":" + ELK_STACK_VERSION;
  public static final String ELASTICSEARCH_HOST = "elasticsearch.default.svc.cluster.local";
  public static final int DEFAULT_LISTEN_PORT = 7100;
  public static final int ELASTICSEARCH_HTTP_PORT = 9200;
  public static final int ELASTICSEARCH_HTTPS_PORT = 9300;
  public static final int DEFAULT_SSL_LISTEN_PORT = 8100;
  public static final String ELKSTACK_NAMESPACE = "default";
  public static final String LOGSTASH_INDEX_KEY = "logstash";
  public static final String FLUENTD_INDEX_KEY = "fluentd";
  public static final String INTROSPECTOR_INDEX_KEY = "introspectord";
  public static final String WEBLOGIC_INDEX_KEY = "wls";
  public static final String KIBANA_INDEX_KEY = "kibana";
  public static final String KIBANA_NAME = "kibana";
  public static final String KIBANA_IMAGE_NAME = TEST_IMAGES_REPO + "/weblogick8s/test-images/docker/kibana";
  public static final String KIBANA_IMAGE = KIBANA_IMAGE_NAME + ":" + ELK_STACK_VERSION;
  public static final String KIBANA_TYPE = "NodePort";
  public static final int KIBANA_PORT = 5601;
  public static final String LOGSTASH_NAME = "logstash";
  public static final String LOGSTASH_IMAGE_NAME = TEST_IMAGES_REPO + "/weblogick8s/test-images/docker/logstash";
  public static final String LOGSTASH_IMAGE = LOGSTASH_IMAGE_NAME + ":" + ELK_STACK_VERSION;
  public static final String FLUENTD_IMAGE = TEST_IMAGES_REPO
            + "/weblogick8s/test-images/docker/fluentd-kubernetes-daemonset:" 
            + FLUENTD_IMAGE_VERSION;
  public static final String JAVA_LOGGING_LEVEL_VALUE = "INFO";

  // MII image constants
  public static final String MII_BASIC_WDT_MODEL_FILE = "model-singleclusterdomain-sampleapp-wls.yaml";
  public static final String MII_BASIC_IMAGE_NAME = DOMAIN_IMAGES_REPO + "mii-basic-image";
  public static final String MII_AUXILIARY_IMAGE_NAME = DOMAIN_IMAGES_REPO + "mii-ai-image";
  public static final boolean SKIP_BUILD_IMAGES_IF_EXISTS =
      Boolean.parseBoolean(getNonEmptySystemProperty("wko.it.skip.build.images.if.exists", "false"));
  public static final String BUSYBOX_IMAGE = TEST_IMAGES_REPO + "/weblogick8s/test-images/docker/busybox";
  public static final String BUSYBOX_TAG = "1.34.1";

  // Skip the mii/wdt basic image build locally if needed
  public static final String MII_BASIC_IMAGE_TAG = SKIP_BUILD_IMAGES_IF_EXISTS ? "local" : getDateAndTimeStamp();
  public static final String MII_BASIC_IMAGE_DOMAINTYPE = "mii";
  public static final String MII_BASIC_APP_NAME = "sample-app";
  public static final String MII_BASIC_APP_DEPLOYMENT_NAME = "myear";
  public static final String MII_TWO_APP_WDT_MODEL_FILE = "model-singlecluster-two-sampleapp-wls.yaml";
  public static final String MII_UPDATED_RESTART_REQUIRED_LABEL = "weblogic.configChangesPendingRestart";

  // application constants
  public static final String MII_APP_RESPONSE_V1 = "Hello World, you have reached server managed-server";
  public static final String MII_APP_RESPONSE_V2 = "Hello World AGAIN, you have reached server managed-server";
  public static final String MII_APP_RESPONSE_V3 = "How are you doing! You have reached server managed-server";
  public static final String READ_STATE_COMMAND = "/weblogic-operator/scripts/readState.sh";

  // WDT domain-in-image constants
  public static final String WDT_BASIC_MODEL_FILE = "wdt-singlecluster-sampleapp-usingprop-wls.yaml";
  public static final String WDT_BASIC_MODEL_PROPERTIES_FILE = "wdt-singleclusterdomain-sampleapp-wls.properties";
  public static final String WDT_BASIC_IMAGE_NAME = DOMAIN_IMAGES_REPO + "wdt-basic-image";
  // Skip the mii/wdt basic image build locally if needed
  public static final String WDT_BASIC_IMAGE_TAG = SKIP_BUILD_IMAGES_IF_EXISTS ? "local" : getDateAndTimeStamp();
  public static final String WDT_BASIC_IMAGE_DOMAINHOME = "/u01/oracle/user_projects/domains/domain1";
  public static final String WDT_IMAGE_DOMAINHOME_BASE_DIR = "/u01/oracle/user_projects/domains";
  public static final String WDT_BASIC_IMAGE_DOMAINTYPE = "wdt";
  public static final String WDT_BASIC_APP_NAME = "sample-app";

  // Here we need a old version of WDT to build a Auxiliary Image with 
  // WDT binary only. Later it will be overwritten by latest WDT version
  // See ItMiiAuxiliaryImage.testUpdateWDTVersionUsingMultipleAuxiliaryImages
  public static final String WDT_TEST_VERSION =
      getNonEmptySystemProperty("wko.it.wdt.test.version", "1.9.20");

  //monitoring constants
  public static final String MONITORING_EXPORTER_WEBAPP_VERSION =
      getNonEmptySystemProperty("wko.it.monitoring.exporter.webapp.version", "2.1.2");
  public static final String MONITORING_EXPORTER_BRANCH =
      getNonEmptySystemProperty("wko.it.monitoring.exporter.branch", "main");
  public static final String PROMETHEUS_CHART_VERSION =
      getNonEmptySystemProperty("wko.it.prometheus.chart.version", "17.0.0");
  public static final String GRAFANA_CHART_VERSION =
      getNonEmptySystemProperty("wko.it.grafana.chart.version", "6.44.11");
  public static final String PROMETHEUS_REPO_NAME = "prometheus-community";
  public static final String PROMETHEUS_REPO_URL = "https://prometheus-community.github.io/helm-charts";

  public static final String PROMETHEUS_IMAGE_NAME = TEST_IMAGES_REPO
      + "/weblogick8s/test-images/prometheus/prometheus";
  public static final String PROMETHEUS_IMAGE_TAG = "v2.39.1";

  public static final String PROMETHEUS_ALERT_MANAGER_IMAGE_NAME = TEST_IMAGES_REPO
      + "/weblogick8s/test-images/prometheus/alertmanager";
  public static final String PROMETHEUS_ALERT_MANAGER_IMAGE_TAG = "v0.24.0";

  public static final String PROMETHEUS_CONFIG_MAP_RELOAD_IMAGE_NAME = TEST_IMAGES_REPO
      + "/weblogick8s/test-images/jimmidyson/configmap-reload";
  public static final String PROMETHEUS_CONFIG_MAP_RELOAD_IMAGE_TAG = "v0.5.0";

  public static final String PROMETHEUS_PUSHGATEWAY_IMAGE_NAME = TEST_IMAGES_REPO
      + "/weblogick8s/test-images/prometheus/pushgateway";
  public static final String PROMETHEUS_PUSHGATEWAY_IMAGE_TAG = "v1.4.3";

  public static final String PROMETHEUS_NODE_EXPORTER_IMAGE_NAME = TEST_IMAGES_REPO
      + "/weblogick8s/test-images/prometheus/node-exporter";
  public static final String PROMETHEUS_NODE_EXPORTER_IMAGE_TAG = "v1.3.1";

  public static final String GRAFANA_REPO_NAME = "grafana";
  public static final String GRAFANA_REPO_URL = "https://grafana.github.io/helm-charts";
  public static final String GRAFANA_IMAGE_NAME = TEST_IMAGES_REPO
      + "/weblogick8s/test-images/grafana/grafana";
  public static final String GRAFANA_IMAGE_TAG = "9.3.0";

  // credentials
  public static final String ADMIN_USERNAME_DEFAULT = "weblogic";
  public static final String ADMIN_PASSWORD_DEFAULT = "welcome1";
  public static final String ADMIN_USERNAME_PATCH = "weblogicnew";
  public static final String ADMIN_PASSWORD_PATCH = "welcome1new";

  public static final String ENCRYPION_USERNAME_DEFAULT = "weblogicenc";
  public static final String ENCRYPION_PASSWORD_DEFAULT = "weblogicenc";

  // REST API
  public static final String PROJECT_ROOT = System.getProperty("user.dir");
  public static final String GEN_EXTERNAL_REST_IDENTITY_FILE =
      PROJECT_ROOT + "/../kubernetes/samples/scripts/rest/generate-external-rest-identity.sh";
  public static final String DEFAULT_EXTERNAL_REST_IDENTITY_SECRET_NAME = "weblogic-operator-external-rest-identity";

  public static final String ISTIO_VERSION =
      getNonEmptySystemProperty("wko.it.istio.version", "1.13.2");

  //MySQL database constants
  public static final String MYSQL_VERSION = "5.6";

  //OKE constants
  public static final boolean OKE_CLUSTER =
      Boolean.parseBoolean(getNonEmptySystemProperty("wko.it.oke.cluster", "false"));
  public static final String NFS_SERVER = System.getProperty("wko.it.nfs.server", "");
  public static final String NODE_IP = System.getProperty("wko.it.node.ip", "");
  public static final String [] FSS_DIR = System.getProperty("wko.it.fss.dir","").split(",");
  public static final String IMAGE_PULL_POLICY = "IfNotPresent";

  //OKD constants
  public static final boolean OKD =
      Boolean.parseBoolean(getNonEmptySystemProperty("wko.it.okd.cluster", "false"));

  // OCNE constants
  public static final boolean OCNE =
      Boolean.parseBoolean(getNonEmptySystemProperty("wko.it.ocne.cluster", "false"));

  // default name suffixes
  public String DEFAULT_EXTERNAL_SERVICE_NAME_SUFFIX = "-ext";
  public String DEFAULT_INTROSPECTOR_JOB_NAME_SUFFIX = "-introspector";
  public String OLD_DEFAULT_EXTERNAL_SERVICE_NAME_SUFFIX = "-external";

  // MII domain dynamic update
  public static final String MII_DYNAMIC_UPDATE_EXPECTED_ERROR_MSG =
      "The Domain resource specified 'spec.configuration.model.onlineUpdate.enabled=true', "
          + "but there are unsupported model changes for online update";
  public static final String SSL_PROPERTIES =
      "-Dweblogic.security.SSL.ignoreHostnameVerification=true -Dweblogic.security.TrustKeyStore=DemoTrust";

  public static final boolean WEBLOGIC_SLIM = WEBLOGIC_IMAGE_TAG.contains("slim");
  public static final boolean WEBLOGIC_12213 = WEBLOGIC_IMAGE_TAG.contains("12.2.1.3") 
          && !WEBLOGIC_IMAGE_TAG.toLowerCase().contains("cpu");

  public static final String WEBLOGIC_VERSION = WEBLOGIC_IMAGE_TAG.substring(0,8) + ".0";
  public static final String HTTP_PROXY =
      Optional.ofNullable(System.getenv("HTTP_PROXY")).orElse(System.getenv("http_proxy"));
  public static final String HTTPS_PROXY =
      Optional.ofNullable(System.getenv("HTTPS_PROXY")).orElse(System.getenv("https_proxy"));
  public static final String NO_PROXY =
      Optional.ofNullable(System.getenv("NO_PROXY")).orElse(System.getenv("no_proxy"));

  // domain status condition type
  public static final String DOMAIN_STATUS_CONDITION_COMPLETED_TYPE = "Completed";
  public static final String DOMAIN_STATUS_CONDITION_PROGRESSING_TYPE = "Progressing";
  public static final String DOMAIN_STATUS_CONDITION_AVAILABLE_TYPE = "Available";
  public static final String DOMAIN_STATUS_CONDITION_FAILED_TYPE = "Failed";
  public static final String DOMAIN_STATUS_CONDITION_ROLLING_TYPE = "Rolling";

  // Oracle RCU setup constants
  public static final String ORACLE_RCU_SECRET_NAME = "oracle-rcu-secret";
  public static final String ORACLE_RCU_SECRET_VOLUME = "oracle-rcu-volume";
  public static final String ORACLE_RCU_SECRET_MOUNT_PATH = "/rcu-secret";

  // Oracle database "no operator" constant(s)
  public static final String ORACLE_DB_SECRET_NAME = "oracle-db-secret";

  // Oracle database operator constants
  public static final String ORACLE_DB_OPERATOR_RELEASE_LATEST = "release/0.2.0";
  public static final String ORACLE_DB_OPERATOR_RELEASE =
      getNonEmptySystemProperty("wko.it.oracle.db.operator.release", ORACLE_DB_OPERATOR_RELEASE_LATEST);
  public static final String DB_OPERATOR_IMAGE = BASE_IMAGES_REPO + "/weblogick8s/test-images/database/operator:0.2.0";
  public static final String CERT_MANAGER
      = "https://github.com/jetstack/cert-manager/releases/latest/download/cert-manager.yaml";
  public static final String DB_OPERATOR_YAML_URL = "https://raw.githubusercontent.com/"
      + "oracle/oracle-database-operator/" + ORACLE_DB_OPERATOR_RELEASE + "/oracle-database-operator.yaml";
  public static final String SIDB_YAML_URL = "https://raw.githubusercontent.com/oracle/oracle-database-operator/main/"
      + "config/samples/sidb/singleinstancedatabase.yaml";
  public static final String ORACLELINUX_TEST_VERSION =
      getNonEmptySystemProperty("wko.it.oraclelinux.test.version", "7");

  // retry improvement
  // Defaulting to 120 seconds
  public static final Long FAILURE_RETRY_INTERVAL_SECONDS =
      Long.valueOf(getNonEmptySystemProperty("failure.retry.interval.seconds", "20"));
  // Defaulting to 1440 minutes (24 hours)
  public static final Long FAILURE_RETRY_LIMIT_MINUTES =
      Long.valueOf(getNonEmptySystemProperty("failure.retry.limit.minutes", "10"));
  String YAML_MAX_FILE_SIZE_PROPERTY = "-Dwdt.config.yaml.max.file.size=25000000";

  // kubernetes CLI, some may set this to 'oc'
  public static final String KUBERNETES_CLI_DEFAULT = "kubectl";
  public static final String KUBERNETES_CLI =
      getEnvironmentProperty("KUBERNETES_CLI", KUBERNETES_CLI_DEFAULT);

  // image build CLI, some may set this to 'podman'
  //note: 'WLSIMG_BUILDER' is the same name as the env-var/prop used by WIT
  public static final String WLSIMG_BUILDER_DEFAULT = "docker";
  public static final String WLSIMG_BUILDER =
      getEnvironmentProperty("WLSIMG_BUILDER", WLSIMG_BUILDER_DEFAULT);

  // metrics server constants
  public static final String METRICS_SERVER_YAML =
      "https://github.com/kubernetes-sigs/metrics-server/releases/download/metrics-server-helm-chart-3.8.2/components.yaml";
  
  // verrazzano related constants
  public static final String VZ_INGRESS_NS = "ingress-nginx";
  public static final String VZ_SYSTEM_NS = "verrazzano-system";
  public static final String VZ_ISTIO_NS = "istio-system";
  public static final boolean VZ_ENV = assertDoesNotThrow(() -> listNamespaces().stream()
        .anyMatch(ns -> ns.equals(VZ_SYSTEM_NS)));
  
}<|MERGE_RESOLUTION|>--- conflicted
+++ resolved
@@ -183,10 +183,7 @@
   public static final String TRAEFIK_CHART_NAME = "traefik";
   public static final String TRAEFIK_INGRESS_IMAGE_NAME = "weblogick8s/test-images/traefik-ingress/traefik";
   public static final String TRAEFIK_INGRESS_IMAGE_REGISTRY = TEST_IMAGES_REPO;
-<<<<<<< HEAD
-=======
-
->>>>>>> c1ce4cbe
+
   public static final String TRAEFIK_INGRESS_IMAGE_TAG = "v2.9.6";
 
   // Voyager constants
