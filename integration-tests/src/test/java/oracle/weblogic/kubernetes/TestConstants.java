// Copyright (c) 2020, 2021, Oracle and/or its affiliates.
// Licensed under the Universal Permissive License v 1.0 as shown at https://oss.oracle.com/licenses/upl.

package oracle.weblogic.kubernetes;

import java.net.InetAddress;
import java.util.Optional;

import oracle.weblogic.kubernetes.utils.TestUtils;

import static org.junit.jupiter.api.Assertions.assertDoesNotThrow;

public interface TestConstants {

  // domain constants
  public static final String DOMAIN_VERSION = Optional.ofNullable(System.getenv("DOMAIN_VERSION"))
      .orElse("v8");
  public static final String DOMAIN_API_VERSION = "weblogic.oracle/" + DOMAIN_VERSION;
  public static final String ADMIN_SERVER_NAME_BASE = "admin-server";
  public static final String MANAGED_SERVER_NAME_BASE = "managed-server";
  public static final String WLS_DOMAIN_TYPE = "WLS";
  public static final String WLS_DEFAULT_CHANNEL_NAME = "default";
  public static final String DEFAULT_WLS_IMAGE_TAGS = "12.2.1.3, 12.2.1.4, 14.1.1.0-11";

  // operator constants
  public static final String OPERATOR_RELEASE_NAME = "weblogic-operator";
  public static final String OPERATOR_CHART_DIR =
      "../kubernetes/charts/weblogic-operator";
  public static final String IMAGE_NAME_OPERATOR =
      "oracle/weblogic-kubernetes-operator";
  public static final String OPERATOR_DOCKER_BUILD_SCRIPT =
      "../buildDockerImage.sh";
  public static final String OPERATOR_SERVICE_NAME = "internal-weblogic-operator-svc";
  public static final String OPERATOR_GITHUB_CHART_REPO_URL =
      "https://oracle.github.io/weblogic-kubernetes-operator/charts";


  // kind constants
  public static final String KIND_REPO = System.getenv("KIND_REPO");
  public static final String REPO_DUMMY_VALUE = "dummy";

  // ocir constants
  public static final String OCIR_DEFAULT = "phx.ocir.io";
  public static final String OCIR_REGISTRY = Optional.ofNullable(System.getenv("OCIR_REGISTRY"))
      .orElse(OCIR_DEFAULT);
  public static final String OCIR_USERNAME = Optional.ofNullable(System.getenv("OCIR_USERNAME"))
      .orElse(REPO_DUMMY_VALUE);
  public static final String OCIR_PASSWORD = Optional.ofNullable(System.getenv("OCIR_PASSWORD"))
      .orElse(REPO_DUMMY_VALUE);
  public static final String OCIR_EMAIL = Optional.ofNullable(System.getenv("OCIR_EMAIL"))
      .orElse(REPO_DUMMY_VALUE);
  public static final String OCIR_SECRET_NAME = "ocir-secret";

  // ocir default image values, these values will be used while running locally
  public static final String OCIR_WEBLOGIC_IMAGE_NAME = "weblogick8s/test-images/weblogic";
  public static final String OCIR_WEBLOGIC_IMAGE_TAG = "12.2.1.4";
  public static final String OCIR_FMWINFRA_IMAGE_NAME = "weblogick8s/test-images/fmw-infrastructure";
  public static final String OCIR_FMWINFRA_IMAGE_TAG = "12.2.1.4";
  public static final String OCIR_DB_IMAGE_NAME = "weblogick8s/test-images/database/enterprise";
  public static final String OCIR_DB_IMAGE_TAG = "12.2.0.1-slim";

  // repository to push the domain images, for kind push to kind repo
  // for others push to REPO_REGISTRY if REPO_REGISTRY env var is provided,
  // if its not provided (like local runs) don't push the domain images to any repo
  public static final String DOMAIN_IMAGES_REPO = Optional.ofNullable(KIND_REPO)
      .orElse(System.getenv("REPO_REGISTRY") != null ? System.getenv("REPO_REGISTRY") + "/weblogick8s/" : "");

  // OCR constants
  public static final String OCR_SECRET_NAME = "ocr-secret";
  public static final String OCR_REGISTRY = "container-registry.oracle.com";
  public static final String OCR_USERNAME = Optional.ofNullable(System.getenv("OCR_USERNAME"))
      .orElse(REPO_DUMMY_VALUE);
  public static final String OCR_PASSWORD = Optional.ofNullable(System.getenv("OCR_PASSWORD"))
      .orElse(REPO_DUMMY_VALUE);
  public static final String OCR_EMAIL = Optional.ofNullable(System.getenv("OCR_EMAIL"))
      .orElse(REPO_DUMMY_VALUE);

  // OCR default image values, these values will be used while running locally
  public static final String OCR_WEBLOGIC_IMAGE_NAME = "middleware/weblogic";
  public static final String OCR_WEBLOGIC_IMAGE_TAG = "12.2.1.4";
  public static final String OCR_FMWINFRA_IMAGE_NAME = "middleware/fmw-infrastructure";
  public static final String OCR_FMWINFRA_IMAGE_TAG = "12.2.1.4";
  public static final String OCR_DB_IMAGE_NAME = "database/enterprise";
  public static final String OCR_DB_IMAGE_TAG = "12.2.0.1-slim";

  // ----------------------------- base images constants ---------------------
  // Get BASE_IMAGES_REPO from env var, if its not provided use OCIR as default to pull base images
  public static final String BASE_IMAGES_REPO = Optional.ofNullable(System.getenv("BASE_IMAGES_REPO"))
      .orElse(OCIR_DEFAULT);
  // Use OCR secret name if OCR is used for base images, if not use OCIR secret name
  public static final String BASE_IMAGES_REPO_SECRET =
      BASE_IMAGES_REPO.equals(OCR_REGISTRY) ? OCR_SECRET_NAME : OCIR_SECRET_NAME;

  // Get WEBLOGIC_IMAGE_NAME/WEBLOGIC_IMAGE_TAG from env var, if its not provided and
  // if base images repo is OCR use OCR default image values
  // or if base images repo is OCIR use OCIR default image values
  public static final String WEBLOGIC_IMAGE_NAME
          = BASE_IMAGES_REPO + "/" + Optional.ofNullable(System.getenv("WEBLOGIC_IMAGE_NAME"))
      .orElse(BASE_IMAGES_REPO.equals(OCR_REGISTRY) ? OCR_WEBLOGIC_IMAGE_NAME : OCIR_WEBLOGIC_IMAGE_NAME);
  public static final String WEBLOGIC_IMAGE_TAG = Optional.ofNullable(System.getenv("WEBLOGIC_IMAGE_TAG"))
      .orElse(BASE_IMAGES_REPO.equals(OCR_REGISTRY) ? OCR_WEBLOGIC_IMAGE_TAG : OCIR_WEBLOGIC_IMAGE_TAG);
  public static final String WLS_UPDATE_IMAGE_TAG = "14.1.1.0-11";
  public static final String WLS_LATEST_IMAGE_TAG = "14.1.1.0-11";

  // Get FMWINFRA_IMAGE_NAME/FMWINFRA_IMAGE_TAG from env var, if its not provided and
  // if base images repo is OCR use OCR default image values
  // or if base images repo is OCIR use OCIR default image values
  public static final String FMWINFRA_IMAGE_NAME
      = BASE_IMAGES_REPO + "/" + Optional.ofNullable(System.getenv("FMWINFRA_IMAGE_NAME"))
      .orElse(BASE_IMAGES_REPO.equals(OCR_REGISTRY) ? OCR_FMWINFRA_IMAGE_NAME : OCIR_FMWINFRA_IMAGE_NAME);
  public static final String FMWINFRA_IMAGE_TAG = Optional.ofNullable(System.getenv("FMWINFRA_IMAGE_TAG"))
      .orElse(BASE_IMAGES_REPO.equals(OCR_REGISTRY) ? OCR_FMWINFRA_IMAGE_TAG : OCIR_FMWINFRA_IMAGE_TAG);

  // Get DB_IMAGE_NAME/DB_IMAGE_TAG from env var, if its not provided and
  // if base images repo is OCR use OCR default image values
  // or if base images repo is OCIR use OCIR default image values
  public static final String DB_IMAGE_NAME
      = BASE_IMAGES_REPO + "/" + Optional.ofNullable(System.getenv("DB_IMAGE_NAME"))
      .orElse(BASE_IMAGES_REPO.equals(OCR_REGISTRY) ? OCR_DB_IMAGE_NAME : OCIR_DB_IMAGE_NAME);
  public static final String DB_IMAGE_TAG = Optional.ofNullable(System.getenv("DB_IMAGE_TAG"))
      .orElse(BASE_IMAGES_REPO.equals(OCR_REGISTRY) ? OCR_DB_IMAGE_TAG : OCIR_DB_IMAGE_TAG);

  // For kind, replace repo name in image name with KIND_REPO, otherwise use the actual image name
  // For example, image container-registry.oracle.com/middleware/weblogic:12.2.1.4 will be pushed/used as
  // localhost:5000/middleware/weblogic:12.2.1.4 in kind and in non-kind cluster it will be used as is.
  public static final String WEBLOGIC_IMAGE_TO_USE_IN_SPEC = KIND_REPO != null ? KIND_REPO
      + (WEBLOGIC_IMAGE_NAME + ":" + WEBLOGIC_IMAGE_TAG).substring(TestConstants.BASE_IMAGES_REPO.length() + 1)
      : WEBLOGIC_IMAGE_NAME + ":" + WEBLOGIC_IMAGE_TAG;
  public static final String FMWINFRA_IMAGE_TO_USE_IN_SPEC = KIND_REPO != null ? KIND_REPO
      + (FMWINFRA_IMAGE_NAME + ":" + FMWINFRA_IMAGE_TAG).substring(TestConstants.BASE_IMAGES_REPO.length() + 1)
      : FMWINFRA_IMAGE_NAME + ":" + FMWINFRA_IMAGE_TAG;
  public static final String DB_IMAGE_TO_USE_IN_SPEC = KIND_REPO != null ? KIND_REPO
      + (DB_IMAGE_NAME + ":" + DB_IMAGE_TAG).substring(TestConstants.BASE_IMAGES_REPO.length() + 1)
      : DB_IMAGE_NAME + ":" + DB_IMAGE_TAG;

  // ----------------------------- base images constants - end -------------------

  // jenkins constants
  public static final String BUILD_ID = Optional.ofNullable(System.getenv("BUILD_ID"))
      .orElse("");
  public static final String BRANCH_NAME_FROM_JENKINS = Optional.ofNullable(System.getenv("BRANCH"))
      .orElse("");

  public static final String K8S_NODEPORT_HOST = Optional.ofNullable(System.getenv("K8S_NODEPORT_HOST"))
        .orElse(assertDoesNotThrow(() -> InetAddress.getLocalHost().getHostAddress()));
  public static final String RESULTS_BASE = System.getenv().getOrDefault("RESULT_ROOT",
      System.getProperty("java.io.tmpdir") + "/it-testsresults");

  public static final String LOGS_DIR = RESULTS_BASE + "/diagnostics";
  public static final String PV_ROOT = System.getenv().getOrDefault("PV_ROOT", 
      RESULTS_BASE + "/pvroot");
  public static final String RESULTS_ROOT = RESULTS_BASE + "/workdir";

  // NGINX constants
  public static final String NGINX_REPO_URL = "https://kubernetes.github.io/ingress-nginx";
  public static final String NGINX_RELEASE_NAME = "nginx-release" + BUILD_ID;
  public static final String NGINX_REPO_NAME = "ingress-nginx";
  public static final String NGINX_CHART_NAME = "ingress-nginx";
  public static final String NGINX_CHART_VERSION = "2.16.0";

  // Traefik constants
  public static final String TRAEFIK_REPO_URL = "https://containous.github.io/traefik-helm-chart";
  public static final String TRAEFIK_REPO_NAME = "traefik";
  public static final String TRAEFIK_RELEASE_NAME = "traefik-release" + BUILD_ID;
  public static final String TRAEFIK_CHART_NAME = "traefik";

  // Voyager constants
  public static final String APPSCODE_REPO_URL = "https://charts.appscode.com/stable/";
  public static final String VOYAGER_RELEASE_NAME = "voyager-release" + BUILD_ID;
  public static final String APPSCODE_REPO_NAME = "appscode";
  public static final String VOYAGER_CHART_NAME = "voyager";
  public static final String VOYAGER_CHART_VERSION = "12.0.0";

  // Apache constants
  public static final String APACHE_IMAGE_NAME = "phx.ocir.io/weblogick8s/oracle/apache";
  public static final String APACHE_IMAGE_VERSION = "12.2.1.4";
  public static final String APACHE_IMAGE = APACHE_IMAGE_NAME + ":" + APACHE_IMAGE_VERSION;
  public static final String APACHE_RELEASE_NAME = "apache-release" + BUILD_ID;
  public static final String APACHE_SAMPLE_CHART_DIR = "../kubernetes/samples/charts/apache-webtier";

  // ELK Stack and WebLogic logging exporter constants
  public static final String ELASTICSEARCH_NAME = "elasticsearch";
  public static final String ELK_STACK_VERSION = "7.8.1";
  public static final String FLUENTD_IMAGE_VERSION = Optional.ofNullable(System.getenv("FLUENTD_IMAGE_VERSION"))
      .orElse("v1.3.3-debian-elasticsearch-1.3");
  public static final String ELASTICSEARCH_IMAGE = ELASTICSEARCH_NAME + ":" + ELK_STACK_VERSION;
  public static final String ELASTICSEARCH_HOST = "elasticsearch.default.svc.cluster.local";
  public static final int ELASTICSEARCH_HTTP_PORT = 9200;
  public static final int ELASTICSEARCH_HTTPS_PORT = 9300;
  public static final String ELKSTACK_NAMESPACE = "default";
  public static final String LOGSTASH_INDEX_KEY = "logstash";
  public static final String FLUENTD_INDEX_KEY = "fluentd";
  public static final String WEBLOGIC_INDEX_KEY = "wls";
  public static final String KIBANA_INDEX_KEY = "kibana";
  public static final String KIBANA_NAME = "kibana";
  public static final String KIBANA_IMAGE = KIBANA_NAME + ":" + ELK_STACK_VERSION;
  public static final String KIBANA_TYPE = "NodePort";
  public static final int KIBANA_PORT = 5601;
  public static final String LOGSTASH_NAME = "logstash";
  public static final String LOGSTASH_IMAGE = LOGSTASH_NAME + ":" + ELK_STACK_VERSION;
  public static final String FLUENTD_IMAGE = "fluent/fluentd-kubernetes-daemonset:" + FLUENTD_IMAGE_VERSION;
  public static final String JAVA_LOGGING_LEVEL_VALUE = "INFO";

  public static final String WLS_LOGGING_EXPORTER_YAML_FILE_NAME = "WebLogicLoggingExporter.yaml";
  public static final String COPY_WLS_LOGGING_EXPORTER_FILE_NAME = "copy-logging-files-cmds.txt";

  // MII image constants
  public static final String MII_BASIC_WDT_MODEL_FILE = "model-singleclusterdomain-sampleapp-wls.yaml";
  public static final String MII_BASIC_IMAGE_NAME = DOMAIN_IMAGES_REPO + "mii-basic-image";
  public static final String MII_BASIC_IMAGE_TAG = TestUtils.getDateAndTimeStamp();
  public static final String MII_BASIC_IMAGE_DOMAINTYPE = "mii";
  public static final String MII_BASIC_APP_NAME = "sample-app";
  public static final String MII_BASIC_APP_DEPLOYMENT_NAME = "myear";
  public static final String MII_TWO_APP_WDT_MODEL_FILE = "model-singlecluster-two-sampleapp-wls.yaml";
  public static final String MII_UPDATED_RESTART_REQUIRED_LABEL = "weblogic.configChangesPendingRestart";

  // application constants
  public static final String MII_APP_RESPONSE_V1 = "Hello World, you have reached server managed-server";
  public static final String MII_APP_RESPONSE_V2 = "Hello World AGAIN, you have reached server managed-server";
  public static final String MII_APP_RESPONSE_V3 = "How are you doing! You have reached server managed-server";
  public static final String READ_STATE_COMMAND = "/weblogic-operator/scripts/readState.sh";

  // WDT domain-in-image constants
  public static final String WDT_BASIC_MODEL_FILE = "wdt-singlecluster-sampleapp-usingprop-wls.yaml";
  public static final String WDT_BASIC_MODEL_PROPERTIES_FILE = "wdt-singleclusterdomain-sampleapp-wls.properties";
  public static final String WDT_BASIC_IMAGE_NAME = DOMAIN_IMAGES_REPO + "wdt-basic-image";
  public static final String WDT_BASIC_IMAGE_TAG = TestUtils.getDateAndTimeStamp();
  public static final String WDT_BASIC_IMAGE_DOMAINHOME = "/u01/oracle/user_projects/domains/domain1";
  public static final String WDT_IMAGE_DOMAINHOME_BASE_DIR = "/u01/oracle/user_projects/domains";
  public static final String WDT_BASIC_IMAGE_DOMAINTYPE = "wdt";
  public static final String WDT_BASIC_APP_NAME = "sample-app";

  //monitoring constants
  public static final String MONITORING_EXPORTER_VERSION = Optional.ofNullable(System.getenv(
      "MONITORING_EXPORTER_VERSION"))
      .orElse("1.3.0");
  public static final String MONITORING_EXPORTER_BRANCH = Optional.ofNullable(System.getenv(
      "MONITORING_EXPORTER_BRANCH"))
      .orElse("master");
  public static final String PROMETHEUS_CHART_VERSION = Optional.ofNullable(System.getenv("PROMETHEUS_CHART_VERSION"))
      .orElse("11.1.5");
  public static final String GRAFANA_CHART_VERSION = Optional.ofNullable(System.getenv("GRAFANA_CHART_VERSION"))
      .orElse("5.0.20");
  public static final String PROMETHEUS_REPO_NAME = "stable";
  public static final String PROMETHEUS_REPO_URL = "https://charts.helm.sh/stable/";
  public static final String GRAFANA_REPO_NAME = "stable";
  public static final String GRAFANA_REPO_URL = "https://kubernetes-charts.storage.googleapis.com/";

  // credentials
  public static final String ADMIN_USERNAME_DEFAULT = "weblogic";
  public static final String ADMIN_PASSWORD_DEFAULT = "welcome1";
  public static final String ADMIN_USERNAME_PATCH = "weblogicnew";
  public static final String ADMIN_PASSWORD_PATCH = "welcome1new";

  // REST API
  public static final String PROJECT_ROOT = System.getProperty("user.dir");
  public static final String GEN_EXTERNAL_REST_IDENTITY_FILE =
      PROJECT_ROOT + "/../kubernetes/samples/scripts/rest/generate-external-rest-identity.sh";
  public static final String DEFAULT_EXTERNAL_REST_IDENTITY_SECRET_NAME = "weblogic-operator-external-rest-identity";

  // Default ISTIO version is 1.7.3
  public static final String ISTIO_VERSION = 
        Optional.ofNullable(System.getenv("ISTIO_VERSION")).orElse("1.7.3");

  //MySQL database constants
  public static final String MYSQL_VERSION = "5.6";

  //OKE constants
  public static final boolean OKE_CLUSTER = Boolean.parseBoolean(Optional.ofNullable(System.getenv("OKE_CLUSTER"))
      .orElse("false"));
  public static final String NFS_SERVER = Optional.ofNullable(System.getenv("NFS_SERVER"))
      .orElse("");
  public static final String FSS_DIR = Optional.ofNullable(System.getenv("FSS_DIR"))
      .orElse("");

  // default name suffixes
  public String DEFAULT_EXTERNAL_SERVICE_NAME_SUFFIX = "-ext";
  public String DEFAULT_INTROSPECTOR_JOB_NAME_SUFFIX = "-introspector";
  public String OLD_DEFAULT_EXTERNAL_SERVICE_NAME_SUFFIX = "-external";
<<<<<<< HEAD

  // MII domain dynamic update
  public static final String MII_DYNAMIC_UPDATE_EXPECTED_ERROR_MSG =
      "The Domain resource specified 'spec.configuration.model.onlineUpdate.enabled=true', "
          + "but there are unsupported model changes for online update";
=======
  public static final boolean WEBLOGIC_SLIM =
      WEBLOGIC_IMAGE_TAG.contains("slim") ? true : false;
>>>>>>> eabb5fac
}<|MERGE_RESOLUTION|>--- conflicted
+++ resolved
@@ -277,14 +277,12 @@
   public String DEFAULT_EXTERNAL_SERVICE_NAME_SUFFIX = "-ext";
   public String DEFAULT_INTROSPECTOR_JOB_NAME_SUFFIX = "-introspector";
   public String OLD_DEFAULT_EXTERNAL_SERVICE_NAME_SUFFIX = "-external";
-<<<<<<< HEAD
 
   // MII domain dynamic update
   public static final String MII_DYNAMIC_UPDATE_EXPECTED_ERROR_MSG =
       "The Domain resource specified 'spec.configuration.model.onlineUpdate.enabled=true', "
           + "but there are unsupported model changes for online update";
-=======
+
   public static final boolean WEBLOGIC_SLIM =
       WEBLOGIC_IMAGE_TAG.contains("slim") ? true : false;
->>>>>>> eabb5fac
 }