--- conflicted
+++ resolved
@@ -462,10 +462,7 @@
     String decodedToken = OKD ? secretToken : new String(Base64.getDecoder().decode(secretToken));
     logger.info("Got decoded token for secret {0} associated with service account {1} in namespace {2}: {3}",
         secretName, opServiceAccount, opNamespace, decodedToken);
-<<<<<<< HEAD
-=======
-    
->>>>>>> 3f862111
+
     assertNotNull(decodedToken, "Couldn't get secret, token is null");
 
     // build the curl command to scale the cluster
