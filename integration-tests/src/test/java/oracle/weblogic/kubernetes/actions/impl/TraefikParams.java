--- conflicted
+++ resolved
@@ -23,10 +23,7 @@
   private String traefikImage = TRAEFIK_INGRESS_IMAGE_NAME;
   private String traefikImageTag = TRAEFIK_INGRESS_IMAGE_TAG;
   private String traefikRegistry = TRAEFIK_INGRESS_IMAGE_REGISTRY;
-<<<<<<< HEAD
-=======
 
->>>>>>> c1ce4cbe
   private static final String NODEPORTS_HTTP = "ports.web.nodePort";
   private static final String NODEPORTS_HTTPS = "ports.websecure.nodePort";
   private static final String TRAEFIK_IMAGE = "image.repository";
