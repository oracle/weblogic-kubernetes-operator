--- conflicted
+++ resolved
@@ -1097,12 +1097,8 @@
           Boolean.FALSE // Boolean | Watch for changes to the described resources.
       );
       events = Optional.ofNullable(list).map(CoreV1EventList::getItems).orElse(Collections.EMPTY_LIST);
-<<<<<<< HEAD
-      events.sort(Comparator.nullsFirst(Comparator.comparing(e -> e.getLastTimestamp())));
-=======
       events.sort(Comparator.comparing(CoreV1Event::getLastTimestamp,
           Comparator.nullsFirst(Comparator.naturalOrder())));
->>>>>>> bc9fa0e8
       Collections.reverse(events);
     } catch (ApiException apex) {
       getLogger().warning(apex.getResponseBody());
