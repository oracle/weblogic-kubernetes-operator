--- conflicted
+++ resolved
@@ -134,11 +134,7 @@
   private static GenericKubernetesApi<V1ConfigMap, V1ConfigMapList> configMapClient = null;
   private static GenericKubernetesApi<V1ClusterRoleBinding, V1ClusterRoleBindingList> roleBindingClient = null;
   private static GenericKubernetesApi<DomainResource, DomainList> crdClient = null;
-<<<<<<< HEAD
-  private static GenericKubernetesApi<ClusterResource, ClusterList> clusterResClient = null;
-=======
   private static GenericKubernetesApi<ClusterResource, ClusterList> clusterCrdClient = null;
->>>>>>> b81727e7
   private static GenericKubernetesApi<V1Deployment, V1DeploymentList> deploymentClient = null;
   private static GenericKubernetesApi<V1Job, V1JobList> jobClient = null;
   private static GenericKubernetesApi<V1Namespace, V1NamespaceList> namespaceClient = null;
@@ -195,7 +191,7 @@
             apiClient //the api client
         );
     
-    clusterResClient =
+    clusterCrdClient =
         new GenericKubernetesApi<>(
             ClusterResource.class,  // the api type class
             ClusterList.class, // the api list type class
@@ -1549,39 +1545,6 @@
   }
   
   /**
-   * Patch the Cluster Custom Resource.
-   *
-   * @param clusterName unique cluster identifier
-   * @param namespace name of namespace
-   * @param patch patch data in format matching the specified media type
-   * @param patchFormat one of the following types used to identify patch document:
-   *     "application/json-patch+json", "application/merge-patch+json",
-   * @return true if successful, false otherwise
-   */
-  public static boolean patchClusterCustomResource(String clusterName, String namespace,
-      V1Patch patch, String patchFormat) {
-
-    // GenericKubernetesApi uses CustomObjectsApi calls    
-    KubernetesApiResponse<ClusterResource> response = clusterResClient.patch(
-        namespace, // name of namespace
-        clusterName, // name of cluster resource
-        patchFormat, // "application/json-patch+json" or "application/merge-patch+json"
-        patch // patch data
-    );
-
-    if (!response.isSuccess()) {
-      getLogger().warning(
-          "Failed with response code " + response.getHttpStatusCode() + " response message "
-          + Optional.ofNullable(response.getStatus()).map(V1Status::getMessage).orElse("none")
-          + " when patching " + clusterName + " in namespace "
-          + namespace + " with " + patch + " using patch format: " + patchFormat);
-      return false;
-    }
-
-    return true;
-  }
-  
-  /**
    * List Cluster Custom Resources in a given namespace.
    *
    * @param namespace name of namespace
@@ -1590,7 +1553,7 @@
   public static ClusterList listClusters(String namespace) {
     KubernetesApiResponse<ClusterList> response = null;
     try {
-      response = clusterResClient.list(namespace);
+      response = clusterCrdClient.list(namespace);
     } catch (Exception ex) {
       getLogger().warning(ex.getMessage());
       throw ex;
@@ -1608,7 +1571,7 @@
   public static boolean deleteClusterCustomResource(String clusterName, String namespace) {
 
     // GenericKubernetesApi uses CustomObjectsApi calls
-    KubernetesApiResponse<ClusterResource> response = clusterResClient.delete(namespace, clusterName);
+    KubernetesApiResponse<ClusterResource> response = clusterCrdClient.delete(namespace, clusterName);
 
     if (!response.isSuccess()) {
       getLogger().warning(
