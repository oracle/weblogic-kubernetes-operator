// Copyright (c) 2020, 2022, Oracle and/or its affiliates.
// Licensed under the Universal Permissive License v 1.0 as shown at https://oss.oracle.com/licenses/upl.

package oracle.weblogic.kubernetes.utils;

import java.time.OffsetDateTime;
import java.util.ArrayList;
import java.util.Arrays;
import java.util.Collections;
import java.util.HashMap;
import java.util.LinkedHashMap;
import java.util.List;
import java.util.Map;
import java.util.Set;

import io.kubernetes.client.custom.Quantity;
import io.kubernetes.client.custom.V1Patch;
import io.kubernetes.client.openapi.models.V1ConfigMap;
import io.kubernetes.client.openapi.models.V1EnvVar;
import io.kubernetes.client.openapi.models.V1Job;
import io.kubernetes.client.openapi.models.V1JobCondition;
import io.kubernetes.client.openapi.models.V1JobSpec;
import io.kubernetes.client.openapi.models.V1LocalObjectReference;
import io.kubernetes.client.openapi.models.V1ObjectMeta;
import io.kubernetes.client.openapi.models.V1PersistentVolumeClaimVolumeSource;
import io.kubernetes.client.openapi.models.V1Pod;
import io.kubernetes.client.openapi.models.V1PodSpec;
import io.kubernetes.client.openapi.models.V1PodTemplateSpec;
import io.kubernetes.client.openapi.models.V1ResourceRequirements;
import io.kubernetes.client.openapi.models.V1Secret;
import io.kubernetes.client.openapi.models.V1Volume;
import io.kubernetes.client.openapi.models.V1VolumeMount;
import oracle.weblogic.domain.AdminServer;
import oracle.weblogic.domain.AdminService;
import oracle.weblogic.domain.AuxiliaryImage;
import oracle.weblogic.domain.AuxiliaryImageVolume;
import oracle.weblogic.domain.Channel;
<<<<<<< HEAD
import oracle.weblogic.domain.ClusterResource;
=======
import oracle.weblogic.domain.ClusterList;
>>>>>>> 18d7c4a3
import oracle.weblogic.domain.ClusterSpec;
import oracle.weblogic.domain.Configuration;
import oracle.weblogic.domain.DomainResource;
import oracle.weblogic.domain.DomainSpec;
import oracle.weblogic.domain.Model;
import oracle.weblogic.domain.OnlineUpdate;
import oracle.weblogic.domain.ServerPod;
import oracle.weblogic.domain.ServerService;
import oracle.weblogic.kubernetes.actions.impl.Cluster;
import oracle.weblogic.kubernetes.actions.impl.primitive.Command;
import oracle.weblogic.kubernetes.actions.impl.primitive.CommandParams;
import oracle.weblogic.kubernetes.actions.impl.primitive.Kubernetes;
import oracle.weblogic.kubernetes.assertions.impl.Cluster;
import oracle.weblogic.kubernetes.logging.LoggingFacade;
import org.awaitility.core.ConditionFactory;

import static oracle.weblogic.kubernetes.TestConstants.ADMIN_PASSWORD_DEFAULT;
import static oracle.weblogic.kubernetes.TestConstants.ADMIN_PASSWORD_PATCH;
import static oracle.weblogic.kubernetes.TestConstants.ADMIN_SERVER_NAME_BASE;
import static oracle.weblogic.kubernetes.TestConstants.ADMIN_USERNAME_DEFAULT;
import static oracle.weblogic.kubernetes.TestConstants.ADMIN_USERNAME_PATCH;
import static oracle.weblogic.kubernetes.TestConstants.CLUSTER_VERSION;
import static oracle.weblogic.kubernetes.TestConstants.DOMAIN_API_VERSION;
import static oracle.weblogic.kubernetes.TestConstants.IMAGE_PULL_POLICY;
import static oracle.weblogic.kubernetes.TestConstants.K8S_NODEPORT_HOST;
import static oracle.weblogic.kubernetes.TestConstants.MANAGED_SERVER_NAME_BASE;
import static oracle.weblogic.kubernetes.TestConstants.MII_BASIC_APP_DEPLOYMENT_NAME;
import static oracle.weblogic.kubernetes.TestConstants.OKD;
import static oracle.weblogic.kubernetes.TestConstants.TEST_IMAGES_REPO_SECRET_NAME;
import static oracle.weblogic.kubernetes.TestConstants.WEBLOGIC_IMAGE_NAME;
import static oracle.weblogic.kubernetes.TestConstants.WEBLOGIC_IMAGE_TAG;
import static oracle.weblogic.kubernetes.TestConstants.WLS_DOMAIN_TYPE;
import static oracle.weblogic.kubernetes.actions.ActionConstants.MODEL_DIR;
import static oracle.weblogic.kubernetes.actions.TestActions.createConfigMap;
import static oracle.weblogic.kubernetes.actions.TestActions.createDomainCustomResource;
import static oracle.weblogic.kubernetes.actions.TestActions.createSecret;
import static oracle.weblogic.kubernetes.actions.TestActions.deleteConfigMap;
import static oracle.weblogic.kubernetes.actions.TestActions.getDomainCustomResource;
import static oracle.weblogic.kubernetes.actions.TestActions.getJob;
import static oracle.weblogic.kubernetes.actions.TestActions.getPod;
import static oracle.weblogic.kubernetes.actions.TestActions.getPodCreationTimestamp;
import static oracle.weblogic.kubernetes.actions.TestActions.getPodLog;
import static oracle.weblogic.kubernetes.actions.TestActions.getServiceNodePort;
import static oracle.weblogic.kubernetes.actions.TestActions.listPods;
import static oracle.weblogic.kubernetes.actions.TestActions.patchDomainCustomResource;
import static oracle.weblogic.kubernetes.actions.impl.primitive.Kubernetes.listConfigMaps;
import static oracle.weblogic.kubernetes.assertions.TestAssertions.podIntrospectVersionUpdated;
import static oracle.weblogic.kubernetes.assertions.TestAssertions.secretExists;
import static oracle.weblogic.kubernetes.assertions.TestAssertions.verifyRollingRestartOccurred;
import static oracle.weblogic.kubernetes.utils.ClusterUtils.createClusterAndVerify;
import static oracle.weblogic.kubernetes.utils.ClusterUtils.createClusterResource;
import static oracle.weblogic.kubernetes.utils.CommonTestUtils.checkPodReadyAndServiceExists;
import static oracle.weblogic.kubernetes.utils.CommonTestUtils.checkServiceExists;
import static oracle.weblogic.kubernetes.utils.CommonTestUtils.testUntil;
import static oracle.weblogic.kubernetes.utils.CommonTestUtils.verifyCredentials;
import static oracle.weblogic.kubernetes.utils.ConfigMapUtils.createConfigMapAndVerify;
import static oracle.weblogic.kubernetes.utils.DomainUtils.createDomainAndVerify;
import static oracle.weblogic.kubernetes.utils.ExecCommand.exec;
import static oracle.weblogic.kubernetes.utils.ImageUtils.createImageAndVerify;
import static oracle.weblogic.kubernetes.utils.ImageUtils.createTestRepoSecret;
import static oracle.weblogic.kubernetes.utils.ImageUtils.dockerLoginAndPushImageToRegistry;
import static oracle.weblogic.kubernetes.utils.IstioUtils.createIstioDomainResource;
import static oracle.weblogic.kubernetes.utils.JobUtils.createJobAndWaitUntilComplete;
import static oracle.weblogic.kubernetes.utils.JobUtils.getIntrospectJobName;
import static oracle.weblogic.kubernetes.utils.PatchDomainUtils.patchDomainWithNewSecretAndVerify;
import static oracle.weblogic.kubernetes.utils.PersistentVolumeUtils.createfixPVCOwnerContainer;
import static oracle.weblogic.kubernetes.utils.PodUtils.checkPodDoesNotExist;
import static oracle.weblogic.kubernetes.utils.PodUtils.checkPodReady;
import static oracle.weblogic.kubernetes.utils.PodUtils.getExternalServicePodName;
import static oracle.weblogic.kubernetes.utils.PodUtils.getPodCreationTime;
import static oracle.weblogic.kubernetes.utils.PodUtils.setPodAntiAffinity;
import static oracle.weblogic.kubernetes.utils.SecretUtils.createSecretWithUsernamePassword;
import static oracle.weblogic.kubernetes.utils.ThreadSafeLogger.getLogger;
import static org.junit.jupiter.api.Assertions.assertDoesNotThrow;
import static org.junit.jupiter.api.Assertions.assertEquals;
import static org.junit.jupiter.api.Assertions.assertFalse;
import static org.junit.jupiter.api.Assertions.assertNotNull;
import static org.junit.jupiter.api.Assertions.assertTrue;
import static org.junit.jupiter.api.Assertions.fail;

/**
 * The common utility class for model-in-image tests.
 */
public class CommonMiiTestUtils {
<<<<<<< HEAD

=======
  
>>>>>>> 18d7c4a3
  /**
   * Create a basic Kubernetes domain resource and wait until the domain is fully up.
   *
   * @param domainNamespace Kubernetes namespace that the pod is running in
   * @param domainUid identifier of the domain
   * @param imageName name of the image including its tag
   * @param adminServerPodName name of the admin server pod
   * @param managedServerPrefix prefix of the managed server pods
   * @param replicaCount number of managed servers to start
   * @return DomainResource
   */
  public static DomainResource createMiiDomainAndVerify(
      String domainNamespace,
      String domainUid,
      String imageName,
      String adminServerPodName,
      String managedServerPrefix,
      int replicaCount
  ) {
<<<<<<< HEAD
    return createMiiDomainAndVerify(domainNamespace, domainUid, imageName, adminServerPodName,
                      managedServerPrefix, "cluster-1", replicaCount);
  }

=======
    return createMiiDomainAndVerify(domainNamespace, domainUid, imageName, 
        adminServerPodName, managedServerPrefix, replicaCount, null);
  }
  
>>>>>>> 18d7c4a3
  /**
   * Create a basic Kubernetes domain resource and wait until the domain is fully up.
   *
   * @param domainNamespace Kubernetes namespace that the pod is running in
   * @param domainUid identifier of the domain
   * @param imageName name of the image including its tag
   * @param adminServerPodName name of the admin server pod
   * @param managedServerPrefix prefix of the managed server pods
<<<<<<< HEAD
   * @param clusterName the name of the cluster
   * @param replicaCount number of managed servers to start
=======
   * @param replicaCount number of managed servers to start
   * @param clusterNames names of clusters
   * @return DomainResource
>>>>>>> 18d7c4a3
   */
  public static DomainResource createMiiDomainAndVerify(
      String domainNamespace,
      String domainUid,
      String imageName,
      String adminServerPodName,
      String managedServerPrefix,
<<<<<<< HEAD
      String clusterName,
      int replicaCount
=======
      int replicaCount, 
      List<String> clusterNames
>>>>>>> 18d7c4a3
  ) {
    LoggingFacade logger = getLogger();
    // this secret is used only for non-kind cluster
    logger.info("Create the repo secret {0} to pull the image", TEST_IMAGES_REPO_SECRET_NAME);
    assertDoesNotThrow(() -> createTestRepoSecret(domainNamespace),
            String.format("createSecret failed for %s", TEST_IMAGES_REPO_SECRET_NAME));

    // create secret for admin credentials
    logger.info("Create secret for admin credentials");
    String adminSecretName = "weblogic-credentials";
    assertDoesNotThrow(() -> createSecretWithUsernamePassword(
        adminSecretName,
        domainNamespace,
        ADMIN_USERNAME_DEFAULT,
        ADMIN_PASSWORD_DEFAULT),
        String.format("createSecret failed for %s", adminSecretName));

    // create encryption secret
    logger.info("Create encryption secret");
    String encryptionSecretName = "encryptionsecret";
    assertDoesNotThrow(() -> createSecretWithUsernamePassword(
        encryptionSecretName,
        domainNamespace,
        "weblogicenc",
        "weblogicenc"),
        String.format("createSecret failed for %s", encryptionSecretName));

    // create the domain custom resource
    logger.info("Create domain resource {0} object in namespace {1} and verify that it is created",
        domainUid, domainNamespace);
    DomainResource domain = createDomainResource(domainUid,
        domainNamespace,
        imageName,
        adminSecretName,
        new String[]{TEST_IMAGES_REPO_SECRET_NAME},
        encryptionSecretName,
        replicaCount,
        clusterNames
    );

    // create cluster resource
    if (!Cluster.doesClusterExist(clusterName, CLUSTER_VERSION, domainNamespace)) {
      ClusterResource cluster =
          createClusterResource(clusterName, domainNamespace, replicaCount);
      createClusterAndVerify(cluster);
    }
    domain.getSpec().withCluster(new V1LocalObjectReference().name(clusterName));

    createDomainAndVerify(domain, domainNamespace);

    // check admin server pod is ready
    logger.info("Wait for admin server pod {0} to be ready in namespace {1}",
        adminServerPodName, domainNamespace);
    checkPodReady(adminServerPodName, domainUid, domainNamespace);

    // check managed server pods are ready
    for (int i = 1; i <= replicaCount; i++) {
      logger.info("Wait for managed server pod {0} to be ready in namespace {1}",
          managedServerPrefix + i, domainNamespace);
      checkPodReady(managedServerPrefix + i, domainUid, domainNamespace);
    }

    logger.info("Check admin service {0} is created in namespace {1}",
        adminServerPodName, domainNamespace);
    checkServiceExists(adminServerPodName, domainNamespace);

    // check managed server services created
    for (int i = 1; i <= replicaCount; i++) {
      logger.info("Check managed server service {0} is created in namespace {1}",
          managedServerPrefix + i, domainNamespace);
      checkServiceExists(managedServerPrefix + i, domainNamespace);
    }

    return domain;
  }
  
  /**
   * Create a domain object for a Kubernetes domain custom resource using the basic model-in-image image.
   *
   * @param domainResourceName name of the domain resource
   * @param domNamespace Kubernetes namespace that the domain is hosted
   * @param imageName name of the image including its tag
   * @param adminSecretName name of the new WebLogic admin credentials secret
   * @param repoSecretName name of the secret for pulling the WebLogic image
   * @param encryptionSecretName name of the secret used to encrypt the models
   * @return domain object of the domain resource
   */
  public static DomainResource createDomainResource(
      String domainResourceName,
      String domNamespace,
      String imageName,
      String adminSecretName,
      String[] repoSecretName,
      String encryptionSecretName) {

    return createDomainResource(domainResourceName, domNamespace, imageName,
        adminSecretName, repoSecretName, encryptionSecretName, -1, Collections.<String>emptyList());
  } 

  /**
   * Create a domain object for a Kubernetes domain custom resource using the basic model-in-image
   * image.
   *
   * @param domainResourceName name of the domain resource
   * @param domNamespace Kubernetes namespace that the domain is hosted
   * @param imageName name of the image including its tag
   * @param adminSecretName name of the new WebLogic admin credentials secret
   * @param repoSecretName name of the secret for pulling the WebLogic image
   * @param encryptionSecretName name of the secret used to encrypt the models
   * @param replicaCount replica count of the cluster
   * @param clusterNames names of cluster resources to create
   * @return domain object of the domain resource
   */
  public static DomainResource createDomainResource(
      String domainResourceName,
      String domNamespace,
      String imageName,
      String adminSecretName,
      String[] repoSecretName,
      String encryptionSecretName,
      int replicaCount,
      List<String> clusterNames) {

    // create secrets
    List<V1LocalObjectReference> secrets = new ArrayList<>();
    for (String secret : repoSecretName) {
      secrets.add(new V1LocalObjectReference().name(secret));
    }

    // create the domain CR
    DomainResource domain = new DomainResource()
        .apiVersion(DOMAIN_API_VERSION)
        .kind("Domain")
        .metadata(new io.kubernetes.client.openapi.models.V1ObjectMeta()
            .name(domainResourceName)
            .namespace(domNamespace))
        .spec(new oracle.weblogic.domain.DomainSpec()
            .domainUid(domainResourceName)
            .domainHomeSourceType("FromModel")
            .image(imageName)
            .imagePullPolicy(IMAGE_PULL_POLICY)
            .webLogicCredentialsSecret(new V1LocalObjectReference()
                .name(adminSecretName))
            .includeServerOutInPodLog(true)
            .serverStartPolicy("IfNeeded")
            .serverPod(new oracle.weblogic.domain.ServerPod()
                .addEnvItem(new io.kubernetes.client.openapi.models.V1EnvVar()
                    .name("JAVA_OPTIONS")
                    .value("-Dweblogic.StdoutDebugEnabled=false"))
                .addEnvItem(new io.kubernetes.client.openapi.models.V1EnvVar()
                    .name("USER_MEM_ARGS")
                    .value("-Djava.security.egd=file:/dev/./urandom ")))
            .adminServer(new oracle.weblogic.domain.AdminServer()
                .adminService(new oracle.weblogic.domain.AdminService()
                    .addChannelsItem(new oracle.weblogic.domain.Channel()
                        .channelName("default")
                        .nodePort(0))))
            .configuration(new oracle.weblogic.domain.Configuration()
                .model(new oracle.weblogic.domain.Model()
                    .domainType("WLS")
                    .runtimeEncryptionSecret(encryptionSecretName))
                .introspectorJobActiveDeadlineSeconds(600L)));

    domain.spec().setImagePullSecrets(secrets);
    
    ClusterList clusters = Cluster.listClusterCustomResources(domNamespace);
    for (String clusterName : clusterNames) {
      if (clusters.getItems().stream().anyMatch(cluster -> cluster.getClusterName().equals(clusterName))) {
        getLogger().info("!!!Cluster {0} in namespace {1} already exists, skipping...", clusterName, domNamespace);
      } else {
        getLogger().info("Creating cluster {0} in namespace {1}", clusterName, domNamespace);
        createClusterAndVerify(createClusterResource(clusterName, domNamespace, replicaCount));
      }
      // set cluster references
      domain.getSpec().withCluster(new V1LocalObjectReference().name(clusterName));
    }   

    setPodAntiAffinity(domain);
    return domain;
  }

  /**
   * Create a domain object for a Kubernetes domain custom resource using the basic WLS image and MII auxiliary image
   * image.
   *
   * @param domainResourceName name of the domain resource
   * @param domNamespace Kubernetes namespace that the domain is hosted
   * @param baseImageName name of the base image to use
   * @param adminSecretName name of the new WebLogic admin credentials secret
   * @param repoSecretName name of the secret for pulling the WebLogic image
   * @param encryptionSecretName name of the secret used to encrypt the models
   * @param auxiliaryImagePath auxiliary image path, parent location for Model in Image model and WDT installation files
   * @param auxiliaryImageVolumeName auxiliary image volume name
   * @param auxiliaryImageName image names including tags, image contains the domain model, application archive if any
   *                   and WDT installation files
   * @return domain object of the domain resource
   */
  public static DomainResource createDomainResource(
      String domainResourceName,
      String domNamespace,
      String baseImageName,
      String adminSecretName,
      String[] repoSecretName,
      String encryptionSecretName,
      String auxiliaryImagePath,
      String auxiliaryImageVolumeName,
      String... auxiliaryImageName) {

    DomainResource domainCR = CommonMiiTestUtils.createDomainResourceWithAuxiliaryImageAndVolume(domainResourceName,
        domNamespace, baseImageName, adminSecretName, repoSecretName, encryptionSecretName,
        auxiliaryImagePath, auxiliaryImageVolumeName, auxiliaryImageName);

    return domainCR;
  }

  /**
   * Create a domain object for a Kubernetes domain custom resource using the basic WLS image and MII auxiliary image
   * image.
   *
   * @param domainResourceName name of the domain resource
   * @param domNamespace Kubernetes namespace that the domain is hosted
   * @param baseImageName name of the base image to use
   * @param adminSecretName name of the new WebLogic admin credentials secret
   * @param repoSecretName name of the secret for pulling the WebLogic image
   * @param encryptionSecretName name of the secret used to encrypt the models
   * @param auxiliaryImagePath auxiliary image path, parent location for Model in Image model and WDT installation files
   * @param auxiliaryImageVolumeName auxiliary image volume name
   * @param auxiliaryImageName image names including tags, image contains the domain model, application archive if any
   *                   and WDT installation files
   * @return domain object of the domain resource
   */
  public static DomainResource createDomainResourceWithAuxiliaryImageAndVolume(
      String domainResourceName,
      String domNamespace,
      String baseImageName,
      String adminSecretName,
      String[] repoSecretName,
      String encryptionSecretName,
      String auxiliaryImagePath,
      String auxiliaryImageVolumeName,
      String... auxiliaryImageName) {

    DomainResource domainCR = CommonMiiTestUtils.createDomainResource(domainResourceName, domNamespace,
        baseImageName, adminSecretName, repoSecretName,
        encryptionSecretName);
    domainCR.spec().addAuxiliaryImageVolumesItem(new AuxiliaryImageVolume()
        .mountPath(auxiliaryImagePath)
        .name(auxiliaryImageVolumeName));
    domainCR.spec().configuration().model()
        .withModelHome(auxiliaryImagePath + "/models")
        .withWdtInstallHome(auxiliaryImagePath + "/weblogic-deploy");
    for (String cmImageName: auxiliaryImageName) {
      /* Commented out due to auxiliary image 4.0 changes
      domainCR.spec().serverPod()
          .addAuxiliaryImagesItem(new AuxiliaryImage()
                  .image(cmImageName)
                  .volume(auxiliaryImageVolumeName)
                  .imagePullPolicy("IfNotPresent"));
       */
    }
    return domainCR;
  }

  /**
   * Create a domain object for a Kubernetes domain custom resource using the basic WLS image and MII auxiliary image
   * image.
   *
   * @param domainResourceName name of the domain resource
   * @param domNamespace Kubernetes namespace that the domain is hosted
   * @param baseImageName name of the base image to use
   * @param adminSecretName name of the new WebLogic admin credentials secret
   * @param repoSecretName name of the secret for pulling the WebLogic image
   * @param encryptionSecretName name of the secret used to encrypt the models
   * @param auxiliaryImagePath auxiliary image path, parent location for Model in Image model and WDT installation files
   * @param auxiliaryImageName image names including tags, image contains the domain model, application archive if any
   *                   and WDT installation files
   * @return domain object of the domain resource
   */
  public static DomainResource createDomainResourceWithAuxiliaryImage(
      String domainResourceName,
      String domNamespace,
      String baseImageName,
      String adminSecretName,
      String[] repoSecretName,
      String encryptionSecretName,
      String auxiliaryImagePath,
      String... auxiliaryImageName) {

    DomainResource domainCR = CommonMiiTestUtils.createDomainResource(domainResourceName, domNamespace,
        baseImageName, adminSecretName, repoSecretName,
        encryptionSecretName);
    int index = 0;
    for (String cmImageName: auxiliaryImageName) {
      AuxiliaryImage auxImage = new AuxiliaryImage()
          .image(cmImageName).imagePullPolicy(IMAGE_PULL_POLICY);
      //Only add the sourceWDTInstallHome and sourceModelHome for the first aux image.
      if (index == 0) {
        auxImage.sourceWDTInstallHome(auxiliaryImagePath + "/weblogic-deploy")
            .sourceModelHome(auxiliaryImagePath + "/models");
      }
      domainCR.spec().configuration().model().withAuxiliaryImage(auxImage);
      index++;
    }
    return domainCR;
  }

  /**
   * Create a domain object for a Kubernetes domain custom resource using the basic model-in-image
   * image.
   *
   * @param domainResourceName name of the domain resource
   * @param domNamespace Kubernetes namespace that the domain is hosted
   * @param imageName name of the image including its tag
   * @param adminSecretName name of the new WebLogic admin credentials secret
   * @param repoSecretName name of the secret for pulling the WebLogic image
   * @param encryptionSecretName name of the secret used to encrypt the models
   * @return domain object of the domain resource
   */
  public static DomainResource createDomainResourceWithAuxiliaryImage(
      String domainResourceName,
      String domNamespace,
      String imageName,
      String adminSecretName,
      String[] repoSecretName,
      String encryptionSecretName) {

    // create secrets
    List<V1LocalObjectReference> secrets = new ArrayList<>();
    for (String secret : repoSecretName) {
      secrets.add(new V1LocalObjectReference().name(secret));
    }

    // create the domain CR
    DomainResource domain = new DomainResource()
            .apiVersion(DOMAIN_API_VERSION)
            .kind("Domain")
            .metadata(new io.kubernetes.client.openapi.models.V1ObjectMeta()
                    .name(domainResourceName)
                    .namespace(domNamespace))
            .spec(new oracle.weblogic.domain.DomainSpec()
                    .domainUid(domainResourceName)
                    .domainHomeSourceType("FromModel")
                    .image(imageName)
                    .imagePullPolicy(IMAGE_PULL_POLICY)
                    .webLogicCredentialsSecret(new V1LocalObjectReference()
                            .name(adminSecretName))
                    .includeServerOutInPodLog(true)
                    .serverStartPolicy("IfNeeded")
                    .serverPod(new oracle.weblogic.domain.ServerPod()
                            .addEnvItem(new io.kubernetes.client.openapi.models.V1EnvVar()
                                    .name("JAVA_OPTIONS")
                                    .value("-Dweblogic.StdoutDebugEnabled=false"))
                            .addEnvItem(new io.kubernetes.client.openapi.models.V1EnvVar()
                                    .name("USER_MEM_ARGS")
                                    .value("-Djava.security.egd=file:/dev/./urandom ")))
                    .adminServer(new oracle.weblogic.domain.AdminServer()
                            .adminService(new oracle.weblogic.domain.AdminService()
                                    .addChannelsItem(new oracle.weblogic.domain.Channel()
                                            .channelName("default")
                                            .nodePort(0))))
                    .configuration(new oracle.weblogic.domain.Configuration()
                            .model(new oracle.weblogic.domain.Model()
                                    .domainType("WLS")
                                    .runtimeEncryptionSecret(encryptionSecretName))
                            .introspectorJobActiveDeadlineSeconds(600L)));
    domain.spec().setImagePullSecrets(secrets);
    setPodAntiAffinity(domain);
    return domain;
  }

  /**
   * Create a domain object for a Kubernetes domain custom resource using the basic model-in-image
   * image.
   *
   * @param domainResourceName name of the domain resource
   * @param domNamespace Kubernetes namespace that the domain is hosted
   * @param imageName name of the image including its tag
   * @param adminSecretName name of the new WebLogic admin credentials secret
   * @param repoSecretName name of the secret for pulling the WebLogic image
   * @param encryptionSecretName name of the secret used to encrypt the models
   * @param pvName Name of persistent volume
   * @param pvcName Name of persistent volume claim
   * @param configMapName name of the configMap containing Weblogic Deploy Tooling model
   * @param dbSecretName name of the Secret for WebLogic configuration overrides
   * @param allowReplicasBelowMinDynClusterSize whether to allow scaling below min dynamic cluster size
   * @param onlineUpdateEnabled whether to enable onlineUpdate feature for mii dynamic update
   * @param setDataHome whether to set data home at domain resource
   * @return domain object of the domain resource
   */
  public static DomainResource createDomainResourceWithLogHome(
      String domainResourceName,
      String domNamespace,
      String imageName,
      String adminSecretName,
      String repoSecretName,
      String encryptionSecretName,
      String pvName,
      String pvcName,
      String configMapName,
      String dbSecretName,
      boolean allowReplicasBelowMinDynClusterSize,
      boolean onlineUpdateEnabled,
      boolean setDataHome) {
    LoggingFacade logger = getLogger();

    List<String> securityList = new ArrayList<>();
    if (dbSecretName != null) {
      securityList.add(dbSecretName);
    }

    String uniquePath = "/shared/" + domNamespace + "/" + domainResourceName;
    DomainSpec domainSpec = new DomainSpec()
        .domainUid(domainResourceName)
        .domainHomeSourceType("FromModel")
        .allowReplicasBelowMinDynClusterSize(allowReplicasBelowMinDynClusterSize)
        .image(imageName)
        .imagePullPolicy(IMAGE_PULL_POLICY)
        .addImagePullSecretsItem(new V1LocalObjectReference()
            .name(repoSecretName))
        .webLogicCredentialsSecret(new V1LocalObjectReference()
            .name(adminSecretName))
        .includeServerOutInPodLog(true)
        .logHomeEnabled(Boolean.TRUE)
        .logHome(uniquePath + "/logs")
        .serverStartPolicy("IfNeeded")
        .serverPod(new ServerPod()
            .addEnvItem(new V1EnvVar()
                .name("JAVA_OPTIONS")
                .value("-Dweblogic.security.SSL.ignoreHostnameVerification=true"))
            .addEnvItem(new V1EnvVar()
                .name("USER_MEM_ARGS")
                .value("-Djava.security.egd=file:/dev/./urandom "))
            .addVolumesItem(new V1Volume()
                .name(pvName)
                .persistentVolumeClaim(new V1PersistentVolumeClaimVolumeSource()
                    .claimName(pvcName)))
            .addVolumeMountsItem(new V1VolumeMount()
                .mountPath("/shared")
                .name(pvName)))
        .adminServer(new AdminServer()
            .adminService(new AdminService()
                .addChannelsItem(new Channel()
                    .channelName("default")
                    .nodePort(0))))
        .configuration(new Configuration()
            .secrets(securityList)
            .model(new Model()
                .domainType("WLS")
                .configMap(configMapName)
                .runtimeEncryptionSecret(encryptionSecretName)
                .onlineUpdate(new OnlineUpdate()
                    .enabled(onlineUpdateEnabled)))
            .introspectorJobActiveDeadlineSeconds(300L));

    if (setDataHome) {
      domainSpec.dataHome(uniquePath + "/data");
    }
    // create the domain CR
    DomainResource domain = new DomainResource()
        .apiVersion(DOMAIN_API_VERSION)
        .kind("Domain")
        .metadata(new V1ObjectMeta()
            .name(domainResourceName)
            .namespace(domNamespace))
        .spec(domainSpec);

    logger.info("Create domain custom resource for domainUid {0} in namespace {1}",
        domainResourceName, domNamespace);
    boolean domCreated = assertDoesNotThrow(() -> createDomainCustomResource(domain),
        String.format("Create domain custom resource failed with ApiException for %s in namespace %s",
            domainResourceName, domNamespace));
    assertTrue(domCreated, String.format("Create domain custom resource failed with ApiException "
        + "for %s in namespace %s", domainResourceName, domNamespace));

    setPodAntiAffinity(domain);
    return domain;
  }

  /**
   * Create a domain object for a Kubernetes domain custom resource using the basic model-in-image
   * image.
   *
   * @param domainResourceName name of the domain resource
   * @param domNamespace Kubernetes namespace that the domain is hosted
   * @param imageName name of the image including its tag
   * @param adminSecretName name of the new WebLogic admin credentials secret
   * @param repoSecretName name of the secret for pulling the WebLogic image
   * @param encryptionSecretName name of the secret used to encrypt the models
   * @param replicaCount number of managed servers to start, set at domain level
   * @param pvName Name of persistent volume
   * @param pvcName Name of persistent volume claim
   * @param configMapName name of the configMap containing Weblogic Deploy Tooling model
   * @param dbSecretName name of the Secret for WebLogic configuration overrides
   * @param allowReplicasBelowMinDynClusterSize whether to allow scaling below min dynamic cluster size
   * @param onlineUpdateEnabled whether to enable onlineUpdate feature for mii dynamic update
   * @param setDataHome whether to set data home at domain resource
   * @return domain object of the domain resource
   */
  public static DomainResource createDomainResourceWithLogHome(
      String domainResourceName,
      String domNamespace,
      String imageName,
      String adminSecretName,
      String repoSecretName,
      String encryptionSecretName,
      int replicaCount,
      String pvName,
      String pvcName,
      String configMapName,
      String dbSecretName,
      boolean allowReplicasBelowMinDynClusterSize,
      boolean onlineUpdateEnabled,
      boolean setDataHome) {
    DomainResource domain = createDomainResourceWithLogHome(domainResourceName, domNamespace, imageName,
        adminSecretName, repoSecretName, encryptionSecretName, pvName, pvcName, configMapName,
        dbSecretName, allowReplicasBelowMinDynClusterSize, onlineUpdateEnabled, setDataHome);
    domain.getSpec().replicas(replicaCount);
    return domain;
  }

  /**
   * Replace contents of an existing configMap, by deleting and recreating the configMap
   * with the provided list of model file(s).
   *
   * @param configMapName name of the configMap containing Weblogic Deploy Tooling model to have its
   *                      contents replaced
   * @param domainResourceName name of the domain resource
   * @param domainNamespace Kubernetes namespace that the domain is hosted
   * @param modelFiles list of the names of the WDT mode files in the ConfigMap
   * @param retryPolicy ConditionFactory used for checking if the configMap has been deleted
   */
  public static void replaceConfigMapWithModelFiles(
      String configMapName,
      String domainResourceName,
      String domainNamespace,
      List<String> modelFiles,
      ConditionFactory retryPolicy) {
    LoggingFacade logger = getLogger();

    deleteConfigMap(configMapName, domainNamespace);
    testUntil(
        retryPolicy,
        () -> listConfigMaps(domainNamespace).getItems().stream()
          .noneMatch((cm) -> (cm.getMetadata().getName().equals(configMapName))),
        logger,
        "configmap {0} to be deleted",
        configMapName);

    createConfigMapAndVerify(configMapName, domainResourceName, domainNamespace, modelFiles);
  }

  /**
   * Use REST APIs to return the JdbcRuntime mbean from the WebLogic server.
   * @param adminSvcExtHost Used only in OKD env - this is the route host created for AS external service
   * @param domainNamespace Kubernetes namespace that the domain is hosted
   * @param adminServerPodName Name of the admin server pod to which the REST requests should be sent to
   * @param resourcesName Name of the JDBC system resource for which that mbean data to be queried
   * @return An ExecResult containing the output of the REST API exec request
   */
  public static ExecResult readJdbcRuntime(
      String adminSvcExtHost,
      String domainNamespace, String adminServerPodName, String resourcesName) {
    return readRuntimeResource(
        adminSvcExtHost,
        domainNamespace,
        adminServerPodName,
        "/management/wls/latest/datasources/id/" + resourcesName,
        "checkJdbcRuntime");
  }

  /**
   * Use REST APIs to return the MinThreadsConstraint runtime mbean associated with
   * the specified work manager from the WebLogic server.
   * @param adminSvcExtHost Used only in OKD env - this is the route host created for AS external service
   * @param domainNamespace Kubernetes namespace that the domain is hosted
   * @param adminServerPodName Name of the admin server pod to which the REST requests should be sent to
   * @param serverName Name of the server from which to look for the runtime mbean
   * @param workManagerName Name of the work manager for which its associated
   *                       min threads constraint runtime mbean data to be queried
   * @return An ExecResult containing the output of the REST API exec request
   */
  public static ExecResult readMinThreadsConstraintRuntimeForWorkManager(
      String adminSvcExtHost, String domainNamespace, String adminServerPodName,
      String serverName, String workManagerName) {
    return readRuntimeResource(
        adminSvcExtHost,
        domainNamespace,
        adminServerPodName,
        "/management/weblogic/latest/domainRuntime/serverRuntimes/"
            + serverName
            + "/applicationRuntimes/" + MII_BASIC_APP_DEPLOYMENT_NAME
            + "/workManagerRuntimes/" + workManagerName
            + "/minThreadsConstraintRuntime",
        "checkMinThreadsConstraintRuntime");
  }

  /**
   * Use REST APIs to return the MaxThreadsConstraint runtime mbean associated with
   * the specified work manager from the WebLogic server.
   * @param adminSvcExtHost Used only in OKD env - this is the route host created for AS external service
   * @param domainNamespace Kubernetes namespace that the domain is hosted
   * @param adminServerPodName Name of the admin server pod to which the REST requests should be sent to
   * @param serverName Name of the server from which to look for the runtime mbean
   * @param workManagerName Name of the work manager for which its associated
   *                       max threads constraint runtime mbean data to be queried
   * @return An ExecResult containing the output of the REST API exec request
   */
  public static ExecResult readMaxThreadsConstraintRuntimeForWorkManager(
      String adminSvcExtHost, String domainNamespace, String adminServerPodName,
      String serverName, String workManagerName) {
    return readRuntimeResource(
        adminSvcExtHost,
        domainNamespace,
        adminServerPodName,
        "/management/weblogic/latest/domainRuntime/serverRuntimes/"
            + serverName
            + "/applicationRuntimes/" + MII_BASIC_APP_DEPLOYMENT_NAME
            + "/workManagerRuntimes/" + workManagerName
            + "/maxThreadsConstraintRuntime",
        "checkMaxThreadsConstraintRuntime");
  }

  /**
   * Use REST APIs to check the WorkManager runtime mbean from the WebLogic server.
   * @param domainNamespace Kubernetes namespace that the domain is hosted
   * @param adminServerPodName Name of the admin server pod to which the REST requests should be sent to
   * @param serverName Name of the server from which to look for the runtime mbean
   * @param workManagerName Name of the work manager for which its runtime mbean is to be verified
   * @param expectedStatusCode the expected response to verify
   * @return true if the REST API reply contains the expected response
   */
  public static boolean checkWorkManagerRuntime(
      String domainNamespace, String adminServerPodName,
      String serverName, String workManagerName, String expectedStatusCode) {
    return checkWorkManagerRuntime(null, domainNamespace, adminServerPodName, serverName,
                                   workManagerName, expectedStatusCode);
  }

  /**
   * Use REST APIs to check the WorkManager runtime mbean from the WebLogic server.
   * @param adminSvcExtHost Used only in OKD env - this is the route host created for AS external service
   * @param domainNamespace Kubernetes namespace that the domain is hosted
   * @param adminServerPodName Name of the admin server pod to which the REST requests should be sent to
   * @param serverName Name of the server from which to look for the runtime mbean
   * @param workManagerName Name of the work manager for which its runtime mbean is to be verified
   * @param expectedStatusCode the expected response to verify
   * @return true if the REST API reply contains the expected response
   */
  public static boolean checkWorkManagerRuntime(
      String adminSvcExtHost, String domainNamespace, String adminServerPodName,
      String serverName, String workManagerName, String expectedStatusCode) {
    return checkWeblogicMBean(
        adminSvcExtHost,
        domainNamespace,
        adminServerPodName,
        "/management/weblogic/latest/domainRuntime/serverRuntimes/"
            + serverName
            + "/applicationRuntimes/" + MII_BASIC_APP_DEPLOYMENT_NAME
            + "/workManagerRuntimes/" + workManagerName,
        expectedStatusCode);
  }

  /**
   * Use REST APIs to check the application runtime mbean from the WebLogic server.
   * @param adminSvcExtHost Used only in OKD env - this is the route host created for AS external service
   * @param domainNamespace Kubernetes namespace that the domain is hosted
   * @param adminServerPodName Name of the admin server pod to which the REST requests should be sent to
   * @param serverName Name of the server from which to look for the runtime mbean
   * @param expectedStatusCode the expected response to verify
   * @return true if the REST API reply contains the expected response
   */
  public static boolean checkApplicationRuntime(
      String adminSvcExtHost, String domainNamespace, String adminServerPodName,
      String serverName, String expectedStatusCode) {
    return checkWeblogicMBean(
        adminSvcExtHost,
        domainNamespace,
        adminServerPodName,
        "/management/weblogic/latest/domainRuntime/serverRuntimes/"
            + serverName
            + "/applicationRuntimes/" + MII_BASIC_APP_DEPLOYMENT_NAME,
        expectedStatusCode);
  }

  private static ExecResult readRuntimeResource(String adminSvcExtHost, String domainNamespace,
      String adminServerPodName, String resourcePath, String callerName) {
    LoggingFacade logger = getLogger();

    int adminServiceNodePort
        = getServiceNodePort(domainNamespace, getExternalServicePodName(adminServerPodName), "default");

    String hostAndPort = (OKD) ? adminSvcExtHost : K8S_NODEPORT_HOST + ":" + adminServiceNodePort;
    logger.info("hostAndPort = {0} ", hostAndPort);

    ExecResult result = null;

    StringBuffer curlString = new StringBuffer("curl --user "
        + ADMIN_USERNAME_DEFAULT + ":" + ADMIN_PASSWORD_DEFAULT + " ");
    curlString.append("http://" + hostAndPort)
        .append(resourcePath)
        .append("/")
        .append(" --silent --show-error ");
    logger.info(callerName + ": curl command {0}", new String(curlString));
    try {
      result = exec(new String(curlString), true);
      logger.info(callerName + ": exec curl command {0} got: {1}", new String(curlString), result);
    } catch (Exception ex) {
      logger.info(callerName + ": caught unexpected exception {0}", ex);
      return null;
    }
    return result;
  }

  /**
   * Use REST APIs to check a runtime mbean from the WebLogic server.
   *
   * @param domainNamespace Kubernetes namespace that the domain is hosted
   * @param adminServerPodName Name of the admin server pod to which the REST requests should be sent to
   * @param resourcePath Path of the system resource to be used in the REST API call
   * @param expectedStatusCode the expected response to verify
   * @return true if the REST API reply contains the expected response
   */
  public static boolean checkWeblogicMBean(String domainNamespace,
         String adminServerPodName,  String resourcePath, String expectedStatusCode) {
    return checkWeblogicMBean(null, domainNamespace, adminServerPodName, resourcePath, expectedStatusCode, false, "");
  }

  /**
   * Use REST APIs to check a runtime mbean from the WebLogic server.
   *
   * @param adminSvcExtHost Used only in OKD env - this is the route host created for AS external service
   * @param domainNamespace Kubernetes namespace that the domain is hosted
   * @param adminServerPodName Name of the admin server pod to which the REST requests should be sent to
   * @param resourcePath Path of the system resource to be used in the REST API call
   * @param expectedStatusCode the expected response to verify
   * @return true if the REST API reply contains the expected response
   */
  public static boolean checkWeblogicMBean(String adminSvcExtHost, String domainNamespace,
         String adminServerPodName,  String resourcePath, String expectedStatusCode) {
    return checkWeblogicMBean(adminSvcExtHost, domainNamespace, adminServerPodName,
                              resourcePath, expectedStatusCode, false, "");
  }

  /**
   * Use REST APIs to check a runtime mbean from the WebLogic server.
   *
   * @param domainNamespace Kubernetes namespace that the domain is hosted
   * @param adminServerPodName Name of the admin server pod to which the REST requests should be sent to
   * @param resourcePath Path of the system resource to be used in the REST API call
   * @param expectedStatusCode the expected response to verify
   * @param isSecureMode whether use SSL
   * @param sslChannelName the channel name for SSL
   * @return true if the REST API reply contains the expected response
   */
  public static boolean checkWeblogicMBean(String domainNamespace,
                                           String adminServerPodName,
                                           String resourcePath,
                                           String expectedStatusCode,
                                           boolean isSecureMode,
                                           String sslChannelName) {
    return checkWeblogicMBean(null,  domainNamespace, adminServerPodName, resourcePath,
                              expectedStatusCode, isSecureMode, sslChannelName);
  }

  /**
   * Use REST APIs to check a runtime mbean from the WebLogic server.
   *
   * @param adminSvcExtHost Used only in OKD env - this is the route host created for AS external service
   * @param domainNamespace Kubernetes namespace that the domain is hosted
   * @param adminServerPodName Name of the admin server pod to which the REST requests should be sent to
   * @param resourcePath Path of the system resource to be used in the REST API call
   * @param expectedStatusCode the expected response to verify
   * @param isSecureMode whether use SSL
   * @param sslChannelName the channel name for SSL
   * @return true if the REST API reply contains the expected response
   */
  public static boolean checkWeblogicMBean(String adminSvcExtHost,
                                           String domainNamespace,
                                           String adminServerPodName,
                                           String resourcePath,
                                           String expectedStatusCode,
                                           boolean isSecureMode,
                                           String sslChannelName) {
    LoggingFacade logger = getLogger();

    int adminServiceNodePort;
    if (isSecureMode) {
      adminServiceNodePort =
          getServiceNodePort(domainNamespace, getExternalServicePodName(adminServerPodName), sslChannelName);
    } else {
      adminServiceNodePort =
          getServiceNodePort(domainNamespace, getExternalServicePodName(adminServerPodName), "default");
    }

    StringBuffer curlString;
    if (isSecureMode) {
      curlString = new StringBuffer("status=$(curl -k --user weblogic:welcome1 https://");
    } else {
      curlString = new StringBuffer("status=$(curl --user weblogic:welcome1 http://");
    }

    String hostAndPort = (OKD) ? adminSvcExtHost : K8S_NODEPORT_HOST + ":" + adminServiceNodePort;
    logger.info("hostAndPort = {0} ", hostAndPort);

    curlString.append(hostAndPort)
        .append(resourcePath)
        .append(" --silent --show-error ")
        .append(" -o /dev/null ")
        .append(" -w %{http_code});")
        .append("echo ${status}");
    logger.info("checkSystemResource: curl command {0}", new String(curlString));
    return Command
        .withParams(new CommandParams()
            .command(curlString.toString()))
        .executeAndVerify(expectedStatusCode);
  }

  /**
   * Use REST APIs to check the system resource runtime mbean from the WebLogic server.
   *
   * @param domainNamespace Kubernetes namespace that the domain is hosted
   * @param adminServerPodName Name of the admin server pod to which the REST requests should be sent to
   * @param resourcesType Type of the system resource to be checked
   * @param resourcesName Name of the system resource to be checked
   * @param expectedStatusCode the expected response to verify
   * @return true if the REST API reply contains the expected response
   */
  public static boolean checkSystemResourceConfiguration(String domainNamespace,
      String adminServerPodName, String resourcesType,
      String resourcesName, String expectedStatusCode) {
    return checkSystemResourceConfiguration(null, domainNamespace, adminServerPodName, resourcesType,
                                     resourcesName, expectedStatusCode);
  }

  /**
   * Use REST APIs to check the system resource runtime mbean from the WebLogic server.
   *
   * @param adminSvcExtHost Used only in OKD env - this is the route host created for AS external service
   * @param domainNamespace Kubernetes namespace that the domain is hosted
   * @param adminServerPodName Name of the admin server pod to which the REST requests should be sent to
   * @param resourcesType Type of the system resource to be checked
   * @param resourcesName Name of the system resource to be checked
   * @param expectedStatusCode the expected response to verify
   * @return true if the REST API reply contains the expected response
   */
  public static boolean checkSystemResourceConfiguration(String adminSvcExtHost, String domainNamespace,
      String adminServerPodName, String resourcesType,
      String resourcesName, String expectedStatusCode) {
    return checkWeblogicMBean(adminSvcExtHost, domainNamespace, adminServerPodName,
        "/management/weblogic/latest/domainConfig/"
            + resourcesType + "/" + resourcesName + "/",
        expectedStatusCode);
  }

  /**
   * Create a job to change the permissions on the pv host path.
   *
   * @param pvName Name of the persistent volume
   * @param pvcName Name of the persistent volume claim
   * @param namespace Namespace containing the persistent volume claim and where the job should be created in
   */
  public static void createJobToChangePermissionsOnPvHostPath(String pvName, String pvcName, String namespace) {
    LoggingFacade logger = getLogger();

    if (!OKD) {
      logger.info("Running Kubernetes job to create domain");
      V1Job jobBody = new V1Job()
          .metadata(
              new V1ObjectMeta()
                  .name("change-permissions-onpv-job-" + pvName) // name of the job
                  .namespace(namespace))
          .spec(new V1JobSpec()
              .backoffLimit(0) // try only once
              .template(new V1PodTemplateSpec()
                  .spec(new V1PodSpec()
                      .restartPolicy(V1PodSpec.RestartPolicyEnum.NEVER)
                      .addContainersItem(
                          createfixPVCOwnerContainer(pvName,
                              "/shared")) // mounted under /shared inside pod
                      .volumes(Arrays.asList(
                          new V1Volume()
                              .name(pvName)
                              .persistentVolumeClaim(
                                  new V1PersistentVolumeClaimVolumeSource()
                                      .claimName(pvcName))))
                      .imagePullSecrets(Arrays.asList(
                          new V1LocalObjectReference()
                              .name(TEST_IMAGES_REPO_SECRET_NAME)))))); // this secret is used only for non-kind cluster

      String jobName = createJobAndWaitUntilComplete(jobBody, namespace);

      // check job status and fail test if the job failed
      V1Job job = assertDoesNotThrow(() -> getJob(jobName, namespace),
          "Getting the job failed");
      if (job != null) {
        V1JobCondition jobCondition = job.getStatus().getConditions().stream().filter(
            v1JobCondition -> V1JobCondition.TypeEnum.FAILED.equals(v1JobCondition.getType()))
            .findAny()
            .orElse(null);
        if (jobCondition != null) {
          logger.severe("Job {0} failed to change permissions on PV hostpath", jobName);
          List<V1Pod> pods = assertDoesNotThrow(() -> listPods(
              namespace, "job-name=" + jobName).getItems(),
              "Listing pods failed");
          if (!pods.isEmpty()) {
            String podLog = assertDoesNotThrow(() -> getPodLog(pods.get(0).getMetadata().getName(), namespace),
                "Failed to get pod log");
            logger.severe(podLog);
            fail("Change permissions on PV hostpath job failed");
          }
        }
      }
    }
  }

  /**
   * Check logs are written on PV by running the specified command on the pod.
   * @param domainNamespace Kubernetes namespace that the domain is hosted
   * @param commandToExecuteInsidePod The command to be run inside the pod
   * @param podName Name of the pod
   */
  public static void checkLogsOnPV(String domainNamespace, String commandToExecuteInsidePod, String podName) {
    LoggingFacade logger = getLogger();

    logger.info("Checking logs are written on PV by running the command {0} on pod {1}, namespace {2}",
        commandToExecuteInsidePod, podName, domainNamespace);
    V1Pod serverPod = assertDoesNotThrow(() ->
            Kubernetes.getPod(domainNamespace, null, podName),
        String.format("Could not get the server Pod {0} in namespace {1}",
            podName, domainNamespace));

    ExecResult result = assertDoesNotThrow(() -> Kubernetes.exec(serverPod, null, true,
        "/bin/sh", "-c", commandToExecuteInsidePod),
        String.format("Could not execute the command %s in pod %s, namespace %s",
            commandToExecuteInsidePod, podName, domainNamespace));
    logger.info("Command {0} returned with exit value {1}, stderr {2}, stdout {3}",
        commandToExecuteInsidePod, result.exitValue(), result.stderr(), result.stdout());

    // checking for exitValue 0 for success fails sometimes as k8s exec api returns non-zero exit value even on success,
    // so checking for exitValue non-zero and stderr not empty for failure, otherwise its success
    assertFalse(result.exitValue() != 0 && result.stderr() != null && !result.stderr().isEmpty(),
        String.format("Command %s failed with exit value %s, stderr %s, stdout %s",
            commandToExecuteInsidePod, result.exitValue(), result.stderr(), result.stdout()));

  }

  /**
   * Create a database secret.
   * @param secretName Name of the secret
   * @param username username to be added to the secret
   * @param password password to be added to the secret
   * @param dburl url of the database to be added to the secret
   * @param domNamespace Kubernetes namespace to create the secret in
   */
  public static void createDatabaseSecret(
      String secretName, String username, String password,
      String dburl, String domNamespace)  {
    Map<String, String> secretMap = new HashMap<>();
    secretMap.put("username", username);
    secretMap.put("password", password);
    secretMap.put("url", dburl);
    boolean secretCreated = assertDoesNotThrow(() -> createSecret(new V1Secret()
        .metadata(new V1ObjectMeta()
            .name(secretName)
            .namespace(domNamespace))
        .stringData(secretMap)), "Create secret failed with ApiException");
    assertTrue(secretCreated, String.format("create secret failed for %s in namespace %s", secretName, domNamespace));
  }

  /**
   * Create a domain secret.
   * @param secretName Name of the secret
   * @param username username to be added to the secret
   * @param password password to be added to the secret
   * @param domNamespace Kubernetes namespace to create the secret in
   */
  public static void createDomainSecret(String secretName, String username, String password, String domNamespace) {
    Map<String, String> secretMap = new HashMap<>();
    secretMap.put("username", username);
    secretMap.put("password", password);
    boolean secretCreated = assertDoesNotThrow(() -> createSecret(new V1Secret()
        .metadata(new V1ObjectMeta()
            .name(secretName)
            .namespace(domNamespace))
        .stringData(secretMap)), "Create secret failed with ApiException");
    assertTrue(secretCreated, String.format("create secret failed for %s in namespace %s", secretName, domNamespace));
  }

  /**
   * Verify the introspector runs, completed and deleted.
   * @param domainUid domain uid for which the introspector runs
   * @param domainNamespace domain namespace where the domain exists
   */
  public static void verifyIntrospectorRuns(String domainUid, String domainNamespace) {
    //verify the introspector pod is created and runs
    LoggingFacade logger = getLogger();
    logger.info("Verifying introspector pod is created, runs and deleted");
    String introspectJobName = getIntrospectJobName(domainUid);
    checkPodReady(introspectJobName, domainUid, domainNamespace);

    String labelSelector = String.format("weblogic.domainUID in (%s)", domainUid);
    V1Pod introspectorPod = assertDoesNotThrow(() -> getPod(domainNamespace, labelSelector, introspectJobName),
        "Could not get introspector pod");
    assertTrue(introspectorPod != null && introspectorPod.getMetadata() != null,
        "introspector pod or metadata is null");
    String introspectorLog = assertDoesNotThrow(() -> getPodLog(introspectorPod.getMetadata().getName(),
        domainNamespace), "Could not get introspector pod log");
    logger.info("Introspector pod log START");
    logger.info(introspectorLog);
    logger.info("Introspector pod log END");
    checkPodDoesNotExist(introspectJobName, domainUid, domainNamespace);
  }

  /**
   * Verify the pods of the domain are not rolled.
   * @param domainNamespace namespace where pods exists
   * @param podsCreationTimes map of pods name and pod creation times
   */
  public static void verifyPodsNotRolled(String domainNamespace, Map<String, OffsetDateTime> podsCreationTimes) {
    // wait for 2 minutes before checking the pods, make right decision logic
    // that runs every two minutes in the  Operator
    try {
      getLogger().info("Sleep 2 minutes for operator make right decision logic");
      Thread.sleep(120 * 1000);
    } catch (InterruptedException ie) {
      getLogger().info("InterruptedException while sleeping for 2 minutes");
    }
    for (Map.Entry<String, OffsetDateTime> entry : podsCreationTimes.entrySet()) {
      assertEquals(
          entry.getValue(),
          getPodCreationTime(domainNamespace, entry.getKey()),
          "pod '" + entry.getKey() + "' should not roll");
    }
  }

  /**
   * Verify the pod introspect version is updated.
   * @param podNames name of the pod
   * @param expectedIntrospectVersion expected introspect version
   * @param domainNamespace domain namespace where pods exist
   */
  public static void verifyPodIntrospectVersionUpdated(Set<String> podNames,
                                                 String expectedIntrospectVersion,
                                                 String domainNamespace) {
    for (String podName : podNames) {
      testUntil(
          () -> podIntrospectVersionUpdated(podName, domainNamespace, expectedIntrospectVersion),
          getLogger(),
          "Checking for updated introspectVersion for pod {0}",
          podName);
    }
  }

  /**
   * Change the WebLogic Admin credential of the domain.
   * Patch the domain CRD with a new credentials secret.
   * Update domainRestartVersion to trigger a rolling restart of server pods.
   * Make sure all the server pods are re-started in a rolling fashion.
   * Check the validity of new credentials by accessing WebLogic RESTful Service.
   * @param domainNamespace namespace where the domain is
   * @param domainUid domain uid for which WebLogic Admin credential is being changed
   * @param adminServerPodName pod name of admin server
   * @param managedServerPrefix prefix of the managed server
   * @param replicaCount replica count of the domain
   * @param args arguments to determine appending suffix to managed server pod name or not.
   *             Append suffix if it's set. Otherwise do not append.
   */
  public static void verifyUpdateWebLogicCredential(String domainNamespace, String domainUid,
       String adminServerPodName, String managedServerPrefix, int replicaCount, String... args) {
    verifyUpdateWebLogicCredential(null, domainNamespace, domainUid, adminServerPodName,
                               managedServerPrefix, replicaCount, args);
  }

  /**
   * Change the WebLogic Admin credential of the domain.
   * Patch the domain CRD with a new credentials secret.
   * Update domainRestartVersion to trigger a rolling restart of server pods.
   * Make sure all the server pods are re-started in a rolling fashion.
   * Check the validity of new credentials by accessing WebLogic RESTful Service.
   * @param adminSvcExtHost Used only in OKD env - this is the route host created for AS external service
   * @param domainNamespace namespace where the domain is
   * @param domainUid domain uid for which WebLogic Admin credential is being changed
   * @param adminServerPodName pod name of admin server
   * @param managedServerPrefix prefix of the managed server
   * @param replicaCount replica count of the domain
   * @param args arguments to determine appending suffix to managed server pod name or not.
   *             Append suffix if it's set. Otherwise do not append.
   */
  public static void verifyUpdateWebLogicCredential(String adminSvcExtHost, String domainNamespace, String domainUid,
       String adminServerPodName, String managedServerPrefix, int replicaCount, String... args) {
    final boolean VALID = true;
    final boolean INVALID = false;

    getLogger().info("verifyMiiUpdateWebLogicCredential for domainNamespace: {0}, domainUid: {1}, "
        + "adminServerPodName {2}, managedServerPrefix: {3}, replicaCount: {4}", domainNamespace, domainUid,
        adminServerPodName, managedServerPrefix, replicaCount);
    LinkedHashMap<String, OffsetDateTime> pods = new LinkedHashMap<>();
    // get the creation time of the admin server pod before patching
    OffsetDateTime adminPodCreationTime = getPodCreationTime(domainNamespace,adminServerPodName);
    pods.put(adminServerPodName, adminPodCreationTime);

    // get the creation time of the managed server pods before patching
    for (int i = 1; i <= replicaCount; i++) {
      String managedServerPodName = (args.length == 0) ? managedServerPrefix + i : managedServerPrefix + i
          + args[0];
      getLogger().info("managedServer pod name is: " + managedServerPodName);
      pods.put(managedServerPodName, getPodCreationTime(domainNamespace, managedServerPodName));
    }

    getLogger().info("Check that before patching current credentials are valid and new credentials are not");
    verifyCredentials(adminSvcExtHost, adminServerPodName, domainNamespace,
                      ADMIN_USERNAME_DEFAULT, ADMIN_PASSWORD_DEFAULT, VALID, args);
    verifyCredentials(adminSvcExtHost, adminServerPodName, domainNamespace, ADMIN_USERNAME_PATCH, ADMIN_PASSWORD_PATCH,
        INVALID, args);

    // create a new secret for admin credentials
    getLogger().info("Create a new secret that contains new WebLogic admin credentials");
    String adminSecretName = "weblogic-credentials-new";
    assertDoesNotThrow(() -> createSecretWithUsernamePassword(
        adminSecretName,
        domainNamespace,
        ADMIN_USERNAME_PATCH,
        ADMIN_PASSWORD_PATCH),
        String.format("createSecret failed for %s", adminSecretName));

    // patch the domain resource with the new secret and verify that the domain resource is patched.
    getLogger().info("Patch domain {0} in namespace {1} with the secret {2}, and verify the result",
        domainUid, domainNamespace, adminSecretName);
    String restartVersion = patchDomainWithNewSecretAndVerify(
        domainUid,
        domainNamespace,
        adminSecretName);

    getLogger().info("Wait for domain {0} admin server pod {1} in namespace {2} to be restarted with "
        + "restartVersion {3}", domainUid, adminServerPodName, domainNamespace, restartVersion);

    assertTrue(verifyRollingRestartOccurred(pods, 1, domainNamespace),
        "Rolling restart failed");

    // check if the new credentials are valid and the old credentials are not valid any more
    getLogger().info("Check that after patching current credentials are not valid and new credentials are");
    verifyCredentials(adminSvcExtHost, adminServerPodName, domainNamespace,
                      ADMIN_USERNAME_DEFAULT, ADMIN_PASSWORD_DEFAULT, INVALID, args);
    verifyCredentials(adminSvcExtHost, adminServerPodName, domainNamespace, ADMIN_USERNAME_PATCH, ADMIN_PASSWORD_PATCH,
        VALID, args);

    getLogger().info("Domain {0} in namespace {1} is fully started after changing WebLogic credentials secret",
        domainUid, domainNamespace);
  }


  /**
   * Patch the domain CRD with a new auxiliary image to add new or replace existing
   * auxiliary images at cluster scope. Verify the server pods in cluster are rolling
   * restarted and back to ready state.
   * @param domainNamespace namespace where the domain is
   * @param managedServerPrefix prefix of the managed server
   * @param replicaCount replica count of the domain
   * @param clusterIndex index of cluster to add or replace the auxiliary image cluster config
   * @param auxiliaryImageVolumeName auxiliary image volume name
   * @param auxiliaryImageName image names containing the files to config cluster scope auxiliary image
   * @param auxiliaryImageIndex location to add or replace the auxiliary image cluster config
   * @param addOrReplace add or replace the auxiliary image cluster config
   */
  public static void patchDomainClusterWithAuxImageAndVerify(String domainUid,
                                                             String domainNamespace,
                                                             String managedServerPrefix,
                                                             int replicaCount,
                                                             int clusterIndex,
                                                             String auxiliaryImageVolumeName,
                                                             String auxiliaryImageName,
                                                             int auxiliaryImageIndex,
                                                             String addOrReplace) {

    LoggingFacade logger = getLogger();

    // create the map with server pods and their original creation timestamps
    Map<String, OffsetDateTime> podsWithTimeStamps = new LinkedHashMap<>();
    for (int i = 1; i <= replicaCount; i++) {
      String managedServerPodName = managedServerPrefix + i;
      podsWithTimeStamps.put(managedServerPodName,
          assertDoesNotThrow(() -> getPodCreationTimestamp(domainNamespace, "", managedServerPodName),
          String.format("getPodCreationTimestamp failed with ApiException for pod %s in namespace %s",
          managedServerPodName, domainNamespace)));
    }
    String imagePullPolicy = "IfNotPresent";
    // create patch string
    StringBuffer patchStr = new StringBuffer("[")
        .append("{\"op\":  \"" + addOrReplace + "\",")
        .append(" \"path\": \"/spec/configuration/model")
        .append("/auxiliaryImages/")
        .append(auxiliaryImageIndex)
        .append("\", ")
        .append("\"value\":  {\"image\": \"")
        .append(auxiliaryImageName)
        .append("\", ")
        .append("\"imagePullPolicy\": \"" + imagePullPolicy + "\" ")
        .append("\"}}]");

    logger.info("Patch domain with auxiliary image patch string: " + patchStr);

    // patch the domain and verify
    V1Patch patch = new V1Patch((patchStr).toString());
    boolean aiPatched = assertDoesNotThrow(() ->
        patchDomainCustomResource(domainUid, domainNamespace, patch, "application/json-patch+json"),
        "patchDomainClusterWithAuxiliaryImageAndVerify failed ");
    assertTrue(aiPatched, "patchDomainClusterWithAuxiliaryImageAndVerify failed");

    DomainResource domain1 = assertDoesNotThrow(() -> getDomainCustomResource(domainUid, domainNamespace),
        String.format("getDomainCustomResource failed with ApiException when tried to get domain %s in namespace %s",
        domainUid, domainNamespace));
    assertNotNull(domain1, "Got null domain resource after patching");
    /*
    assertNotNull(domain1.getSpec().getClusters().get(clusterIndex).getServerPod().getAuxiliaryImages(),
        domain1 + "/spec/serverPod/auxiliaryImages is null");

    //verify that the domain is patched with new image
    List<AuxiliaryImage> auxiliaryImageListAf =
        domain1.getSpec().getClusters().get(clusterIndex).getServerPod().getAuxiliaryImages();
    boolean doMainPatched = false;
    for (AuxiliaryImage auxImage : auxiliaryImageListAf) {
      if (auxImage.getImage().equals(auxiliaryImageName)) {
        logger.info("Domain patched and cluster config {0} found", auxImage);
        doMainPatched = true;
        break;
      }
    }
    assertTrue(doMainPatched, String.format("Image name %s should be patched", auxiliaryImageName));
    */

    // verify the server pods in cluster are rolling restarted and back to ready state
    logger.info("Verifying rolling restart occurred for domain {0} in namespace {1}",
        domainUid, domainNamespace);
    assertTrue(verifyRollingRestartOccurred(podsWithTimeStamps, 1, domainNamespace),
        String.format("Rolling restart failed for domain %s in namespace %s", domainUid, domainNamespace));
  }

  /**
   * Read a file in a given pod.
   * @param domainNamespace namespace where the domain is
   * @param serverPodName WLS server pod name
   * @param fileName file to read from
   * @return ExecResult containing the content of the given file
   */
  public static ExecResult readFilesInPod(String domainNamespace,
                                          String serverPodName,
                                          String fileName) {
    LoggingFacade logger = getLogger();
    StringBuffer readFileCmd = new StringBuffer("kubectl exec -n ")
        .append(domainNamespace)
        .append(" ")
        .append(serverPodName)
        .append(" -- cat \"")
        .append(fileName)
        .append("\"");
    logger.info("command to read file in pod {0} is: {1}", serverPodName, readFileCmd.toString());

    ExecResult result = assertDoesNotThrow(() -> exec(readFileCmd.toString(), true));

    return result;
  }

  /**
   * Create mii image and push it to the registry.
   *
   * @param miiImageNameBase the base mii image name used in local or to construct the image name in repository
   * @param wdtModelFile  wdt model file used to build the docker image
   * @param appName application source directory used to build sample app ear files
   * @param wdtModelPropFile wdt model properties file used to build the docker image
   * @return mii image created
   */
  public static String createAndPushMiiImage(String miiImageNameBase,
                                             String wdtModelFile,
                                             String appName,
                                             String wdtModelPropFile) {
    // create image with model files
    LoggingFacade logger = getLogger();
    logger.info("Creating image with model file {0} and verify", wdtModelFile);
    List<String> appSrcDirList = Collections.singletonList(appName);
    List<String> wdtModelList = Collections.singletonList(MODEL_DIR + "/" + wdtModelFile);
    List<String> modelPropList = Collections.singletonList(MODEL_DIR + "/" + wdtModelPropFile);

    String miiImage =
        createImageAndVerify(miiImageNameBase, wdtModelList, appSrcDirList, modelPropList, WEBLOGIC_IMAGE_NAME,
            WEBLOGIC_IMAGE_TAG, WLS_DOMAIN_TYPE, true, null, false);

    // docker login and push image to docker registry if necessary
    dockerLoginAndPushImageToRegistry(miiImage);

    return miiImage;
  }

  /**
   * Create model in image istio enabled domain with multiple clusters.
   *
   * @param domainUid the uid of the domain
   * @param domainNamespace namespace in which the domain will be created
   * @param miiImage model in image domain docker image
   * @param numOfClusters number of clusters in the domain
   * @param replicaCount replica count of the cluster
   * @return oracle.weblogic.domain.Domain objects
   */
  public static DomainResource createMiiDomainWithIstioMultiClusters(String domainUid,
                                                                     String domainNamespace,
                                                                     String miiImage,
                                                                     int numOfClusters,
                                                                     int replicaCount) {
    return createMiiDomainWithIstioMultiClusters(domainUid, domainNamespace, miiImage, numOfClusters,
        replicaCount, null);
  }

  /**
   * Create model in image istio enabled domain with multiple clusters.
   *
   * @param domainUid the uid of the domain
   * @param domainNamespace namespace in which the domain will be created
   * @param miiImage model in image domain docker image
   * @param numOfClusters number of clusters in the domain
   * @param replicaCount replica count of the cluster
   * @param serverPodLabels the labels for the server pod
   * @return oracle.weblogic.domain.Domain objects
   */
  public static DomainResource createMiiDomainWithIstioMultiClusters(String domainUid,
                                                                     String domainNamespace,
                                                                     String miiImage,
                                                                     int numOfClusters,
                                                                     int replicaCount,
                                                                     Map<String, String> serverPodLabels) {

    LoggingFacade logger = getLogger();
    // admin/managed server name here should match with WDT model yaml file
    String adminServerPodName = domainUid + "-" + ADMIN_SERVER_NAME_BASE;

    // create docker registry secret to pull the image from registry
    // this secret is used only for non-kind cluster
    logger.info("Creating docker registry secret in namespace {0}", domainNamespace);
    if (!secretExists(TEST_IMAGES_REPO_SECRET_NAME, domainNamespace)) {
      createTestRepoSecret(domainNamespace);
    }

    // create secret for admin credentials
    logger.info("Creating secret for admin credentials");
    String adminSecretName = "weblogic-credentials";
    if (!secretExists(adminSecretName, domainNamespace)) {
      createSecretWithUsernamePassword(adminSecretName, domainNamespace, ADMIN_USERNAME_DEFAULT,
          ADMIN_PASSWORD_DEFAULT);
    }

    // create encryption secret
    logger.info("Creating encryption secret");
    String encryptionsecret = "encryptionsecret";
    if (!secretExists(encryptionsecret, domainNamespace)) {
      createSecretWithUsernamePassword(encryptionsecret, domainNamespace, "weblogicenc", "weblogicenc");
    }

    // construct the cluster list used for domain custom resource
    List<ClusterSpec> clusterSpecList = new ArrayList<>();
    List<V1LocalObjectReference> clusterRefList = new ArrayList<>();
    for (int i = numOfClusters; i >= 1; i--) {
      ClusterSpec clusterSpec = new ClusterSpec()
          .clusterName("cluster-" + i)
          .replicas(replicaCount);

      if (serverPodLabels != null) {
        clusterSpec.serverPod(new ServerPod()
            .labels(serverPodLabels));
      }

      clusterSpecList.add(clusterSpec);

      clusterRefList.add(new V1LocalObjectReference().name("cluster-" + i));
    }

    // set resource request and limit
    Map<String, Quantity> resourceRequest = new HashMap<>();
    Map<String, Quantity> resourceLimit = new HashMap<>();
    resourceRequest.put("cpu", new Quantity("250m"));
    resourceRequest.put("memory", new Quantity("768Mi"));
    resourceLimit.put("cpu", new Quantity("2"));
    resourceLimit.put("memory", new Quantity("2Gi"));

    // create the domain CR
    DomainResource domain = new DomainResource()
        .apiVersion(DOMAIN_API_VERSION)
        .kind("Domain")
        .metadata(new V1ObjectMeta()
            .name(domainUid)
            .namespace(domainNamespace))
        .spec(new DomainSpec()
            .domainUid(domainUid)
            .domainHome("/u01/domains/" + domainUid)
            .domainHomeSourceType("FromModel")
            .image(miiImage)
            .imagePullPolicy(IMAGE_PULL_POLICY)
            .addImagePullSecretsItem(new V1LocalObjectReference()
                .name(TEST_IMAGES_REPO_SECRET_NAME))
            .webLogicCredentialsSecret(new V1LocalObjectReference()
                .name(adminSecretName))
            .includeServerOutInPodLog(true)
            .serverStartPolicy("IfNeeded")
            .serverPod(new ServerPod()
                .addEnvItem(new V1EnvVar()
                    .name("JAVA_OPTIONS")
                    .value("-Dweblogic.StdoutDebugEnabled=false"))
                .addEnvItem(new V1EnvVar()
                    .name("USER_MEM_ARGS")
                    .value("-Djava.security.egd=file:/dev/./urandom "))
                .resources(new V1ResourceRequirements()
                    .requests(resourceRequest)
                    .limits(resourceLimit)))
            .clusters(clusterRefList)
            .configuration(new Configuration()
                .model(new Model()
                    .domainType(WLS_DOMAIN_TYPE)
                    .runtimeEncryptionSecret(encryptionsecret))
                .introspectorJobActiveDeadlineSeconds(300L)));

    setPodAntiAffinity(domain);

    // create model in image domain
    logger.info("Creating model in image domain {0} in namespace {1} using docker image {2}",
        domainUid, domainNamespace, miiImage);
    createDomainAndVerify(domain, domainNamespace);

    // check that admin server pod is ready and service exists in domain namespace
    logger.info("Checking that admin server pod {0} is ready and service exists in namespace {1}",
        adminServerPodName, domainNamespace);
    checkPodReadyAndServiceExists(adminServerPodName, domainUid, domainNamespace);

    // check the readiness for the managed servers in each cluster
    for (int i = 1; i <= numOfClusters; i++) {
      for (int j = 1; j <= replicaCount; j++) {
        String managedServerPodName =
            domainUid + "-cluster-" + i + "-" + MANAGED_SERVER_NAME_BASE + j;

        // check managed server pod is ready and service exists in the namespace
        logger.info("Checking that managed server pod {0} is ready and service exists in namespace {1}",
            managedServerPodName, domainNamespace);
        checkPodReadyAndServiceExists(managedServerPodName, domainUid, domainNamespace);
      }
    }

    return domain;
  }

  /**
   * create a ConfigMap with a model that enable SSL on the Administration server.
   * @param configMapName the name of configMap
   * @param model the model configMap will be created with
   * @param domainUid the uid of the domain
   * @param domainNamespace namespace in which the domain will be created
   */
  public static void createModelConfigMapSSLenable(String configMapName, String model, String domainUid,
      String domainNamespace) {
    Map<String, String> labels = new HashMap<>();
    labels.put("weblogic.domainUid", domainUid);
    Map<String, String> data = new HashMap<>();
    data.put("model.ssl.yaml", model);

    V1ConfigMap configMap = new V1ConfigMap()
        .data(data)
        .metadata(new V1ObjectMeta()
            .labels(labels)
            .name(configMapName)
            .namespace(domainNamespace));

    boolean cmCreated = assertDoesNotThrow(() -> createConfigMap(configMap),
        String.format("Can't create ConfigMap %s", configMapName));
    assertTrue(cmCreated, String.format("createConfigMap failed with name: %s, domainNamespace: %s ",
        configMapName, domainNamespace));
  }

  /**
   * Create a WebLogic domain with SSL enabled in WebLogic configuration by
   * configuring an additional configmap to the domain resource.
   * Add two channels to the domain resource with name `default-secure` and `default`.
   * @param domainUid the uid of the domain
   * @param domNamespace Kubernetes namespace that the domain is hosted
   * @param adminSecretName the name of the secret for admin credentials
   * @param repoSecretName name of the secret for pulling the WebLogic image
   * @param encryptionSecretName name of the secret used to encrypt the models
   * @param replicaCount number of managed servers to start
   * @param miiImage the name if mii image
   * @param configmapName the name of configMap
   *
   * @return domain object of the domain resource
   */
  public static DomainResource create2channelsDomainResourceWithConfigMap(String domainUid,
                                                String domNamespace, String adminSecretName,
                                                String repoSecretName, String encryptionSecretName,
                                                int replicaCount, String miiImage, String configmapName) {

    Map<String, String> keyValueMap = new HashMap<>();
    keyValueMap.put("testkey", "testvalue");

    // create the domain CR
    DomainResource domain = new DomainResource()
        .apiVersion(DOMAIN_API_VERSION)
        .kind("Domain")
        .metadata(new V1ObjectMeta()
            .name(domainUid)
            .namespace(domNamespace))
        .spec(new DomainSpec()
            .domainUid(domainUid)
            .domainHomeSourceType("FromModel")
            .image(miiImage)
            .imagePullPolicy(IMAGE_PULL_POLICY)
            .addImagePullSecretsItem(new V1LocalObjectReference()
                .name(repoSecretName))
            .webLogicCredentialsSecret(new V1LocalObjectReference()
                .name(adminSecretName))
            .includeServerOutInPodLog(true)
            .serverStartPolicy("IfNeeded")
            .serverPod(new ServerPod()
                .addEnvItem(new V1EnvVar()
                    .name("JAVA_OPTIONS")
                    .value("-Dweblogic.security.SSL.ignoreHostnameVerification=true"))
                .addEnvItem(new V1EnvVar()
                    .name("USER_MEM_ARGS")
                    .value("-Djava.security.egd=file:/dev/./urandom ")))
            .adminServer(new AdminServer()
                .serverService(new ServerService()
                    .annotations(keyValueMap)
                    .labels(keyValueMap))
                .adminService(new AdminService()
                    .addChannelsItem(new Channel()
                        .channelName("default-secure")
                        .nodePort(0))
                    .addChannelsItem(new Channel()
                        .channelName("default")
                        .nodePort(0))))
            .configuration(new Configuration()
                .model(new Model()
                    .domainType("WLS")
                    .configMap(configmapName)
                    .runtimeEncryptionSecret(encryptionSecretName))
                .introspectorJobActiveDeadlineSeconds(300L)));
    setPodAntiAffinity(domain);
    return domain;
  }

  /**
   * Create a WebLogic domain with SSL enabled in WebLogic configuration by
   * configuring an additional configmap to the domain resource.
   * Add two channels to the domain resource with name `default-secure` and `default`.
   *
   * @param domainNamespace Kubernetes namespace that the pod is running in
   * @param domainUid identifier of the domain
   * @param miiImageName name of the miiImage including its tag
   * @param adminServerPodName name of the admin server pod
   * @param managedServerPrefix prefix of the managed server pods
   * @param replicaCount number of managed servers to start
   */
  public static void createSSLenabledMiiDomainAndVerify(
      String domainNamespace,
      String domainUid,
      String miiImageName,
      String adminServerPodName,
      String managedServerPrefix,
      int replicaCount
  ) {

    LoggingFacade logger = getLogger();

    // Create the repo secret to pull the image
    // this secret is used only for non-kind cluster
    createTestRepoSecret(domainNamespace);

    // create secret for admin credentials
    logger.info("Create secret for admin credentials");
    String adminSecretName = "weblogic-credentials";
    createSecretWithUsernamePassword(adminSecretName, domainNamespace,
            ADMIN_USERNAME_DEFAULT, ADMIN_PASSWORD_DEFAULT);

    // create encryption secret
    logger.info("Create encryption secret");
    String encryptionSecretName = "encryptionsecret";
    createSecretWithUsernamePassword(encryptionSecretName, domainNamespace,
            "weblogicenc", "weblogicenc");

    String configMapName = "default-secure-configmap";
    String yamlString = "topology:\n"
        + "  Server:\n"
        + "    'admin-server':\n"
        + "       SSL: \n"
        + "         Enabled: true \n"
        + "         ListenPort: '7008' \n";
    createModelConfigMapSSLenable(configMapName, yamlString, domainUid, domainNamespace);

    // create the domain object
    DomainResource domain = create2channelsDomainResourceWithConfigMap(domainUid,
               domainNamespace, adminSecretName,
        TEST_IMAGES_REPO_SECRET_NAME, encryptionSecretName,
               replicaCount,
               miiImageName, configMapName);

    // create model in image domain
    logger.info("Creating model in image domain {0} in namespace {1} using docker image {2}",
        domainUid, domainNamespace, miiImageName);
    createDomainAndVerify(domain, domainNamespace);

    // check admin server pod is ready
    logger.info("Wait for admin server pod {0} to be ready in namespace {1}",
        adminServerPodName, domainNamespace);
    checkPodReadyAndServiceExists(adminServerPodName, domainUid, domainNamespace);
    // check managed server pods are ready
    for (int i = 1; i <= replicaCount; i++) {
      logger.info("Wait for managed server pod {0} to be ready in namespace {1}",
          managedServerPrefix + i, domainNamespace);
      checkPodReadyAndServiceExists(managedServerPrefix + i, domainUid, domainNamespace);
    }
  }

  /**
   * Create a MII domain with Istio enabled and wait up to five minutes until the domain exists.
   *
   * @param miiImage image name to config
   * @param domainNamespace namespace in which the domain will be created
   * @param domainUid unique domain identifier
   * @param managedServerPrefix prefix of managed server name
   * @param clusterName cluster name
   * @param configMapName WDT config map to create domain resource
   * @param replicaCount fully qualified URL to the server on which the web app is running
   */
  public static void configIstioModelInImageDomain(String miiImage,
                                                   String domainNamespace,
                                                   String domainUid,
                                                   String managedServerPrefix,
                                                   String clusterName,
                                                   String configMapName,
                                                   int replicaCount) {
    LoggingFacade logger = getLogger();

    // Create the repo secret to pull the image
    // this secret is used only for non-kind cluster
    createTestRepoSecret(domainNamespace);

    // create secret for admin credentials
    logger.info("Create secret for admin credentials");
    String adminSecretName = "weblogic-credentials";
    assertDoesNotThrow(() -> createSecretWithUsernamePassword(
        adminSecretName,
        domainNamespace,
        ADMIN_USERNAME_DEFAULT,
        ADMIN_PASSWORD_DEFAULT),
        String.format("createSecret failed for %s", adminSecretName));

    // create encryption secret
    logger.info("Create encryption secret");
    String encryptionSecretName = "encryptionsecret";
    assertDoesNotThrow(() -> createSecretWithUsernamePassword(
        encryptionSecretName,
        domainNamespace,
        "weblogicenc",
        "weblogicenc"),
        String.format("createSecret failed for %s", encryptionSecretName));

    // create WDT config map without any files
    createConfigMapAndVerify(configMapName, domainUid, domainNamespace, Collections.emptyList());

    // create the domain object
    DomainResource domain = createIstioDomainResource(domainUid,
        domainNamespace,
        adminSecretName,
        TEST_IMAGES_REPO_SECRET_NAME,
        encryptionSecretName,
        replicaCount,
        miiImage,
        configMapName,
        clusterName);

    // create model in image domain
    createDomainAndVerify(domain, domainNamespace);
    String adminServerPodName = domainUid + "-admin-server";
    logger.info("Check admin service {0} is created in namespace {1}",
        adminServerPodName, domainNamespace);
    checkServiceExists(adminServerPodName, domainNamespace);

    // check admin server pod is ready
    logger.info("Wait for admin server pod {0} to be ready in namespace {1}",
        adminServerPodName, domainNamespace);
    checkPodReady(adminServerPodName, domainUid, domainNamespace);

    // check managed server services created
    for (int i = 1; i <= replicaCount; i++) {
      logger.info("Check managed service {0} is created in namespace {1}",
          managedServerPrefix + i, domainNamespace);
      checkServiceExists(managedServerPrefix + i, domainNamespace);
    }

    // check managed server pods are ready
    for (int i = 1; i <= replicaCount; i++) {
      logger.info("Wait for managed pod {0} to be ready in namespace {1}",
          managedServerPrefix + i, domainNamespace);
      checkPodReady(managedServerPrefix + i, domainUid, domainNamespace);
    }
  }
}<|MERGE_RESOLUTION|>--- conflicted
+++ resolved
@@ -35,11 +35,8 @@
 import oracle.weblogic.domain.AuxiliaryImage;
 import oracle.weblogic.domain.AuxiliaryImageVolume;
 import oracle.weblogic.domain.Channel;
-<<<<<<< HEAD
 import oracle.weblogic.domain.ClusterResource;
-=======
 import oracle.weblogic.domain.ClusterList;
->>>>>>> 18d7c4a3
 import oracle.weblogic.domain.ClusterSpec;
 import oracle.weblogic.domain.Configuration;
 import oracle.weblogic.domain.DomainResource;
@@ -124,11 +121,7 @@
  * The common utility class for model-in-image tests.
  */
 public class CommonMiiTestUtils {
-<<<<<<< HEAD
-
-=======
-  
->>>>>>> 18d7c4a3
+
   /**
    * Create a basic Kubernetes domain resource and wait until the domain is fully up.
    *
@@ -148,17 +141,10 @@
       String managedServerPrefix,
       int replicaCount
   ) {
-<<<<<<< HEAD
-    return createMiiDomainAndVerify(domainNamespace, domainUid, imageName, adminServerPodName,
-                      managedServerPrefix, "cluster-1", replicaCount);
-  }
-
-=======
     return createMiiDomainAndVerify(domainNamespace, domainUid, imageName, 
         adminServerPodName, managedServerPrefix, replicaCount, null);
   }
   
->>>>>>> 18d7c4a3
   /**
    * Create a basic Kubernetes domain resource and wait until the domain is fully up.
    *
@@ -167,14 +153,9 @@
    * @param imageName name of the image including its tag
    * @param adminServerPodName name of the admin server pod
    * @param managedServerPrefix prefix of the managed server pods
-<<<<<<< HEAD
-   * @param clusterName the name of the cluster
-   * @param replicaCount number of managed servers to start
-=======
    * @param replicaCount number of managed servers to start
    * @param clusterNames names of clusters
    * @return DomainResource
->>>>>>> 18d7c4a3
    */
   public static DomainResource createMiiDomainAndVerify(
       String domainNamespace,
@@ -182,13 +163,8 @@
       String imageName,
       String adminServerPodName,
       String managedServerPrefix,
-<<<<<<< HEAD
-      String clusterName,
-      int replicaCount
-=======
       int replicaCount, 
       List<String> clusterNames
->>>>>>> 18d7c4a3
   ) {
     LoggingFacade logger = getLogger();
     // this secret is used only for non-kind cluster
@@ -228,14 +204,6 @@
         replicaCount,
         clusterNames
     );
-
-    // create cluster resource
-    if (!Cluster.doesClusterExist(clusterName, CLUSTER_VERSION, domainNamespace)) {
-      ClusterResource cluster =
-          createClusterResource(clusterName, domainNamespace, replicaCount);
-      createClusterAndVerify(cluster);
-    }
-    domain.getSpec().withCluster(new V1LocalObjectReference().name(clusterName));
 
     createDomainAndVerify(domain, domainNamespace);
 
