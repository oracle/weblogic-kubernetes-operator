// Copyright (c) 2020, 2022, Oracle and/or its affiliates.
// Licensed under the Universal Permissive License v 1.0 as shown at https://oss.oracle.com/licenses/upl.

package oracle.weblogic.kubernetes.utils;

import java.time.OffsetDateTime;
import java.util.ArrayList;
import java.util.Arrays;
import java.util.Collections;
import java.util.HashMap;
import java.util.LinkedHashMap;
import java.util.List;
import java.util.Map;
import java.util.Set;

import io.kubernetes.client.custom.Quantity;
import io.kubernetes.client.custom.V1Patch;
import io.kubernetes.client.openapi.models.V1ConfigMap;
import io.kubernetes.client.openapi.models.V1EnvVar;
import io.kubernetes.client.openapi.models.V1Job;
import io.kubernetes.client.openapi.models.V1JobCondition;
import io.kubernetes.client.openapi.models.V1JobSpec;
import io.kubernetes.client.openapi.models.V1LocalObjectReference;
import io.kubernetes.client.openapi.models.V1ObjectMeta;
import io.kubernetes.client.openapi.models.V1PersistentVolumeClaimVolumeSource;
import io.kubernetes.client.openapi.models.V1Pod;
import io.kubernetes.client.openapi.models.V1PodSpec;
import io.kubernetes.client.openapi.models.V1PodTemplateSpec;
import io.kubernetes.client.openapi.models.V1ResourceRequirements;
import io.kubernetes.client.openapi.models.V1Secret;
import io.kubernetes.client.openapi.models.V1Volume;
import io.kubernetes.client.openapi.models.V1VolumeMount;
import oracle.weblogic.domain.AdminServer;
import oracle.weblogic.domain.AdminService;
import oracle.weblogic.domain.AuxiliaryImage;
import oracle.weblogic.domain.AuxiliaryImageVolume;
import oracle.weblogic.domain.Channel;
import oracle.weblogic.domain.ClusterList;
import oracle.weblogic.domain.ClusterSpec;
import oracle.weblogic.domain.Configuration;
import oracle.weblogic.domain.DomainResource;
import oracle.weblogic.domain.DomainSpec;
import oracle.weblogic.domain.Model;
import oracle.weblogic.domain.OnlineUpdate;
import oracle.weblogic.domain.ServerPod;
import oracle.weblogic.domain.ServerService;
import oracle.weblogic.kubernetes.actions.impl.Cluster;
import oracle.weblogic.kubernetes.actions.impl.primitive.Command;
import oracle.weblogic.kubernetes.actions.impl.primitive.CommandParams;
import oracle.weblogic.kubernetes.actions.impl.primitive.Kubernetes;
import oracle.weblogic.kubernetes.logging.LoggingFacade;
import org.awaitility.core.ConditionFactory;

import static oracle.weblogic.kubernetes.TestConstants.ADMIN_PASSWORD_DEFAULT;
import static oracle.weblogic.kubernetes.TestConstants.ADMIN_PASSWORD_PATCH;
import static oracle.weblogic.kubernetes.TestConstants.ADMIN_SERVER_NAME_BASE;
import static oracle.weblogic.kubernetes.TestConstants.ADMIN_USERNAME_DEFAULT;
import static oracle.weblogic.kubernetes.TestConstants.ADMIN_USERNAME_PATCH;
import static oracle.weblogic.kubernetes.TestConstants.DOMAIN_API_VERSION;
import static oracle.weblogic.kubernetes.TestConstants.IMAGE_PULL_POLICY;
import static oracle.weblogic.kubernetes.TestConstants.K8S_NODEPORT_HOST;
import static oracle.weblogic.kubernetes.TestConstants.MANAGED_SERVER_NAME_BASE;
import static oracle.weblogic.kubernetes.TestConstants.MII_BASIC_APP_DEPLOYMENT_NAME;
import static oracle.weblogic.kubernetes.TestConstants.OKD;
import static oracle.weblogic.kubernetes.TestConstants.TEST_IMAGES_REPO_SECRET_NAME;
import static oracle.weblogic.kubernetes.TestConstants.WEBLOGIC_IMAGE_NAME;
import static oracle.weblogic.kubernetes.TestConstants.WEBLOGIC_IMAGE_TAG;
import static oracle.weblogic.kubernetes.TestConstants.WLS_DOMAIN_TYPE;
import static oracle.weblogic.kubernetes.actions.ActionConstants.MODEL_DIR;
import static oracle.weblogic.kubernetes.actions.TestActions.createConfigMap;
import static oracle.weblogic.kubernetes.actions.TestActions.createSecret;
import static oracle.weblogic.kubernetes.actions.TestActions.deleteConfigMap;
import static oracle.weblogic.kubernetes.actions.TestActions.getDomainCustomResource;
import static oracle.weblogic.kubernetes.actions.TestActions.getJob;
import static oracle.weblogic.kubernetes.actions.TestActions.getPod;
import static oracle.weblogic.kubernetes.actions.TestActions.getPodCreationTimestamp;
import static oracle.weblogic.kubernetes.actions.TestActions.getPodLog;
import static oracle.weblogic.kubernetes.actions.TestActions.getServiceNodePort;
import static oracle.weblogic.kubernetes.actions.TestActions.listPods;
import static oracle.weblogic.kubernetes.actions.TestActions.patchDomainCustomResource;
import static oracle.weblogic.kubernetes.actions.impl.primitive.Kubernetes.listConfigMaps;
import static oracle.weblogic.kubernetes.assertions.TestAssertions.podIntrospectVersionUpdated;
import static oracle.weblogic.kubernetes.assertions.TestAssertions.secretExists;
import static oracle.weblogic.kubernetes.assertions.TestAssertions.verifyRollingRestartOccurred;
import static oracle.weblogic.kubernetes.utils.ClusterUtils.createClusterAndVerify;
import static oracle.weblogic.kubernetes.utils.ClusterUtils.createClusterResource;
import static oracle.weblogic.kubernetes.utils.CommonTestUtils.checkPodReadyAndServiceExists;
import static oracle.weblogic.kubernetes.utils.CommonTestUtils.checkServiceExists;
import static oracle.weblogic.kubernetes.utils.CommonTestUtils.testUntil;
import static oracle.weblogic.kubernetes.utils.CommonTestUtils.verifyCredentials;
import static oracle.weblogic.kubernetes.utils.ConfigMapUtils.createConfigMapAndVerify;
import static oracle.weblogic.kubernetes.utils.DomainUtils.createDomainAndVerify;
import static oracle.weblogic.kubernetes.utils.ExecCommand.exec;
import static oracle.weblogic.kubernetes.utils.ImageUtils.createImageAndVerify;
import static oracle.weblogic.kubernetes.utils.ImageUtils.createTestRepoSecret;
import static oracle.weblogic.kubernetes.utils.ImageUtils.dockerLoginAndPushImageToRegistry;
import static oracle.weblogic.kubernetes.utils.IstioUtils.createIstioDomainResource;
import static oracle.weblogic.kubernetes.utils.JobUtils.createJobAndWaitUntilComplete;
import static oracle.weblogic.kubernetes.utils.JobUtils.getIntrospectJobName;
import static oracle.weblogic.kubernetes.utils.PatchDomainUtils.patchDomainWithNewSecretAndVerify;
import static oracle.weblogic.kubernetes.utils.PersistentVolumeUtils.createfixPVCOwnerContainer;
import static oracle.weblogic.kubernetes.utils.PodUtils.checkPodDoesNotExist;
import static oracle.weblogic.kubernetes.utils.PodUtils.checkPodReady;
import static oracle.weblogic.kubernetes.utils.PodUtils.getExternalServicePodName;
import static oracle.weblogic.kubernetes.utils.PodUtils.getPodCreationTime;
import static oracle.weblogic.kubernetes.utils.PodUtils.setPodAntiAffinity;
import static oracle.weblogic.kubernetes.utils.SecretUtils.createSecretWithUsernamePassword;
import static oracle.weblogic.kubernetes.utils.ThreadSafeLogger.getLogger;
import static org.junit.jupiter.api.Assertions.assertDoesNotThrow;
import static org.junit.jupiter.api.Assertions.assertEquals;
import static org.junit.jupiter.api.Assertions.assertFalse;
import static org.junit.jupiter.api.Assertions.assertNotNull;
import static org.junit.jupiter.api.Assertions.assertTrue;
import static org.junit.jupiter.api.Assertions.fail;

/**
 * The common utility class for model-in-image tests.
 */
public class CommonMiiTestUtils {
  
  /**
   * Create a basic Kubernetes domain resource and wait until the domain is fully up.
   *
   * @param domainNamespace Kubernetes namespace that the pod is running in
   * @param domainUid identifier of the domain
   * @param imageName name of the image including its tag
   * @param adminServerPodName name of the admin server pod
   * @param managedServerPrefix prefix of the managed server pods
   * @param replicaCount number of managed servers to start
   * @return DomainResource
   */
  public static DomainResource createMiiDomainAndVerify(
      String domainNamespace,
      String domainUid,
      String imageName,
      String adminServerPodName,
      String managedServerPrefix,
      int replicaCount
  ) {
    return createMiiDomainAndVerify(domainNamespace, domainUid, imageName, 
        adminServerPodName, managedServerPrefix, replicaCount, Arrays.asList("cluster-1"));
  }
  
  /**
   * Create a basic Kubernetes domain resource and wait until the domain is fully up.
   *
   * @param domainNamespace Kubernetes namespace that the pod is running in
   * @param domainUid identifier of the domain
   * @param imageName name of the image including its tag
   * @param adminServerPodName name of the admin server pod
   * @param managedServerPrefix prefix of the managed server pods
   * @param replicaCount number of managed servers to start
   * @param clusterNames names of clusters
   * @return DomainResource
   */
  public static DomainResource createMiiDomainAndVerify(
      String domainNamespace,
      String domainUid,
      String imageName,
      String adminServerPodName,
      String managedServerPrefix,
      int replicaCount, 
      List<String> clusterNames
  ) {
    LoggingFacade logger = getLogger();
    // this secret is used only for non-kind cluster
    logger.info("Create the repo secret {0} to pull the image", TEST_IMAGES_REPO_SECRET_NAME);
    assertDoesNotThrow(() -> createTestRepoSecret(domainNamespace),
            String.format("createSecret failed for %s", TEST_IMAGES_REPO_SECRET_NAME));

    // create secret for admin credentials
    logger.info("Create secret for admin credentials");
    String adminSecretName = "weblogic-credentials";
    assertDoesNotThrow(() -> createSecretWithUsernamePassword(
        adminSecretName,
        domainNamespace,
        ADMIN_USERNAME_DEFAULT,
        ADMIN_PASSWORD_DEFAULT),
        String.format("createSecret failed for %s", adminSecretName));

    // create encryption secret
    logger.info("Create encryption secret");
    String encryptionSecretName = "encryptionsecret";
    assertDoesNotThrow(() -> createSecretWithUsernamePassword(
        encryptionSecretName,
        domainNamespace,
        "weblogicenc",
        "weblogicenc"),
        String.format("createSecret failed for %s", encryptionSecretName));

    // create the domain custom resource
    logger.info("Create domain resource {0} object in namespace {1} and verify that it is created",
        domainUid, domainNamespace);
    DomainResource domain = createDomainResource(domainUid,
        domainNamespace,
        imageName,
        adminSecretName,
        new String[]{TEST_IMAGES_REPO_SECRET_NAME},
        encryptionSecretName,
        replicaCount,
        clusterNames
    );

    createDomainAndVerify(domain, domainNamespace);

    // check admin server pod is ready
    logger.info("Wait for admin server pod {0} to be ready in namespace {1}",
        adminServerPodName, domainNamespace);
    checkPodReady(adminServerPodName, domainUid, domainNamespace);

    // check managed server pods are ready
    for (int i = 1; i <= replicaCount; i++) {
      logger.info("Wait for managed server pod {0} to be ready in namespace {1}",
          managedServerPrefix + i, domainNamespace);
      checkPodReady(managedServerPrefix + i, domainUid, domainNamespace);
    }

    logger.info("Check admin service {0} is created in namespace {1}",
        adminServerPodName, domainNamespace);
    checkServiceExists(adminServerPodName, domainNamespace);

    // check managed server services created
    for (int i = 1; i <= replicaCount; i++) {
      logger.info("Check managed server service {0} is created in namespace {1}",
          managedServerPrefix + i, domainNamespace);
      checkServiceExists(managedServerPrefix + i, domainNamespace);
    }

    return domain;
  }
  
  /**
   * Create a domain object for a Kubernetes domain custom resource using the basic model-in-image image.
   *
   * @param domainResourceName name of the domain resource
   * @param domNamespace Kubernetes namespace that the domain is hosted
   * @param imageName name of the image including its tag
   * @param adminSecretName name of the new WebLogic admin credentials secret
   * @param repoSecretName name of the secret for pulling the WebLogic image
   * @param encryptionSecretName name of the secret used to encrypt the models
   * @return domain object of the domain resource
   */
  public static DomainResource createDomainResource(
      String domainResourceName,
      String domNamespace,
      String imageName,
      String adminSecretName,
      String[] repoSecretName,
      String encryptionSecretName) {

    return createDomainResource(domainResourceName, domNamespace, imageName,
        adminSecretName, repoSecretName, encryptionSecretName, -1, Collections.<String>emptyList());
  } 

  /**
   * Create a domain object for a Kubernetes domain custom resource using the basic model-in-image
   * image.
   *
   * @param domainResourceName name of the domain resource
   * @param domNamespace Kubernetes namespace that the domain is hosted
   * @param imageName name of the image including its tag
   * @param adminSecretName name of the new WebLogic admin credentials secret
   * @param repoSecretName name of the secret for pulling the WebLogic image
   * @param encryptionSecretName name of the secret used to encrypt the models
   * @param replicaCount replica count of the cluster
   * @param clusterNames names of cluster resources to create
   * @return domain object of the domain resource
   */
  public static DomainResource createDomainResource(
      String domainResourceName,
      String domNamespace,
      String imageName,
      String adminSecretName,
      String[] repoSecretName,
      String encryptionSecretName,
      int replicaCount,
      List<String> clusterNames) {

    // create secrets
    List<V1LocalObjectReference> secrets = new ArrayList<>();
    for (String secret : repoSecretName) {
      secrets.add(new V1LocalObjectReference().name(secret));
    }

    // create the domain CR
    DomainResource domain = new DomainResource()
        .apiVersion(DOMAIN_API_VERSION)
        .kind("Domain")
        .metadata(new io.kubernetes.client.openapi.models.V1ObjectMeta()
            .name(domainResourceName)
            .namespace(domNamespace))
        .spec(new oracle.weblogic.domain.DomainSpec()
            .domainUid(domainResourceName)
            .domainHomeSourceType("FromModel")
            .image(imageName)
            .imagePullPolicy(IMAGE_PULL_POLICY)
            .webLogicCredentialsSecret(new V1LocalObjectReference()
                .name(adminSecretName))
            .includeServerOutInPodLog(true)
            .serverStartPolicy("IfNeeded")
            .serverPod(new oracle.weblogic.domain.ServerPod()
                .addEnvItem(new io.kubernetes.client.openapi.models.V1EnvVar()
                    .name("JAVA_OPTIONS")
                    .value("-Dweblogic.StdoutDebugEnabled=false"))
                .addEnvItem(new io.kubernetes.client.openapi.models.V1EnvVar()
                    .name("USER_MEM_ARGS")
                    .value("-Djava.security.egd=file:/dev/./urandom ")))
            .adminServer(new oracle.weblogic.domain.AdminServer()
                .adminService(new oracle.weblogic.domain.AdminService()
                    .addChannelsItem(new oracle.weblogic.domain.Channel()
                        .channelName("default")
                        .nodePort(0))))
            .configuration(new oracle.weblogic.domain.Configuration()
                .model(new oracle.weblogic.domain.Model()
                    .domainType("WLS")
                    .runtimeEncryptionSecret(encryptionSecretName))
                .introspectorJobActiveDeadlineSeconds(600L)));

    domain.spec().setImagePullSecrets(secrets);

    ClusterList clusters = Cluster.listClusterCustomResources(domNamespace);
    if (clusterNames != null) {
      for (String clusterName : clusterNames) {
        if (clusters.getItems().stream().anyMatch(cluster -> cluster.getClusterName().equals(clusterName))) {
          getLogger().info("!!!Cluster {0} in namespace {1} already exists, skipping...", clusterName, domNamespace);
        } else {
          getLogger().info("Creating cluster {0} in namespace {1}", clusterName, domNamespace);
          createClusterAndVerify(createClusterResource(clusterName, domNamespace, replicaCount));
        }
        // set cluster references
        domain.getSpec().withCluster(new V1LocalObjectReference().name(clusterName));
      }
    }
<<<<<<< HEAD

=======
    
>>>>>>> 1d479829
    setPodAntiAffinity(domain);
    return domain;
  }

  /**
   * Create a domain object for a Kubernetes domain custom resource using the basic WLS image and MII auxiliary image
   * image.
   *
   * @param domainResourceName name of the domain resource
   * @param domNamespace Kubernetes namespace that the domain is hosted
   * @param baseImageName name of the base image to use
   * @param adminSecretName name of the new WebLogic admin credentials secret
   * @param repoSecretName name of the secret for pulling the WebLogic image
   * @param encryptionSecretName name of the secret used to encrypt the models
   * @param auxiliaryImagePath auxiliary image path, parent location for Model in Image model and WDT installation files
   * @param auxiliaryImageVolumeName auxiliary image volume name
   * @param auxiliaryImageName image names including tags, image contains the domain model, application archive if any
   *                   and WDT installation files
   * @return domain object of the domain resource
   */
  public static DomainResource createDomainResource(
      String domainResourceName,
      String domNamespace,
      String baseImageName,
      String adminSecretName,
      String[] repoSecretName,
      String encryptionSecretName,
      String auxiliaryImagePath,
      String auxiliaryImageVolumeName,
      String... auxiliaryImageName) {

    DomainResource domainCR = CommonMiiTestUtils.createDomainResourceWithAuxiliaryImageAndVolume(domainResourceName,
        domNamespace, baseImageName, adminSecretName, repoSecretName, encryptionSecretName,
        auxiliaryImagePath, auxiliaryImageVolumeName, auxiliaryImageName);

    return domainCR;
  }

  /**
   * Create a domain object for a Kubernetes domain custom resource using the basic WLS image and MII auxiliary image
   * image.
   *
   * @param domainResourceName name of the domain resource
   * @param domNamespace Kubernetes namespace that the domain is hosted
   * @param baseImageName name of the base image to use
   * @param adminSecretName name of the new WebLogic admin credentials secret
   * @param repoSecretName name of the secret for pulling the WebLogic image
   * @param encryptionSecretName name of the secret used to encrypt the models
   * @param auxiliaryImagePath auxiliary image path, parent location for Model in Image model and WDT installation files
   * @param auxiliaryImageVolumeName auxiliary image volume name
   * @param auxiliaryImageName image names including tags, image contains the domain model, application archive if any
   *                   and WDT installation files
   * @return domain object of the domain resource
   */
  public static DomainResource createDomainResourceWithAuxiliaryImageAndVolume(
      String domainResourceName,
      String domNamespace,
      String baseImageName,
      String adminSecretName,
      String[] repoSecretName,
      String encryptionSecretName,
      String auxiliaryImagePath,
      String auxiliaryImageVolumeName,
      String... auxiliaryImageName) {

    DomainResource domainCR = CommonMiiTestUtils.createDomainResource(domainResourceName, domNamespace,
        baseImageName, adminSecretName, repoSecretName,
        encryptionSecretName);
    domainCR.spec().addAuxiliaryImageVolumesItem(new AuxiliaryImageVolume()
        .mountPath(auxiliaryImagePath)
        .name(auxiliaryImageVolumeName));
    domainCR.spec().configuration().model()
        .withModelHome(auxiliaryImagePath + "/models")
        .withWdtInstallHome(auxiliaryImagePath + "/weblogic-deploy");
    for (String cmImageName: auxiliaryImageName) {
      /* Commented out due to auxiliary image 4.0 changes
      domainCR.spec().serverPod()
          .addAuxiliaryImagesItem(new AuxiliaryImage()
                  .image(cmImageName)
                  .volume(auxiliaryImageVolumeName)
                  .imagePullPolicy("IfNotPresent"));
       */
    }
    return domainCR;
  }

  /**
   * Create a domain object for a Kubernetes domain custom resource using the basic WLS image and MII auxiliary image
   * image.
   *
   * @param domainResourceName name of the domain resource
   * @param domNamespace Kubernetes namespace that the domain is hosted
   * @param baseImageName name of the base image to use
   * @param adminSecretName name of the new WebLogic admin credentials secret
   * @param repoSecretName name of the secret for pulling the WebLogic image
   * @param encryptionSecretName name of the secret used to encrypt the models
   * @param auxiliaryImagePath auxiliary image path, parent location for Model in Image model and WDT installation files
   * @param auxiliaryImageName image names including tags, image contains the domain model, application archive if any
   *                   and WDT installation files
   * @return domain object of the domain resource
   */
  public static DomainResource createDomainResourceWithAuxiliaryImage(
      String domainResourceName,
      String domNamespace,
      String baseImageName,
      String adminSecretName,
      String[] repoSecretName,
      String encryptionSecretName,
      String auxiliaryImagePath,
      String... auxiliaryImageName) {

    DomainResource domainCR = CommonMiiTestUtils.createDomainResource(domainResourceName, domNamespace,
        baseImageName, adminSecretName, repoSecretName,
        encryptionSecretName);
    int index = 0;
    for (String cmImageName: auxiliaryImageName) {
      AuxiliaryImage auxImage = new AuxiliaryImage()
          .image(cmImageName).imagePullPolicy(IMAGE_PULL_POLICY);
      //Only add the sourceWDTInstallHome and sourceModelHome for the first aux image.
      if (index == 0) {
        auxImage.sourceWDTInstallHome(auxiliaryImagePath + "/weblogic-deploy")
            .sourceModelHome(auxiliaryImagePath + "/models");
      }
      domainCR.spec().configuration().model().withAuxiliaryImage(auxImage);
      index++;
    }
    return domainCR;
  }

  /**
   * Create a domain object for a Kubernetes domain custom resource using the basic model-in-image
   * image.
   *
   * @param domainResourceName name of the domain resource
   * @param domNamespace Kubernetes namespace that the domain is hosted
   * @param imageName name of the image including its tag
   * @param adminSecretName name of the new WebLogic admin credentials secret
   * @param repoSecretName name of the secret for pulling the WebLogic image
   * @param encryptionSecretName name of the secret used to encrypt the models
   * @return domain object of the domain resource
   */
  public static DomainResource createDomainResourceWithAuxiliaryImage(
      String domainResourceName,
      String domNamespace,
      String imageName,
      String adminSecretName,
      String[] repoSecretName,
      String encryptionSecretName) {

    // create secrets
    List<V1LocalObjectReference> secrets = new ArrayList<>();
    for (String secret : repoSecretName) {
      secrets.add(new V1LocalObjectReference().name(secret));
    }

    // create the domain CR
    DomainResource domain = new DomainResource()
            .apiVersion(DOMAIN_API_VERSION)
            .kind("Domain")
            .metadata(new io.kubernetes.client.openapi.models.V1ObjectMeta()
                    .name(domainResourceName)
                    .namespace(domNamespace))
            .spec(new oracle.weblogic.domain.DomainSpec()
                    .domainUid(domainResourceName)
                    .domainHomeSourceType("FromModel")
                    .image(imageName)
                    .imagePullPolicy(IMAGE_PULL_POLICY)
                    .webLogicCredentialsSecret(new V1LocalObjectReference()
                            .name(adminSecretName))
                    .includeServerOutInPodLog(true)
                    .serverStartPolicy("IfNeeded")
                    .serverPod(new oracle.weblogic.domain.ServerPod()
                            .addEnvItem(new io.kubernetes.client.openapi.models.V1EnvVar()
                                    .name("JAVA_OPTIONS")
                                    .value("-Dweblogic.StdoutDebugEnabled=false"))
                            .addEnvItem(new io.kubernetes.client.openapi.models.V1EnvVar()
                                    .name("USER_MEM_ARGS")
                                    .value("-Djava.security.egd=file:/dev/./urandom ")))
                    .adminServer(new oracle.weblogic.domain.AdminServer()
                            .adminService(new oracle.weblogic.domain.AdminService()
                                    .addChannelsItem(new oracle.weblogic.domain.Channel()
                                            .channelName("default")
                                            .nodePort(0))))
                    .configuration(new oracle.weblogic.domain.Configuration()
                            .model(new oracle.weblogic.domain.Model()
                                    .domainType("WLS")
                                    .runtimeEncryptionSecret(encryptionSecretName))
                            .introspectorJobActiveDeadlineSeconds(600L)));
    domain.spec().setImagePullSecrets(secrets);
    setPodAntiAffinity(domain);
    return domain;
  }

  /**
   * Create a domain object for a Kubernetes domain custom resource using the basic model-in-image
   * image.
   *
   * @param domainResourceName name of the domain resource
   * @param domNamespace Kubernetes namespace that the domain is hosted
   * @param imageName name of the image including its tag
   * @param adminSecretName name of the new WebLogic admin credentials secret
   * @param repoSecretName name of the secret for pulling the WebLogic image
   * @param encryptionSecretName name of the secret used to encrypt the models
   * @param pvName Name of persistent volume
   * @param pvcName Name of persistent volume claim
   * @param configMapName name of the configMap containing Weblogic Deploy Tooling model
   * @param dbSecretName name of the Secret for WebLogic configuration overrides
   * @param allowReplicasBelowMinDynClusterSize whether to allow scaling below min dynamic cluster size
   * @param onlineUpdateEnabled whether to enable onlineUpdate feature for mii dynamic update
   * @param setDataHome whether to set data home at domain resource
   * @return domain object of the domain resource
   */
  public static DomainResource createDomainResourceWithLogHome(
      String domainResourceName,
      String domNamespace,
      String imageName,
      String adminSecretName,
      String repoSecretName,
      String encryptionSecretName,
      String pvName,
      String pvcName,
      String configMapName,
      String dbSecretName,
      boolean allowReplicasBelowMinDynClusterSize,
      boolean onlineUpdateEnabled,
      boolean setDataHome) {
    LoggingFacade logger = getLogger();

    List<String> securityList = new ArrayList<>();
    if (dbSecretName != null) {
      securityList.add(dbSecretName);
    }

    String uniquePath = "/shared/" + domNamespace + "/" + domainResourceName;
    DomainSpec domainSpec = new DomainSpec()
        .domainUid(domainResourceName)
        .domainHomeSourceType("FromModel")
        .allowReplicasBelowMinDynClusterSize(allowReplicasBelowMinDynClusterSize)
        .image(imageName)
        .imagePullPolicy(IMAGE_PULL_POLICY)
        .addImagePullSecretsItem(new V1LocalObjectReference()
            .name(repoSecretName))
        .webLogicCredentialsSecret(new V1LocalObjectReference()
            .name(adminSecretName))
        .includeServerOutInPodLog(true)
        .logHomeEnabled(Boolean.TRUE)
        .logHome(uniquePath + "/logs")
        .serverStartPolicy("IfNeeded")
        .serverPod(new ServerPod()
            .addEnvItem(new V1EnvVar()
                .name("JAVA_OPTIONS")
                .value("-Dweblogic.security.SSL.ignoreHostnameVerification=true"))
            .addEnvItem(new V1EnvVar()
                .name("USER_MEM_ARGS")
                .value("-Djava.security.egd=file:/dev/./urandom "))
            .addVolumesItem(new V1Volume()
                .name(pvName)
                .persistentVolumeClaim(new V1PersistentVolumeClaimVolumeSource()
                    .claimName(pvcName)))
            .addVolumeMountsItem(new V1VolumeMount()
                .mountPath("/shared")
                .name(pvName)))
        .adminServer(new AdminServer()
            .adminService(new AdminService()
                .addChannelsItem(new Channel()
                    .channelName("default")
                    .nodePort(0))))
        .configuration(new Configuration()
            .secrets(securityList)
            .model(new Model()
                .domainType("WLS")
                .configMap(configMapName)
                .runtimeEncryptionSecret(encryptionSecretName)
                .onlineUpdate(new OnlineUpdate()
                    .enabled(onlineUpdateEnabled)))
            .introspectorJobActiveDeadlineSeconds(300L));

    if (setDataHome) {
      domainSpec.dataHome(uniquePath + "/data");
    }
    // create the domain CR
    DomainResource domain = new DomainResource()
        .apiVersion(DOMAIN_API_VERSION)
        .kind("Domain")
        .metadata(new V1ObjectMeta()
            .name(domainResourceName)
            .namespace(domNamespace))
        .spec(domainSpec);

    setPodAntiAffinity(domain);
    return domain;
  }

  /**
   * Create a domain object for a Kubernetes domain custom resource using the basic model-in-image
   * image.
   *
   * @param domainResourceName name of the domain resource
   * @param domNamespace Kubernetes namespace that the domain is hosted
   * @param imageName name of the image including its tag
   * @param adminSecretName name of the new WebLogic admin credentials secret
   * @param repoSecretName name of the secret for pulling the WebLogic image
   * @param encryptionSecretName name of the secret used to encrypt the models
   * @param replicaCount number of managed servers to start, set at domain level
   * @param pvName Name of persistent volume
   * @param pvcName Name of persistent volume claim
   * @param configMapName name of the configMap containing Weblogic Deploy Tooling model
   * @param dbSecretName name of the Secret for WebLogic configuration overrides
   * @param allowReplicasBelowMinDynClusterSize whether to allow scaling below min dynamic cluster size
   * @param onlineUpdateEnabled whether to enable onlineUpdate feature for mii dynamic update
   * @param setDataHome whether to set data home at domain resource
   * @return domain object of the domain resource
   */
  public static DomainResource createDomainResourceWithLogHome(
      String domainResourceName,
      String domNamespace,
      String imageName,
      String adminSecretName,
      String repoSecretName,
      String encryptionSecretName,
      int replicaCount,
      String pvName,
      String pvcName,
      String configMapName,
      String dbSecretName,
      boolean allowReplicasBelowMinDynClusterSize,
      boolean onlineUpdateEnabled,
      boolean setDataHome) {
    DomainResource domain = createDomainResourceWithLogHome(domainResourceName, domNamespace, imageName,
        adminSecretName, repoSecretName, encryptionSecretName, pvName, pvcName, configMapName,
        dbSecretName, allowReplicasBelowMinDynClusterSize, onlineUpdateEnabled, setDataHome);
    DomainSpec spec = domain.getSpec().replicas(replicaCount);
    return domain.spec(spec);
  }

  /**
   * Replace contents of an existing configMap, by deleting and recreating the configMap
   * with the provided list of model file(s).
   *
   * @param configMapName name of the configMap containing Weblogic Deploy Tooling model to have its
   *                      contents replaced
   * @param domainResourceName name of the domain resource
   * @param domainNamespace Kubernetes namespace that the domain is hosted
   * @param modelFiles list of the names of the WDT mode files in the ConfigMap
   * @param retryPolicy ConditionFactory used for checking if the configMap has been deleted
   */
  public static void replaceConfigMapWithModelFiles(
      String configMapName,
      String domainResourceName,
      String domainNamespace,
      List<String> modelFiles,
      ConditionFactory retryPolicy) {
    LoggingFacade logger = getLogger();

    deleteConfigMap(configMapName, domainNamespace);
    testUntil(
        retryPolicy,
        () -> listConfigMaps(domainNamespace).getItems().stream()
          .noneMatch((cm) -> (cm.getMetadata().getName().equals(configMapName))),
        logger,
        "configmap {0} to be deleted",
        configMapName);

    createConfigMapAndVerify(configMapName, domainResourceName, domainNamespace, modelFiles);
  }

  /**
   * Use REST APIs to return the JdbcRuntime mbean from the WebLogic server.
   * @param adminSvcExtHost Used only in OKD env - this is the route host created for AS external service
   * @param domainNamespace Kubernetes namespace that the domain is hosted
   * @param adminServerPodName Name of the admin server pod to which the REST requests should be sent to
   * @param resourcesName Name of the JDBC system resource for which that mbean data to be queried
   * @return An ExecResult containing the output of the REST API exec request
   */
  public static ExecResult readJdbcRuntime(
      String adminSvcExtHost,
      String domainNamespace, String adminServerPodName, String resourcesName) {
    return readRuntimeResource(
        adminSvcExtHost,
        domainNamespace,
        adminServerPodName,
        "/management/wls/latest/datasources/id/" + resourcesName,
        "checkJdbcRuntime");
  }

  /**
   * Use REST APIs to return the MinThreadsConstraint runtime mbean associated with
   * the specified work manager from the WebLogic server.
   * @param adminSvcExtHost Used only in OKD env - this is the route host created for AS external service
   * @param domainNamespace Kubernetes namespace that the domain is hosted
   * @param adminServerPodName Name of the admin server pod to which the REST requests should be sent to
   * @param serverName Name of the server from which to look for the runtime mbean
   * @param workManagerName Name of the work manager for which its associated
   *                       min threads constraint runtime mbean data to be queried
   * @return An ExecResult containing the output of the REST API exec request
   */
  public static ExecResult readMinThreadsConstraintRuntimeForWorkManager(
      String adminSvcExtHost, String domainNamespace, String adminServerPodName,
      String serverName, String workManagerName) {
    return readRuntimeResource(
        adminSvcExtHost,
        domainNamespace,
        adminServerPodName,
        "/management/weblogic/latest/domainRuntime/serverRuntimes/"
            + serverName
            + "/applicationRuntimes/" + MII_BASIC_APP_DEPLOYMENT_NAME
            + "/workManagerRuntimes/" + workManagerName
            + "/minThreadsConstraintRuntime",
        "checkMinThreadsConstraintRuntime");
  }

  /**
   * Use REST APIs to return the MaxThreadsConstraint runtime mbean associated with
   * the specified work manager from the WebLogic server.
   * @param adminSvcExtHost Used only in OKD env - this is the route host created for AS external service
   * @param domainNamespace Kubernetes namespace that the domain is hosted
   * @param adminServerPodName Name of the admin server pod to which the REST requests should be sent to
   * @param serverName Name of the server from which to look for the runtime mbean
   * @param workManagerName Name of the work manager for which its associated
   *                       max threads constraint runtime mbean data to be queried
   * @return An ExecResult containing the output of the REST API exec request
   */
  public static ExecResult readMaxThreadsConstraintRuntimeForWorkManager(
      String adminSvcExtHost, String domainNamespace, String adminServerPodName,
      String serverName, String workManagerName) {
    return readRuntimeResource(
        adminSvcExtHost,
        domainNamespace,
        adminServerPodName,
        "/management/weblogic/latest/domainRuntime/serverRuntimes/"
            + serverName
            + "/applicationRuntimes/" + MII_BASIC_APP_DEPLOYMENT_NAME
            + "/workManagerRuntimes/" + workManagerName
            + "/maxThreadsConstraintRuntime",
        "checkMaxThreadsConstraintRuntime");
  }

  /**
   * Use REST APIs to check the WorkManager runtime mbean from the WebLogic server.
   * @param domainNamespace Kubernetes namespace that the domain is hosted
   * @param adminServerPodName Name of the admin server pod to which the REST requests should be sent to
   * @param serverName Name of the server from which to look for the runtime mbean
   * @param workManagerName Name of the work manager for which its runtime mbean is to be verified
   * @param expectedStatusCode the expected response to verify
   * @return true if the REST API reply contains the expected response
   */
  public static boolean checkWorkManagerRuntime(
      String domainNamespace, String adminServerPodName,
      String serverName, String workManagerName, String expectedStatusCode) {
    return checkWorkManagerRuntime(null, domainNamespace, adminServerPodName, serverName,
                                   workManagerName, expectedStatusCode);
  }

  /**
   * Use REST APIs to check the WorkManager runtime mbean from the WebLogic server.
   * @param adminSvcExtHost Used only in OKD env - this is the route host created for AS external service
   * @param domainNamespace Kubernetes namespace that the domain is hosted
   * @param adminServerPodName Name of the admin server pod to which the REST requests should be sent to
   * @param serverName Name of the server from which to look for the runtime mbean
   * @param workManagerName Name of the work manager for which its runtime mbean is to be verified
   * @param expectedStatusCode the expected response to verify
   * @return true if the REST API reply contains the expected response
   */
  public static boolean checkWorkManagerRuntime(
      String adminSvcExtHost, String domainNamespace, String adminServerPodName,
      String serverName, String workManagerName, String expectedStatusCode) {
    return checkWeblogicMBean(
        adminSvcExtHost,
        domainNamespace,
        adminServerPodName,
        "/management/weblogic/latest/domainRuntime/serverRuntimes/"
            + serverName
            + "/applicationRuntimes/" + MII_BASIC_APP_DEPLOYMENT_NAME
            + "/workManagerRuntimes/" + workManagerName,
        expectedStatusCode);
  }

  /**
   * Use REST APIs to check the application runtime mbean from the WebLogic server.
   * @param adminSvcExtHost Used only in OKD env - this is the route host created for AS external service
   * @param domainNamespace Kubernetes namespace that the domain is hosted
   * @param adminServerPodName Name of the admin server pod to which the REST requests should be sent to
   * @param serverName Name of the server from which to look for the runtime mbean
   * @param expectedStatusCode the expected response to verify
   * @return true if the REST API reply contains the expected response
   */
  public static boolean checkApplicationRuntime(
      String adminSvcExtHost, String domainNamespace, String adminServerPodName,
      String serverName, String expectedStatusCode) {
    return checkWeblogicMBean(
        adminSvcExtHost,
        domainNamespace,
        adminServerPodName,
        "/management/weblogic/latest/domainRuntime/serverRuntimes/"
            + serverName
            + "/applicationRuntimes/" + MII_BASIC_APP_DEPLOYMENT_NAME,
        expectedStatusCode);
  }

  private static ExecResult readRuntimeResource(String adminSvcExtHost, String domainNamespace,
      String adminServerPodName, String resourcePath, String callerName) {
    LoggingFacade logger = getLogger();

    int adminServiceNodePort
        = getServiceNodePort(domainNamespace, getExternalServicePodName(adminServerPodName), "default");

    String hostAndPort = (OKD) ? adminSvcExtHost : K8S_NODEPORT_HOST + ":" + adminServiceNodePort;
    logger.info("hostAndPort = {0} ", hostAndPort);

    ExecResult result = null;

    StringBuffer curlString = new StringBuffer("curl --user "
        + ADMIN_USERNAME_DEFAULT + ":" + ADMIN_PASSWORD_DEFAULT + " ");
    curlString.append("http://" + hostAndPort)
        .append(resourcePath)
        .append("/")
        .append(" --silent --show-error ");
    logger.info(callerName + ": curl command {0}", new String(curlString));
    try {
      result = exec(new String(curlString), true);
      logger.info(callerName + ": exec curl command {0} got: {1}", new String(curlString), result);
    } catch (Exception ex) {
      logger.info(callerName + ": caught unexpected exception {0}", ex);
      return null;
    }
    return result;
  }

  /**
   * Use REST APIs to check a runtime mbean from the WebLogic server.
   *
   * @param domainNamespace Kubernetes namespace that the domain is hosted
   * @param adminServerPodName Name of the admin server pod to which the REST requests should be sent to
   * @param resourcePath Path of the system resource to be used in the REST API call
   * @param expectedStatusCode the expected response to verify
   * @return true if the REST API reply contains the expected response
   */
  public static boolean checkWeblogicMBean(String domainNamespace,
         String adminServerPodName,  String resourcePath, String expectedStatusCode) {
    return checkWeblogicMBean(null, domainNamespace, adminServerPodName, resourcePath, expectedStatusCode, false, "");
  }

  /**
   * Use REST APIs to check a runtime mbean from the WebLogic server.
   *
   * @param adminSvcExtHost Used only in OKD env - this is the route host created for AS external service
   * @param domainNamespace Kubernetes namespace that the domain is hosted
   * @param adminServerPodName Name of the admin server pod to which the REST requests should be sent to
   * @param resourcePath Path of the system resource to be used in the REST API call
   * @param expectedStatusCode the expected response to verify
   * @return true if the REST API reply contains the expected response
   */
  public static boolean checkWeblogicMBean(String adminSvcExtHost, String domainNamespace,
         String adminServerPodName,  String resourcePath, String expectedStatusCode) {
    return checkWeblogicMBean(adminSvcExtHost, domainNamespace, adminServerPodName,
                              resourcePath, expectedStatusCode, false, "");
  }

  /**
   * Use REST APIs to check a runtime mbean from the WebLogic server.
   *
   * @param domainNamespace Kubernetes namespace that the domain is hosted
   * @param adminServerPodName Name of the admin server pod to which the REST requests should be sent to
   * @param resourcePath Path of the system resource to be used in the REST API call
   * @param expectedStatusCode the expected response to verify
   * @param isSecureMode whether use SSL
   * @param sslChannelName the channel name for SSL
   * @return true if the REST API reply contains the expected response
   */
  public static boolean checkWeblogicMBean(String domainNamespace,
                                           String adminServerPodName,
                                           String resourcePath,
                                           String expectedStatusCode,
                                           boolean isSecureMode,
                                           String sslChannelName) {
    return checkWeblogicMBean(null,  domainNamespace, adminServerPodName, resourcePath,
                              expectedStatusCode, isSecureMode, sslChannelName);
  }

  /**
   * Use REST APIs to check a runtime mbean from the WebLogic server.
   *
   * @param adminSvcExtHost Used only in OKD env - this is the route host created for AS external service
   * @param domainNamespace Kubernetes namespace that the domain is hosted
   * @param adminServerPodName Name of the admin server pod to which the REST requests should be sent to
   * @param resourcePath Path of the system resource to be used in the REST API call
   * @param expectedStatusCode the expected response to verify
   * @param isSecureMode whether use SSL
   * @param sslChannelName the channel name for SSL
   * @return true if the REST API reply contains the expected response
   */
  public static boolean checkWeblogicMBean(String adminSvcExtHost,
                                           String domainNamespace,
                                           String adminServerPodName,
                                           String resourcePath,
                                           String expectedStatusCode,
                                           boolean isSecureMode,
                                           String sslChannelName) {
    LoggingFacade logger = getLogger();

    int adminServiceNodePort;
    if (isSecureMode) {
      adminServiceNodePort =
          getServiceNodePort(domainNamespace, getExternalServicePodName(adminServerPodName), sslChannelName);
    } else {
      adminServiceNodePort =
          getServiceNodePort(domainNamespace, getExternalServicePodName(adminServerPodName), "default");
    }

    StringBuffer curlString;
    if (isSecureMode) {
      curlString = new StringBuffer("status=$(curl -k --user weblogic:welcome1 https://");
    } else {
      curlString = new StringBuffer("status=$(curl --user weblogic:welcome1 http://");
    }

    String hostAndPort = (OKD) ? adminSvcExtHost : K8S_NODEPORT_HOST + ":" + adminServiceNodePort;
    logger.info("hostAndPort = {0} ", hostAndPort);

    curlString.append(hostAndPort)
        .append(resourcePath)
        .append(" --silent --show-error ")
        .append(" -o /dev/null ")
        .append(" -w %{http_code});")
        .append("echo ${status}");
    logger.info("checkSystemResource: curl command {0}", new String(curlString));
    return Command
        .withParams(new CommandParams()
            .command(curlString.toString()))
        .executeAndVerify(expectedStatusCode);
  }

  /**
   * Use REST APIs to check the system resource runtime mbean from the WebLogic server.
   *
   * @param domainNamespace Kubernetes namespace that the domain is hosted
   * @param adminServerPodName Name of the admin server pod to which the REST requests should be sent to
   * @param resourcesType Type of the system resource to be checked
   * @param resourcesName Name of the system resource to be checked
   * @param expectedStatusCode the expected response to verify
   * @return true if the REST API reply contains the expected response
   */
  public static boolean checkSystemResourceConfiguration(String domainNamespace,
      String adminServerPodName, String resourcesType,
      String resourcesName, String expectedStatusCode) {
    return checkSystemResourceConfiguration(null, domainNamespace, adminServerPodName, resourcesType,
                                     resourcesName, expectedStatusCode);
  }

  /**
   * Use REST APIs to check the system resource runtime mbean from the WebLogic server.
   *
   * @param adminSvcExtHost Used only in OKD env - this is the route host created for AS external service
   * @param domainNamespace Kubernetes namespace that the domain is hosted
   * @param adminServerPodName Name of the admin server pod to which the REST requests should be sent to
   * @param resourcesType Type of the system resource to be checked
   * @param resourcesName Name of the system resource to be checked
   * @param expectedStatusCode the expected response to verify
   * @return true if the REST API reply contains the expected response
   */
  public static boolean checkSystemResourceConfiguration(String adminSvcExtHost, String domainNamespace,
      String adminServerPodName, String resourcesType,
      String resourcesName, String expectedStatusCode) {
    return checkWeblogicMBean(adminSvcExtHost, domainNamespace, adminServerPodName,
        "/management/weblogic/latest/domainConfig/"
            + resourcesType + "/" + resourcesName + "/",
        expectedStatusCode);
  }

  /**
   * Create a job to change the permissions on the pv host path.
   *
   * @param pvName Name of the persistent volume
   * @param pvcName Name of the persistent volume claim
   * @param namespace Namespace containing the persistent volume claim and where the job should be created in
   */
  public static void createJobToChangePermissionsOnPvHostPath(String pvName, String pvcName, String namespace) {
    LoggingFacade logger = getLogger();

    if (!OKD) {
      logger.info("Running Kubernetes job to create domain");
      V1Job jobBody = new V1Job()
          .metadata(
              new V1ObjectMeta()
                  .name("change-permissions-onpv-job-" + pvName) // name of the job
                  .namespace(namespace))
          .spec(new V1JobSpec()
              .backoffLimit(0) // try only once
              .template(new V1PodTemplateSpec()
                  .spec(new V1PodSpec()
                      .restartPolicy(V1PodSpec.RestartPolicyEnum.NEVER)
                      .addContainersItem(
                          createfixPVCOwnerContainer(pvName,
                              "/shared")) // mounted under /shared inside pod
                      .volumes(Arrays.asList(
                          new V1Volume()
                              .name(pvName)
                              .persistentVolumeClaim(
                                  new V1PersistentVolumeClaimVolumeSource()
                                      .claimName(pvcName))))
                      .imagePullSecrets(Arrays.asList(
                          new V1LocalObjectReference()
                              .name(TEST_IMAGES_REPO_SECRET_NAME)))))); // this secret is used only for non-kind cluster

      String jobName = createJobAndWaitUntilComplete(jobBody, namespace);

      // check job status and fail test if the job failed
      V1Job job = assertDoesNotThrow(() -> getJob(jobName, namespace),
          "Getting the job failed");
      if (job != null) {
        V1JobCondition jobCondition = job.getStatus().getConditions().stream().filter(
            v1JobCondition -> V1JobCondition.TypeEnum.FAILED.equals(v1JobCondition.getType()))
            .findAny()
            .orElse(null);
        if (jobCondition != null) {
          logger.severe("Job {0} failed to change permissions on PV hostpath", jobName);
          List<V1Pod> pods = assertDoesNotThrow(() -> listPods(
              namespace, "job-name=" + jobName).getItems(),
              "Listing pods failed");
          if (!pods.isEmpty()) {
            String podLog = assertDoesNotThrow(() -> getPodLog(pods.get(0).getMetadata().getName(), namespace),
                "Failed to get pod log");
            logger.severe(podLog);
            fail("Change permissions on PV hostpath job failed");
          }
        }
      }
    }
  }

  /**
   * Check logs are written on PV by running the specified command on the pod.
   * @param domainNamespace Kubernetes namespace that the domain is hosted
   * @param commandToExecuteInsidePod The command to be run inside the pod
   * @param podName Name of the pod
   */
  public static void checkLogsOnPV(String domainNamespace, String commandToExecuteInsidePod, String podName) {
    LoggingFacade logger = getLogger();

    logger.info("Checking logs are written on PV by running the command {0} on pod {1}, namespace {2}",
        commandToExecuteInsidePod, podName, domainNamespace);
    V1Pod serverPod = assertDoesNotThrow(() ->
            Kubernetes.getPod(domainNamespace, null, podName),
        String.format("Could not get the server Pod {0} in namespace {1}",
            podName, domainNamespace));

    ExecResult result = assertDoesNotThrow(() -> Kubernetes.exec(serverPod, null, true,
        "/bin/sh", "-c", commandToExecuteInsidePod),
        String.format("Could not execute the command %s in pod %s, namespace %s",
            commandToExecuteInsidePod, podName, domainNamespace));
    logger.info("Command {0} returned with exit value {1}, stderr {2}, stdout {3}",
        commandToExecuteInsidePod, result.exitValue(), result.stderr(), result.stdout());

    // checking for exitValue 0 for success fails sometimes as k8s exec api returns non-zero exit value even on success,
    // so checking for exitValue non-zero and stderr not empty for failure, otherwise its success
    assertFalse(result.exitValue() != 0 && result.stderr() != null && !result.stderr().isEmpty(),
        String.format("Command %s failed with exit value %s, stderr %s, stdout %s",
            commandToExecuteInsidePod, result.exitValue(), result.stderr(), result.stdout()));

  }

  /**
   * Create a database secret.
   * @param secretName Name of the secret
   * @param username username to be added to the secret
   * @param password password to be added to the secret
   * @param dburl url of the database to be added to the secret
   * @param domNamespace Kubernetes namespace to create the secret in
   */
  public static void createDatabaseSecret(
      String secretName, String username, String password,
      String dburl, String domNamespace)  {
    Map<String, String> secretMap = new HashMap<>();
    secretMap.put("username", username);
    secretMap.put("password", password);
    secretMap.put("url", dburl);
    boolean secretCreated = assertDoesNotThrow(() -> createSecret(new V1Secret()
        .metadata(new V1ObjectMeta()
            .name(secretName)
            .namespace(domNamespace))
        .stringData(secretMap)), "Create secret failed with ApiException");
    assertTrue(secretCreated, String.format("create secret failed for %s in namespace %s", secretName, domNamespace));
  }

  /**
   * Create a domain secret.
   * @param secretName Name of the secret
   * @param username username to be added to the secret
   * @param password password to be added to the secret
   * @param domNamespace Kubernetes namespace to create the secret in
   */
  public static void createDomainSecret(String secretName, String username, String password, String domNamespace) {
    Map<String, String> secretMap = new HashMap<>();
    secretMap.put("username", username);
    secretMap.put("password", password);
    boolean secretCreated = assertDoesNotThrow(() -> createSecret(new V1Secret()
        .metadata(new V1ObjectMeta()
            .name(secretName)
            .namespace(domNamespace))
        .stringData(secretMap)), "Create secret failed with ApiException");
    assertTrue(secretCreated, String.format("create secret failed for %s in namespace %s", secretName, domNamespace));
  }

  /**
   * Verify the introspector runs, completed and deleted.
   * @param domainUid domain uid for which the introspector runs
   * @param domainNamespace domain namespace where the domain exists
   */
  public static void verifyIntrospectorRuns(String domainUid, String domainNamespace) {
    //verify the introspector pod is created and runs
    LoggingFacade logger = getLogger();
    logger.info("Verifying introspector pod is created, runs and deleted");
    String introspectJobName = getIntrospectJobName(domainUid);
    checkPodReady(introspectJobName, domainUid, domainNamespace);

    String labelSelector = String.format("weblogic.domainUID in (%s)", domainUid);
    V1Pod introspectorPod = assertDoesNotThrow(() -> getPod(domainNamespace, labelSelector, introspectJobName),
        "Could not get introspector pod");
    assertTrue(introspectorPod != null && introspectorPod.getMetadata() != null,
        "introspector pod or metadata is null");
    String introspectorLog = assertDoesNotThrow(() -> getPodLog(introspectorPod.getMetadata().getName(),
        domainNamespace), "Could not get introspector pod log");
    logger.info("Introspector pod log START");
    logger.info(introspectorLog);
    logger.info("Introspector pod log END");
    checkPodDoesNotExist(introspectJobName, domainUid, domainNamespace);
  }

  /**
   * Verify the pods of the domain are not rolled.
   * @param domainNamespace namespace where pods exists
   * @param podsCreationTimes map of pods name and pod creation times
   */
  public static void verifyPodsNotRolled(String domainNamespace, Map<String, OffsetDateTime> podsCreationTimes) {
    // wait for 2 minutes before checking the pods, make right decision logic
    // that runs every two minutes in the  Operator
    try {
      getLogger().info("Sleep 2 minutes for operator make right decision logic");
      Thread.sleep(120 * 1000);
    } catch (InterruptedException ie) {
      getLogger().info("InterruptedException while sleeping for 2 minutes");
    }
    for (Map.Entry<String, OffsetDateTime> entry : podsCreationTimes.entrySet()) {
      assertEquals(
          entry.getValue(),
          getPodCreationTime(domainNamespace, entry.getKey()),
          "pod '" + entry.getKey() + "' should not roll");
    }
  }

  /**
   * Verify the pod introspect version is updated.
   * @param podNames name of the pod
   * @param expectedIntrospectVersion expected introspect version
   * @param domainNamespace domain namespace where pods exist
   */
  public static void verifyPodIntrospectVersionUpdated(Set<String> podNames,
                                                 String expectedIntrospectVersion,
                                                 String domainNamespace) {
    for (String podName : podNames) {
      testUntil(
          () -> podIntrospectVersionUpdated(podName, domainNamespace, expectedIntrospectVersion),
          getLogger(),
          "Checking for updated introspectVersion for pod {0}",
          podName);
    }
  }

  /**
   * Change the WebLogic Admin credential of the domain.
   * Patch the domain CRD with a new credentials secret.
   * Update domainRestartVersion to trigger a rolling restart of server pods.
   * Make sure all the server pods are re-started in a rolling fashion.
   * Check the validity of new credentials by accessing WebLogic RESTful Service.
   * @param domainNamespace namespace where the domain is
   * @param domainUid domain uid for which WebLogic Admin credential is being changed
   * @param adminServerPodName pod name of admin server
   * @param managedServerPrefix prefix of the managed server
   * @param replicaCount replica count of the domain
   * @param args arguments to determine appending suffix to managed server pod name or not.
   *             Append suffix if it's set. Otherwise do not append.
   */
  public static void verifyUpdateWebLogicCredential(String domainNamespace, String domainUid,
       String adminServerPodName, String managedServerPrefix, int replicaCount, String... args) {
    verifyUpdateWebLogicCredential(null, domainNamespace, domainUid, adminServerPodName,
                               managedServerPrefix, replicaCount, args);
  }

  /**
   * Change the WebLogic Admin credential of the domain.
   * Patch the domain CRD with a new credentials secret.
   * Update domainRestartVersion to trigger a rolling restart of server pods.
   * Make sure all the server pods are re-started in a rolling fashion.
   * Check the validity of new credentials by accessing WebLogic RESTful Service.
   * @param adminSvcExtHost Used only in OKD env - this is the route host created for AS external service
   * @param domainNamespace namespace where the domain is
   * @param domainUid domain uid for which WebLogic Admin credential is being changed
   * @param adminServerPodName pod name of admin server
   * @param managedServerPrefix prefix of the managed server
   * @param replicaCount replica count of the domain
   * @param args arguments to determine appending suffix to managed server pod name or not.
   *             Append suffix if it's set. Otherwise do not append.
   */
  public static void verifyUpdateWebLogicCredential(String adminSvcExtHost, String domainNamespace, String domainUid,
       String adminServerPodName, String managedServerPrefix, int replicaCount, String... args) {
    final boolean VALID = true;
    final boolean INVALID = false;

    getLogger().info("verifyMiiUpdateWebLogicCredential for domainNamespace: {0}, domainUid: {1}, "
        + "adminServerPodName {2}, managedServerPrefix: {3}, replicaCount: {4}", domainNamespace, domainUid,
        adminServerPodName, managedServerPrefix, replicaCount);
    LinkedHashMap<String, OffsetDateTime> pods = new LinkedHashMap<>();
    // get the creation time of the admin server pod before patching
    OffsetDateTime adminPodCreationTime = getPodCreationTime(domainNamespace,adminServerPodName);
    pods.put(adminServerPodName, adminPodCreationTime);

    // get the creation time of the managed server pods before patching
    for (int i = 1; i <= replicaCount; i++) {
      String managedServerPodName = (args.length == 0) ? managedServerPrefix + i : managedServerPrefix + i
          + args[0];
      getLogger().info("managedServer pod name is: " + managedServerPodName);
      pods.put(managedServerPodName, getPodCreationTime(domainNamespace, managedServerPodName));
    }

    getLogger().info("Check that before patching current credentials are valid and new credentials are not");
    verifyCredentials(adminSvcExtHost, adminServerPodName, domainNamespace,
                      ADMIN_USERNAME_DEFAULT, ADMIN_PASSWORD_DEFAULT, VALID, args);
    verifyCredentials(adminSvcExtHost, adminServerPodName, domainNamespace, ADMIN_USERNAME_PATCH, ADMIN_PASSWORD_PATCH,
        INVALID, args);

    // create a new secret for admin credentials
    getLogger().info("Create a new secret that contains new WebLogic admin credentials");
    String adminSecretName = "weblogic-credentials-new";
    assertDoesNotThrow(() -> createSecretWithUsernamePassword(
        adminSecretName,
        domainNamespace,
        ADMIN_USERNAME_PATCH,
        ADMIN_PASSWORD_PATCH),
        String.format("createSecret failed for %s", adminSecretName));

    // patch the domain resource with the new secret and verify that the domain resource is patched.
    getLogger().info("Patch domain {0} in namespace {1} with the secret {2}, and verify the result",
        domainUid, domainNamespace, adminSecretName);
    String restartVersion = patchDomainWithNewSecretAndVerify(
        domainUid,
        domainNamespace,
        adminSecretName);

    getLogger().info("Wait for domain {0} admin server pod {1} in namespace {2} to be restarted with "
        + "restartVersion {3}", domainUid, adminServerPodName, domainNamespace, restartVersion);

    assertTrue(verifyRollingRestartOccurred(pods, 1, domainNamespace),
        "Rolling restart failed");

    // check if the new credentials are valid and the old credentials are not valid any more
    getLogger().info("Check that after patching current credentials are not valid and new credentials are");
    verifyCredentials(adminSvcExtHost, adminServerPodName, domainNamespace,
                      ADMIN_USERNAME_DEFAULT, ADMIN_PASSWORD_DEFAULT, INVALID, args);
    verifyCredentials(adminSvcExtHost, adminServerPodName, domainNamespace, ADMIN_USERNAME_PATCH, ADMIN_PASSWORD_PATCH,
        VALID, args);

    getLogger().info("Domain {0} in namespace {1} is fully started after changing WebLogic credentials secret",
        domainUid, domainNamespace);
  }


  /**
   * Patch the domain CRD with a new auxiliary image to add new or replace existing
   * auxiliary images at cluster scope. Verify the server pods in cluster are rolling
   * restarted and back to ready state.
   * @param domainNamespace namespace where the domain is
   * @param managedServerPrefix prefix of the managed server
   * @param replicaCount replica count of the domain
   * @param clusterIndex index of cluster to add or replace the auxiliary image cluster config
   * @param auxiliaryImageVolumeName auxiliary image volume name
   * @param auxiliaryImageName image names containing the files to config cluster scope auxiliary image
   * @param auxiliaryImageIndex location to add or replace the auxiliary image cluster config
   * @param addOrReplace add or replace the auxiliary image cluster config
   */
  public static void patchDomainClusterWithAuxImageAndVerify(String domainUid,
                                                             String domainNamespace,
                                                             String managedServerPrefix,
                                                             int replicaCount,
                                                             int clusterIndex,
                                                             String auxiliaryImageVolumeName,
                                                             String auxiliaryImageName,
                                                             int auxiliaryImageIndex,
                                                             String addOrReplace) {

    LoggingFacade logger = getLogger();

    // create the map with server pods and their original creation timestamps
    Map<String, OffsetDateTime> podsWithTimeStamps = new LinkedHashMap<>();
    for (int i = 1; i <= replicaCount; i++) {
      String managedServerPodName = managedServerPrefix + i;
      podsWithTimeStamps.put(managedServerPodName,
          assertDoesNotThrow(() -> getPodCreationTimestamp(domainNamespace, "", managedServerPodName),
          String.format("getPodCreationTimestamp failed with ApiException for pod %s in namespace %s",
          managedServerPodName, domainNamespace)));
    }
    String imagePullPolicy = "IfNotPresent";
    // create patch string
    StringBuffer patchStr = new StringBuffer("[")
        .append("{\"op\":  \"" + addOrReplace + "\",")
        .append(" \"path\": \"/spec/configuration/model")
        .append("/auxiliaryImages/")
        .append(auxiliaryImageIndex)
        .append("\", ")
        .append("\"value\":  {\"image\": \"")
        .append(auxiliaryImageName)
        .append("\", ")
        .append("\"imagePullPolicy\": \"" + imagePullPolicy + "\" ")
        .append("\"}}]");

    logger.info("Patch domain with auxiliary image patch string: " + patchStr);

    // patch the domain and verify
    V1Patch patch = new V1Patch((patchStr).toString());
    boolean aiPatched = assertDoesNotThrow(() ->
        patchDomainCustomResource(domainUid, domainNamespace, patch, "application/json-patch+json"),
        "patchDomainClusterWithAuxiliaryImageAndVerify failed ");
    assertTrue(aiPatched, "patchDomainClusterWithAuxiliaryImageAndVerify failed");

    DomainResource domain1 = assertDoesNotThrow(() -> getDomainCustomResource(domainUid, domainNamespace),
        String.format("getDomainCustomResource failed with ApiException when tried to get domain %s in namespace %s",
        domainUid, domainNamespace));
    assertNotNull(domain1, "Got null domain resource after patching");
    /*
    assertNotNull(domain1.getSpec().getClusters().get(clusterIndex).getServerPod().getAuxiliaryImages(),
        domain1 + "/spec/serverPod/auxiliaryImages is null");

    //verify that the domain is patched with new image
    List<AuxiliaryImage> auxiliaryImageListAf =
        domain1.getSpec().getClusters().get(clusterIndex).getServerPod().getAuxiliaryImages();
    boolean doMainPatched = false;
    for (AuxiliaryImage auxImage : auxiliaryImageListAf) {
      if (auxImage.getImage().equals(auxiliaryImageName)) {
        logger.info("Domain patched and cluster config {0} found", auxImage);
        doMainPatched = true;
        break;
      }
    }
    assertTrue(doMainPatched, String.format("Image name %s should be patched", auxiliaryImageName));
    */

    // verify the server pods in cluster are rolling restarted and back to ready state
    logger.info("Verifying rolling restart occurred for domain {0} in namespace {1}",
        domainUid, domainNamespace);
    assertTrue(verifyRollingRestartOccurred(podsWithTimeStamps, 1, domainNamespace),
        String.format("Rolling restart failed for domain %s in namespace %s", domainUid, domainNamespace));
  }

  /**
   * Read a file in a given pod.
   * @param domainNamespace namespace where the domain is
   * @param serverPodName WLS server pod name
   * @param fileName file to read from
   * @return ExecResult containing the content of the given file
   */
  public static ExecResult readFilesInPod(String domainNamespace,
                                          String serverPodName,
                                          String fileName) {
    LoggingFacade logger = getLogger();
    StringBuffer readFileCmd = new StringBuffer("kubectl exec -n ")
        .append(domainNamespace)
        .append(" ")
        .append(serverPodName)
        .append(" -- cat \"")
        .append(fileName)
        .append("\"");
    logger.info("command to read file in pod {0} is: {1}", serverPodName, readFileCmd.toString());

    ExecResult result = assertDoesNotThrow(() -> exec(readFileCmd.toString(), true));

    return result;
  }

  /**
   * Create mii image and push it to the registry.
   *
   * @param miiImageNameBase the base mii image name used in local or to construct the image name in repository
   * @param wdtModelFile  wdt model file used to build the docker image
   * @param appName application source directory used to build sample app ear files
   * @param wdtModelPropFile wdt model properties file used to build the docker image
   * @return mii image created
   */
  public static String createAndPushMiiImage(String miiImageNameBase,
                                             String wdtModelFile,
                                             String appName,
                                             String wdtModelPropFile) {
    // create image with model files
    LoggingFacade logger = getLogger();
    logger.info("Creating image with model file {0} and verify", wdtModelFile);
    List<String> appSrcDirList = Collections.singletonList(appName);
    List<String> wdtModelList = Collections.singletonList(MODEL_DIR + "/" + wdtModelFile);
    List<String> modelPropList = Collections.singletonList(MODEL_DIR + "/" + wdtModelPropFile);

    String miiImage =
        createImageAndVerify(miiImageNameBase, wdtModelList, appSrcDirList, modelPropList, WEBLOGIC_IMAGE_NAME,
            WEBLOGIC_IMAGE_TAG, WLS_DOMAIN_TYPE, true, null, false);

    // docker login and push image to docker registry if necessary
    dockerLoginAndPushImageToRegistry(miiImage);

    return miiImage;
  }

  /**
   * Create model in image istio enabled domain with multiple clusters.
   *
   * @param domainUid the uid of the domain
   * @param domainNamespace namespace in which the domain will be created
   * @param miiImage model in image domain docker image
   * @param numOfClusters number of clusters in the domain
   * @param replicaCount replica count of the cluster
   * @return oracle.weblogic.domain.Domain objects
   */
  public static DomainResource createMiiDomainWithIstioMultiClusters(String domainUid,
                                                                     String domainNamespace,
                                                                     String miiImage,
                                                                     int numOfClusters,
                                                                     int replicaCount) {
    return createMiiDomainWithIstioMultiClusters(domainUid, domainNamespace, miiImage, numOfClusters,
        replicaCount, null);
  }

  /**
   * Create model in image istio enabled domain with multiple clusters.
   *
   * @param domainUid the uid of the domain
   * @param domainNamespace namespace in which the domain will be created
   * @param miiImage model in image domain docker image
   * @param numOfClusters number of clusters in the domain
   * @param replicaCount replica count of the cluster
   * @param serverPodLabels the labels for the server pod
   * @return oracle.weblogic.domain.Domain objects
   */
  public static DomainResource createMiiDomainWithIstioMultiClusters(String domainUid,
                                                                     String domainNamespace,
                                                                     String miiImage,
                                                                     int numOfClusters,
                                                                     int replicaCount,
                                                                     Map<String, String> serverPodLabels) {

    LoggingFacade logger = getLogger();
    // admin/managed server name here should match with WDT model yaml file
    String adminServerPodName = domainUid + "-" + ADMIN_SERVER_NAME_BASE;

    // create docker registry secret to pull the image from registry
    // this secret is used only for non-kind cluster
    logger.info("Creating docker registry secret in namespace {0}", domainNamespace);
    if (!secretExists(TEST_IMAGES_REPO_SECRET_NAME, domainNamespace)) {
      createTestRepoSecret(domainNamespace);
    }

    // create secret for admin credentials
    logger.info("Creating secret for admin credentials");
    String adminSecretName = "weblogic-credentials";
    if (!secretExists(adminSecretName, domainNamespace)) {
      createSecretWithUsernamePassword(adminSecretName, domainNamespace, ADMIN_USERNAME_DEFAULT,
          ADMIN_PASSWORD_DEFAULT);
    }

    // create encryption secret
    logger.info("Creating encryption secret");
    String encryptionsecret = "encryptionsecret";
    if (!secretExists(encryptionsecret, domainNamespace)) {
      createSecretWithUsernamePassword(encryptionsecret, domainNamespace, "weblogicenc", "weblogicenc");
    }

    // construct the cluster list used for domain custom resource
    List<V1LocalObjectReference> clusterRefList = new ArrayList<>();
    for (int i = numOfClusters; i >= 1; i--) {
      String clusterName = "cluster-" + i;
      ClusterSpec clusterSpec = new ClusterSpec()
          .clusterName(clusterName)
          .replicas(replicaCount);

      if (serverPodLabels != null) {
        clusterSpec.serverPod(new ServerPod()
            .labels(serverPodLabels));
      }

      clusterRefList.add(new V1LocalObjectReference().name(domainUid + "-" + clusterName));

      createClusterAndVerify(createClusterResource(domainUid + "-" + clusterName, domainNamespace, clusterSpec));
    }

    // set resource request and limit
    Map<String, Quantity> resourceRequest = new HashMap<>();
    Map<String, Quantity> resourceLimit = new HashMap<>();
    resourceRequest.put("cpu", new Quantity("250m"));
    resourceRequest.put("memory", new Quantity("768Mi"));
    resourceLimit.put("cpu", new Quantity("2"));
    resourceLimit.put("memory", new Quantity("2Gi"));

    // create the domain CR
    DomainResource domain = new DomainResource()
        .apiVersion(DOMAIN_API_VERSION)
        .kind("Domain")
        .metadata(new V1ObjectMeta()
            .name(domainUid)
            .namespace(domainNamespace))
        .spec(new DomainSpec()
            .domainUid(domainUid)
            .domainHome("/u01/domains/" + domainUid)
            .domainHomeSourceType("FromModel")
            .image(miiImage)
            .imagePullPolicy(IMAGE_PULL_POLICY)
            .addImagePullSecretsItem(new V1LocalObjectReference()
                .name(TEST_IMAGES_REPO_SECRET_NAME))
            .webLogicCredentialsSecret(new V1LocalObjectReference()
                .name(adminSecretName))
            .includeServerOutInPodLog(true)
            .serverStartPolicy("IfNeeded")
            .serverPod(new ServerPod()
                .addEnvItem(new V1EnvVar()
                    .name("JAVA_OPTIONS")
                    .value("-Dweblogic.StdoutDebugEnabled=false"))
                .addEnvItem(new V1EnvVar()
                    .name("USER_MEM_ARGS")
                    .value("-Djava.security.egd=file:/dev/./urandom "))
                .resources(new V1ResourceRequirements()
                    .requests(resourceRequest)
                    .limits(resourceLimit)))
            .clusters(clusterRefList)
            .configuration(new Configuration()
                .model(new Model()
                    .domainType(WLS_DOMAIN_TYPE)
                    .runtimeEncryptionSecret(encryptionsecret))
                .introspectorJobActiveDeadlineSeconds(300L)));

    setPodAntiAffinity(domain);

    // create model in image domain
    logger.info("Creating model in image domain {0} in namespace {1} using docker image {2}",
        domainUid, domainNamespace, miiImage);
    createDomainAndVerify(domain, domainNamespace);

    // check that admin server pod is ready and service exists in domain namespace
    logger.info("Checking that admin server pod {0} is ready and service exists in namespace {1}",
        adminServerPodName, domainNamespace);
    checkPodReadyAndServiceExists(adminServerPodName, domainUid, domainNamespace);

    // check the readiness for the managed servers in each cluster
    for (int i = 1; i <= numOfClusters; i++) {
      for (int j = 1; j <= replicaCount; j++) {
        String managedServerPodName =
            domainUid + "-cluster-" + i + "-" + MANAGED_SERVER_NAME_BASE + j;

        // check managed server pod is ready and service exists in the namespace
        logger.info("Checking that managed server pod {0} is ready and service exists in namespace {1}",
            managedServerPodName, domainNamespace);
        checkPodReadyAndServiceExists(managedServerPodName, domainUid, domainNamespace);
      }
    }

    return domain;
  }

  /**
   * create a ConfigMap with a model that enable SSL on the Administration server.
   * @param configMapName the name of configMap
   * @param model the model configMap will be created with
   * @param domainUid the uid of the domain
   * @param domainNamespace namespace in which the domain will be created
   */
  public static void createModelConfigMapSSLenable(String configMapName, String model, String domainUid,
      String domainNamespace) {
    Map<String, String> labels = new HashMap<>();
    labels.put("weblogic.domainUid", domainUid);
    Map<String, String> data = new HashMap<>();
    data.put("model.ssl.yaml", model);

    V1ConfigMap configMap = new V1ConfigMap()
        .data(data)
        .metadata(new V1ObjectMeta()
            .labels(labels)
            .name(configMapName)
            .namespace(domainNamespace));

    boolean cmCreated = assertDoesNotThrow(() -> createConfigMap(configMap),
        String.format("Can't create ConfigMap %s", configMapName));
    assertTrue(cmCreated, String.format("createConfigMap failed with name: %s, domainNamespace: %s ",
        configMapName, domainNamespace));
  }

  /**
   * Create a WebLogic domain with SSL enabled in WebLogic configuration by
   * configuring an additional configmap to the domain resource.
   * Add two channels to the domain resource with name `default-secure` and `default`.
   * @param domainUid the uid of the domain
   * @param domNamespace Kubernetes namespace that the domain is hosted
   * @param adminSecretName the name of the secret for admin credentials
   * @param repoSecretName name of the secret for pulling the WebLogic image
   * @param encryptionSecretName name of the secret used to encrypt the models
   * @param replicaCount number of managed servers to start
   * @param miiImage the name if mii image
   * @param configmapName the name of configMap
   *
   * @return domain object of the domain resource
   */
  public static DomainResource create2channelsDomainResourceWithConfigMap(String domainUid,
                                                String domNamespace, String adminSecretName,
                                                String repoSecretName, String encryptionSecretName,
                                                int replicaCount, String miiImage, String configmapName) {

    Map<String, String> keyValueMap = new HashMap<>();
    keyValueMap.put("testkey", "testvalue");

    // create the domain CR
    DomainResource domain = new DomainResource()
        .apiVersion(DOMAIN_API_VERSION)
        .kind("Domain")
        .metadata(new V1ObjectMeta()
            .name(domainUid)
            .namespace(domNamespace))
        .spec(new DomainSpec()
            .domainUid(domainUid)
            .domainHomeSourceType("FromModel")
            .image(miiImage)
            .imagePullPolicy(IMAGE_PULL_POLICY)
            .addImagePullSecretsItem(new V1LocalObjectReference()
                .name(repoSecretName))
            .webLogicCredentialsSecret(new V1LocalObjectReference()
                .name(adminSecretName))
            .includeServerOutInPodLog(true)
            .serverStartPolicy("IfNeeded")
            .serverPod(new ServerPod()
                .addEnvItem(new V1EnvVar()
                    .name("JAVA_OPTIONS")
                    .value("-Dweblogic.security.SSL.ignoreHostnameVerification=true"))
                .addEnvItem(new V1EnvVar()
                    .name("USER_MEM_ARGS")
                    .value("-Djava.security.egd=file:/dev/./urandom ")))
            .adminServer(new AdminServer()
                .serverService(new ServerService()
                    .annotations(keyValueMap)
                    .labels(keyValueMap))
                .adminService(new AdminService()
                    .addChannelsItem(new Channel()
                        .channelName("default-secure")
                        .nodePort(0))
                    .addChannelsItem(new Channel()
                        .channelName("default")
                        .nodePort(0))))
            .configuration(new Configuration()
                .model(new Model()
                    .domainType("WLS")
                    .configMap(configmapName)
                    .runtimeEncryptionSecret(encryptionSecretName))
                .introspectorJobActiveDeadlineSeconds(300L)));
    setPodAntiAffinity(domain);
    return domain;
  }

  /**
   * Create a WebLogic domain with SSL enabled in WebLogic configuration by
   * configuring an additional configmap to the domain resource.
   * Add two channels to the domain resource with name `default-secure` and `default`.
   *
   * @param domainNamespace Kubernetes namespace that the pod is running in
   * @param domainUid identifier of the domain
   * @param miiImageName name of the miiImage including its tag
   * @param adminServerPodName name of the admin server pod
   * @param managedServerPrefix prefix of the managed server pods
   * @param replicaCount number of managed servers to start
   */
  public static void createSSLenabledMiiDomainAndVerify(
      String domainNamespace,
      String domainUid,
      String miiImageName,
      String adminServerPodName,
      String managedServerPrefix,
      int replicaCount
  ) {

    LoggingFacade logger = getLogger();

    // Create the repo secret to pull the image
    // this secret is used only for non-kind cluster
    createTestRepoSecret(domainNamespace);

    // create secret for admin credentials
    logger.info("Create secret for admin credentials");
    String adminSecretName = "weblogic-credentials";
    createSecretWithUsernamePassword(adminSecretName, domainNamespace,
            ADMIN_USERNAME_DEFAULT, ADMIN_PASSWORD_DEFAULT);

    // create encryption secret
    logger.info("Create encryption secret");
    String encryptionSecretName = "encryptionsecret";
    createSecretWithUsernamePassword(encryptionSecretName, domainNamespace,
            "weblogicenc", "weblogicenc");

    String configMapName = "default-secure-configmap";
    String yamlString = "topology:\n"
        + "  Server:\n"
        + "    'admin-server':\n"
        + "       SSL: \n"
        + "         Enabled: true \n"
        + "         ListenPort: '7008' \n";
    createModelConfigMapSSLenable(configMapName, yamlString, domainUid, domainNamespace);

    // create the domain object
    DomainResource domain = create2channelsDomainResourceWithConfigMap(domainUid,
               domainNamespace, adminSecretName,
        TEST_IMAGES_REPO_SECRET_NAME, encryptionSecretName,
               replicaCount,
               miiImageName, configMapName);

    // create model in image domain
    logger.info("Creating model in image domain {0} in namespace {1} using docker image {2}",
        domainUid, domainNamespace, miiImageName);
    createDomainAndVerify(domain, domainNamespace);

    // check admin server pod is ready
    logger.info("Wait for admin server pod {0} to be ready in namespace {1}",
        adminServerPodName, domainNamespace);
    checkPodReadyAndServiceExists(adminServerPodName, domainUid, domainNamespace);
    // check managed server pods are ready
    for (int i = 1; i <= replicaCount; i++) {
      logger.info("Wait for managed server pod {0} to be ready in namespace {1}",
          managedServerPrefix + i, domainNamespace);
      checkPodReadyAndServiceExists(managedServerPrefix + i, domainUid, domainNamespace);
    }
  }

  /**
   * Create a MII domain with Istio enabled and wait up to five minutes until the domain exists.
   *
   * @param miiImage image name to config
   * @param domainNamespace namespace in which the domain will be created
   * @param domainUid unique domain identifier
   * @param managedServerPrefix prefix of managed server name
   * @param clusterName cluster name
   * @param configMapName WDT config map to create domain resource
   * @param replicaCount fully qualified URL to the server on which the web app is running
   */
  public static void configIstioModelInImageDomain(String miiImage,
                                                   String domainNamespace,
                                                   String domainUid,
                                                   String managedServerPrefix,
                                                   String clusterName,
                                                   String configMapName,
                                                   int replicaCount) {
    LoggingFacade logger = getLogger();

    // Create the repo secret to pull the image
    // this secret is used only for non-kind cluster
    createTestRepoSecret(domainNamespace);

    // create secret for admin credentials
    logger.info("Create secret for admin credentials");
    String adminSecretName = "weblogic-credentials";
    assertDoesNotThrow(() -> createSecretWithUsernamePassword(
        adminSecretName,
        domainNamespace,
        ADMIN_USERNAME_DEFAULT,
        ADMIN_PASSWORD_DEFAULT),
        String.format("createSecret failed for %s", adminSecretName));

    // create encryption secret
    logger.info("Create encryption secret");
    String encryptionSecretName = "encryptionsecret";
    assertDoesNotThrow(() -> createSecretWithUsernamePassword(
        encryptionSecretName,
        domainNamespace,
        "weblogicenc",
        "weblogicenc"),
        String.format("createSecret failed for %s", encryptionSecretName));

    // create WDT config map without any files
    createConfigMapAndVerify(configMapName, domainUid, domainNamespace, Collections.emptyList());

    // create the domain object
    DomainResource domain = createIstioDomainResource(domainUid,
        domainNamespace,
        adminSecretName,
        TEST_IMAGES_REPO_SECRET_NAME,
        encryptionSecretName,
        replicaCount,
        miiImage,
        configMapName,
        clusterName);

    // create model in image domain
    createDomainAndVerify(domain, domainNamespace);
    String adminServerPodName = domainUid + "-admin-server";
    logger.info("Check admin service {0} is created in namespace {1}",
        adminServerPodName, domainNamespace);
    checkServiceExists(adminServerPodName, domainNamespace);

    // check admin server pod is ready
    logger.info("Wait for admin server pod {0} to be ready in namespace {1}",
        adminServerPodName, domainNamespace);
    checkPodReady(adminServerPodName, domainUid, domainNamespace);

    // check managed server services created
    for (int i = 1; i <= replicaCount; i++) {
      logger.info("Check managed service {0} is created in namespace {1}",
          managedServerPrefix + i, domainNamespace);
      checkServiceExists(managedServerPrefix + i, domainNamespace);
    }

    // check managed server pods are ready
    for (int i = 1; i <= replicaCount; i++) {
      logger.info("Wait for managed pod {0} to be ready in namespace {1}",
          managedServerPrefix + i, domainNamespace);
      checkPodReady(managedServerPrefix + i, domainUid, domainNamespace);
    }
  }
}<|MERGE_RESOLUTION|>--- conflicted
+++ resolved
@@ -331,11 +331,7 @@
         domain.getSpec().withCluster(new V1LocalObjectReference().name(clusterName));
       }
     }
-<<<<<<< HEAD
-
-=======
-    
->>>>>>> 1d479829
+
     setPodAntiAffinity(domain);
     return domain;
   }
