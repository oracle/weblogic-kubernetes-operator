--- conflicted
+++ resolved
@@ -1152,8 +1152,6 @@
     }
     return forwardedPortNo;
   }
-<<<<<<< HEAD
-=======
 
   /**
    * Generate the model.sessmigr.yaml for a given test class
@@ -1188,5 +1186,4 @@
 
     return destModelYamlFile;
   }
->>>>>>> d46d98e2
 }