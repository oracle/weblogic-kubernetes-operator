// Copyright (c) 2020, 2021, Oracle and/or its affiliates.
// Licensed under the Universal Permissive License v 1.0 as shown at https://oss.oracle.com/licenses/upl.

package oracle.weblogic.kubernetes.utils;

import java.io.IOException;
import java.net.Socket;
import java.text.DateFormat;
import java.text.MessageFormat;
import java.text.SimpleDateFormat;
import java.time.OffsetDateTime;
import java.util.ArrayList;
import java.util.Arrays;
import java.util.Collections;
import java.util.Date;
import java.util.HashMap;
import java.util.List;
import java.util.Optional;
import java.util.concurrent.Callable;
import java.util.stream.Stream;

import io.kubernetes.client.openapi.ApiException;
import oracle.weblogic.domain.Cluster;
import oracle.weblogic.kubernetes.actions.TestActions;
import oracle.weblogic.kubernetes.actions.impl.primitive.Command;
import oracle.weblogic.kubernetes.actions.impl.primitive.CommandParams;
import oracle.weblogic.kubernetes.logging.LoggingFacade;
import org.awaitility.core.ConditionEvaluationListener;
import org.awaitility.core.ConditionFactory;
import org.awaitility.core.ConditionTimeoutException;
import org.awaitility.core.EvaluatedCondition;
import org.awaitility.core.TimeoutEvent;

import static java.util.concurrent.TimeUnit.MINUTES;
import static java.util.concurrent.TimeUnit.SECONDS;
import static oracle.weblogic.kubernetes.TestConstants.ADMIN_PASSWORD_DEFAULT;
import static oracle.weblogic.kubernetes.TestConstants.ADMIN_USERNAME_DEFAULT;
import static oracle.weblogic.kubernetes.TestConstants.K8S_NODEPORT_HOST;
import static oracle.weblogic.kubernetes.TestConstants.OKD;
import static oracle.weblogic.kubernetes.actions.TestActions.getPodCreationTimestamp;
import static oracle.weblogic.kubernetes.actions.TestActions.scaleCluster;
import static oracle.weblogic.kubernetes.actions.TestActions.scaleClusterWithRestApi;
import static oracle.weblogic.kubernetes.actions.TestActions.scaleClusterWithWLDF;
import static oracle.weblogic.kubernetes.assertions.TestAssertions.credentialsNotValid;
import static oracle.weblogic.kubernetes.assertions.TestAssertions.credentialsValid;
import static oracle.weblogic.kubernetes.assertions.TestAssertions.podStateNotChanged;
import static oracle.weblogic.kubernetes.assertions.TestAssertions.serviceDoesNotExist;
import static oracle.weblogic.kubernetes.assertions.TestAssertions.serviceExists;
import static oracle.weblogic.kubernetes.utils.ApplicationUtils.callWebAppAndCheckForServerNameInResponse;
import static oracle.weblogic.kubernetes.utils.ExecCommand.exec;
import static oracle.weblogic.kubernetes.utils.PodUtils.checkPodDoesNotExist;
import static oracle.weblogic.kubernetes.utils.PodUtils.checkPodExists;
import static oracle.weblogic.kubernetes.utils.PodUtils.checkPodReady;
import static oracle.weblogic.kubernetes.utils.ThreadSafeLogger.getLogger;
import static org.assertj.core.api.Assertions.assertThat;
import static org.awaitility.Awaitility.with;
import static org.junit.jupiter.api.Assertions.assertDoesNotThrow;
import static org.junit.jupiter.api.Assertions.assertTrue;

/**
 * The common utility class for tests.
 */
public class CommonTestUtils {

<<<<<<< HEAD
  public static ConditionFactory withStandardRetryPolicy =
      with().pollDelay(2, SECONDS)
          .and().with().pollInterval(10, SECONDS)
          .atMost(10, MINUTES).await();
=======
  private static ConditionFactory createStandardRetryPolicyWithAtMost(long minutes) {
    return with().pollDelay(2, SECONDS)
        .and().with().pollInterval(10, SECONDS)
        .atMost(minutes, MINUTES).await();
  }

  public static ConditionFactory withStandardRetryPolicy = createStandardRetryPolicyWithAtMost(5);
  public static ConditionFactory withLongRetryPolicy = createStandardRetryPolicyWithAtMost(15);

  /**
   * Test assertion using standard retry policy over time until it passes or the timeout expires.
   * @param conditionEvaluator Condition evaluator
   * @param logger Logger
   * @param msg Message for logging
   * @param params Parameter to message for logging
   */
  public static void testUntil(Callable<Boolean> conditionEvaluator,
                               LoggingFacade logger, String msg, Object... params) {
    testUntil(withStandardRetryPolicy, conditionEvaluator, logger, msg, params);
  }

  /**
   * Test assertion over time until it passes or the timeout expires.
   * @param conditionFactory Configuration for Awaitility condition factory
   * @param conditionEvaluator Condition evaluator
   * @param logger Logger
   * @param msg Message for logging
   * @param params Parameter to message for logging
   */
  public static void testUntil(ConditionFactory conditionFactory, Callable<Boolean> conditionEvaluator,
                               LoggingFacade logger, String msg, Object... params) {
    try {
      conditionFactory
          .conditionEvaluationListener(createConditionEvaluationListener(logger, msg, params))
          .until(conditionEvaluator);
    } catch (ConditionTimeoutException timeout) {
      throw new TimeoutException(MessageFormat.format("Timed out waiting for: " + msg, params), timeout);
    }
  }

  private static <T> ConditionEvaluationListener<T> createConditionEvaluationListener(
      LoggingFacade logger, String msg, Object... params) {
    return new ConditionEvaluationListener<T>() {
      @Override
      public void conditionEvaluated(EvaluatedCondition condition) {
        int paramsSize = params != null ? params.length : 0;
        String preamble;
        String timeInfo;
        if (condition.isSatisfied()) {
          preamble = "Completed: ";
          timeInfo = " (elapsed time {" + paramsSize + "} ms)";
        } else {
          preamble = "Waiting for: ";
          timeInfo = " (elapsed time {" + paramsSize + "} ms, remaining time {" + (paramsSize + 1) + "} ms)";
        }
        logger.info(preamble + msg + timeInfo,
            Stream.concat(
                Optional.ofNullable(params).map(Arrays::asList).orElse(Collections.emptyList()).stream(),
                Stream.of(condition.getElapsedTimeInMS(), condition.getRemainingTimeInMS())).toArray());
      }

      @Override
      public void onTimeout(TimeoutEvent timeoutEvent) {
        int paramsSize = params != null ? params.length : 0;
        logger.info("Timed out waiting for: " + msg + " (elapsed time {" + paramsSize + "} ms)",
            Stream.concat(
                Optional.ofNullable(params).map(Arrays::asList).orElse(Collections.emptyList()).stream(),
                Stream.of(timeoutEvent.getElapsedTimeInMS())).toArray());
      }
    };
  }
>>>>>>> e7a4c5dc

  public static ConditionFactory withQuickRetryPolicy = with().pollDelay(0, SECONDS)
      .and().with().pollInterval(3, SECONDS)
      .atMost(120, SECONDS).await();

  /**
   * Check pod is ready and service exists in the specified namespace.
   *
   * @param podName pod name to check
   * @param domainUid the label the pod is decorated with
   * @param namespace the namespace in which the pod exists
   */
  public static void checkPodReadyAndServiceExists(String podName, String domainUid, String namespace) {
    LoggingFacade logger = getLogger();

    logger.info("Check service {0} exists in namespace {1}", podName, namespace);
    checkServiceExists(podName, namespace);

    logger.info("Waiting for pod {0} to be ready in namespace {1}", podName, namespace);
    checkPodReady(podName, domainUid, namespace);
  }

  /**
   * Check service exists in the specified namespace.
   *
   * @param serviceName service name to check
   * @param namespace the namespace in which to check for the service
   */
  public static void checkServiceExists(String serviceName, String namespace) {
    LoggingFacade logger = getLogger();
    testUntil(
        assertDoesNotThrow(() -> serviceExists(serviceName, null, namespace),
          String.format("serviceExists failed with ApiException for service %s in namespace %s",
            serviceName, namespace)),
        logger,
        "service {0} to exist in namespace {1}",
        serviceName,
        namespace);
  }

  /**
   * add security context constraints to the service account of db namespace.
   * @param serviceAccount - service account to add to scc
   * @param namespace - namespace to which the service account belongs
   */
  public static void addSccToDBSvcAccount(String serviceAccount, String namespace) {
    assertTrue(new Command()
        .withParams(new CommandParams()
            .command("oc adm policy add-scc-to-user anyuid -z " + serviceAccount + " -n " + namespace))
        .execute(), "oc expose service failed");
  }

  /**
   * Check service does not exist in the specified namespace.
   *
   * @param serviceName service name to check
   * @param namespace the namespace in which to check the service does not exist
   */
  public static void checkServiceDoesNotExist(String serviceName, String namespace) {
    LoggingFacade logger = getLogger();
    testUntil(
        assertDoesNotThrow(() -> serviceDoesNotExist(serviceName, null, namespace),
          String.format("serviceDoesNotExist failed with ApiException for service %s in namespace %s",
            serviceName, namespace)),
        logger,
        "service {0} to be deleted in namespace {1}",
        serviceName,
        namespace);
  }

  /**
   * Check whether the cluster's replica count matches with input parameter value.
   *
   * @param clusterName Name of cluster to check
   * @param domainName Name of domain to which cluster belongs
   * @param namespace cluster's namespace
   * @param replicaCount replica count value to match
   * @return true, if the cluster replica count is matched
   */
  public static boolean checkClusterReplicaCountMatches(String clusterName, String domainName,
                                                        String namespace, Integer replicaCount) throws ApiException {
    Cluster cluster = TestActions.getDomainCustomResource(domainName, namespace).getSpec().getClusters()
            .stream().filter(c -> c.clusterName().equals(clusterName)).findAny().orElse(null);
    return Optional.ofNullable(cluster).get().replicas() == replicaCount;
  }

  /** Scale the WebLogic cluster to specified number of servers.
   *  Verify the sample app can be accessed through NGINX if curlCmd is not null.
   *
   * @param clusterName the WebLogic cluster name in the domain to be scaled
   * @param domainUid the domain to which the cluster belongs
   * @param domainNamespace the namespace in which the domain exists
   * @param manageServerPodNamePrefix managed server pod name prefix
   * @param replicasBeforeScale the replicas of the WebLogic cluster before the scale
   * @param replicasAfterScale the replicas of the WebLogic cluster after the scale
   * @param curlCmd the curl command to verify ingress controller can access the sample apps from all managed servers
   *                in the cluster, if curlCmd is null, the method will not verify the accessibility of the sample app
   *                through ingress controller
   * @param expectedServerNames list of managed servers in the cluster before scale, if curlCmd is null,
   *                            set expectedServerNames to null too
   */
  public static void scaleAndVerifyCluster(String clusterName,
                                           String domainUid,
                                           String domainNamespace,
                                           String manageServerPodNamePrefix,
                                           int replicasBeforeScale,
                                           int replicasAfterScale,
                                           String curlCmd,
                                           List<String> expectedServerNames) {

    scaleAndVerifyCluster(clusterName, domainUid, domainNamespace, manageServerPodNamePrefix, replicasBeforeScale,
        replicasAfterScale, false, 0, "", "",
        false, "", "", 0, "", "", curlCmd, expectedServerNames);
  }

  /**
   * Scale the WebLogic cluster to specified number of servers.
   * Verify the sample app can be accessed through NGINX if curlCmd is not null.
   *
   * @param clusterName the WebLogic cluster name in the domain to be scaled
   * @param domainUid the domain to which the cluster belongs
   * @param domainNamespace the namespace in which the domain exists
   * @param manageServerPodNamePrefix managed server pod name prefix
   * @param replicasBeforeScale the replicas of the WebLogic cluster before the scale
   * @param replicasAfterScale the replicas of the WebLogic cluster after the scale
   * @param withRestApi whether to use REST API to scale the cluster
   * @param externalRestHttpsPort the node port allocated for the external operator REST HTTPS interface
   * @param opNamespace the namespace of WebLogic operator
   * @param opServiceAccount the service account for operator
   * @param withWLDF whether to use WLDF to scale cluster
   * @param domainHomeLocation the domain home location of the domain
   * @param scalingAction scaling action, accepted value: scaleUp or scaleDown
   * @param scalingSize the number of servers to scale up or scale down
   * @param myWebAppName the web app name deployed to the domain
   * @param curlCmdForWLDFApp the curl command to call the web app used in the WLDF script
   * @param curlCmd the curl command to verify ingress controller can access the sample apps from all managed servers
   *                in the cluster, if curlCmd is null, the method will not verify the accessibility of the sample app
   *                through ingress controller
   * @param expectedServerNames list of managed servers in the cluster before scale, if curlCmd is null,
   *                            set expectedServerNames to null too
   */
  public static void scaleAndVerifyCluster(String clusterName,
                                           String domainUid,
                                           String domainNamespace,
                                           String manageServerPodNamePrefix,
                                           int replicasBeforeScale,
                                           int replicasAfterScale,
                                           boolean withRestApi,
                                           int externalRestHttpsPort,
                                           String opNamespace,
                                           String opServiceAccount,
                                           boolean withWLDF,
                                           String domainHomeLocation,
                                           String scalingAction,
                                           int scalingSize,
                                           String myWebAppName,
                                           String curlCmdForWLDFApp,
                                           String curlCmd,
                                           List<String> expectedServerNames) {
    LoggingFacade logger = getLogger();
    // get the original managed server pod creation timestamp before scale
    List<OffsetDateTime> listOfPodCreationTimestamp = new ArrayList<>();
    for (int i = 1; i <= replicasBeforeScale; i++) {
      String managedServerPodName = manageServerPodNamePrefix + i;
      OffsetDateTime originalCreationTimestamp =
          assertDoesNotThrow(() -> getPodCreationTimestamp(domainNamespace, "", managedServerPodName),
              String.format("getPodCreationTimestamp failed with ApiException for pod %s in namespace %s",
                  managedServerPodName, domainNamespace));
      listOfPodCreationTimestamp.add(originalCreationTimestamp);
    }

    // scale the cluster in the domain
    logger.info("Scaling cluster {0} of domain {1} in namespace {2} to {3} servers",
        clusterName, domainUid, domainNamespace, replicasAfterScale);
    if (withRestApi) {
      assertThat(assertDoesNotThrow(() -> scaleClusterWithRestApi(domainUid, clusterName,
          replicasAfterScale, externalRestHttpsPort, opNamespace, opServiceAccount)))
          .as(String.format("Verify scaling cluster %s of domain %s in namespace %s with REST API succeeds",
              clusterName, domainUid, domainNamespace))
          .withFailMessage(String.format("Scaling cluster %s of domain %s in namespace %s with REST API failed",
              clusterName, domainUid, domainNamespace))
          .isTrue();
    } else if (withWLDF) {
      // scale the cluster using WLDF policy
      assertThat(assertDoesNotThrow(() -> scaleClusterWithWLDF(clusterName, domainUid, domainNamespace,
          domainHomeLocation, scalingAction, scalingSize, opNamespace, opServiceAccount, myWebAppName,
          curlCmdForWLDFApp)))
          .as(String.format("Verify scaling cluster %s of domain %s in namespace %s with WLDF policy succeeds",
              clusterName, domainUid, domainNamespace))
          .withFailMessage(String.format("Scaling cluster %s of domain %s in namespace %s with WLDF policy failed",
              clusterName, domainUid, domainNamespace))
          .isTrue();
    } else {
      assertThat(assertDoesNotThrow(() -> scaleCluster(domainUid, domainNamespace, clusterName, replicasAfterScale)))
          .as(String.format("Verify scaling cluster %s of domain %s in namespace %s succeeds",
              clusterName, domainUid, domainNamespace))
          .withFailMessage(String.format("Scaling cluster %s of domain %s in namespace %s failed",
              clusterName, domainUid, domainNamespace))
          .isTrue();
    }

    if (replicasBeforeScale <= replicasAfterScale) {

      // scale up
      // check that the original managed server pod state is not changed during scaling the cluster
      for (int i = 1; i <= replicasBeforeScale; i++) {
        String manageServerPodName = manageServerPodNamePrefix + i;

        // check the original managed server pod state is not changed
        logger.info("Checking that the state of manged server pod {0} is not changed in namespace {1}",
            manageServerPodName, domainNamespace);
        podStateNotChanged(manageServerPodName, domainUid, domainNamespace, listOfPodCreationTimestamp.get(i - 1));
      }

      if (curlCmd != null && expectedServerNames != null) {
        // check that NGINX can access the sample apps from the original managed servers in the domain
        logger.info("Checking that NGINX can access the sample app from the original managed servers in the domain "
            + "while the domain is scaling up.");
        logger.info("expected server name list which should be in the sample app response: {0} before scale",
            expectedServerNames);

        assertThat(callWebAppAndCheckForServerNameInResponse(curlCmd, expectedServerNames, 50))
            .as("Verify NGINX can access the sample app from the original managed servers in the domain")
            .withFailMessage("NGINX can not access the sample app from one or more of the managed servers")
            .isTrue();
      }

      // check that new managed server pods were created and wait for them to be ready
      for (int i = replicasBeforeScale + 1; i <= replicasAfterScale; i++) {
        String manageServerPodName = manageServerPodNamePrefix + i;

        // check new managed server pod exists in the namespace
        logger.info("Checking that the new managed server pod {0} exists in namespace {1}",
            manageServerPodName, domainNamespace);
        checkPodExists(manageServerPodName, domainUid, domainNamespace);

        // check new managed server pod is ready
        logger.info("Checking that the new managed server pod {0} is ready in namespace {1}",
            manageServerPodName, domainNamespace);
        checkPodReady(manageServerPodName, domainUid, domainNamespace);

        // check new managed server service exists in the namespace
        logger.info("Checking that the new managed server service {0} exists in namespace {1}",
            manageServerPodName, domainNamespace);
        checkServiceExists(manageServerPodName, domainNamespace);

        if (expectedServerNames != null) {
          // add the new managed server to the list
          expectedServerNames.add(manageServerPodName.substring(domainUid.length() + 1));
        }
      }

      if (curlCmd != null && expectedServerNames != null) {
        // check that NGINX can access the sample apps from new and original managed servers
        logger.info("Checking that NGINX can access the sample app from the new and original managed servers "
            + "in the domain after the cluster is scaled up. Expected server names: {0}", expectedServerNames);
        assertThat(callWebAppAndCheckForServerNameInResponse(curlCmd, expectedServerNames, 50))
            .as("Verify NGINX can access the sample app from all managed servers in the domain")
            .withFailMessage("NGINX can not access the sample app from one or more of the managed servers")
            .isTrue();
      }
    } else {
      // scale down
      // wait and check the pods are deleted
      for (int i = replicasBeforeScale; i > replicasAfterScale; i--) {
        String managedServerPodName = manageServerPodNamePrefix + i;
        logger.info("Checking that managed server pod {0} was deleted from namespace {1}",
            managedServerPodName, domainNamespace);
        checkPodDoesNotExist(managedServerPodName, domainUid, domainNamespace);
        if (expectedServerNames != null) {
          expectedServerNames.remove(managedServerPodName.substring(domainUid.length() + 1));
        }
      }

      if (curlCmd != null && expectedServerNames != null) {
        // check that NGINX can access the app from the remaining managed servers in the domain
        logger.info("Checking that NGINX can access the sample app from the remaining managed servers in the domain "
            + "after the cluster is scaled down. Expected server name: {0}", expectedServerNames);
        assertThat(callWebAppAndCheckForServerNameInResponse(curlCmd, expectedServerNames, 50))
            .as("Verify NGINX can access the sample app from the remaining managed server in the domain")
            .withFailMessage("NGINX can not access the sample app from the remaining managed server")
            .isTrue();
      }
    }
  }

  /**
   * Check that the given credentials are valid to access the WebLogic domain.
   *
   * @param podName name of the admin server pod
   * @param namespace name of the namespace that the pod is running in
   * @param username WebLogic admin username
   * @param password WebLogic admin password
   * @param expectValid true if the check expects a successful result
   */
  public static void verifyCredentials(
      String podName,
      String namespace,
      String username,
      String password,
      boolean expectValid) {

    verifyCredentials(null, podName, namespace, username, password, expectValid);
  }

  /**
   * Check that the given credentials are valid to access the WebLogic domain.
   *
   * @param host this is only for OKD - ingress host to access the service
   * @param podName name of the admin server pod
   * @param namespace name of the namespace that the pod is running in
   * @param username WebLogic admin username
   * @param password WebLogic admin password
   * @param expectValid true if the check expects a successful result
   */
  public static void verifyCredentials(
      String host,
      String podName,
      String namespace,
      String username,
      String password,
      boolean expectValid,
      String... args) {
    LoggingFacade logger = getLogger();
    String msg = expectValid ? "valid" : "invalid";
    logger.info("Check if the given WebLogic admin credentials are {0}", msg);
    String finalHost = host != null ? host : K8S_NODEPORT_HOST;
    logger.info("finalHost = {0}", finalHost);
    testUntil(
        withQuickRetryPolicy,
        assertDoesNotThrow(
          expectValid ? () -> credentialsValid(finalHost, podName, namespace, username, password, args)
              : () -> credentialsNotValid(finalHost, podName, namespace, username, password, args),
          String.format(
            "Failed to validate credentials %s/%s on pod %s in namespace %s",
            username, password, podName, namespace)),
        logger,
        "Checking that credentials {0}/{1} are {2}",
        username,
        password,
        msg);
  }

  /**
   * Check the system resource configuration using REST API.
   * @param nodePort admin node port
   * @param resourcesType type of the resource
   * @param resourcesName name of the resource
   * @param expectedStatusCode expected status code
   * @return true if the REST API results matches expected status code
   */
  public static boolean checkSystemResourceConfiguration(int nodePort, String resourcesType,
                                                   String resourcesName, String expectedStatusCode) {
    return checkSystemResourceConfiguration(null, nodePort, resourcesType, resourcesName, expectedStatusCode);
  }

  /**
   * Check the system resource configuration using REST API.
   * @param adminSvcExtHost Used only in OKD env - this is the route host created for AS external service
   * @param nodePort admin node port
   * @param resourcesType type of the resource
   * @param resourcesName name of the resource
   * @param expectedStatusCode expected status code
   * @return true if the REST API results matches expected status code
   */
  public static boolean checkSystemResourceConfiguration(String adminSvcExtHost, int nodePort, String resourcesType,
                                                   String resourcesName, String expectedStatusCode) {
    final LoggingFacade logger = getLogger();

    String hostAndPort = (OKD) ? adminSvcExtHost : K8S_NODEPORT_HOST + ":" + nodePort;
    logger.info("hostAndPort = {0} ", hostAndPort);

    StringBuffer curlString = new StringBuffer("status=$(curl --user ");
    curlString.append(ADMIN_USERNAME_DEFAULT + ":" + ADMIN_PASSWORD_DEFAULT)
        .append(" http://" + hostAndPort)
        .append("/management/weblogic/latest/domainConfig")
        .append("/")
        .append(resourcesType)
        .append("/")
        .append(resourcesName)
        .append("/")
        .append(" --silent --show-error ")
        .append(" -o /dev/null ")
        .append(" -w %{http_code});")
        .append("echo ${status}");
    logger.info("checkSystemResource: curl command {0}", new String(curlString));
    return new Command()
        .withParams(new CommandParams()
            .command(curlString.toString()))
        .executeAndVerify(expectedStatusCode);
  }

  /**
   * verify the system resource configuration using REST API.
   * @param adminRouteHost only required for OKD env. null otherwise
   * @param nodePort admin node port
   * @param resourcesType type of the resource
   * @param resourcesName name of the resource
   * @param expectedStatusCode expected status code
   */
  public static void verifySystemResourceConfiguration(String adminRouteHost, int nodePort, String resourcesType,
                                                       String resourcesName, String expectedStatusCode) {
    final LoggingFacade logger = getLogger();
    StringBuffer curlString = new StringBuffer("status=$(curl --user ");
    curlString.append(ADMIN_USERNAME_DEFAULT + ":" + ADMIN_PASSWORD_DEFAULT)
        .append(" http://" + getHostAndPort(adminRouteHost, nodePort))
        .append("/management/weblogic/latest/domainConfig")
        .append("/")
        .append(resourcesType)
        .append("/")
        .append(resourcesName)
        .append("/")
        .append(" --silent --show-error ")
        .append(" -o /dev/null ")
        .append(" -w %{http_code});")
        .append("echo ${status}");
    logger.info("checkSystemResource: curl command {0}", new String(curlString));

    verifyCommandResultContainsMsg(new String(curlString), expectedStatusCode);
  }



  /**
   * Check the system resource configuration using REST API.
   * @param nodePort admin node port
   * @param resourcesPath path of the resource
   * @param expectedValue expected value returned in the REST call
   * @return true if the REST API results matches expected status code
   */
  public static boolean checkSystemResourceConfig(int nodePort, String resourcesPath, String expectedValue) {
    return checkSystemResourceConfig(null, nodePort, resourcesPath, expectedValue);
  }

  /**
   * Check the system resource configuration using REST API.
   * @param adminSvcExtHost Used only in OKD env - this is the route host created for AS external service
   * @param nodePort admin node port
   * @param resourcesPath path of the resource
   * @param expectedValue expected value returned in the REST call
   * @return true if the REST API results matches expected status code
   */
  public static boolean checkSystemResourceConfig(String adminSvcExtHost, int nodePort,
                                       String resourcesPath, String expectedValue) {
    final LoggingFacade logger = getLogger();

    String hostAndPort = (OKD) ? adminSvcExtHost : K8S_NODEPORT_HOST + ":" + nodePort;
    logger.info("hostAndPort = {0} ", hostAndPort);

    StringBuffer curlString = new StringBuffer("curl --user ");
    curlString.append(ADMIN_USERNAME_DEFAULT + ":" + ADMIN_PASSWORD_DEFAULT)
        .append(" http://" + hostAndPort)
        .append("/management/weblogic/latest/domainConfig")
        .append("/")
        .append(resourcesPath)
        .append("/");

    logger.info("checkSystemResource: curl command {0}", new String(curlString));
    return new Command()
        .withParams(new CommandParams()
            .command(curlString.toString()))
        .executeAndVerify(expectedValue);
  }

  /**
   * Check the system resource runtime using REST API.
   * @param adminSvcExtHost Used only in OKD env - this is the route host created for AS external service
   * @param nodePort admin node port
   * @param resourcesUrl url of the resource
   * @param expectedValue expected value returned in the REST call
   * @return true if the REST API results matches expected value
   */
  public static boolean checkSystemResourceRuntime(String adminSvcExtHost, int nodePort, 
                                            String resourcesUrl, String expectedValue) {
    final LoggingFacade logger = getLogger();

    String hostAndPort = (OKD) ? adminSvcExtHost : K8S_NODEPORT_HOST + ":" + nodePort;
    logger.info("hostAndPort = {0} ", hostAndPort);

    StringBuffer curlString = new StringBuffer("curl --user ");
    curlString.append(ADMIN_USERNAME_DEFAULT + ":" + ADMIN_PASSWORD_DEFAULT)
        .append(" http://" + hostAndPort)
        .append("/management/weblogic/latest/domainRuntime")
        .append("/")
        .append(resourcesUrl)
        .append("/");

    logger.info("checkSystemResource: curl command {0} expectedValue {1}", new String(curlString), expectedValue);
    return new Command()
        .withParams(new CommandParams()
            .command(curlString.toString()))
        .executeAndVerify(expectedValue);
  }


  /**
   * Compile java class inside the pod.
   * @param podName name of the pod
   * @param namespace name of namespace
   * @param destLocation location of java class
   */
  public static void runJavacInsidePod(String podName, String namespace, String destLocation) {
    final LoggingFacade logger = getLogger();

    String jarLocation = "/u01/oracle/wlserver/server/lib/weblogic.jar";
    StringBuffer javacCmd = new StringBuffer("kubectl exec -n ");
    javacCmd.append(namespace);
    javacCmd.append(" -it ");
    javacCmd.append(podName);
    javacCmd.append(" -- /bin/bash -c \"");
    javacCmd.append("javac -cp ");
    javacCmd.append(jarLocation);
    javacCmd.append(" ");
    javacCmd.append(destLocation);
    javacCmd.append(" \"");
    logger.info("javac command {0}", javacCmd.toString());
    ExecResult result = assertDoesNotThrow(
        () -> exec(new String(javacCmd), true));
    logger.info("javac returned {0}", result.toString());
    logger.info("javac returned EXIT value {0}", result.exitValue());
    assertTrue(result.exitValue() == 0, "Client compilation fails");
  }

  /**
   * Run java client inside the pod using weblogic.jar.
   *
   * @param podName    name of the pod
   * @param namespace  name of the namespace
   * @param javaClientLocation location(path) of java class
   * @param javaClientClass java class name
   * @param args       arguments to the java command
   * @return true if the client ran successfully
   */
  public static Callable<Boolean> runClientInsidePod(String podName, String namespace, String javaClientLocation,
                                                     String javaClientClass, String... args) {
    final LoggingFacade logger = getLogger();

    String jarLocation = "/u01/oracle/wlserver/server/lib/weblogic.jar";
    StringBuffer javapCmd = new StringBuffer("kubectl exec -n ");
    javapCmd.append(namespace);
    javapCmd.append(" -it ");
    javapCmd.append(podName);
    javapCmd.append(" -- /bin/bash -c \"");
    javapCmd.append("java -cp ");
    javapCmd.append(jarLocation);
    javapCmd.append(":");
    javapCmd.append(javaClientLocation);
    javapCmd.append(" ");
    javapCmd.append(javaClientClass);
    javapCmd.append(" ");
    for (String arg:args) {
      javapCmd.append(arg).append(" ");
    }
    javapCmd.append(" \"");
    logger.info("java command to be run {0}", javapCmd.toString());

    return (() -> {
      ExecResult result = assertDoesNotThrow(() -> exec(javapCmd.toString(), true));
      logger.info("java returned {0}", result.toString());
      logger.info("java returned EXIT value {0}", result.exitValue());
      return ((result.exitValue() == 0));
    });
  }

  /**
   * Adds proxy extra arguments for docker command.
   **/
  public static String getDockerExtraArgs() {
    StringBuffer extraArgs = new StringBuffer("");

    String httpsproxy = Optional.ofNullable(System.getenv("HTTPS_PROXY")).orElse(System.getenv("https_proxy"));
    String httpproxy = Optional.ofNullable(System.getenv("HTTP_PROXY")).orElse(System.getenv("http_proxy"));
    String noproxy = Optional.ofNullable(System.getenv("NO_PROXY")).orElse(System.getenv("no_proxy"));
    LoggingFacade logger = getLogger();
    logger.info(" httpsproxy : " + httpsproxy);
    String proxyHost = "";
    StringBuffer mvnArgs = new StringBuffer("");
    if (httpsproxy != null) {
      logger.info(" httpsproxy : " + httpsproxy);
      proxyHost = httpsproxy.substring(httpsproxy.lastIndexOf("www"), httpsproxy.lastIndexOf(":"));
      logger.info(" proxyHost: " + proxyHost);
      mvnArgs.append(String.format(" -Dhttps.proxyHost=%s -Dhttps.proxyPort=80 ",
          proxyHost));
      extraArgs.append(String.format(" --build-arg https_proxy=%s", httpsproxy));
    }
    if (httpproxy != null) {
      logger.info(" httpproxy : " + httpproxy);
      proxyHost = httpproxy.substring(httpproxy.lastIndexOf("www"), httpproxy.lastIndexOf(":"));
      logger.info(" proxyHost: " + proxyHost);
      mvnArgs.append(String.format(" -Dhttp.proxyHost=%s -Dhttp.proxyPort=80 ",
          proxyHost));
      extraArgs.append(String.format(" --build-arg http_proxy=%s", httpproxy));
    }
    if (noproxy != null) {
      logger.info(" noproxy : " + noproxy);
      extraArgs.append(String.format(" --build-arg no_proxy=%s",noproxy));
    }
    if (!mvnArgs.equals("")) {
      extraArgs.append(" --build-arg MAVEN_OPTS=\" " + mvnArgs.toString() + "\"");
    }
    return extraArgs.toString();
  }

  /**
   * Call the curl command and check the managed servers connect to each other.
   *
   * @param curlRequest curl command to call the clusterview app
   * @param managedServerNames managed server names part of the cluster
   */
  public static void verifyServerCommunication(String curlRequest, List<String> managedServerNames) {
    LoggingFacade logger = getLogger();

    HashMap<String, Boolean> managedServers = new HashMap<>();
    managedServerNames.forEach(managedServerName -> managedServers.put(managedServerName, false));

    //verify each server in the cluster can connect to other
    testUntil(
        () -> {
          for (int i = 0; i < managedServerNames.size(); i++) {
            logger.info(curlRequest);
            // check the response contains managed server name
            ExecResult result = null;
            try {
              result = ExecCommand.exec(curlRequest, true);
            } catch (IOException | InterruptedException ex) {
              logger.severe(ex.getMessage());
            }
            String response = result.stdout().trim();
            logger.info(response);
            for (var managedServer : managedServers.entrySet()) {
              boolean connectToOthers = true;
              logger.info("Looking for Server:" + managedServer.getKey());
              if (response.contains("ServerName:" + managedServer.getKey())) {
                for (String managedServerName : managedServerNames) {
                  logger.info("Looking for Success:" + managedServerName);
                  connectToOthers = connectToOthers && response.contains("Success:" + managedServerName);
                }
                if (connectToOthers) {
                  logger.info("Server:" + managedServer.getKey() + " can see all cluster members");
                  managedServers.put(managedServer.getKey(), true);
                }
              }
            }
          }
          managedServers.forEach((key, value) -> {
            if (value) {
              logger.info("The server {0} can see other cluster members", key);
            } else {
              logger.info("The server {0} unable to see other cluster members ", key);
            }
          });
          return !managedServers.containsValue(false);
        },
        logger,
        "Waiting until each managed server can see other cluster members");
  }

  /**
   * Get the next free port between from and to.
   *
   * @param from range starting point
   * @param to range ending point
   * @return the next free port number, if there is no free port between the range, return the ending point
   */
  public static synchronized int getNextFreePort(int from, int to) {
    LoggingFacade logger = getLogger();
    int port;
    for (port = from; port < to; port++) {
      if (isLocalPortFree(port)) {
        logger.info("next free port is: {0}", port);
        return port;
      }
    }
    logger.info("Can not find free port between {0} and {1}", from, to);
    return port;
  }

  private static int port = 30000;
  private static final int END_PORT = 32767;

  /**
   * Get the next free port between port and END_PORT.
   *
   * @return the next free port number, if there is no free port below END_PORT return -1.
   */
  public static synchronized int getNextFreePort() {
    LoggingFacade logger = getLogger();
    int freePort = 0;
    while (port <= END_PORT) {
      freePort = port++;
      if (isLocalPortFree(freePort)) {
        logger.info("next free port is: {0}", freePort);
        return freePort;
      }
    }
    logger.warning("Could not get free port below " + END_PORT);
    return -1;
  }

  /**
   * Get current date and timestamp in format yyyy-MM-dd-currentimemillis.
   * @return string with date and timestamp
   */
  public static String getDateAndTimeStamp() {
    DateFormat dateFormat = new SimpleDateFormat("yyyy-MM-dd");
    Date date = new Date();
    return dateFormat.format(date) + "-" + System.currentTimeMillis();
  }

  /**
   * Check if the given port number is free.
   *
   * @param port port number to check
   * @return true if the port is free, false otherwise
   */
  private static boolean isLocalPortFree(int port) {
    LoggingFacade logger = getLogger();
    Socket socket = null;
    try {
      socket = new Socket(K8S_NODEPORT_HOST, port);
      return false;
    } catch (IOException ignored) {
      return true;
    } finally {
      if (socket != null) {
        try {
          socket.close();
        } catch (IOException ex) {
          logger.severe("can not close Socket {0}", ex.getMessage());
        }
      }
    }
  }

  /**
   * Evaluates the route host name for OKD env, and host:serviceport for othe env's.
   *
   * @param hostName - in OKD it is host name when svc is exposed as a route, null otherwise
   * @param servicePort - port of the service to access
   * @return host and port for all env, route hostname for OKD
   */
  public static String getHostAndPort(String hostName, int servicePort) {
    LoggingFacade logger = getLogger();
    String hostAndPort = ((OKD) ? hostName : K8S_NODEPORT_HOST + ":" + servicePort);
    logger.info("hostAndPort = {0} ", hostAndPort);
    return hostAndPort;
  }

  /** 
   * Verify the command result contains expected message.
   *
   * @param command the command to execute
   * @param expectedMsg the expected message in the command output
   */
  public static void verifyCommandResultContainsMsg(String command, String expectedMsg) {
    testUntil(
        () -> {
          ExecResult result;
          try {
            result = exec(command, true);
            getLogger().info("The command returned exit value: " + result.exitValue()
                + " command output: " + result.stderr() + "\n" + result.stdout());

            if (result == null || result.exitValue() != 0 || result.stdout() == null) {
              return false;
            }

            return result.stdout().contains(expectedMsg);
          } catch (Exception e) {
            getLogger().info("Got exception, command failed with errors " + e.getMessage());
            return false;
          }
        },
        getLogger(),
        "Waiting until command result contains expected message \"{0}\"",
        expectedMsg);
  }
}<|MERGE_RESOLUTION|>--- conflicted
+++ resolved
@@ -62,12 +62,6 @@
  */
 public class CommonTestUtils {
 
-<<<<<<< HEAD
-  public static ConditionFactory withStandardRetryPolicy =
-      with().pollDelay(2, SECONDS)
-          .and().with().pollInterval(10, SECONDS)
-          .atMost(10, MINUTES).await();
-=======
   private static ConditionFactory createStandardRetryPolicyWithAtMost(long minutes) {
     return with().pollDelay(2, SECONDS)
         .and().with().pollInterval(10, SECONDS)
@@ -139,7 +133,6 @@
       }
     };
   }
->>>>>>> e7a4c5dc
 
   public static ConditionFactory withQuickRetryPolicy = with().pollDelay(0, SECONDS)
       .and().with().pollInterval(3, SECONDS)
