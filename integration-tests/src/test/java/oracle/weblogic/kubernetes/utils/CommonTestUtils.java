--- conflicted
+++ resolved
@@ -834,7 +834,6 @@
   }
 
   /**
-<<<<<<< HEAD
    * Generate the model.sessmigr.yaml for a given test class
    *
    * @param domainUid unique domain identifier
@@ -866,7 +865,9 @@
         "Could not modify DOMAIN_NAME in " + destModelYamlFile);
 
     return destModelYamlFile;
-=======
+  }
+  
+  /*
    * Call the curl command and check the managed server in the cluster can connect to each other.
    *
    * @param curlRequest curl command to call the clusterview app
@@ -975,6 +976,5 @@
           });
           return !managedServers.containsValue(false);
         });
->>>>>>> 652260cd
   }
 }