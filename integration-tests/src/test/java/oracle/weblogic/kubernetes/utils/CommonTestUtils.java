// Copyright (c) 2020, 2021, Oracle and/or its affiliates.
// Licensed under the Universal Permissive License v 1.0 as shown at https://oss.oracle.com/licenses/upl.

package oracle.weblogic.kubernetes.utils;

import java.io.IOException;
import java.nio.file.Files;
import java.nio.file.Path;
import java.nio.file.Paths;
import java.nio.file.StandardCopyOption;
import java.text.DateFormat;
import java.text.SimpleDateFormat;
import java.util.ArrayList;
import java.util.Arrays;
import java.util.Base64;
import java.util.Collections;
import java.util.Date;
import java.util.HashMap;
import java.util.LinkedHashMap;
import java.util.List;
import java.util.Map;
import java.util.Optional;

import com.google.gson.JsonObject;
import io.kubernetes.client.custom.Quantity;
import io.kubernetes.client.custom.V1Patch;
import io.kubernetes.client.openapi.ApiException;
import io.kubernetes.client.openapi.models.V1Affinity;
import io.kubernetes.client.openapi.models.V1ConfigMap;
import io.kubernetes.client.openapi.models.V1ConfigMapVolumeSource;
import io.kubernetes.client.openapi.models.V1Container;
import io.kubernetes.client.openapi.models.V1ContainerPort;
import io.kubernetes.client.openapi.models.V1HostPathVolumeSource;
import io.kubernetes.client.openapi.models.V1Job;
import io.kubernetes.client.openapi.models.V1JobCondition;
import io.kubernetes.client.openapi.models.V1JobSpec;
import io.kubernetes.client.openapi.models.V1LabelSelector;
import io.kubernetes.client.openapi.models.V1LabelSelectorRequirement;
import io.kubernetes.client.openapi.models.V1LocalObjectReference;
import io.kubernetes.client.openapi.models.V1NFSVolumeSource;
import io.kubernetes.client.openapi.models.V1ObjectMeta;
import io.kubernetes.client.openapi.models.V1ObjectReference;
import io.kubernetes.client.openapi.models.V1PersistentVolume;
import io.kubernetes.client.openapi.models.V1PersistentVolumeClaim;
import io.kubernetes.client.openapi.models.V1PersistentVolumeClaimSpec;
import io.kubernetes.client.openapi.models.V1PersistentVolumeClaimVolumeSource;
import io.kubernetes.client.openapi.models.V1PersistentVolumeSpec;
import io.kubernetes.client.openapi.models.V1Pod;
import io.kubernetes.client.openapi.models.V1PodAffinityTerm;
import io.kubernetes.client.openapi.models.V1PodAntiAffinity;
import io.kubernetes.client.openapi.models.V1PodSpec;
import io.kubernetes.client.openapi.models.V1PodTemplateSpec;
import io.kubernetes.client.openapi.models.V1ResourceRequirements;
import io.kubernetes.client.openapi.models.V1Secret;
import io.kubernetes.client.openapi.models.V1SecretList;
import io.kubernetes.client.openapi.models.V1SecurityContext;
import io.kubernetes.client.openapi.models.V1ServiceAccount;
import io.kubernetes.client.openapi.models.V1ServiceAccountList;
import io.kubernetes.client.openapi.models.V1Volume;
import io.kubernetes.client.openapi.models.V1VolumeMount;
import io.kubernetes.client.openapi.models.V1WeightedPodAffinityTerm;
import oracle.weblogic.domain.Cluster;
import oracle.weblogic.domain.Domain;
import oracle.weblogic.domain.ServerPod;
import oracle.weblogic.kubernetes.TestConstants;
import oracle.weblogic.kubernetes.actions.TestActions;
import oracle.weblogic.kubernetes.actions.impl.ApacheParams;
import oracle.weblogic.kubernetes.actions.impl.Exec;
import oracle.weblogic.kubernetes.actions.impl.GrafanaParams;
import oracle.weblogic.kubernetes.actions.impl.LoggingExporterParams;
import oracle.weblogic.kubernetes.actions.impl.NginxParams;
import oracle.weblogic.kubernetes.actions.impl.OperatorParams;
import oracle.weblogic.kubernetes.actions.impl.PrometheusParams;
import oracle.weblogic.kubernetes.actions.impl.TraefikParams;
import oracle.weblogic.kubernetes.actions.impl.VoyagerParams;
import oracle.weblogic.kubernetes.actions.impl.primitive.Command;
import oracle.weblogic.kubernetes.actions.impl.primitive.CommandParams;
import oracle.weblogic.kubernetes.actions.impl.primitive.HelmParams;
import oracle.weblogic.kubernetes.actions.impl.primitive.Kubernetes;
import oracle.weblogic.kubernetes.actions.impl.primitive.WitParams;
import oracle.weblogic.kubernetes.logging.LoggingFacade;
import org.awaitility.core.ConditionFactory;
import org.joda.time.DateTime;

import static java.nio.file.Files.createDirectories;
import static java.nio.file.Files.readString;
import static java.util.concurrent.TimeUnit.MINUTES;
import static java.util.concurrent.TimeUnit.SECONDS;
import static oracle.weblogic.kubernetes.TestConstants.ADMIN_PASSWORD_DEFAULT;
import static oracle.weblogic.kubernetes.TestConstants.ADMIN_USERNAME_DEFAULT;
import static oracle.weblogic.kubernetes.TestConstants.APACHE_RELEASE_NAME;
import static oracle.weblogic.kubernetes.TestConstants.APACHE_SAMPLE_CHART_DIR;
import static oracle.weblogic.kubernetes.TestConstants.APPSCODE_REPO_NAME;
import static oracle.weblogic.kubernetes.TestConstants.APPSCODE_REPO_URL;
import static oracle.weblogic.kubernetes.TestConstants.BASE_IMAGES_REPO;
import static oracle.weblogic.kubernetes.TestConstants.BASE_IMAGES_REPO_SECRET;
import static oracle.weblogic.kubernetes.TestConstants.DEFAULT_EXTERNAL_REST_IDENTITY_SECRET_NAME;
import static oracle.weblogic.kubernetes.TestConstants.DOMAIN_IMAGES_REPO;
import static oracle.weblogic.kubernetes.TestConstants.DOMAIN_VERSION;
import static oracle.weblogic.kubernetes.TestConstants.ELASTICSEARCH_HOST;
import static oracle.weblogic.kubernetes.TestConstants.ELASTICSEARCH_HTTPS_PORT;
import static oracle.weblogic.kubernetes.TestConstants.ELASTICSEARCH_HTTP_PORT;
import static oracle.weblogic.kubernetes.TestConstants.ELASTICSEARCH_IMAGE;
import static oracle.weblogic.kubernetes.TestConstants.ELASTICSEARCH_NAME;
import static oracle.weblogic.kubernetes.TestConstants.ELKSTACK_NAMESPACE;
import static oracle.weblogic.kubernetes.TestConstants.FSS_DIR;
import static oracle.weblogic.kubernetes.TestConstants.GEN_EXTERNAL_REST_IDENTITY_FILE;
import static oracle.weblogic.kubernetes.TestConstants.GRAFANA_REPO_NAME;
import static oracle.weblogic.kubernetes.TestConstants.GRAFANA_REPO_URL;
import static oracle.weblogic.kubernetes.TestConstants.JAVA_LOGGING_LEVEL_VALUE;
import static oracle.weblogic.kubernetes.TestConstants.K8S_NODEPORT_HOST;
import static oracle.weblogic.kubernetes.TestConstants.KIBANA_IMAGE;
import static oracle.weblogic.kubernetes.TestConstants.KIBANA_NAME;
import static oracle.weblogic.kubernetes.TestConstants.KIBANA_PORT;
import static oracle.weblogic.kubernetes.TestConstants.KIBANA_TYPE;
import static oracle.weblogic.kubernetes.TestConstants.LOGSTASH_IMAGE;
import static oracle.weblogic.kubernetes.TestConstants.NFS_SERVER;
import static oracle.weblogic.kubernetes.TestConstants.NGINX_CHART_NAME;
import static oracle.weblogic.kubernetes.TestConstants.NGINX_CHART_VERSION;
import static oracle.weblogic.kubernetes.TestConstants.NGINX_RELEASE_NAME;
import static oracle.weblogic.kubernetes.TestConstants.NGINX_REPO_NAME;
import static oracle.weblogic.kubernetes.TestConstants.NGINX_REPO_URL;
import static oracle.weblogic.kubernetes.TestConstants.OCIR_EMAIL;
import static oracle.weblogic.kubernetes.TestConstants.OCIR_PASSWORD;
import static oracle.weblogic.kubernetes.TestConstants.OCIR_REGISTRY;
import static oracle.weblogic.kubernetes.TestConstants.OCIR_SECRET_NAME;
import static oracle.weblogic.kubernetes.TestConstants.OCIR_USERNAME;
import static oracle.weblogic.kubernetes.TestConstants.OCR_EMAIL;
import static oracle.weblogic.kubernetes.TestConstants.OCR_PASSWORD;
import static oracle.weblogic.kubernetes.TestConstants.OCR_REGISTRY;
import static oracle.weblogic.kubernetes.TestConstants.OCR_SECRET_NAME;
import static oracle.weblogic.kubernetes.TestConstants.OCR_USERNAME;
import static oracle.weblogic.kubernetes.TestConstants.OKE_CLUSTER;
import static oracle.weblogic.kubernetes.TestConstants.OPERATOR_CHART_DIR;
import static oracle.weblogic.kubernetes.TestConstants.OPERATOR_RELEASE_NAME;
import static oracle.weblogic.kubernetes.TestConstants.PROMETHEUS_REPO_NAME;
import static oracle.weblogic.kubernetes.TestConstants.PROMETHEUS_REPO_URL;
import static oracle.weblogic.kubernetes.TestConstants.PV_ROOT;
import static oracle.weblogic.kubernetes.TestConstants.REPO_DUMMY_VALUE;
import static oracle.weblogic.kubernetes.TestConstants.RESULTS_ROOT;
import static oracle.weblogic.kubernetes.TestConstants.TRAEFIK_CHART_NAME;
import static oracle.weblogic.kubernetes.TestConstants.TRAEFIK_RELEASE_NAME;
import static oracle.weblogic.kubernetes.TestConstants.TRAEFIK_REPO_NAME;
import static oracle.weblogic.kubernetes.TestConstants.TRAEFIK_REPO_URL;
import static oracle.weblogic.kubernetes.TestConstants.VOYAGER_CHART_NAME;
import static oracle.weblogic.kubernetes.TestConstants.VOYAGER_CHART_VERSION;
import static oracle.weblogic.kubernetes.TestConstants.VOYAGER_RELEASE_NAME;
import static oracle.weblogic.kubernetes.TestConstants.WDT_IMAGE_DOMAINHOME_BASE_DIR;
import static oracle.weblogic.kubernetes.TestConstants.WEBLOGIC_IMAGE_NAME;
import static oracle.weblogic.kubernetes.TestConstants.WEBLOGIC_IMAGE_TAG;
import static oracle.weblogic.kubernetes.TestConstants.WEBLOGIC_IMAGE_TO_USE_IN_SPEC;
import static oracle.weblogic.kubernetes.actions.ActionConstants.ARCHIVE_DIR;
import static oracle.weblogic.kubernetes.actions.ActionConstants.ITTESTS_DIR;
import static oracle.weblogic.kubernetes.actions.ActionConstants.MODEL_DIR;
import static oracle.weblogic.kubernetes.actions.ActionConstants.WDT_VERSION;
import static oracle.weblogic.kubernetes.actions.ActionConstants.WIT_BUILD_DIR;
import static oracle.weblogic.kubernetes.actions.ActionConstants.WLS;
import static oracle.weblogic.kubernetes.actions.TestActions.archiveApp;
import static oracle.weblogic.kubernetes.actions.TestActions.buildAppArchive;
import static oracle.weblogic.kubernetes.actions.TestActions.buildCoherenceArchive;
import static oracle.weblogic.kubernetes.actions.TestActions.createConfigMap;
import static oracle.weblogic.kubernetes.actions.TestActions.createDockerConfigJson;
import static oracle.weblogic.kubernetes.actions.TestActions.createDomainCustomResource;
import static oracle.weblogic.kubernetes.actions.TestActions.createImage;
import static oracle.weblogic.kubernetes.actions.TestActions.createIngress;
import static oracle.weblogic.kubernetes.actions.TestActions.createNamespacedJob;
import static oracle.weblogic.kubernetes.actions.TestActions.createPersistentVolume;
import static oracle.weblogic.kubernetes.actions.TestActions.createPersistentVolumeClaim;
import static oracle.weblogic.kubernetes.actions.TestActions.createSecret;
import static oracle.weblogic.kubernetes.actions.TestActions.createServiceAccount;
import static oracle.weblogic.kubernetes.actions.TestActions.defaultAppParams;
import static oracle.weblogic.kubernetes.actions.TestActions.dockerLogin;
import static oracle.weblogic.kubernetes.actions.TestActions.dockerPush;
import static oracle.weblogic.kubernetes.actions.TestActions.getJob;
import static oracle.weblogic.kubernetes.actions.TestActions.getOperatorImageName;
import static oracle.weblogic.kubernetes.actions.TestActions.getPersistentVolume;
import static oracle.weblogic.kubernetes.actions.TestActions.getPersistentVolumeClaim;
import static oracle.weblogic.kubernetes.actions.TestActions.getPodCreationTimestamp;
import static oracle.weblogic.kubernetes.actions.TestActions.getPodLog;
import static oracle.weblogic.kubernetes.actions.TestActions.getServiceNodePort;
import static oracle.weblogic.kubernetes.actions.TestActions.installApache;
import static oracle.weblogic.kubernetes.actions.TestActions.installElasticsearch;
import static oracle.weblogic.kubernetes.actions.TestActions.installGrafana;
import static oracle.weblogic.kubernetes.actions.TestActions.installKibana;
import static oracle.weblogic.kubernetes.actions.TestActions.installNginx;
import static oracle.weblogic.kubernetes.actions.TestActions.installOperator;
import static oracle.weblogic.kubernetes.actions.TestActions.installPrometheus;
import static oracle.weblogic.kubernetes.actions.TestActions.installTraefik;
import static oracle.weblogic.kubernetes.actions.TestActions.installVoyager;
import static oracle.weblogic.kubernetes.actions.TestActions.listIngresses;
import static oracle.weblogic.kubernetes.actions.TestActions.listPods;
import static oracle.weblogic.kubernetes.actions.TestActions.patchDomainCustomResource;
import static oracle.weblogic.kubernetes.actions.TestActions.scaleCluster;
import static oracle.weblogic.kubernetes.actions.TestActions.scaleClusterWithRestApi;
import static oracle.weblogic.kubernetes.actions.TestActions.scaleClusterWithWLDF;
import static oracle.weblogic.kubernetes.actions.TestActions.uninstallElasticsearch;
import static oracle.weblogic.kubernetes.actions.TestActions.uninstallGrafana;
import static oracle.weblogic.kubernetes.actions.TestActions.uninstallKibana;
import static oracle.weblogic.kubernetes.actions.TestActions.upgradeOperator;
import static oracle.weblogic.kubernetes.actions.impl.primitive.Kubernetes.listSecrets;
import static oracle.weblogic.kubernetes.assertions.TestAssertions.appAccessibleInPod;
import static oracle.weblogic.kubernetes.assertions.TestAssertions.checkHelmReleaseRevision;
import static oracle.weblogic.kubernetes.assertions.TestAssertions.credentialsNotValid;
import static oracle.weblogic.kubernetes.assertions.TestAssertions.credentialsValid;
import static oracle.weblogic.kubernetes.assertions.TestAssertions.doesImageExist;
import static oracle.weblogic.kubernetes.assertions.TestAssertions.domainExists;
import static oracle.weblogic.kubernetes.assertions.TestAssertions.isApacheReady;
import static oracle.weblogic.kubernetes.assertions.TestAssertions.isElkStackPodReady;
import static oracle.weblogic.kubernetes.assertions.TestAssertions.isGrafanaReady;
import static oracle.weblogic.kubernetes.assertions.TestAssertions.isHelmReleaseDeployed;
import static oracle.weblogic.kubernetes.assertions.TestAssertions.isNginxReady;
import static oracle.weblogic.kubernetes.assertions.TestAssertions.isPodRestarted;
import static oracle.weblogic.kubernetes.assertions.TestAssertions.isPrometheusReady;
import static oracle.weblogic.kubernetes.assertions.TestAssertions.isTraefikReady;
import static oracle.weblogic.kubernetes.assertions.TestAssertions.isVoyagerReady;
import static oracle.weblogic.kubernetes.assertions.TestAssertions.jobCompleted;
import static oracle.weblogic.kubernetes.assertions.TestAssertions.operatorIsReady;
import static oracle.weblogic.kubernetes.assertions.TestAssertions.operatorRestServiceRunning;
import static oracle.weblogic.kubernetes.assertions.TestAssertions.podDoesNotExist;
import static oracle.weblogic.kubernetes.assertions.TestAssertions.podExists;
import static oracle.weblogic.kubernetes.assertions.TestAssertions.podInitializing;
import static oracle.weblogic.kubernetes.assertions.TestAssertions.podReady;
import static oracle.weblogic.kubernetes.assertions.TestAssertions.podStateNotChanged;
import static oracle.weblogic.kubernetes.assertions.TestAssertions.pvExists;
import static oracle.weblogic.kubernetes.assertions.TestAssertions.pvcExists;
import static oracle.weblogic.kubernetes.assertions.TestAssertions.secretExists;
import static oracle.weblogic.kubernetes.assertions.TestAssertions.serviceDoesNotExist;
import static oracle.weblogic.kubernetes.assertions.TestAssertions.serviceExists;
import static oracle.weblogic.kubernetes.utils.ExecCommand.exec;
import static oracle.weblogic.kubernetes.utils.FileUtils.checkDirectory;
import static oracle.weblogic.kubernetes.utils.TestUtils.callWebAppAndCheckForServerNameInResponse;
import static oracle.weblogic.kubernetes.utils.TestUtils.callWebAppAndWaitTillReady;
import static oracle.weblogic.kubernetes.utils.TestUtils.getNextFreePort;
import static oracle.weblogic.kubernetes.utils.ThreadSafeLogger.getLogger;
import static org.apache.commons.io.FileUtils.deleteDirectory;
import static org.assertj.core.api.Assertions.assertThat;
import static org.awaitility.Awaitility.with;
import static org.junit.jupiter.api.Assertions.assertDoesNotThrow;
import static org.junit.jupiter.api.Assertions.assertFalse;
import static org.junit.jupiter.api.Assertions.assertNotNull;
import static org.junit.jupiter.api.Assertions.assertTrue;
import static org.junit.jupiter.api.Assertions.fail;

/**
 * The common utility class for tests.
 */
public class CommonTestUtils {

  private static ConditionFactory withStandardRetryPolicy =
      with().pollDelay(2, SECONDS)
          .and().with().pollInterval(10, SECONDS)
          .atMost(5, MINUTES).await();

  private static ConditionFactory withQuickRetryPolicy = with().pollDelay(0, SECONDS)
      .and().with().pollInterval(3, SECONDS)
      .atMost(120, SECONDS).await();

  /**
   * Install WebLogic operator and wait up to five minutes until the operator pod is ready.
   *
   * @param opNamespace the operator namespace in which the operator will be installed
   * @param domainNamespace the list of the domain namespaces which will be managed by the operator
   * @return the operator Helm installation parameters
   */
  public static HelmParams installAndVerifyOperator(String opNamespace,
                                                    String... domainNamespace) {
    HelmParams opHelmParams =
        new HelmParams().releaseName(OPERATOR_RELEASE_NAME)
        .namespace(opNamespace)
        .chartDir(OPERATOR_CHART_DIR);
    return installAndVerifyOperator(opNamespace, opNamespace + "-sa", false,
        0, opHelmParams, domainNamespace);
  }

  /**
   * Install WebLogic operator and wait up to five minutes until the operator pod is ready.
   *
   * @param opNamespace the operator namespace in which the operator will be installed
   * @param domainPresenceFailureRetryMaxCount the number of introspector job retries for a Domain
   * @param domainPresenceFailureRetrySeconds the interval in seconds between these retries
   * @param domainNamespace the list of the domain namespaces which will be managed by the operator
   * @return the operator Helm installation parameters
   */
  public static HelmParams installAndVerifyOperator(String opNamespace,
                                                    int domainPresenceFailureRetryMaxCount,
                                                    int domainPresenceFailureRetrySeconds,
                                                    String... domainNamespace) {
    HelmParams opHelmParams =
        new HelmParams().releaseName(OPERATOR_RELEASE_NAME)
            .namespace(opNamespace)
            .chartDir(OPERATOR_CHART_DIR);
    return installAndVerifyOperator(opNamespace, opNamespace + "-sa", false, 0, opHelmParams, false, null, null,
        false, domainPresenceFailureRetryMaxCount, domainPresenceFailureRetrySeconds, domainNamespace);

  }

  /**
   * Install WebLogic operator and wait up to five minutes until the operator pod is ready.
   *
   * @param opNamespace the operator namespace in which the operator will be installed
   * @param opHelmParams the Helm parameters to install operator
   * @param domainNamespace the list of the domain namespaces which will be managed by the operator
   * @return the operator Helm installation parameters
   */
  public static HelmParams installAndVerifyOperator(String opNamespace, HelmParams opHelmParams,
                                                    String... domainNamespace) {
    return installAndVerifyOperator(opNamespace, opNamespace + "-sa", false,
        0, opHelmParams, domainNamespace);
  }

  /**
   * Install WebLogic operator and wait up to five minutes until the operator pod is ready.
   *
   * @param opNamespace the operator namespace in which the operator will be installed
   * @param opServiceAccount the service account name for operator
   * @param withRestAPI whether to use REST API
   * @param externalRestHttpsPort the node port allocated for the external operator REST HTTPS interface
   * @param domainNamespace the list of the domain namespaces which will be managed by the operator
   * @return the operator Helm installation parameters
   */
  public static HelmParams installAndVerifyOperator(String opNamespace,
                                                    String opServiceAccount,
                                                    boolean withRestAPI,
                                                    int externalRestHttpsPort,
                                                    String... domainNamespace) {
    HelmParams opHelmParams =
        new HelmParams().releaseName(OPERATOR_RELEASE_NAME)
            .namespace(opNamespace)
            .chartDir(OPERATOR_CHART_DIR);
    return installAndVerifyOperator(opNamespace, opServiceAccount,
        withRestAPI, externalRestHttpsPort, opHelmParams, domainNamespace);

  }

  /**
   * Install WebLogic operator and wait up to five minutes until the operator pod is ready.
   *
   * @param opNamespace the operator namespace in which the operator will be installed
   * @param opServiceAccount the service account name for operator
   * @param withRestAPI whether to use REST API
   * @param externalRestHttpsPort the node port allocated for the external operator REST HTTPS interface
   * @param domainNamespace the list of the domain namespaces which will be managed by the operator
   * @return the operator Helm installation parameters
   */
  public static HelmParams installAndVerifyOperator(String opNamespace,
                                                    String opServiceAccount,
                                                    boolean withRestAPI,
                                                    int externalRestHttpsPort,
                                                    boolean elkIntegrationEnabled,
                                                    String... domainNamespace) {
    HelmParams opHelmParams =
        new HelmParams().releaseName(OPERATOR_RELEASE_NAME)
            .namespace(opNamespace)
            .chartDir(OPERATOR_CHART_DIR);
    return installAndVerifyOperator(opNamespace, opServiceAccount,
        withRestAPI, externalRestHttpsPort, opHelmParams, elkIntegrationEnabled, domainNamespace);

  }

  /**
   * Install WebLogic operator and wait up to five minutes until the operator pod is ready.
   *
   * @param opNamespace the operator namespace in which the operator will be installed
   * @param opServiceAccount the service account name for operator
   * @param withRestAPI whether to use REST API
   * @param externalRestHttpsPort the node port allocated for the external operator REST HTTPS interface
   * @param opHelmParams the Helm parameters to install operator
   * @param domainNamespace the list of the domain namespaces which will be managed by the operator
   * @return the operator Helm installation parameters
   */
  public static HelmParams installAndVerifyOperator(String opNamespace,
                                                    String opServiceAccount,
                                                    boolean withRestAPI,
                                                    int externalRestHttpsPort,
                                                    HelmParams opHelmParams,
                                                    String... domainNamespace) {
    return installAndVerifyOperator(opNamespace, opServiceAccount,
        withRestAPI, externalRestHttpsPort, opHelmParams, false, domainNamespace);
  }

  /**
   * Install WebLogic operator and wait up to five minutes until the operator pod is ready.
   *
   * @param opNamespace the operator namespace in which the operator will be installed
   * @param opServiceAccount the service account name for operator
   * @param withRestAPI whether to use REST API
   * @param externalRestHttpsPort the node port allocated for the external operator REST HTTPS interface
   * @param opHelmParams the Helm parameters to install operator
   * @param elkIntegrationEnabled true to enable ELK Stack, false otherwise
   * @param domainNamespace the list of the domain namespaces which will be managed by the operator
   * @return the operator Helm installation parameters
   */
  public static HelmParams installAndVerifyOperator(String opNamespace,
                                                    String opServiceAccount,
                                                    boolean withRestAPI,
                                                    int externalRestHttpsPort,
                                                    HelmParams opHelmParams,
                                                    boolean elkIntegrationEnabled,
                                                    String... domainNamespace) {
    return installAndVerifyOperator(opNamespace, opServiceAccount,
        withRestAPI, externalRestHttpsPort, opHelmParams, elkIntegrationEnabled,
        null, null, false, -1, -1, domainNamespace);
  }

  /**
   * Install WebLogic operator and wait up to five minutes until the operator pod is ready.
   *
   * @param opNamespace the operator namespace in which the operator will be installed
   * @param opServiceAccount the service account name for operator
   * @param withRestAPI whether to use REST API
   * @param externalRestHttpsPort the node port allocated for the external operator REST HTTPS interface
   * @param opHelmParams the Helm parameters to install operator
   * @param elkIntegrationEnabled true to enable ELK Stack, false otherwise
   * @param domainNamespaceSelectionStrategy value to tell the operator
   *                                         how to select the set of namespaces that it will manage
   * @param domainNamespace the list of the domain namespaces which will be managed by the operator
   * @return the operator Helm installation parameters
   */
  public static HelmParams installAndVerifyOperator(String opNamespace,
                                                    String opServiceAccount,
                                                    boolean withRestAPI,
                                                    int externalRestHttpsPort,
                                                    HelmParams opHelmParams,
                                                    String domainNamespaceSelectionStrategy,
                                                    boolean elkIntegrationEnabled,
                                                    String... domainNamespace) {
    return installAndVerifyOperator(opNamespace, opServiceAccount,
        withRestAPI, externalRestHttpsPort, opHelmParams, elkIntegrationEnabled,
        domainNamespaceSelectionStrategy, null, false, -1, -1, domainNamespace);
  }

  /**
   * Install WebLogic operator and wait up to five minutes until the operator pod is ready.
   *
   * @param opNamespace the operator namespace in which the operator will be installed
   * @param opServiceAccount the service account name for operator
   * @param withRestAPI whether to use REST API
   * @param externalRestHttpsPort the node port allocated for the external operator REST HTTPS interface
   * @param opHelmParams the Helm parameters to install operator
   * @param elkIntegrationEnabled true to enable ELK Stack, false otherwise
   * @param domainNamespaceSelectionStrategy SelectLabel, RegExp or List, value to tell the operator
   *                                  how to select the set of namespaces that it will manage
   * @param domainNamespaceSelector the label or expression value to manage namespaces
   * @param enableClusterRoleBinding operator cluster role binding
   * @param domainPresenceFailureRetryMaxCount the number of introspector job retries for a Domain
   * @param domainPresenceFailureRetrySeconds the interval in seconds between these retries
   * @param domainNamespace the list of the domain namespaces which will be managed by the operator
   * @return the operator Helm installation parameters
   */
  public static HelmParams installAndVerifyOperator(String opNamespace,
                                                    String opServiceAccount,
                                                    boolean withRestAPI,
                                                    int externalRestHttpsPort,
                                                    HelmParams opHelmParams,
                                                    boolean elkIntegrationEnabled,
                                                    String domainNamespaceSelectionStrategy,
                                                    String domainNamespaceSelector,
                                                    boolean enableClusterRoleBinding,
                                                    int domainPresenceFailureRetryMaxCount,
                                                    int domainPresenceFailureRetrySeconds,
                                                    String... domainNamespace) {
    LoggingFacade logger = getLogger();

    // Create a service account for the unique opNamespace
    logger.info("Creating service account");
    assertDoesNotThrow(() -> createServiceAccount(new V1ServiceAccount()
        .metadata(new V1ObjectMeta()
            .namespace(opNamespace)
            .name(opServiceAccount))));
    logger.info("Created service account: {0}", opServiceAccount);


    // get operator image name
    String operatorImage = getOperatorImageName();
    assertFalse(operatorImage.isEmpty(), "operator image name can not be empty");
    logger.info("operator image name {0}", operatorImage);

    // Create Docker registry secret in the operator namespace to pull the image from repository
    // this secret is used only for non-kind cluster
    logger.info("Creating Docker registry secret in namespace {0}", opNamespace);
    createOcirRepoSecret(opNamespace);

    // map with secret
    Map<String, Object> secretNameMap = new HashMap<>();
    secretNameMap.put("name", OCIR_SECRET_NAME);

    // operator chart values to override
    OperatorParams opParams = new OperatorParams()
        .helmParams(opHelmParams)
        .imagePullSecrets(secretNameMap)
        .domainNamespaces(Arrays.asList(domainNamespace))
        .serviceAccount(opServiceAccount);

    if (domainNamespaceSelectionStrategy != null) {
      opParams.domainNamespaceSelectionStrategy(domainNamespaceSelectionStrategy);
    }

    // use default image in chart when repoUrl is set, otherwise use latest/current branch operator image
    if (opHelmParams.getRepoUrl() == null) {
      opParams.image(operatorImage);
    }

    // enable ELK Stack
    if (elkIntegrationEnabled) {
      opParams
          .elkIntegrationEnabled(elkIntegrationEnabled);
      opParams
          .elasticSearchHost(ELASTICSEARCH_HOST);
      opParams
          .elasticSearchPort(ELASTICSEARCH_HTTP_PORT);
      opParams
          .javaLoggingLevel(JAVA_LOGGING_LEVEL_VALUE);
      opParams
          .logStashImage(LOGSTASH_IMAGE);
    }

    if (withRestAPI) {
      // create externalRestIdentitySecret
      assertTrue(createExternalRestIdentitySecret(opNamespace, DEFAULT_EXTERNAL_REST_IDENTITY_SECRET_NAME),
          "failed to create external REST identity secret");
      opParams
          .externalRestEnabled(true)
          .externalRestHttpsPort(externalRestHttpsPort)
          .externalRestIdentitySecret(DEFAULT_EXTERNAL_REST_IDENTITY_SECRET_NAME);
    }
    // operator chart values to override
    if (enableClusterRoleBinding) {
      opParams.enableClusterRoleBinding(enableClusterRoleBinding);
    }
    if (domainNamespaceSelectionStrategy != null) {
      opParams.domainNamespaceSelectionStrategy(domainNamespaceSelectionStrategy);
      if (domainNamespaceSelectionStrategy.equalsIgnoreCase("LabelSelector")) {
        opParams.domainNamespaceLabelSelector(domainNamespaceSelector);
      } else if (domainNamespaceSelectionStrategy.equalsIgnoreCase("RegExp")) {
        opParams.domainNamespaceRegExp(domainNamespaceSelector);
      }
    }

    // domainPresenceFailureRetryMaxCount and domainPresenceFailureRetrySeconds
    if (domainPresenceFailureRetryMaxCount >= 0) {
      opParams.domainPresenceFailureRetryMaxCount(domainPresenceFailureRetryMaxCount);
    }
    if (domainPresenceFailureRetrySeconds > 0) {
      opParams.domainPresenceFailureRetrySeconds(domainPresenceFailureRetrySeconds);
    }

    // install operator
    logger.info("Installing operator in namespace {0}", opNamespace);
    assertTrue(installOperator(opParams),
        String.format("Failed to install operator in namespace %s", opNamespace));
    logger.info("Operator installed in namespace {0}", opNamespace);

    // list Helm releases matching operator release name in operator namespace
    logger.info("Checking operator release {0} status in namespace {1}",
        OPERATOR_RELEASE_NAME, opNamespace);
    assertTrue(isHelmReleaseDeployed(OPERATOR_RELEASE_NAME, opNamespace),
        String.format("Operator release %s is not in deployed status in namespace %s",
            OPERATOR_RELEASE_NAME, opNamespace));
    logger.info("Operator release {0} status is deployed in namespace {1}",
        OPERATOR_RELEASE_NAME, opNamespace);

    // wait for the operator to be ready
    logger.info("Wait for the operator pod is ready in namespace {0}", opNamespace);
    withStandardRetryPolicy
        .conditionEvaluationListener(
            condition -> logger.info("Waiting for operator to be running in namespace {0} "
                    + "(elapsed time {1}ms, remaining time {2}ms)",
                opNamespace,
                condition.getElapsedTimeInMS(),
                condition.getRemainingTimeInMS()))
        .until(assertDoesNotThrow(() -> operatorIsReady(opNamespace),
            "operatorIsReady failed with ApiException"));

    if (withRestAPI) {
      logger.info("Wait for the operator external service in namespace {0}", opNamespace);
      withStandardRetryPolicy
          .conditionEvaluationListener(
              condition -> logger.info("Waiting for operator external service in namespace {0} "
                      + "(elapsed time {1}ms, remaining time {2}ms)",
                  opNamespace,
                  condition.getElapsedTimeInMS(),
                  condition.getRemainingTimeInMS()))
          .until(assertDoesNotThrow(() -> operatorRestServiceRunning(opNamespace),
              "operator external service is not running"));
    }
    return opHelmParams;
  }

  /**
   * Install WebLogic operator and wait up to two minutes until the operator pod is ready.
   *
   * @param opNamespace the operator namespace in which the operator will be installed
   * @param opReleaseName the operator release name
   * @param domainNamespaceSelectionStrategy SelectLabel, RegExp or List
   * @param domainNamespaceSelector the label or expression value to manage namespaces
   * @param enableClusterRoleBinding operator cluster role binding
   * @param domainNamespace the list of the domain namespaces which will be managed by the operator
   *                        (only in case of List selector)
   * @return the operator Helm installation parameters
   */
  public static HelmParams installAndVerifyOperator(String opReleaseName, String opNamespace,
                                                     String domainNamespaceSelectionStrategy,
                                                     String domainNamespaceSelector,
                                                     boolean enableClusterRoleBinding,
                                                     String... domainNamespace) {

    HelmParams opHelmParams = new HelmParams().releaseName(opReleaseName)
        .namespace(opNamespace)
        .chartDir(OPERATOR_CHART_DIR);
    return installAndVerifyOperator(opNamespace, opReleaseName + "-sa",
        true, 0, opHelmParams, false,
        domainNamespaceSelectionStrategy, domainNamespaceSelector, enableClusterRoleBinding,
        -1, -1, domainNamespace);
  }

  /**
   * Upgrade WebLogic operator to manage the given domain namespaces.
   *
   * @param opNamespace the operator namespace in which the operator will be upgraded
   * @param domainNamespace the list of the domain namespaces which will be managed by the operator
   * @return true if successful
   */
  public static boolean upgradeAndVerifyOperator(String opNamespace,
                                                 String... domainNamespace) {
    // Helm upgrade parameters
    HelmParams opHelmParams = new HelmParams()
        .releaseName(OPERATOR_RELEASE_NAME)
        .namespace(opNamespace)
        .chartDir(OPERATOR_CHART_DIR);

    // operator chart values
    OperatorParams opParams = new OperatorParams()
        .helmParams(opHelmParams)
        .domainNamespaces(Arrays.asList(domainNamespace));

    return upgradeAndVerifyOperator(opNamespace, opParams);
  }

  /**
   * Upgrade WebLogic operator with the helm values provided.
   *
   * @param opNamespace the operator namespace in which the operator will be upgraded
   * @param opParams operator parameters to use in the upgrade
   * @return true if successful
   */
  public static boolean upgradeAndVerifyOperator(String opNamespace, OperatorParams opParams) {

    LoggingFacade logger = getLogger();

    // upgrade operator
    logger.info("Upgrading operator in namespace {0}", opNamespace);
    if (!upgradeOperator(opParams)) {
      logger.info("Failed to upgrade operator in namespace {0}", opNamespace);
      return false;
    }
    logger.info("Operator upgraded in namespace {0}", opNamespace);

    // list Helm releases matching operator release name in operator namespace
    logger.info("Checking operator release {0} status in namespace {1}",
        OPERATOR_RELEASE_NAME, opNamespace);
    if (!isHelmReleaseDeployed(OPERATOR_RELEASE_NAME, opNamespace)) {
      logger.info("Operator release {0} is not in deployed status in namespace {1}",
          OPERATOR_RELEASE_NAME, opNamespace);
      return false;
    }
    logger.info("Operator release {0} status is deployed in namespace {1}",
        OPERATOR_RELEASE_NAME, opNamespace);

    return true;
  }

  /**
   * Install NGINX and wait up to five minutes until the NGINX pod is ready.
   *
   * @param nginxNamespace the namespace in which the NGINX will be installed
   * @param nodeportshttp the http nodeport of NGINX
   * @param nodeportshttps the https nodeport of NGINX
   * @return the NGINX Helm installation parameters
   */
  public static HelmParams installAndVerifyNginx(String nginxNamespace,
                                                 int nodeportshttp,
                                                 int nodeportshttps) {
    return installAndVerifyNginx(nginxNamespace, nodeportshttp, nodeportshttps, NGINX_CHART_VERSION);
  }

  /**
   * Install NGINX and wait up to five minutes until the NGINX pod is ready.
   *
   * @param nginxNamespace the namespace in which the NGINX will be installed
   * @param nodeportshttp the http nodeport of NGINX
   * @param nodeportshttps the https nodeport of NGINX
   * @param chartVersion the chart version of NGINX
   * @return the NGINX Helm installation parameters
   */
  public static HelmParams installAndVerifyNginx(String nginxNamespace,
                                                 int nodeportshttp,
                                                 int nodeportshttps,
                                                 String chartVersion) {
    LoggingFacade logger = getLogger();
    // Helm install parameters
    HelmParams nginxHelmParams = new HelmParams()
        .releaseName(NGINX_RELEASE_NAME + "-" + nginxNamespace.substring(3))
        .namespace(nginxNamespace)
        .repoUrl(NGINX_REPO_URL)
        .repoName(NGINX_REPO_NAME)
        .chartName(NGINX_CHART_NAME);

    if (chartVersion != null) {
      nginxHelmParams.chartVersion(chartVersion);
    }

    // NGINX chart values to override
    NginxParams nginxParams = new NginxParams()
        .helmParams(nginxHelmParams);

    if (nodeportshttp != 0 && nodeportshttps != 0) {
      nginxParams
          .nodePortsHttp(nodeportshttp)
          .nodePortsHttps(nodeportshttps);
    }

    // install NGINX
    assertThat(installNginx(nginxParams))
        .as("Test NGINX installation succeeds")
        .withFailMessage("NGINX installation is failed")
        .isTrue();

    // verify that NGINX is installed
    logger.info("Checking NGINX release {0} status in namespace {1}",
        NGINX_RELEASE_NAME, nginxNamespace);
    assertTrue(isHelmReleaseDeployed(NGINX_RELEASE_NAME, nginxNamespace),
        String.format("NGINX release %s is not in deployed status in namespace %s",
            NGINX_RELEASE_NAME, nginxNamespace));
    logger.info("NGINX release {0} status is deployed in namespace {1}",
        NGINX_RELEASE_NAME, nginxNamespace);

    // wait until the NGINX pod is ready.
    withStandardRetryPolicy
        .conditionEvaluationListener(
            condition -> logger.info(
                "Waiting for NGINX to be ready in namespace {0} (elapsed time {1}ms, remaining time {2}ms)",
                nginxNamespace,
                condition.getElapsedTimeInMS(),
                condition.getRemainingTimeInMS()))
        .until(assertDoesNotThrow(() -> isNginxReady(nginxNamespace), "isNginxReady failed with ApiException"));

    return nginxHelmParams;
  }

  /**
   * Install Voyager and wait up to five minutes until the Voyager pod is ready.
   *
   * @param voyagerNamespace the namespace in which the Voyager will be installed
   * @param cloudProvider the name of bare metal Kubernetes cluster
   * @param enableValidatingWebhook whehter to enable validating webhook or not
   * @return the Voyager Helm installation parameters
   */
  public static HelmParams installAndVerifyVoyager(String voyagerNamespace,
                                                   String cloudProvider,
                                                   boolean enableValidatingWebhook) {
    LoggingFacade logger = getLogger();
    final String voyagerPodNamePrefix = VOYAGER_CHART_NAME +  "-release";

    // Helm install parameters
    HelmParams voyagerHelmParams = new HelmParams()
        .releaseName(VOYAGER_RELEASE_NAME + "-" + voyagerNamespace.substring(3))
        .namespace(voyagerNamespace)
        .repoUrl(APPSCODE_REPO_URL)
        .repoName(APPSCODE_REPO_NAME)
        .chartName(VOYAGER_CHART_NAME)
        .chartVersion(VOYAGER_CHART_VERSION);

    // Voyager chart values to override
    VoyagerParams voyagerParams = new VoyagerParams()
        .helmParams(voyagerHelmParams)
        .cloudProvider(cloudProvider)
        .enableValidatingWebhook(enableValidatingWebhook);

    // install Voyager
    assertThat(installVoyager(voyagerParams))
        .as("Test Voyager installation succeeds")
        .withFailMessage("Voyager installation is failed")
        .isTrue();

    // verify that Voyager is installed
    logger.info("Checking Voyager release {0} status in namespace {1}",
        VOYAGER_RELEASE_NAME, voyagerNamespace);
    assertTrue(isHelmReleaseDeployed(VOYAGER_RELEASE_NAME, voyagerNamespace),
        String.format("Voyager release %s is not in deployed status in namespace %s",
            VOYAGER_RELEASE_NAME, voyagerNamespace));
    logger.info("Voyager release {0} status is deployed in namespace {1}",
        VOYAGER_RELEASE_NAME, voyagerNamespace);

    // wait until the Voyager pod is ready.
    withStandardRetryPolicy
        .conditionEvaluationListener(
            condition -> logger.info(
                "Waiting for Voyager to be ready in namespace {0} (elapsed time {1}ms, remaining time {2}ms)",
                voyagerNamespace,
                condition.getElapsedTimeInMS(),
                condition.getRemainingTimeInMS()))
        .until(assertDoesNotThrow(() -> isVoyagerReady(voyagerNamespace, voyagerPodNamePrefix),
            "isVoyagerReady failed with ApiException"));

    return voyagerHelmParams;
  }

  /**
   * Install Apache and wait up to five minutes until the Apache pod is ready.
   *
   * @param apacheNamespace the namespace in which the Apache will be installed
   * @param image the image name of Apache webtier
   * @param httpNodePort the http nodeport of Apache
   * @param httpsNodePort the https nodeport of Apache
   * @param domainUid the uid of the domain to which Apache will route the services
   * @return the Apache Helm installation parameters
   */
  public static HelmParams installAndVerifyApache(String apacheNamespace,
                                                  String image,
                                                  int httpNodePort,
                                                  int httpsNodePort,
                                                  String domainUid) throws IOException {
    return installAndVerifyApache(apacheNamespace, image, httpNodePort, httpsNodePort, domainUid,
        null, null, 0, null);
  }

  /**
   * Install Apache and wait up to five minutes until the Apache pod is ready.
   *
   * @param apacheNamespace the namespace in which the Apache will be installed
   * @param image the image name of Apache webtier
   * @param httpNodePort the http nodeport of Apache
   * @param httpsNodePort the https nodeport of Apache
   * @param domainUid the uid of the domain to which Apache will route the services
   * @param pvcName name of the Persistent Volume Claim which contains your own custom_mod_wl_apache.conf file
   * @param virtualHostName the VirtualHostName of the Apache HTTP server which is used to enable custom SSL config
   * @param adminServerPort admin server port
   * @param clusterNamePortMap the map with clusterName as key and cluster port number as value
   * @return the Apache Helm installation parameters
   */
  public static HelmParams installAndVerifyApache(String apacheNamespace,
                                                  String image,
                                                  int httpNodePort,
                                                  int httpsNodePort,
                                                  String domainUid,
                                                  String pvcName,
                                                  String virtualHostName,
                                                  int adminServerPort,
                                                  LinkedHashMap<String, String> clusterNamePortMap)
      throws IOException {

    LoggingFacade logger = getLogger();

    // Create Docker registry secret in the apache namespace to pull the Apache webtier image from repository
    // this secret is used only for non-kind cluster
    if (!secretExists(OCIR_SECRET_NAME, apacheNamespace)) {
      logger.info("Creating Docker registry secret in namespace {0}", apacheNamespace);
      createOcirRepoSecret(apacheNamespace);
    }

    // map with secret
    Map<String, Object> secretNameMap = new HashMap<>();
    secretNameMap.put("name", OCIR_SECRET_NAME);

    // Helm install parameters
    HelmParams apacheHelmParams = new HelmParams()
        .releaseName(APACHE_RELEASE_NAME + "-" + apacheNamespace.substring(3))
        .namespace(apacheNamespace)
        .chartDir(APACHE_SAMPLE_CHART_DIR);

    // Apache chart values to override
    ApacheParams apacheParams = new ApacheParams()
        .helmParams(apacheHelmParams)
        .imagePullSecrets(secretNameMap)
        .image(image)
        .imagePullPolicy("Always")
        .domainUID(domainUid);

    if (httpNodePort >= 0 && httpsNodePort >= 0) {
      apacheParams
          .httpNodePort(httpNodePort)
          .httpsNodePort(httpsNodePort);
    }

    if (pvcName != null && clusterNamePortMap != null) {
      // create a custom Apache plugin configuration file named custom_mod_wl_apache.conf
      // and put it under the directory specified in pv hostPath
      // this file provides a custom Apache plugin configuration to fine tune the behavior of Apache
      V1PersistentVolumeClaim v1pvc = getPersistentVolumeClaim(apacheNamespace, pvcName);
      assertNotNull(v1pvc);
      assertNotNull(v1pvc.getSpec());
      String pvName = v1pvc.getSpec().getVolumeName();
      logger.info("Got PV {0} from PVC {1} in namespace {2}", pvName, pvcName, apacheNamespace);

      V1PersistentVolume v1pv = getPersistentVolume(pvName);
      assertNotNull(v1pv);
      assertNotNull(v1pv.getSpec());
      assertNotNull(v1pv.getSpec().getHostPath());
      String volumePath = v1pv.getSpec().getHostPath().getPath();
      logger.info("hostPath of the PV {0} is {1}", pvName, volumePath);

      Path customConf = Paths.get(volumePath, "custom_mod_wl_apache.conf");
      ArrayList<String> lines = new ArrayList<>();
      lines.add("<IfModule mod_weblogic.c>");
      lines.add("WebLogicHost " + domainUid + "-admin-server");
      lines.add("WebLogicPort " + adminServerPort);
      lines.add("</IfModule>");

      // Directive for weblogic admin Console deployed on Weblogic Admin Server
      lines.add("<Location /console>");
      lines.add("SetHandler weblogic-handler");
      lines.add("WebLogicHost " + domainUid + "-admin-server");
      lines.add("WebLogicPort " + adminServerPort);
      lines.add("</Location>");

      // Directive for all application deployed on weblogic cluster with a prepath defined by LOCATION variable
      // For example, if the LOCAITON is set to '/weblogic1', all applications deployed on the cluster can be accessed
      // via http://myhost:myport/weblogic1/application_end_url
      // where 'myhost' is the IP of the machine that runs the Apache web tier, and
      //       'myport' is the port that the Apache web tier is publicly exposed to.
      // Note that LOCATION cannot be set to '/' unless this is the only Location module configured.
      // create a LOCATION variable for each domain cluster
      int i = 1;
      for (String clusterName : clusterNamePortMap.keySet()) {
        lines.add("<Location /weblogic" + i + ">");
        lines.add("WLSRequest On");
        lines.add("WebLogicCluster " + clusterName + ":" + clusterNamePortMap.get(clusterName));
        lines.add("PathTrim /weblogic" + i);
        lines.add("</Location>");
        i++;
      }

      try {
        Files.write(customConf, lines);
      } catch (IOException ioex) {
        logger.info("Got IOException while write to a file");
        throw ioex;
      }

      apacheParams.pvcName(pvcName);
    }

    if (virtualHostName != null) {
      // create the certificate and private key
      String certFile = RESULTS_ROOT + "/apache-sample.crt";
      String keyFile = RESULTS_ROOT + "/apache-sample.key";

      Map<String, String> envs = new HashMap<>();
      envs.put("VIRTUAL_HOST_NAME", virtualHostName);
      envs.put("SSL_CERT_FILE", certFile);
      envs.put("SSL_CERT_KEY_FILE", keyFile);

      String command = "sh ../kubernetes/samples/charts/apache-samples/custom-sample/certgen.sh";
      CommandParams params = Command
          .defaultCommandParams()
          .command(command)
          .env(envs)
          .saveResults(true)
          .redirect(true);

      Command.withParams(params).execute();

      String customCert = Base64.getEncoder().encodeToString(Files.readAllBytes(Paths.get(certFile)));
      String customKey = Base64.getEncoder().encodeToString(Files.readAllBytes(Paths.get(keyFile)));

      // set the Apache helm install parameters
      apacheParams.virtualHostName(virtualHostName);
      apacheParams.customCert(customCert);
      apacheParams.customKey(customKey);
    }

    // install Apache
    assertThat(installApache(apacheParams))
        .as("Test Apache installation succeeds")
        .withFailMessage("Apache installation is failed")
        .isTrue();

    // verify that Apache is installed
    logger.info("Checking Apache release {0} status in namespace {1}",
        APACHE_RELEASE_NAME + "-" + apacheNamespace.substring(3), apacheNamespace);
    assertTrue(isHelmReleaseDeployed(APACHE_RELEASE_NAME + "-" + apacheNamespace.substring(3), apacheNamespace),
        String.format("Apache release %s is not in deployed status in namespace %s",
            APACHE_RELEASE_NAME + "-" + apacheNamespace.substring(3), apacheNamespace));
    logger.info("Apache release {0} status is deployed in namespace {1}",
        APACHE_RELEASE_NAME + "-" + apacheNamespace.substring(3), apacheNamespace);

    // wait until the Apache pod is ready.
    withStandardRetryPolicy
        .conditionEvaluationListener(
            condition -> logger.info(
                "Waiting for Apache to be ready in namespace {0} (elapsed time {1}ms, remaining time {2}ms)",
                apacheNamespace,
                condition.getElapsedTimeInMS(),
                condition.getRemainingTimeInMS()))
        .until(assertDoesNotThrow(() -> isApacheReady(apacheNamespace), "isApacheReady failed with ApiException"));

    return apacheHelmParams;
  }

  /**
   * Uninstall Elasticsearch.
   *
   * @param params logging exporter parameters to uninstall Elasticsearch
   *
   * @return true if the command to uninstall Elasticsearch succeeds, false otherwise
   */
  public static boolean uninstallAndVerifyElasticsearch(LoggingExporterParams params) {
    // uninstall Elasticsearch
    assertThat(uninstallElasticsearch(params))
        .as("Elasticsearch uninstallation succeeds")
        .withFailMessage("Elasticsearch uninstallation is failed")
        .isTrue();

    return true;
  }

  /**
   * Uninstall Kibana.
   *
   * @param params logging exporter parameters to uninstall Kibana
   *
   * @return true if the command to uninstall Kibana succeeds, false otherwise
   */
  public static boolean uninstallAndVerifyKibana(LoggingExporterParams params) {
    // uninstall Kibana
    assertThat(uninstallKibana(params))
        .as("Elasticsearch uninstallation succeeds")
        .withFailMessage("Elasticsearch uninstallation is failed")
        .isTrue();

    return true;
  }

  /**
   * Install Elasticsearch and wait up to five minutes until Elasticsearch pod is ready.
   *
   * @return Elasticsearch installation parameters
   */
  public static LoggingExporterParams installAndVerifyElasticsearch() {
    LoggingFacade logger = getLogger();
    final String elasticsearchPodNamePrefix = ELASTICSEARCH_NAME;

    // parameters to install Elasticsearch
    LoggingExporterParams elasticsearchParams = new LoggingExporterParams()
        .elasticsearchName(ELASTICSEARCH_NAME)
        .elasticsearchImage(ELASTICSEARCH_IMAGE)
        .elasticsearchHttpPort(ELASTICSEARCH_HTTP_PORT)
        .elasticsearchHttpsPort(ELASTICSEARCH_HTTPS_PORT)
        .loggingExporterNamespace(ELKSTACK_NAMESPACE);

    // install Elasticsearch
    assertThat(installElasticsearch(elasticsearchParams))
        .as("Elasticsearch installation succeeds")
        .withFailMessage("Elasticsearch installation is failed")
        .isTrue();

    // wait until the Elasticsearch pod is ready.
    withStandardRetryPolicy
        .conditionEvaluationListener(
            condition -> logger.info(
                "Waiting for Elasticsearch to be ready in namespace {0} (elapsed time {1}ms, remaining time {2}ms)",
                ELKSTACK_NAMESPACE,
                condition.getElapsedTimeInMS(),
                condition.getRemainingTimeInMS()))
        .until(assertDoesNotThrow(() -> isElkStackPodReady(ELKSTACK_NAMESPACE, elasticsearchPodNamePrefix),
            "isElkStackPodReady failed with ApiException"));

    return elasticsearchParams;
  }

  /**
   * Install Kibana and wait up to five minutes until Kibana pod is ready.
   *
   * @return Kibana installation parameters
   */
  public static LoggingExporterParams installAndVerifyKibana() {
    LoggingFacade logger = getLogger();
    final String kibanaPodNamePrefix = ELASTICSEARCH_NAME;

    // parameters to install Kibana
    LoggingExporterParams kibanaParams = new LoggingExporterParams()
        .kibanaName(KIBANA_NAME)
        .kibanaImage(KIBANA_IMAGE)
        .kibanaType(KIBANA_TYPE)
        .loggingExporterNamespace(ELKSTACK_NAMESPACE)
        .kibanaContainerPort(KIBANA_PORT);

    // install Kibana
    assertThat(installKibana(kibanaParams))
        .as("Kibana installation succeeds")
        .withFailMessage("Kibana installation is failed")
        .isTrue();

    // wait until the Kibana pod is ready.
    withStandardRetryPolicy
        .conditionEvaluationListener(
            condition -> logger.info(
                "Waiting for Kibana to be ready in namespace {0} (elapsed time {1}ms, remaining time {2}ms)",
                ELKSTACK_NAMESPACE,
                condition.getElapsedTimeInMS(),
                condition.getRemainingTimeInMS()))
        .until(assertDoesNotThrow(() -> isElkStackPodReady(ELKSTACK_NAMESPACE, kibanaPodNamePrefix),
            "isElkStackPodReady failed with ApiException"));

    return kibanaParams;
  }

  /**
   * Install WebLogic Logging Exporter.
   *
   * @param filter the value of weblogicLoggingExporterFilters to be added to WebLogic Logging Exporter YAML file
   * @param wlsLoggingExporterYamlFileLoc the directory where WebLogic Logging Exporter YAML file stores
   * @param wlsLoggingExporterArchiveLoc the directory where WebLogic Logging Exporter jar files store
   * @return true if WebLogic Logging Exporter is successfully installed, false otherwise.
   */
  public static boolean installAndVerifyWlsLoggingExporter(String filter,
                                                           String wlsLoggingExporterYamlFileLoc,
                                                           String wlsLoggingExporterArchiveLoc) {
    // Install WebLogic Logging Exporter
    assertThat(TestActions.installWlsLoggingExporter(filter,
        wlsLoggingExporterYamlFileLoc, wlsLoggingExporterArchiveLoc))
        .as("WebLogic Logging Exporter installation succeeds")
        .withFailMessage("WebLogic Logging Exporter installation failed")
        .isTrue();

    return true;
  }

  /**
   * Verify that the logging exporter is ready to use in Operator pod or WebLogic server pod.
   *
   * @param namespace namespace of Operator pod (for ELK Stack) or
   *                  WebLogic server pod (for WebLogic Logging Exporter)
   * @param labelSelector string containing the labels the Operator or WebLogic server is decorated with
   * @param index key word used to search the index status of the logging exporter
   * @return a map containing key and value pair of logging exporter index
   */
  public static Map<String, String> verifyLoggingExporterReady(String namespace,
                                                               String labelSelector,
                                                               String index) {
    return TestActions.verifyLoggingExporterReady(namespace, labelSelector, index);
  }

  /** Install Traefik and wait for up to five minutes for the Traefik pod to be ready.
   *
   * @param traefikNamespace the namespace in which the Traefik ingress controller is installed
   * @param nodeportshttp the web nodeport of Traefik
   * @param nodeportshttps the websecure nodeport of Traefik
   * @return the Traefik Helm installation parameters
   */
  public static HelmParams installAndVerifyTraefik(String traefikNamespace,
      int nodeportshttp,
      int nodeportshttps) {
    LoggingFacade logger = getLogger();
    // Helm install parameters
    HelmParams traefikHelmParams = new HelmParams()
        .releaseName(TRAEFIK_RELEASE_NAME + "-" + traefikNamespace.substring(3))
        .namespace(traefikNamespace)
        .repoUrl(TRAEFIK_REPO_URL)
        .repoName(TRAEFIK_REPO_NAME)
        .chartName(TRAEFIK_CHART_NAME);

    // Traefik chart values to override
    TraefikParams traefikParams = new TraefikParams()
        .helmParams(traefikHelmParams);
    traefikParams
        .nodePortsHttp(nodeportshttp)
        .nodePortsHttps(nodeportshttps);

    // install Traefik
    assertThat(installTraefik(traefikParams))
        .as("Test Traefik installation succeeds")
        .withFailMessage("Traefik installation is failed")
        .isTrue();

    // verify that Traefik is installed
    logger.info("Checking Traefik release {0} status in namespace {1}",
        TRAEFIK_RELEASE_NAME, traefikNamespace);
    assertTrue(isHelmReleaseDeployed(TRAEFIK_RELEASE_NAME, traefikNamespace),
        String.format("Traefik release %s is not in deployed status in namespace %s",
            TRAEFIK_RELEASE_NAME, traefikNamespace));
    logger.info("Traefik release {0} status is deployed in namespace {1}",
        TRAEFIK_RELEASE_NAME, traefikNamespace);

    // wait until the Traefik pod is ready.
    withStandardRetryPolicy
        .conditionEvaluationListener(condition -> logger.info("Waiting for Traefik to be ready in "
        + "namespace {0} (elapsed time {1}ms, remaining time {2}ms)",
        traefikNamespace,
        condition.getElapsedTimeInMS(),
        condition.getRemainingTimeInMS()))
        .until(assertDoesNotThrow(() -> isTraefikReady(traefikNamespace), "isTraefikReady failed with ApiException"));

    return traefikHelmParams;
  }

  /**
   * Create a domain in the specified namespace and wait up to five minutes until the domain exists.
   *
   * @param domain the oracle.weblogic.domain.Domain object to create domain custom resource
   * @param domainNamespace namespace in which the domain will be created
   * @param domVersion custom resource's version
   */
  public static void createDomainAndVerify(Domain domain, 
                                           String domainNamespace,
                                           String... domVersion) {
    String domainVersion = (domVersion.length == 0) ? DOMAIN_VERSION : domVersion[0];

    LoggingFacade logger = getLogger();
    // create the domain CR
    assertNotNull(domain, "domain is null");
    assertNotNull(domain.getSpec(), "domain spec is null");
    String domainUid = domain.getSpec().getDomainUid();

    logger.info("Creating domain custom resource for domainUid {0} in namespace {1}",
        domainUid, domainNamespace);
    assertTrue(assertDoesNotThrow(() -> createDomainCustomResource(domain, domainVersion),
        String.format("Create domain custom resource failed with ApiException for %s in namespace %s",
            domainUid, domainNamespace)),
        String.format("Create domain custom resource failed with ApiException for %s in namespace %s",
            domainUid, domainNamespace));

    // wait for the domain to exist
    logger.info("Checking for domain custom resource in namespace {0}", domainNamespace);
    withStandardRetryPolicy
        .conditionEvaluationListener(
            condition -> logger.info("Waiting for domain {0} to be created in namespace {1} "
                    + "(elapsed time {2}ms, remaining time {3}ms)",
                domainUid,
                domainNamespace,
                condition.getElapsedTimeInMS(),
                condition.getRemainingTimeInMS()))
        .until(domainExists(domainUid, domainVersion, domainNamespace));
  }

  /**
   * Create an ingress for the domain with domainUid in the specified namespace.
   *
   * @param domainUid WebLogic domainUid which is backend to the ingress to be created
   * @param domainNamespace WebLogic domain namespace in which the domain exists
   * @param clusterNameMSPortMap the map with key as cluster name and the value as managed server port of the cluster
   * @return list of ingress hosts
   */
  public static List<String> createIngressForDomainAndVerify(String domainUid,
                                                             String domainNamespace,
                                                             Map<String, Integer> clusterNameMSPortMap) {
    return createIngressForDomainAndVerify(domainUid, domainNamespace, 0, clusterNameMSPortMap, true, false, 0);
  }

  /**
   * Create an ingress for the domain with domainUid in the specified namespace.
   *
   * @param domainUid WebLogic domainUid which is backend to the ingress to be created
   * @param domainNamespace WebLogic domain namespace in which the domain exists
   * @param clusterNameMSPortMap the map with key as cluster name and the value as managed server port of the cluster
   * @param setIngressHost set specific host or set it to all
   * @return list of ingress hosts
   */
  public static List<String> createIngressForDomainAndVerify(String domainUid,
                                                             String domainNamespace,
                                                             Map<String, Integer> clusterNameMSPortMap,
                                                             boolean setIngressHost) {

    return createIngressForDomainAndVerify(domainUid, domainNamespace, 0, clusterNameMSPortMap, setIngressHost,
        false, 0);
  }

  /**
   * Create an ingress for the domain with domainUid in the specified namespace.
   *
   * @param domainUid WebLogic domainUid which is backend to the ingress to be created
   * @param domainNamespace WebLogic domain namespace in which the domain exists
   * @param nodeport node port of the ingress controller
   * @param clusterNameMSPortMap the map with key as cluster name and the value as managed server port of the cluster
   * @return list of ingress hosts
   */
  public static List<String> createIngressForDomainAndVerify(String domainUid,
                                                             String domainNamespace,
                                                             int nodeport,
                                                             Map<String, Integer> clusterNameMSPortMap) {

    return createIngressForDomainAndVerify(domainUid, domainNamespace, nodeport, clusterNameMSPortMap, true,
        false, 0);
  }

  /**
   * Create an ingress for the domain with domainUid in the specified namespace.
   *
   * @param domainUid WebLogic domainUid which is backend to the ingress to be created
   * @param domainNamespace WebLogic domain namespace in which the domain exists
   * @param nodeport node port of the ingress controller
   * @param clusterNameMSPortMap the map with key as cluster name and the value as managed server port of the cluster
   * @param setIngressHost if false does not set ingress host
   * @param enableAdminServerRouting enable the ingress rule to admin server
   * @param adminServerPort the port number of admin server pod of the domain
   * @return list of ingress hosts
   */
  public static List<String> createIngressForDomainAndVerify(String domainUid,
                                                             String domainNamespace,
                                                             int nodeport,
                                                             Map<String, Integer> clusterNameMSPortMap,
                                                             boolean setIngressHost,
                                                             boolean enableAdminServerRouting,
                                                             int adminServerPort) {

    LoggingFacade logger = getLogger();
    // create an ingress in domain namespace
    final String ingressNginxClass = "nginx";
    String ingressName = domainUid + "-" + domainNamespace + "-" + ingressNginxClass;

    HashMap<String, String> annotations = new HashMap<>();
    annotations.put("kubernetes.io/ingress.class", ingressNginxClass);

    List<String> ingressHostList =
            createIngress(ingressName, domainNamespace, domainUid, clusterNameMSPortMap, annotations, setIngressHost,
                null, enableAdminServerRouting, adminServerPort);

    assertNotNull(ingressHostList,
            String.format("Ingress creation failed for domain %s in namespace %s", domainUid, domainNamespace));

    // check the ingress was found in the domain namespace
    assertThat(assertDoesNotThrow(() -> listIngresses(domainNamespace)))
            .as(String.format("Test ingress %s was found in namespace %s", ingressName, domainNamespace))
            .withFailMessage(String.format("Ingress %s was not found in namespace %s", ingressName, domainNamespace))
            .contains(ingressName);

    logger.info("ingress {0} for domain {1} was created in namespace {2}",
            ingressName, domainUid, domainNamespace);

    // check the ingress is ready to route the app to the server pod
    if (nodeport != 0) {
      for (String ingressHost : ingressHostList) {
        String curlCmd = "curl --silent --show-error --noproxy '*' -H 'host: " + ingressHost
            + "' http://" + K8S_NODEPORT_HOST + ":" + nodeport
            + "/weblogic/ready --write-out %{http_code} -o /dev/null";

        logger.info("Executing curl command {0}", curlCmd);
        assertTrue(callWebAppAndWaitTillReady(curlCmd, 60));
      }
    }

    return ingressHostList;
  }


  /**
   * Create an ingress for the domain with domainUid in the specified namespace.
   *
   * @param domainUid WebLogic domainUid which is backend to the ingress to be created
   * @param domainNamespace WebLogic domain namespace in which the domain exists
   * @param nodeport node port of the ingress controller
   * @param clusterNameMSPortMap the map with key as cluster name and the value as managed server port of the cluster
   * @param setIngressHost if false does not set ingress host
   * @param tlsSecret name of the TLS secret if any
   * @return list of ingress hosts
   */
  public static List<String> createTraefikIngressForDomainAndVerify(
      String domainUid,
      String domainNamespace,
      int nodeport,
      Map<String, Integer> clusterNameMSPortMap,
      boolean setIngressHost,
      String tlsSecret) {

    LoggingFacade logger = getLogger();
    // create an ingress in domain namespace
    final String ingressTraefikClass = "traefik";
    String ingressName = domainUid + "-" + ingressTraefikClass;

    HashMap<String, String> annotations = new HashMap<>();
    annotations.put("kubernetes.io/ingress.class", ingressTraefikClass);

    List<String> ingressHostList =
            createIngress(ingressName, domainNamespace, domainUid,
                clusterNameMSPortMap, annotations, setIngressHost, tlsSecret);

    assertNotNull(ingressHostList,
            String.format("Ingress creation failed for domain %s in namespace %s", domainUid, domainNamespace));

    // check the ingress was found in the domain namespace
    assertThat(assertDoesNotThrow(() -> listIngresses(domainNamespace)))
            .as(String.format("Test ingress %s was found in namespace %s", ingressName, domainNamespace))
            .withFailMessage(String.format("Ingress %s was not found in namespace %s", ingressName, domainNamespace))
            .contains(ingressName);

    logger.info("ingress {0} for domain {1} was created in namespace {2}",
            ingressName, domainUid, domainNamespace);

    // check the ingress is ready to route the app to the server pod
    if (nodeport != 0) {
      for (String ingressHost : ingressHostList) {
        String curlCmd = "curl --silent --show-error --noproxy '*' -H 'host: " + ingressHost
            + "' http://" + K8S_NODEPORT_HOST + ":" + nodeport
            + "/weblogic/ready --write-out %{http_code} -o /dev/null";

        logger.info("Executing curl command {0}", curlCmd);
        assertTrue(callWebAppAndWaitTillReady(curlCmd, 60));
      }
    }

    return ingressHostList;
  }

  /**
   * Create an ingress for the domain with domainUid in a given namespace and verify.
   *
   * @param domainUid WebLogic domainUid which is backend to the ingress to be created
   * @param domainNamespace WebLogic domain namespace in which the domain exists
   * @param ingressName name of ingress to be created in a given domain
   * @param clusterNameMSPortMap the map with key as cluster name and the value as managed server port of the cluster
   * @return list of ingress hosts
   */
  public static List<String> installVoyagerIngressAndVerify(String domainUid,
                                                            String domainNamespace,
                                                            String ingressName,
                                                            Map<String, Integer> clusterNameMSPortMap) {
    return installVoyagerIngressAndVerify(domainUid, domainNamespace, ingressName, clusterNameMSPortMap, null);
  }

  /**
   * Create an ingress for the domain with domainUid in a given namespace and verify.
   *
   * @param domainUid WebLogic domainUid which is backend to the ingress to be created
   * @param domainNamespace WebLogic domain namespace in which the domain exists
   * @param ingressName name of ingress to be created in a given domain
   * @param clusterNameMSPortMap the map with key as cluster name and the value as managed server port of the cluster
   * @param tlsSecret the secret name for TLS
   * @return list of ingress hosts
   */
  public static List<String> installVoyagerIngressAndVerify(String domainUid,
                                                            String domainNamespace,
                                                            String ingressName,
                                                            Map<String, Integer> clusterNameMSPortMap,
                                                            String tlsSecret) {
    LoggingFacade logger = getLogger();
    final String voyagerIngressName = VOYAGER_CHART_NAME + "-" + ingressName;
    final String channelName = "tcp-80";
    final String ingressType = "NodePort";
    final String ingressAffinity = "cookie";
    final String ingressClass = "voyager";

    // set the annotations for Voyager
    HashMap<String, String> annotations = new HashMap<>();
    annotations.put("ingress.appscode.com/type", ingressType);
    annotations.put("ingress.appscode.com/affinity", ingressAffinity);
    annotations.put("kubernetes.io/ingress.class", ingressClass);

    // create an ingress in domain namespace
    List<String> ingressHostList =
        createIngress(ingressName, domainNamespace, domainUid, clusterNameMSPortMap, annotations, true, tlsSecret);

    // wait until the Voyager ingress pod is ready.
    withStandardRetryPolicy
        .conditionEvaluationListener(
            condition -> logger.info(
                "Waiting for Voyager ingress to be ready in namespace {0} (elapsed time {1}ms, remaining time {2}ms)",
                domainUid,
                condition.getElapsedTimeInMS(),
                condition.getRemainingTimeInMS()))
        .until(assertDoesNotThrow(() -> isVoyagerReady(domainNamespace, voyagerIngressName),
            "isVoyagerReady failed with ApiException"));

    assertNotNull(ingressHostList,
        String.format("Ingress creation failed for domain %s in namespace %s", domainUid, domainNamespace));

    // check the ingress was found in the domain namespace
    assertThat(assertDoesNotThrow(() -> listIngresses(domainNamespace)))
        .as(String.format("Test ingress %s was found in namespace %s", ingressName, domainNamespace))
        .withFailMessage(String.format("Ingress %s was not found in namespace %s", ingressName, domainNamespace))
        .contains(ingressName);

    // get ingress service Nodeport
    int ingressServiceNodePort = assertDoesNotThrow(
        () -> getServiceNodePort(domainNamespace, voyagerIngressName, channelName),
        "Getting admin server node port failed");
    logger.info("Node port for {0} is: {1} :", voyagerIngressName, ingressServiceNodePort);

    // check the ingress is ready to route the app to the server pod
    if (ingressServiceNodePort != 0) {
      for (String ingressHost : ingressHostList) {
        String curlCmd = "curl --silent --show-error --noproxy '*' -H 'host: " + ingressHost
            + "' http://" + K8S_NODEPORT_HOST + ":" + ingressServiceNodePort
            + "/weblogic/ready --write-out %{http_code} -o /dev/null";

        logger.info("Executing curl command {0}", curlCmd);
        assertTrue(callWebAppAndWaitTillReady(curlCmd, 60));
      }
    }

    logger.info("ingress {0} for domain {1} was created in namespace {2}",
        ingressName, domainUid, domainNamespace);

    return ingressHostList;
  }


  /**
   * Execute command inside a pod and assert the execution.
   *
   * @param pod V1Pod object
   * @param containerName name of the container inside the pod
   * @param redirectToStdout if true redirect to stdout and stderr
   * @param command the command to execute inside the pod
   */
  public static void execInPod(V1Pod pod, String containerName, boolean redirectToStdout, String command) {
    LoggingFacade logger = getLogger();
    ExecResult exec = null;
    try {
      logger.info("Executing command {0}", command);
      exec = Exec.exec(pod, containerName, redirectToStdout, "/bin/sh", "-c", command);
      // checking for exitValue 0 for success fails sometimes as k8s exec api returns non-zero
      // exit value even on success, so checking for exitValue non-zero and stderr not empty for failure,
      // otherwise its success
      assertFalse(exec.exitValue() != 0 && exec.stderr() != null && !exec.stderr().isEmpty(),
          String.format("Command %s failed with exit value %s, stderr %s, stdout %s",
              command, exec.exitValue(), exec.stderr(), exec.stdout()));
    } catch (IOException | ApiException | InterruptedException ex) {
      logger.warning(ex.getMessage());
    }
  }

  /**
   * Check pod exists in the specified namespace.
   *
   * @param podName pod name to check
   * @param domainUid the label the pod is decorated with
   * @param domainNamespace the domain namespace in which the domain exists
   */
  public static void checkPodExists(String podName, String domainUid, String domainNamespace) {
    LoggingFacade logger = getLogger();
    withStandardRetryPolicy
        .conditionEvaluationListener(
            condition -> logger.info("Waiting for pod {0} to be created in namespace {1} "
                    + "(elapsed time {2}ms, remaining time {3}ms)",
                podName,
                domainNamespace,
                condition.getElapsedTimeInMS(),
                condition.getRemainingTimeInMS()))
        .until(assertDoesNotThrow(() -> podExists(podName, domainUid, domainNamespace),
            String.format("podExists failed with ApiException for pod %s in namespace %s",
                podName, domainNamespace)));
  }

  /**
   * Check pod is ready.
   *
   * @param podName pod name to check
   * @param domainUid the label the pod is decorated with
   * @param domainNamespace the domain namespace in which the domain exists
   */
  public static void checkPodReady(String podName, String domainUid, String domainNamespace) {
    LoggingFacade logger = getLogger();
    withStandardRetryPolicy
        .conditionEvaluationListener(
            condition -> logger.info("Waiting for pod {0} to be ready in namespace {1} "
                    + "(elapsed time {2}ms, remaining time {3}ms)",
                podName,
                domainNamespace,
                condition.getElapsedTimeInMS(),
                condition.getRemainingTimeInMS()))
        .until(assertDoesNotThrow(() -> podReady(podName, domainUid, domainNamespace),
            String.format("podReady failed with ApiException for pod %s in namespace %s",
                podName, domainNamespace)));
  }

  /**
   * Checks that pod is initializing.
   *
   * @param podName pod name to check
   * @param domainUid the label the pod is decorated with
   * @param domainNamespace the domain namespace in which the domain exists
   */
  public static void checkPodInitializing(String podName, String domainUid, String domainNamespace) {
    LoggingFacade logger = getLogger();
    withStandardRetryPolicy
        .conditionEvaluationListener(
            condition -> logger.info("Waiting for pod {0} to be initializing in namespace {1} "
                    + "(elapsed time {2}ms, remaining time {3}ms)",
                podName,
                domainNamespace,
                condition.getElapsedTimeInMS(),
                condition.getRemainingTimeInMS()))
        .until(assertDoesNotThrow(() -> podInitializing(podName, domainUid, domainNamespace),
            String.format("podReady failed with ApiException for pod %s in namespace %s",
                podName, domainNamespace)));
  }

  /**
   * Check pod is restarted by comparing the pod's creation timestamp with the last timestamp.
   *
   * @param domainUid the label the pod is decorated with
   * @param podName pod name to check
   * @param domNamespace the Kubernetes namespace in which the domain exists
   * @param lastCreationTime the previous creation time
   */
  public static void checkPodRestarted(
      String domainUid,
      String domNamespace,
      String podName,
      DateTime lastCreationTime
  ) {
    LoggingFacade logger = getLogger();
    withStandardRetryPolicy
        .conditionEvaluationListener(
            condition -> logger.info("Waiting for pod {0} to be restarted in namespace {1} "
                    + "(elapsed time {2}ms, remaining time {3}ms)",
                podName,
                domNamespace,
                condition.getElapsedTimeInMS(),
                condition.getRemainingTimeInMS()))
        .until(assertDoesNotThrow(() -> isPodRestarted(podName, domNamespace, lastCreationTime),
            String.format(
                "pod %s has not been restarted in namespace %s", podName, domNamespace)));
  }

  /**
   * Check service exists in the specified namespace.
   *
   * @param serviceName service name to check
   * @param namespace the namespace in which to check for the service
   */
  public static void checkServiceExists(String serviceName, String namespace) {
    LoggingFacade logger = getLogger();
    withStandardRetryPolicy
        .conditionEvaluationListener(
            condition -> logger.info("Waiting for service {0} to exist in namespace {1} "
                    + "(elapsed time {2}ms, remaining time {3}ms)",
                serviceName,
                namespace,
                condition.getElapsedTimeInMS(),
                condition.getRemainingTimeInMS()))
        .until(assertDoesNotThrow(() -> serviceExists(serviceName, null, namespace),
            String.format("serviceExists failed with ApiException for service %s in namespace %s",
                serviceName, namespace)));
  }

  /**
   * Check pod is ready and service exists in the specified namespace.
   *
   * @param podName pod name to check
   * @param domainUid the label the pod is decorated with
   * @param namespace the namespace in which the pod exists
   */
  public static void checkPodReadyAndServiceExists(String podName, String domainUid, String namespace) {
    LoggingFacade logger = getLogger();

    logger.info("Check service {0} exists in namespace {1}", podName, namespace);
    checkServiceExists(podName, namespace);

    logger.info("Waiting for pod {0} to be ready in namespace {1}", podName, namespace);
    checkPodReady(podName, domainUid, namespace);
  }

  /**
   * Check pod does not exist in the specified namespace.
   *
   * @param podName pod name to check
   * @param domainUid the label the pod is decorated with
   * @param namespace the namespace in which to check whether the pod exists
   */
  public static void checkPodDoesNotExist(String podName, String domainUid, String namespace) {
    LoggingFacade logger = getLogger();
    withStandardRetryPolicy
        .conditionEvaluationListener(
            condition -> logger.info("Waiting for pod {0} to be deleted in namespace {1} "
                    + "(elapsed time {2}ms, remaining time {3}ms)",
                podName,
                namespace,
                condition.getElapsedTimeInMS(),
                condition.getRemainingTimeInMS()))
        .until(assertDoesNotThrow(() -> podDoesNotExist(podName, domainUid, namespace),
            String.format("podDoesNotExist failed with ApiException for pod %s in namespace %s",
                podName, namespace)));
  }

  /**
   * Check service does not exist in the specified namespace.
   *
   * @param serviceName service name to check
   * @param namespace the namespace in which to check the service does not exist
   */
  public static void checkServiceDoesNotExist(String serviceName, String namespace) {
    LoggingFacade logger = getLogger();
    withStandardRetryPolicy
        .conditionEvaluationListener(
            condition -> logger.info("Waiting for service {0} to be deleted in namespace {1} "
                    + "(elapsed time {2}ms, remaining time {3}ms)",
                serviceName,
                namespace,
                condition.getElapsedTimeInMS(),
                condition.getRemainingTimeInMS()))
        .until(assertDoesNotThrow(() -> serviceDoesNotExist(serviceName, null, namespace),
            String.format("serviceDoesNotExist failed with ApiException for service %s in namespace %s",
                serviceName, namespace)));
  }

  /**
   * Check whether the cluster's replica count matches with input parameter value.
   *
   * @param clusterName Name of cluster to check
   * @param domainName Name of domain to which cluster belongs
   * @param namespace cluster's namespace
   * @param replicaCount replica count value to match
   * @return true if matches false if not
   */
  public static boolean checkClusterReplicaCountMatches(String clusterName, String domainName,
                                                        String namespace, Integer replicaCount) throws ApiException {
    Cluster cluster = TestActions.getDomainCustomResource(domainName, namespace).getSpec().getClusters()
            .stream().filter(c -> c.clusterName().equals(clusterName)).findAny().orElse(null);
    return Optional.ofNullable(cluster).get().replicas() == replicaCount;
  }

  /**
   * Create a Docker image for a model in image domain.
   *
   * @param miiImageNameBase the base mii image name used in local or to construct the image name in repository
   * @param wdtModelFile the WDT model file used to build the Docker image
   * @param appName the sample application name used to build sample app ear file in WDT model file
   * @return image name with tag
   */
  public static  String createMiiImageAndVerify(String miiImageNameBase,
                                                String wdtModelFile,
                                                String appName) {
    return createMiiImageAndVerify(miiImageNameBase, wdtModelFile, appName,
        WEBLOGIC_IMAGE_NAME, WEBLOGIC_IMAGE_TAG, WLS);
  }

  /**
   * Create a Docker image for a model in image domain.
   *
   * @param miiImageNameBase the base mii image name used in local or to construct the image name in repository
   * @param wdtModelFile the WDT model file used to build the Docker image
   * @param appName the sample application name used to build sample app ear file in WDT model file
   * @param additionalBuildCommands - Path to a file with additional build commands
   * @param additionalBuildFilesVarargs - Additional files that are required by your additionalBuildCommands
   * @return image name with tag
   */
  public static  String createMiiImageAndVerify(String miiImageNameBase,
                                                String wdtModelFile,
                                                String appName,
                                                String additionalBuildCommands,
                                                String... additionalBuildFilesVarargs) {
    // build the model file list
    final List<String> modelList = Collections.singletonList(MODEL_DIR + "/" + wdtModelFile);
    final List<String> appSrcDirList = Collections.singletonList(appName);

    return createImageAndVerify(
        miiImageNameBase, modelList, appSrcDirList, null, WEBLOGIC_IMAGE_NAME,
        WEBLOGIC_IMAGE_TAG, WLS, true, null, false,
        additionalBuildCommands, additionalBuildFilesVarargs);
  }

  /**
   * Create a Docker image for a model in image domain.
   *
   * @param miiImageNameBase the base mii image name used in local or to construct the image name in repository
   * @param wdtModelFile the WDT model file used to build the Docker image
   * @param appName the sample application name used to build sample app ear file in WDT model file
   * @param baseImageName the WebLogic base image name to be used while creating mii image
   * @param baseImageTag the WebLogic base image tag to be used while creating mii image
   * @param domainType the type of the WebLogic domain, valid values are "WLS, "JRF", and "Restricted JRF"
   * @return image name with tag
   */
  public static  String createMiiImageAndVerify(String miiImageNameBase,
                                                String wdtModelFile,
                                                String appName,
                                                String baseImageName,
                                                String baseImageTag,
                                                String domainType) {
    // build the model file list
    final List<String> modelList = Collections.singletonList(MODEL_DIR + "/" + wdtModelFile);
    final List<String> appSrcDirList = Collections.singletonList(appName);

    return createMiiImageAndVerify(
        miiImageNameBase, modelList, appSrcDirList, baseImageName, baseImageTag, domainType, true);
  }

  /**
   * Create a Docker image for a model in image domain using multiple WDT model files and application ear files.
   *
   * @param miiImageNameBase the base mii image name used in local or to construct the image name in repository
   * @param wdtModelList list of WDT model files used to build the Docker image
   * @param appSrcDirList list of the sample application source directories used to build sample app ear files
   * @return image name with tag
   */
  public static  String createMiiImageAndVerify(String miiImageNameBase,
                                                List<String> wdtModelList,
                                                List<String> appSrcDirList) {
    return createMiiImageAndVerify(
        miiImageNameBase, wdtModelList, appSrcDirList, WEBLOGIC_IMAGE_NAME, WEBLOGIC_IMAGE_TAG, WLS, true);

  }

  /**
   * Create a Docker image for a model in image domain using multiple WDT model files and application ear files.
   *
   * @param miiImageNameBase the base mii image name used in local or to construct the image name in repository
   * @param wdtModelList list of WDT model files used to build the Docker image
   * @param appSrcDirList list of the sample application source directories used to build sample app ear files
   * @param baseImageName the WebLogic base image name to be used while creating mii image
   * @param baseImageTag the WebLogic base image tag to be used while creating mii image
   * @param domainType the type of the WebLogic domain, valid values are "WLS, "JRF", and "Restricted JRF"
   * @param oneArchiveContainsMultiApps whether one archive contains multiple apps
   * @return image name with tag
   */
  public static String createMiiImageAndVerify(String miiImageNameBase,
                                               List<String> wdtModelList,
                                               List<String> appSrcDirList,
                                               String baseImageName,
                                               String baseImageTag,
                                               String domainType,
                                               boolean oneArchiveContainsMultiApps) {

    return createImageAndVerify(
            miiImageNameBase, wdtModelList, appSrcDirList, null, baseImageName,
            baseImageTag, domainType, true, null, oneArchiveContainsMultiApps);
  }

  /**
   * Create an image with modelfile, application archive and property file. If the property file
   * is needed to be updated with a property that has been created by the framework, it is copied
   * onto RESULT_ROOT and updated. Hence the altModelDir. Call this method to create a domain home in image.
   * @param imageNameBase - base image name used in local or to construct image name in repository
   * @param wdtModelList - model file used to build the image
   * @param appSrcDirList - application to be added to the image
   * @param modelPropFile - property file to be used with the model file above
   * @param altModelDir - directory where the property file is found if not in the default MODEL_DIR
   * @return image name with tag
   */
  public static String createImageAndVerify(String imageNameBase,
                                            List<String> wdtModelList,
                                            List<String> appSrcDirList,
                                            String modelPropFile,
                                            String altModelDir,
                                            String domainHome) {

    final List<String> modelPropList = Collections.singletonList(altModelDir + "/" + modelPropFile);

    return createImageAndVerify(
      imageNameBase, wdtModelList, appSrcDirList, modelPropList, WEBLOGIC_IMAGE_NAME,
        WEBLOGIC_IMAGE_TAG, WLS, false, domainHome, false);
  }

  /**
   * Create an image from the wdt model, application archives and property file. Call this method
   * to create a domain home in image.
   * @param imageNameBase - base image name used in local or to construct image name in repository
   * @param wdtModelFile - model file used to build the image
   * @param appName - application to be added to the image
   * @param modelPropFile - property file to be used with the model file above
   * @return image name with tag
   */
  public static String createImageAndVerify(String imageNameBase,
                                            String wdtModelFile,
                                            String appName,
                                            String modelPropFile,
                                            String domainHome) {

    final List<String> wdtModelList = Collections.singletonList(MODEL_DIR + "/" + wdtModelFile);
    final List<String> appSrcDirList = Collections.singletonList(appName);
    final List<String> modelPropList = Collections.singletonList(MODEL_DIR + "/" + modelPropFile);

    return createImageAndVerify(
            imageNameBase, wdtModelList, appSrcDirList, modelPropList, WEBLOGIC_IMAGE_NAME,
        WEBLOGIC_IMAGE_TAG, WLS, false, domainHome, false);
  }

  /**
   * Create a Docker image for a model in image domain or domain home in image using multiple WDT model
   * files and application ear files.
   * @param imageNameBase - the base mii image name used in local or to construct the image name in repository
   * @param wdtModelList - list of WDT model files used to build the Docker image
   * @param appSrcDirList - list of the sample application source directories used to build sample app ear files
   * @param modelPropList - the WebLogic base image name to be used while creating mii image
   * @param baseImageName - the WebLogic base image name to be used while creating mii image
   * @param baseImageTag - the WebLogic base image tag to be used while creating mii image
   * @param domainType - the type of the WebLogic domain, valid values are "WLS, "JRF", and "Restricted JRF"
   * @param modelType - create a model image only or domain in image. set to true for MII
   * @param domainHome - the domain home in the image
   * @param oneArchiveContainsMultiApps - whether one archive contains multiple apps
   * @return image name with tag
   */
  public static String createImageAndVerify(String imageNameBase,
                                            List<String> wdtModelList,
                                            List<String> appSrcDirList,
                                            List<String> modelPropList,
                                            String baseImageName,
                                            String baseImageTag,
                                            String domainType,
                                            boolean modelType,
                                            String domainHome,
                                            boolean oneArchiveContainsMultiApps) {
    return createImageAndVerify(
        imageNameBase, wdtModelList, appSrcDirList, modelPropList, baseImageName, baseImageTag, domainType,
        modelType, domainHome, oneArchiveContainsMultiApps, null);
  }

  /**
   * Create a Docker image for a model in image domain or domain home in image using multiple WDT model
   * files and application ear files.
   * @param imageNameBase - the base mii image name used in local or to construct the image name in repository
   * @param wdtModelList - list of WDT model files used to build the Docker image
   * @param appSrcDirList - list of the sample application source directories used to build sample app ear files
   * @param modelPropList - the WebLogic base image name to be used while creating mii image
   * @param baseImageName - the WebLogic base image name to be used while creating mii image
   * @param baseImageTag - the WebLogic base image tag to be used while creating mii image
   * @param domainType - the type of the WebLogic domain, valid values are "WLS, "JRF", and "Restricted JRF"
   * @param modelType - create a model image only or domain in image. set to true for MII
   * @param additionalBuildCommands - Path to a file with additional build commands
   * @param additionalBuildFilesVarargs -Additional files that are required by your additionalBuildCommands
   * @return image name with tag
   */
  public static String createImageAndVerify(String imageNameBase,
                                            List<String> wdtModelList,
                                            List<String> appSrcDirList,
                                            List<String> modelPropList,
                                            String baseImageName,
                                            String baseImageTag,
                                            String domainType,
                                            boolean modelType,
                                            String domainHome,
                                            boolean oneArchiveContainsMultiApps,
                                            String additionalBuildCommands,
                                            String... additionalBuildFilesVarargs) {

    LoggingFacade logger = getLogger();

    // create unique image name with date
    DateFormat dateFormat = new SimpleDateFormat("yyyy-MM-dd");
    Date date = new Date();
    final String imageTag = baseImageTag + "-" + dateFormat.format(date) + "-" + System.currentTimeMillis();
    // Add repository name in image name for Jenkins runs
    final String imageName = DOMAIN_IMAGES_REPO + imageNameBase;
    final String image = imageName + ":" + imageTag;

    List<String> archiveList = new ArrayList<>();
    if (appSrcDirList != null && appSrcDirList.size() != 0 && appSrcDirList.get(0) != null) {
      List<String> archiveAppsList = new ArrayList<>();
      List<String> buildAppDirList = new ArrayList<>(appSrcDirList);
      boolean buildCoherence = false;

      for (String appSrcDir : appSrcDirList) {
        if (appSrcDir.contains(".war") || appSrcDir.contains(".ear")) {
          //remove from build
          buildAppDirList.remove(appSrcDir);
          archiveAppsList.add(appSrcDir);
        }

        if (appSrcDir.contains("coherence-proxy") || appSrcDir.contains("CoherenceApp")) {
          buildCoherence = true;
        }
      }

      if (archiveAppsList.size() != 0 && archiveAppsList.get(0) != null) {
        assertTrue(archiveApp(defaultAppParams()
                .srcDirList(archiveAppsList)));
        //archive provided ear or war file
        String appName = archiveAppsList.get(0).substring(archiveAppsList.get(0).lastIndexOf("/") + 1,
                appSrcDirList.get(0).lastIndexOf("."));

        // build the archive list
        String zipAppFile = String.format("%s/%s.zip", ARCHIVE_DIR, appName);
        archiveList.add(zipAppFile);

      }

      if (buildAppDirList.size() != 0 && buildAppDirList.get(0) != null) {
        // build an application archive using what is in resources/apps/APP_NAME
        String zipFile = "";
        if (oneArchiveContainsMultiApps) {
          assertTrue(buildAppArchive(defaultAppParams()
                          .srcDirList(buildAppDirList)),
                  String.format("Failed to create app archive for %s", buildAppDirList.get(0)));
          zipFile = String.format("%s/%s.zip", ARCHIVE_DIR, buildAppDirList.get(0));
          // build the archive list
          archiveList.add(zipFile);
        } else if (buildCoherence) {
          // build the Coherence GAR file
          assertTrue(buildCoherenceArchive(defaultAppParams()
                  .srcDirList(buildAppDirList)),
              String.format("Failed to create app archive for %s", buildAppDirList.get(0)));
          zipFile = String.format("%s/%s.zip", ARCHIVE_DIR, buildAppDirList.get(0));
          // build the archive list
          archiveList.add(zipFile);
        } else {
          for (String appName : buildAppDirList) {
            assertTrue(buildAppArchive(defaultAppParams()
                .srcDirList(Collections.singletonList(appName))
                .appName(appName)),
                String.format("Failed to create app archive for %s", appName));
            zipFile = String.format("%s/%s.zip", ARCHIVE_DIR, appName);
            // build the archive list
            archiveList.add(zipFile);
          }
        }
      }
    }

    // Set additional environment variables for WIT
    checkDirectory(WIT_BUILD_DIR);
    Map<String, String> env = new HashMap<>();
    env.put("WLSIMG_BLDDIR", WIT_BUILD_DIR);

    // For k8s 1.16 support and as of May 6, 2020, we presently need a different JDK for these
    // tests and for image tool. This is expected to no longer be necessary once JDK 11.0.8 or
    // the next JDK 14 versions are released.
    String witJavaHome = System.getenv("WIT_JAVA_HOME");
    if (witJavaHome != null) {
      env.put("JAVA_HOME", witJavaHome);
    }

    // build an image using WebLogic Image Tool
    logger.info("Creating image {0} using model directory {1}", image, MODEL_DIR);
    boolean result = false;
    if (!modelType) {  //create a domain home in image image
      result = createImage(
              new WitParams()
                .baseImageName(baseImageName)
                .baseImageTag(baseImageTag)
                .domainType(domainType)
                .modelImageName(imageName)
                .modelImageTag(imageTag)
                .modelFiles(wdtModelList)
                .modelVariableFiles(modelPropList)
                .modelArchiveFiles(archiveList)
                .domainHome(WDT_IMAGE_DOMAINHOME_BASE_DIR + "/" + domainHome)
                .wdtModelOnly(modelType)
                .wdtOperation("CREATE")
                .wdtVersion(WDT_VERSION)
                .env(env)
                .redirect(true));
    } else {
      WitParams witParams = new WitParams()
          .baseImageName(baseImageName)
          .baseImageTag(baseImageTag)
          .domainType(domainType)
          .modelImageName(imageName)
          .modelImageTag(imageTag)
          .modelFiles(wdtModelList)
          .modelVariableFiles(modelPropList)
          .modelArchiveFiles(archiveList)
          .wdtModelOnly(modelType)
          .wdtVersion(WDT_VERSION)
          .env(env)
          .redirect(true);

      if (additionalBuildCommands != null) {
        logger.info("additionalBuildCommands {0}", additionalBuildCommands);
        witParams.additionalBuildCommands(additionalBuildCommands);
        StringBuffer additionalBuildFilesBuff = new StringBuffer();
        for (String buildFile:additionalBuildFilesVarargs) {
          additionalBuildFilesBuff.append(buildFile).append(" ");
        }

        witParams.additionalBuildFiles(additionalBuildFilesBuff.toString().trim());
      }
      result = createImage(witParams);
    }

    assertTrue(result, String.format("Failed to create the image %s using WebLogic Image Tool", image));

    // Check image exists using docker images | grep image tag.
    assertTrue(doesImageExist(imageTag),
            String.format("Image %s does not exist", image));

    logger.info("Image {0} are created successfully", image);
    return image;
  }

  /**
   * Create secret for OCR registry credentials in the specified namespace.
   *
   * @param namespace namespace in which the secret will be created
   */
  public static void createOcrRepoSecret(String namespace) {
    LoggingFacade logger = getLogger();
    logger.info("Creating image pull secret {0} in namespace {1}", OCR_SECRET_NAME, namespace);
    createDockerRegistrySecret(OCR_USERNAME, OCR_PASSWORD, OCR_EMAIL, OCR_REGISTRY, OCR_SECRET_NAME, namespace);
  }


  /**
   * Create a Docker registry secret in the specified namespace.
   *
   * @param namespace the namespace in which the secret will be created
   */
  public static void createOcirRepoSecret(String namespace) {
    LoggingFacade logger = getLogger();
    logger.info("Creating image pull secret {0} in namespace {1}", OCIR_SECRET_NAME, namespace);
    createDockerRegistrySecret(OCIR_USERNAME, OCIR_PASSWORD, OCIR_EMAIL,
        OCIR_REGISTRY, OCIR_SECRET_NAME, namespace);
  }

  /**
   * Create docker registry secret with given parameters.
   * @param userName repository user name
   * @param password repository password
   * @param email repository email
   * @param registry registry name
   * @param secretName name of the secret to create
   * @param namespace namespace in which to create the secret
   */
  public static void createDockerRegistrySecret(String userName, String password,
                                                String email, String registry, String secretName, String namespace) {
    LoggingFacade logger = getLogger();
    // Create registry secret in the namespace to pull the image from repository
    JsonObject dockerConfigJsonObject = createDockerConfigJson(
        userName, password, email, registry);
    String dockerConfigJson = dockerConfigJsonObject.toString();

    // skip if the secret already exists
    V1SecretList listSecrets = listSecrets(namespace);
    if (listSecrets != null) {
      for (V1Secret item : listSecrets.getItems()) {
        if (item.getMetadata().getName().equals(secretName)) {
          logger.info("Secret {0} already exists in namespace {1}, skipping secret creation", secretName, namespace);
          return;
        }
      }
    }

    // Create the V1Secret configuration
    V1Secret repoSecret = new V1Secret()
        .metadata(new V1ObjectMeta()
            .name(secretName)
            .namespace(namespace))
        .type("kubernetes.io/dockerconfigjson")
        .putDataItem(".dockerconfigjson", dockerConfigJson.getBytes());

    boolean secretCreated = assertDoesNotThrow(() -> createSecret(repoSecret),
        String.format("createSecret failed for %s", secretName));
    assertTrue(secretCreated, String.format("createSecret failed while creating secret %s in namespace %s",
        secretName, namespace));
  }

  /**
   * Create a Docker registry secret in the specified namespace to pull base images.
   *
   * @param namespace the namespace in which the secret will be created
   */
  public static void createSecretForBaseImages(String namespace) {
    if (BASE_IMAGES_REPO.equals(OCR_REGISTRY)) {
      createOcrRepoSecret(namespace);
    } else {
      createOcirRepoSecret(namespace);
    }
  }

  /**
   * Docker login and push the image to Docker registry.
   *
   * @param dockerImage the Docker image to push to registry
   */
  public static void dockerLoginAndPushImageToRegistry(String dockerImage) {
    LoggingFacade logger = getLogger();
    // push image, if necessary
    if (!DOMAIN_IMAGES_REPO.isEmpty() && dockerImage.contains(DOMAIN_IMAGES_REPO)) {
      // docker login, if necessary
      if (!OCIR_USERNAME.equals(REPO_DUMMY_VALUE)) {
        logger.info("docker login");
        assertTrue(dockerLogin(OCIR_REGISTRY, OCIR_USERNAME, OCIR_PASSWORD), "docker login failed");
      }

      logger.info("docker push image {0} to {1}", dockerImage, DOMAIN_IMAGES_REPO);
      assertTrue(dockerPush(dockerImage), String.format("docker push failed for image %s", dockerImage));
    }
  }

  /**
   * Create a secret with TLS certificate and key in the specified namespace.
   *
   * @param secretName secret name to create
   * @param namespace namespace in which the secret will be created
   * @param keyFile key file containing key for the secret
   * @param certFile certificate file containing certificate for secret
   * @throws java.io.IOException when reading key/cert files fails
   */
  public static void createSecretWithTLSCertKey(
      String secretName, String namespace, Path keyFile, Path certFile) throws IOException {

    LoggingFacade logger = getLogger();
    logger.info("Creating TLS secret {0} in namespace {1} with certfile {2} and keyfile {3}",
        secretName, namespace, certFile, keyFile);

    Map<String, String> data = new HashMap<>();
    data.put("tls.crt", Base64.getEncoder().encodeToString(Files.readAllBytes(certFile)));
    data.put("tls.key", Base64.getEncoder().encodeToString(Files.readAllBytes(keyFile)));

    V1Secret secret = new V1Secret()
        .metadata(new V1ObjectMeta()
            .name(secretName)
            .namespace(namespace))
        .type("kubernetes.io/tls")
        .stringData(data);

    boolean secretCreated = assertDoesNotThrow(() -> createSecret(secret),
        "Create secret failed with ApiException");
    assertTrue(secretCreated, String.format("create secret failed for %s", secretName));
  }

  /**
   * Create a secret with username and password in the specified namespace.
   *
   * @param secretName secret name to create
   * @param namespace namespace in which the secret will be created
   * @param username username in the secret
   * @param password passowrd in the secret
   */
  public static void createSecretWithUsernamePassword(String secretName,
                                                      String namespace,
                                                      String username,
                                                      String password) {
    Map<String, String> secretMap = new HashMap<>();
    secretMap.put("username", username);
    secretMap.put("password", password);

    boolean secretCreated = assertDoesNotThrow(() -> createSecret(new V1Secret()
        .metadata(new V1ObjectMeta()
            .name(secretName)
            .namespace(namespace))
        .stringData(secretMap)), "Create secret failed with ApiException");
    assertTrue(secretCreated, String.format("create secret failed for %s", secretName));
  }

  /**
   * Create a RCU secret with username, password and sys_username, sys_password in the specified namespace.
   *
   * @param secretName secret name to create
   * @param namespace namespace in which the secret will be created
   * @param username RCU schema username
   * @param password RCU schema passowrd
   * @param sysUsername DB sys username
   * @param sysPassword DB sys password
   */
  public static void createRcuSecretWithUsernamePassword(String secretName, String namespace,
      String username, String password, String sysUsername, String sysPassword) {
    Map<String, String> secretMap = new HashMap<>();
    secretMap.put("username", username);
    secretMap.put("password", password);
    secretMap.put("sys_username", sysUsername);
    secretMap.put("sys_password", sysPassword);

    boolean secretCreated = assertDoesNotThrow(() -> createSecret(new V1Secret()
        .metadata(new V1ObjectMeta()
            .name(secretName)
            .namespace(namespace))
        .stringData(secretMap)), "Create secret failed with ApiException");
    assertTrue(secretCreated, String.format("create secret failed for %s", secretName));
  }

  /**
   * Create a RcuAccess secret with RCU schema prefix, RCU schema password and RCU database connection string in the
   * specified namespace.
   *
   * @param secretName secret name to create
   * @param namespace namespace in which the secret will be created
   * @param rcuPrefix  RCU schema prefix
   * @param password RCU schema passoword
   * @param rcuDbConnString RCU database connection string
   */
  public static void createRcuAccessSecret(String secretName, String namespace,
      String rcuPrefix, String password, String rcuDbConnString) {
    Map<String, String> secretMap = new HashMap<>();
    secretMap.put("rcu_db_conn_string", rcuDbConnString);
    secretMap.put("rcu_prefix", rcuPrefix);
    secretMap.put("rcu_schema_password", password);

    getLogger().info("Create RcuAccessSecret: {0} in namespace: {1}, with rcuPrefix {2}, password {3}, "
        + "rcuDbConnString {4} ", secretName, namespace, rcuPrefix, password, rcuDbConnString);
    boolean secretCreated = assertDoesNotThrow(() -> createSecret(new V1Secret()
        .metadata(new V1ObjectMeta()
            .name(secretName)
            .namespace(namespace))
        .stringData(secretMap)), "Create secret failed with ApiException");
    assertTrue(secretCreated, String.format("create secret failed for %s", secretName));
  }

  /**
   * Create a RcuAccess secret with RCU schema prefix, RCU schema password and RCU database connection string
   * in the specified namespace.
   *
   * @param secretName secret name to create
   * @param namespace namespace in which the secret will be created
   * @param opsswalletpassword  OPSS wallet password
   */
  public static void createOpsswalletpasswordSecret(String secretName, String namespace,
      String opsswalletpassword) {
    Map<String, String> secretMap = new HashMap<>();
    secretMap.put("walletPassword", opsswalletpassword);

    boolean secretCreated = assertDoesNotThrow(() -> createSecret(new V1Secret()
        .metadata(new V1ObjectMeta()
            .name(secretName)
            .namespace(namespace))
        .stringData(secretMap)), "Create secret failed with ApiException");
    assertTrue(secretCreated, String.format("create secret failed for %s", secretName));
  }



  /** Scale the WebLogic cluster to specified number of servers.
   *  Verify the sample app can be accessed through NGINX if curlCmd is not null.
   *
   * @param clusterName the WebLogic cluster name in the domain to be scaled
   * @param domainUid the domain to which the cluster belongs
   * @param domainNamespace the namespace in which the domain exists
   * @param manageServerPodNamePrefix managed server pod name prefix
   * @param replicasBeforeScale the replicas of the WebLogic cluster before the scale
   * @param replicasAfterScale the replicas of the WebLogic cluster after the scale
   * @param curlCmd the curl command to verify ingress controller can access the sample apps from all managed servers
   *                in the cluster, if curlCmd is null, the method will not verify the accessibility of the sample app
   *                through ingress controller
   * @param expectedServerNames list of managed servers in the cluster before scale, if curlCmd is null,
   *                            set expectedServerNames to null too
   */
  public static void scaleAndVerifyCluster(String clusterName,
                                           String domainUid,
                                           String domainNamespace,
                                           String manageServerPodNamePrefix,
                                           int replicasBeforeScale,
                                           int replicasAfterScale,
                                           String curlCmd,
                                           List<String> expectedServerNames) {

    scaleAndVerifyCluster(clusterName, domainUid, domainNamespace, manageServerPodNamePrefix, replicasBeforeScale,
        replicasAfterScale, false, 0, "", "",
        false, "", "", 0, "", "", curlCmd, expectedServerNames);
  }

  /**
   * Scale the WebLogic cluster to specified number of servers.
   * Verify the sample app can be accessed through NGINX if curlCmd is not null.
   *
   * @param clusterName the WebLogic cluster name in the domain to be scaled
   * @param domainUid the domain to which the cluster belongs
   * @param domainNamespace the namespace in which the domain exists
   * @param manageServerPodNamePrefix managed server pod name prefix
   * @param replicasBeforeScale the replicas of the WebLogic cluster before the scale
   * @param replicasAfterScale the replicas of the WebLogic cluster after the scale
   * @param withRestApi whether to use REST API to scale the cluster
   * @param externalRestHttpsPort the node port allocated for the external operator REST HTTPS interface
   * @param opNamespace the namespace of WebLogic operator
   * @param opServiceAccount the service account for operator
   * @param withWLDF whether to use WLDF to scale cluster
   * @param domainHomeLocation the domain home location of the domain
   * @param scalingAction scaling action, accepted value: scaleUp or scaleDown
   * @param scalingSize the number of servers to scale up or scale down
   * @param myWebAppName the web app name deployed to the domain
   * @param curlCmdForWLDFApp the curl command to call the web app used in the WLDF script
   * @param curlCmd the curl command to verify ingress controller can access the sample apps from all managed servers
   *                in the cluster, if curlCmd is null, the method will not verify the accessibility of the sample app
   *                through ingress controller
   * @param expectedServerNames list of managed servers in the cluster before scale, if curlCmd is null,
   *                            set expectedServerNames to null too
   */
  public static void scaleAndVerifyCluster(String clusterName,
                                           String domainUid,
                                           String domainNamespace,
                                           String manageServerPodNamePrefix,
                                           int replicasBeforeScale,
                                           int replicasAfterScale,
                                           boolean withRestApi,
                                           int externalRestHttpsPort,
                                           String opNamespace,
                                           String opServiceAccount,
                                           boolean withWLDF,
                                           String domainHomeLocation,
                                           String scalingAction,
                                           int scalingSize,
                                           String myWebAppName,
                                           String curlCmdForWLDFApp,
                                           String curlCmd,
                                           List<String> expectedServerNames) {
    LoggingFacade logger = getLogger();
    // get the original managed server pod creation timestamp before scale
    List<DateTime> listOfPodCreationTimestamp = new ArrayList<>();
    for (int i = 1; i <= replicasBeforeScale; i++) {
      String managedServerPodName = manageServerPodNamePrefix + i;
      DateTime originalCreationTimestamp =
          assertDoesNotThrow(() -> getPodCreationTimestamp(domainNamespace, "", managedServerPodName),
              String.format("getPodCreationTimestamp failed with ApiException for pod %s in namespace %s",
                  managedServerPodName, domainNamespace));
      listOfPodCreationTimestamp.add(originalCreationTimestamp);
    }

    // scale the cluster in the domain
    logger.info("Scaling cluster {0} of domain {1} in namespace {2} to {3} servers",
        clusterName, domainUid, domainNamespace, replicasAfterScale);
    if (withRestApi) {
      assertThat(assertDoesNotThrow(() -> scaleClusterWithRestApi(domainUid, clusterName,
          replicasAfterScale, externalRestHttpsPort, opNamespace, opServiceAccount)))
          .as(String.format("Verify scaling cluster %s of domain %s in namespace %s with REST API succeeds",
              clusterName, domainUid, domainNamespace))
          .withFailMessage(String.format("Scaling cluster %s of domain %s in namespace %s with REST API failed",
              clusterName, domainUid, domainNamespace))
          .isTrue();
    } else if (withWLDF) {
      // scale the cluster using WLDF policy
      assertThat(assertDoesNotThrow(() -> scaleClusterWithWLDF(clusterName, domainUid, domainNamespace,
          domainHomeLocation, scalingAction, scalingSize, opNamespace, opServiceAccount, myWebAppName,
          curlCmdForWLDFApp)))
          .as(String.format("Verify scaling cluster %s of domain %s in namespace %s with WLDF policy succeeds",
              clusterName, domainUid, domainNamespace))
          .withFailMessage(String.format("Scaling cluster %s of domain %s in namespace %s with WLDF policy failed",
              clusterName, domainUid, domainNamespace))
          .isTrue();
    } else {
      assertThat(assertDoesNotThrow(() -> scaleCluster(domainUid, domainNamespace, clusterName, replicasAfterScale)))
          .as(String.format("Verify scaling cluster %s of domain %s in namespace %s succeeds",
              clusterName, domainUid, domainNamespace))
          .withFailMessage(String.format("Scaling cluster %s of domain %s in namespace %s failed",
              clusterName, domainUid, domainNamespace))
          .isTrue();
    }

    if (replicasBeforeScale <= replicasAfterScale) {

      // scale up
      // check that the original managed server pod state is not changed during scaling the cluster
      for (int i = 1; i <= replicasBeforeScale; i++) {
        String manageServerPodName = manageServerPodNamePrefix + i;

        // check the original managed server pod state is not changed
        logger.info("Checking that the state of manged server pod {0} is not changed in namespace {1}",
            manageServerPodName, domainNamespace);
        podStateNotChanged(manageServerPodName, domainUid, domainNamespace, listOfPodCreationTimestamp.get(i - 1));
      }

      if (curlCmd != null && expectedServerNames != null) {
        // check that NGINX can access the sample apps from the original managed servers in the domain
        logger.info("Checking that NGINX can access the sample app from the original managed servers in the domain "
            + "while the domain is scaling up.");
        logger.info("expected server name list which should be in the sample app response: {0} before scale",
            expectedServerNames);

        assertThat(callWebAppAndCheckForServerNameInResponse(curlCmd, expectedServerNames, 50))
            .as("Verify NGINX can access the sample app from the original managed servers in the domain")
            .withFailMessage("NGINX can not access the sample app from one or more of the managed servers")
            .isTrue();
      }

      // check that new managed server pods were created and wait for them to be ready
      for (int i = replicasBeforeScale + 1; i <= replicasAfterScale; i++) {
        String manageServerPodName = manageServerPodNamePrefix + i;

        // check new managed server pod exists in the namespace
        logger.info("Checking that the new managed server pod {0} exists in namespace {1}",
            manageServerPodName, domainNamespace);
        checkPodExists(manageServerPodName, domainUid, domainNamespace);

        // check new managed server pod is ready
        logger.info("Checking that the new managed server pod {0} is ready in namespace {1}",
            manageServerPodName, domainNamespace);
        checkPodReady(manageServerPodName, domainUid, domainNamespace);

        // check new managed server service exists in the namespace
        logger.info("Checking that the new managed server service {0} exists in namespace {1}",
            manageServerPodName, domainNamespace);
        checkServiceExists(manageServerPodName, domainNamespace);

        if (expectedServerNames != null) {
          // add the new managed server to the list
          expectedServerNames.add(manageServerPodName.substring(domainUid.length() + 1));
        }
      }

      if (curlCmd != null && expectedServerNames != null) {
        // check that NGINX can access the sample apps from new and original managed servers
        logger.info("Checking that NGINX can access the sample app from the new and original managed servers "
            + "in the domain after the cluster is scaled up. Expected server names: {0}", expectedServerNames);
        assertThat(callWebAppAndCheckForServerNameInResponse(curlCmd, expectedServerNames, 50))
            .as("Verify NGINX can access the sample app from all managed servers in the domain")
            .withFailMessage("NGINX can not access the sample app from one or more of the managed servers")
            .isTrue();
      }
    } else {
      // scale down
      // wait and check the pods are deleted
      for (int i = replicasBeforeScale; i > replicasAfterScale; i--) {
        String managedServerPodName = manageServerPodNamePrefix + i;
        logger.info("Checking that managed server pod {0} was deleted from namespace {1}",
            managedServerPodName, domainNamespace);
        checkPodDoesNotExist(managedServerPodName, domainUid, domainNamespace);
        if (expectedServerNames != null) {
          expectedServerNames.remove(managedServerPodName.substring(domainUid.length() + 1));
        }
      }

      if (curlCmd != null && expectedServerNames != null) {
        // check that NGINX can access the app from the remaining managed servers in the domain
        logger.info("Checking that NGINX can access the sample app from the remaining managed servers in the domain "
            + "after the cluster is scaled down. Expected server name: {0}", expectedServerNames);
        assertThat(callWebAppAndCheckForServerNameInResponse(curlCmd, expectedServerNames, 50))
            .as("Verify NGINX can access the sample app from the remaining managed server in the domain")
            .withFailMessage("NGINX can not access the sample app from the remaining managed server")
            .isTrue();
      }
    }
  }

  /**
   * Install Prometheus and wait up to five minutes until the prometheus pods are ready.
   *
   * @param promReleaseName the prometheus release name
   * @param promNamespace the prometheus namespace in which the operator will be installed
   * @param promValueFile the promeheus value.yaml file path
   * @param promVersion the version of the prometheus helm chart
   * @param promServerNodePort nodePort value for prometheus server
   * @param alertManagerNodePort nodePort value for alertmanager
   * @return the prometheus Helm installation parameters
   */
  public static HelmParams installAndVerifyPrometheus(String promReleaseName,
                                                      String promNamespace,
                                                      String promValueFile,
                                                      String promVersion,
                                                      int promServerNodePort,
                                                      int alertManagerNodePort) {
    LoggingFacade logger = getLogger();
    // Helm install parameters
    HelmParams promHelmParams = new HelmParams()
        .releaseName(promReleaseName)
        .namespace(promNamespace)
        .repoUrl(PROMETHEUS_REPO_URL)
        .repoName(PROMETHEUS_REPO_NAME)
        .chartName("prometheus")
        .chartValuesFile(promValueFile);

    if (promVersion != null) {
      promHelmParams.chartVersion(promVersion);
    }

    // prometheus chart values to override
    PrometheusParams prometheusParams = new PrometheusParams()
        .helmParams(promHelmParams)
        .nodePortServer(promServerNodePort)
        .nodePortAlertManager(alertManagerNodePort);

    // install prometheus
    logger.info("Installing prometheus in namespace {0}", promNamespace);
    assertTrue(installPrometheus(prometheusParams),
        String.format("Failed to install prometheus in namespace %s", promNamespace));
    logger.info("Prometheus installed in namespace {0}", promNamespace);

    // list Helm releases matching operator release name in operator namespace
    logger.info("Checking prometheus release {0} status in namespace {1}",
        promReleaseName, promNamespace);
    assertTrue(isHelmReleaseDeployed(promReleaseName, promNamespace),
        String.format("Prometheus release %s is not in deployed status in namespace %s",
            promReleaseName, promNamespace));
    logger.info("Prometheus release {0} status is deployed in namespace {1}",
        promReleaseName, promNamespace);

    // wait for the promethues pods to be ready
    logger.info("Wait for the promethues pod is ready in namespace {0}", promNamespace);
    withStandardRetryPolicy
        .conditionEvaluationListener(
            condition -> logger.info("Waiting for prometheus to be running in namespace {0} "
                    + "(elapsed time {1}ms, remaining time {2}ms)",
                promNamespace,
                condition.getElapsedTimeInMS(),
                condition.getRemainingTimeInMS()))
        .until(assertDoesNotThrow(() -> isPrometheusReady(promNamespace),
            "prometheusIsReady failed with ApiException"));

    return promHelmParams;
  }

  /**
   * Install Grafana and wait up to five minutes until the grafana pod is ready.
   *
   * @param grafanaReleaseName the grafana release name
   * @param grafanaNamespace the grafana namespace in which the operator will be installed
   * @param grafanaValueFile the grafana value.yaml file path
   * @param grafanaVersion the version of the grafana helm chart
   * @return the grafana Helm installation parameters
   */
  public static GrafanaParams installAndVerifyGrafana(String grafanaReleaseName,
                                                   String grafanaNamespace,
                                                   String grafanaValueFile,
                                                   String grafanaVersion) {
    LoggingFacade logger = getLogger();
    // Helm install parameters
    HelmParams grafanaHelmParams = new HelmParams()
        .releaseName(grafanaReleaseName)
        .namespace(grafanaNamespace)
        .repoUrl(GRAFANA_REPO_URL)
        .repoName(GRAFANA_REPO_NAME)
        .chartName("grafana")
        .chartValuesFile(grafanaValueFile);

    if (grafanaVersion != null) {
      grafanaHelmParams.chartVersion(grafanaVersion);
    }

    boolean secretExists = false;
    V1SecretList listSecrets = listSecrets(grafanaNamespace);
    if (null != listSecrets) {
      for (V1Secret item : listSecrets.getItems()) {
        if (item.getMetadata().getName().equals("grafana-secret")) {
          secretExists = true;
          break;
        }
      }
    }
    if (!secretExists) {
      //create grafana secret
      createSecretWithUsernamePassword("grafana-secret", grafanaNamespace, "admin", "12345678");
    }
    // install grafana
    logger.info("Installing grafana in namespace {0}", grafanaNamespace);
    int grafanaNodePort = getNextFreePort(31060, 31200);
    logger.info("Installing grafana with node port {0}", grafanaNodePort);
    // grafana chart values to override
    GrafanaParams grafanaParams = new GrafanaParams()
        .helmParams(grafanaHelmParams)
        .nodePort(grafanaNodePort);
    boolean isGrafanaInstalled = false;
    try {
      assertTrue(installGrafana(grafanaParams),
          String.format("Failed to install grafana in namespace %s", grafanaNamespace));
    } catch (AssertionError err) {
      //retry with different nodeport
      uninstallGrafana(grafanaHelmParams);
      grafanaNodePort = getNextFreePort(31060, 31200);
      grafanaParams = new GrafanaParams()
          .helmParams(grafanaHelmParams)
          .nodePort(grafanaNodePort);
      isGrafanaInstalled = installGrafana(grafanaParams);
      if (!isGrafanaInstalled) {
        //clean up
        logger.info(String.format("Failed to install grafana in namespace %s with nodeport %s",
            grafanaNamespace, grafanaNodePort));
        uninstallGrafana(grafanaHelmParams);
        return null;
      }
    }
    logger.info("Grafana installed in namespace {0}", grafanaNamespace);

    // list Helm releases matching grafana release name in  namespace
    logger.info("Checking grafana release {0} status in namespace {1}",
        grafanaReleaseName, grafanaNamespace);
    assertTrue(isHelmReleaseDeployed(grafanaReleaseName, grafanaNamespace),
        String.format("Grafana release %s is not in deployed status in namespace %s",
            grafanaReleaseName, grafanaNamespace));
    logger.info("Grafana release {0} status is deployed in namespace {1}",
        grafanaReleaseName, grafanaNamespace);

    // wait for the grafana pod to be ready
    logger.info("Wait for the grafana pod is ready in namespace {0}", grafanaNamespace);
    withStandardRetryPolicy
        .conditionEvaluationListener(
            condition -> logger.info("Waiting for grafana to be running in namespace {0} "
                    + "(elapsed time {1}ms, remaining time {2}ms)",
                grafanaNamespace,
                condition.getElapsedTimeInMS(),
                condition.getRemainingTimeInMS()))
        .until(assertDoesNotThrow(() -> isGrafanaReady(grafanaNamespace),
            "grafanaIsReady failed with ApiException"));

    //return grafanaHelmParams;
    return grafanaParams;
  }


  /**
   * Create a persistent volume and persistent volume claim.
   *
   * @param v1pv V1PersistentVolume object to create the persistent volume
   * @param v1pvc V1PersistentVolumeClaim object to create the persistent volume claim
   * @param labelSelector String containing the labels the PV is decorated with
   * @param namespace the namespace in which the persistence volume claim to be created
   *
   **/
  public static void createPVPVCAndVerify(V1PersistentVolume v1pv,
                                          V1PersistentVolumeClaim v1pvc,
                                          String labelSelector,
                                          String namespace) {
    LoggingFacade logger = getLogger();
    assertNotNull(v1pv, "v1pv is null");
    assertNotNull(v1pvc, "v1pvc is null");

    String pvName = v1pv.getMetadata().getName();
    String pvcName = v1pvc.getMetadata().getName();

    logger.info("Creating persistent volume {0}", pvName);
    assertTrue(assertDoesNotThrow(() -> createPersistentVolume(v1pv),
        "Persistent volume creation failed with ApiException "),
        "PersistentVolume creation failed");

    logger.info("Creating persistent volume claim {0}", pvcName);
    assertTrue(assertDoesNotThrow(() -> createPersistentVolumeClaim(v1pvc),
        "Persistent volume claim creation failed with ApiException"),
        "PersistentVolumeClaim creation failed");

    // check the persistent volume and persistent volume claim exist
    withStandardRetryPolicy
        .conditionEvaluationListener(
            condition -> logger.info("Waiting for persistent volume {0} exists "
                    + "(elapsed time {1}ms, remaining time {2}ms)",
                pvName,
                condition.getElapsedTimeInMS(),
                condition.getRemainingTimeInMS()))
        .until(assertDoesNotThrow(() -> pvExists(pvName, labelSelector),
            String.format("pvExists failed with ApiException when checking pv %s", pvName)));

    withStandardRetryPolicy
        .conditionEvaluationListener(
            condition -> logger.info("Waiting for persistent volume claim {0} exists in namespace {1} "
                    + "(elapsed time {2}ms, remaining time {3}ms)",
                pvcName,
                namespace,
                condition.getElapsedTimeInMS(),
                condition.getRemainingTimeInMS()))
        .until(assertDoesNotThrow(() -> pvcExists(pvcName, namespace),
            String.format("pvcExists failed with ApiException when checking pvc %s in namespace %s",
                pvcName, namespace)));
  }

  /**
   * Create a persistent volume and persistent volume claim.
   *
   * @param v1pv V1PersistentVolume object to create the persistent volume
   * @param v1pvc V1PersistentVolumeClaim object to create the persistent volume claim
   * @param labelSelector String containing the labels the PV is decorated with
   * @param namespace the namespace in which the persistence volume claim to be created
   * @param storageClassName the name for storage class
   * @param pvHostPath path to pv dir if hostpath is used, ignored if nfs
   *
   **/
  public static void createPVPVCAndVerify(V1PersistentVolume v1pv,
                                          V1PersistentVolumeClaim v1pvc,
                                          String labelSelector,
                                          String namespace, String storageClassName, Path pvHostPath) {
    LoggingFacade logger = getLogger();
    if (!OKE_CLUSTER) {
      logger.info("Creating PV directory {0}", pvHostPath);
      assertDoesNotThrow(() -> deleteDirectory(pvHostPath.toFile()), "deleteDirectory failed with IOException");
      assertDoesNotThrow(() -> createDirectories(pvHostPath), "createDirectories failed with IOException");
    }
    if (OKE_CLUSTER) {
      v1pv.getSpec()
          .storageClassName("oci-fss")
          .nfs(new V1NFSVolumeSource()
              .path(FSS_DIR)
              .server(NFS_SERVER)
              .readOnly(false));
    } else {
      v1pv.getSpec()
          .storageClassName(storageClassName)
          .hostPath(new V1HostPathVolumeSource()
              .path(pvHostPath.toString()));
    }
    if (OKE_CLUSTER) {
      v1pvc.getSpec()
          .storageClassName("oci-fss");
    } else {
      v1pvc.getSpec()
          .storageClassName(storageClassName);
    }
    createPVPVCAndVerify(v1pv, v1pvc, labelSelector, namespace);
  }

  /**
   * Create ConfigMap from the specified files.
   * @param configMapName name of the ConfigMap to create
   * @param files files to be added in ConfigMap
   * @param namespace the namespace in which the ConfigMap to be created
   */
  public static void createConfigMapFromFiles(String configMapName,
                                              List<Path> files,
                                              String namespace) {

    // create a ConfigMap of the domain
    Map<String, String> data = new HashMap<>();
    for (Path file : files) {
      data.put(file.getFileName().toString(),
          assertDoesNotThrow(() -> readString(file), "readString failed with IOException"));
    }

    V1ConfigMap configMap = new V1ConfigMap()
        .data(data)
        .metadata(new V1ObjectMeta()
            .name(configMapName)
            .namespace(namespace));

    assertTrue(assertDoesNotThrow(() -> createConfigMap(configMap),
        String.format("createConfigMap failed with ApiException for ConfigMap %s with files %s in namespace %s",
            configMapName, files, namespace)),
        String.format("createConfigMap failed while creating ConfigMap %s in namespace %s", configMapName, namespace));
  }

  /**
   * Create a job in the specified namespace and wait until it completes.
   *
   * @param jobBody V1Job object to create in the specified namespace
   * @param namespace the namespace in which the job will be created
   */
  public static String createJobAndWaitUntilComplete(V1Job jobBody, String namespace) {
    LoggingFacade logger = getLogger();
    String jobName = assertDoesNotThrow(() -> createNamespacedJob(jobBody), "createNamespacedJob failed");

    logger.info("Checking if the job {0} completed in namespace {1}", jobName, namespace);
    withStandardRetryPolicy
        .conditionEvaluationListener(
            condition -> logger.info("Waiting for job {0} to be completed in namespace {1} "
                    + "(elapsed time {2} ms, remaining time {3} ms)",
                jobName,
                namespace,
                condition.getElapsedTimeInMS(),
                condition.getRemainingTimeInMS()))
        .until(jobCompleted(jobName, null, namespace));

    return jobName;
  }

  /**
   * Get the PodCreationTimestamp of a pod in a namespace.
   *
   * @param namespace Kubernetes namespace that the domain is hosted
   * @param podName name of the pod
   * @return PodCreationTimestamp of the pod
   */
  public static DateTime getPodCreationTime(String namespace, String podName) {
    LoggingFacade logger = getLogger();
    DateTime podCreationTime =
        assertDoesNotThrow(() -> getPodCreationTimestamp(namespace, "", podName),
            String.format("Couldn't get PodCreationTimestamp for pod %s", podName));
    assertNotNull(podCreationTime, "Got null PodCreationTimestamp");
    logger.info("PodCreationTimestamp for pod {0} in namespace {1} is {2}",
        podName,
        namespace,
        podCreationTime);
    return podCreationTime;
  }

  /**
   * Create a Kubernetes ConfigMap with the given parameters and verify that the operation succeeds.
   *
   * @param configMapName the name of the Kubernetes ConfigMap to be created
   * @param domainUid the domain to which the cluster belongs
   * @param namespace Kubernetes namespace that the domain is hosted
   * @param modelFiles list of the file names along with path for the WDT model files in the ConfigMap
   */
  public static void createConfigMapAndVerify(
      String configMapName,
      String domainUid,
      String namespace,
      List<String> modelFiles) {
    LoggingFacade logger = getLogger();
    assertNotNull(configMapName, "ConfigMap name cannot be null");

    Map<String, String> labels = new HashMap<>();
    labels.put("weblogic.domainUid", domainUid);

    assertNotNull(configMapName, "ConfigMap name cannot be null");

    logger.info("Create ConfigMap {0} that contains model files {1}",
        configMapName, modelFiles);

    Map<String, String> data = new HashMap<>();

    for (String modelFile : modelFiles) {
      addModelFile(data, modelFile);
    }

    V1ObjectMeta meta = new V1ObjectMeta()
        .labels(labels)
        .name(configMapName)
        .namespace(namespace);
    V1ConfigMap configMap = new V1ConfigMap()
        .data(data)
        .metadata(meta);

    assertTrue(assertDoesNotThrow(() -> createConfigMap(configMap),
        String.format("Create ConfigMap %s failed due to Kubernetes client  ApiException", configMapName)),
        String.format("Failed to create ConfigMap %s", configMapName));
  }

  /**
   * Read the content of a model file as a String and add it to a map.
   */
  private static void addModelFile(Map<String, String> data, String modelFile) {
    LoggingFacade logger = getLogger();
    logger.info("Add model file {0}", modelFile);

    String cmData = assertDoesNotThrow(() -> Files.readString(Paths.get(modelFile)),
        String.format("Failed to read model file %s", modelFile));
    assertNotNull(cmData,
        String.format("Failed to read model file %s", modelFile));

    data.put(modelFile.substring(modelFile.lastIndexOf("/") + 1), cmData);
  }

  /**
   * Create an external REST Identity secret in the specified namespace.
   *
   * @param namespace the namespace in which the secret to be created
   * @param secretName name of the secret to be created
   * @return true if the command to create secret succeeds, false otherwise
   */
  public static boolean createExternalRestIdentitySecret(String namespace, String secretName) {

    StringBuffer command = new StringBuffer()
        .append(GEN_EXTERNAL_REST_IDENTITY_FILE);

    if (Character.isDigit(K8S_NODEPORT_HOST.charAt(0))) {
      command.append(" -a \"IP:");
    } else {
      command.append(" -a \"DNS:");
    }

    command.append(K8S_NODEPORT_HOST)
        .append(",DNS:localhost,IP:127.0.0.1\"")
        .append(" -n ")
        .append(namespace)
        .append(" -s ")
        .append(secretName);

    CommandParams params = Command
        .defaultCommandParams()
        .command(command.toString())
        .saveResults(true)
        .redirect(true);

    return Command.withParams(params).execute();
  }

  /**
   * Check that the given credentials are valid to access the WebLogic domain.
   *
   * @param podName name of the admin server pod
   * @param namespace name of the namespace that the pod is running in
   * @param username WebLogic admin username
   * @param password WebLogic admin password
   * @param expectValid true if the check expects a successful result
   */
  public static void verifyCredentials(
      String podName,
      String namespace,
      String username,
      String password,
      boolean expectValid) {
    LoggingFacade logger = getLogger();
    String msg = expectValid ? "valid" : "invalid";
    logger.info("Check if the given WebLogic admin credentials are {0}", msg);
    withQuickRetryPolicy
        .conditionEvaluationListener(
            condition -> logger.info("Checking that credentials {0}/{1} are {2}"
                    + "(elapsed time {3}ms, remaining time {4}ms)",
                username,
                password,
                msg,
                condition.getElapsedTimeInMS(),
                condition.getRemainingTimeInMS()))
        .until(assertDoesNotThrow(
            expectValid
                ?
            () -> credentialsValid(K8S_NODEPORT_HOST, podName, namespace, username, password)
                :
            () -> credentialsNotValid(K8S_NODEPORT_HOST, podName, namespace, username, password),
            String.format(
                "Failed to validate credentials %s/%s on pod %s in namespace %s",
                username, password, podName, namespace)));
  }


  /**
   * Generate a text file in RESULTS_ROOT directory by replacing template value.
   * @param inputTemplateFile input template file
   * @param outputFile output file to be generated. This file will be copied to RESULTS_ROOT. If outputFile contains
   *                   a directory, then the directory will created if it does not exist.
   *                   example - crossdomxaction/istio-cdt-http-srvice.yaml
   * @param templateMap map containing template variable(s) to be replaced
   * @return path of the generated file - will be under RESULTS_ROOT
  */
  public static Path generateFileFromTemplate(
       String inputTemplateFile, String outputFile,
       Map<String, String> templateMap) throws IOException {

    LoggingFacade logger = getLogger();

    Path targetFileParent = Paths.get(outputFile).getParent();
    if (targetFileParent != null) {
      checkDirectory(targetFileParent.toString());
    }
    Path srcFile = Paths.get(inputTemplateFile);
    Path targetFile = Paths.get(RESULTS_ROOT, outputFile);
    logger.info("Copying  source file {0} to target file {1}", inputTemplateFile, targetFile.toString());

    // Add the parent directory for the target file
    Path parentDir = targetFile.getParent();
    Files.createDirectories(parentDir);
    Files.copy(srcFile, targetFile, StandardCopyOption.REPLACE_EXISTING);
    String out = targetFile.toString();
    for (Map.Entry<String, String> entry : templateMap.entrySet()) {
      logger.info("Replacing String {0} with the value {1}", entry.getKey(), entry.getValue());
      FileUtils.replaceStringInFile(out, entry.getKey(), entry.getValue());
    }
    return targetFile;
  }

  /**
   * Check the application running in WebLogic server using host information in the header.
   * @param url url to access the application
   * @param hostHeader host information to be passed as http header
   * @return true if curl command returns HTTP code 200 otherwise false
  */
  public static boolean checkAppUsingHostHeader(String url, String hostHeader) {
    LoggingFacade logger = getLogger();
    StringBuffer curlString = new StringBuffer("status=$(curl --user weblogic:welcome1 ");
    StringBuffer headerString = null;
    if (hostHeader != null) {
      headerString = new StringBuffer("-H 'host: ");
      headerString.append(hostHeader)
                  .append(" ' ");
    } else {
      headerString = new StringBuffer("");
    }
    curlString.append(" --noproxy '*' ")
         .append(" --silent --show-error ")
         .append(headerString.toString())
         .append(url)
         .append(" -o /dev/null")
         .append(" -w %{http_code});")
         .append("echo ${status}");
    logger.info("checkAppUsingHostInfo: curl command {0}", new String(curlString));
    withQuickRetryPolicy
        .conditionEvaluationListener(
            condition -> logger.info("Waiting for appliation to be ready {0} "
                + "(elapsed time {1} ms, remaining time {2} ms)",
                url,
                condition.getElapsedTimeInMS(),
                condition.getRemainingTimeInMS()))
        .until(assertDoesNotThrow(() -> {
          return () -> {
            return exec(new String(curlString), true).stdout().contains("200");
          };
        }));
    return true;
  }

  /**
   * Check if the the application is accessible inside the WebLogic server pod.
   * @param conditionFactory condition factory
   * @param namespace namespace of the domain
   * @param podName name of the pod
   * @param internalPort internal port of the managed server running in the pod
   * @param appPath path to access the application
   * @param expectedStr expected response from the app
   */
  public static void checkAppIsRunning(
      ConditionFactory conditionFactory,
      String namespace,
      String podName,
      String internalPort,
      String appPath,
      String expectedStr
  ) {

    // check if the application is accessible inside of a server pod
    conditionFactory
        .conditionEvaluationListener(
            condition -> getLogger().info("Waiting for application {0} is running on pod {1} in namespace {2} "
                    + "(elapsed time {3}ms, remaining time {4}ms)",
                appPath,
                podName,
                namespace,
                condition.getElapsedTimeInMS(),
                condition.getRemainingTimeInMS()))
        .until(() -> appAccessibleInPod(
            namespace,
            podName,
            internalPort,
            appPath,
            expectedStr));

  }

  /** Create a persistent volume.
   * @param pvName name of the persistent volume to create
   * @param domainUid domain UID
   * @param className name of the class to call this method
  */
  public static void createPV(String pvName, String domainUid, String className) {

    LoggingFacade logger = getLogger();
    logger.info("creating persistent volume for pvName {0}, domainUid: {1}, className: {2}",
        pvName, domainUid, className);
    Path pvHostPath = null;
    // when tests are running in local box the PV directories need to exist
    if (!OKE_CLUSTER) {
      try {
        pvHostPath = Files.createDirectories(Paths.get(
            PV_ROOT, className, pvName));
        logger.info("Creating PV directory host path {0}", pvHostPath);
        deleteDirectory(pvHostPath.toFile());
        createDirectories(pvHostPath);
      } catch (IOException ioex) {
        logger.severe(ioex.getMessage());
        fail("Create persistent volume host path failed");
      }
    }

    V1PersistentVolume v1pv = new V1PersistentVolume()
        .spec(new V1PersistentVolumeSpec()
            .addAccessModesItem("ReadWriteMany")
            .volumeMode("Filesystem")
            .putCapacityItem("storage", Quantity.fromString("5Gi"))
            .persistentVolumeReclaimPolicy("Recycle")
            .accessModes(Arrays.asList("ReadWriteMany")))
        .metadata(new V1ObjectMeta()
            .name(pvName)
            .putLabelsItem("weblogic.resourceVersion", "domain-v2")
            .putLabelsItem("weblogic.domainUid", domainUid));
    if (OKE_CLUSTER) {
      v1pv.getSpec()
          .storageClassName("oci-fss")
          .nfs(new V1NFSVolumeSource()
          .path(FSS_DIR)
          .server(NFS_SERVER)
          .readOnly(false));
    } else {
      v1pv.getSpec()
          .storageClassName("weblogic-domain-storage-class")
          .hostPath(new V1HostPathVolumeSource()
          .path(pvHostPath.toString()));
    }
    boolean success = assertDoesNotThrow(() -> createPersistentVolume(v1pv),
        "Failed to create persistent volume");
    assertTrue(success, "PersistentVolume creation failed");
  }

  /**
   * Create a persistent volume claim.
   *
   * @param pvName name of the persistent volume
   * @param pvcName name of the persistent volume claim to create
   * @param domainUid UID of the WebLogic domain
   * @param namespace name of the namespace in which to create the persistent volume claim
   */
  public static void createPVC(String pvName, String pvcName, String domainUid, String namespace) {

    LoggingFacade logger = getLogger();
    logger.info("creating persistent volume claim for pvName {0}, pvcName {1}, "
        + "domainUid: {2}, namespace: {3}", pvName, pvcName, domainUid, namespace);
    V1PersistentVolumeClaim v1pvc = new V1PersistentVolumeClaim()
        .spec(new V1PersistentVolumeClaimSpec()
            .addAccessModesItem("ReadWriteMany")
            .volumeName(pvName)
            .resources(new V1ResourceRequirements()
                .putRequestsItem("storage", Quantity.fromString("5Gi"))))
        .metadata(new V1ObjectMeta()
            .name(pvcName)
            .namespace(namespace)
            .putLabelsItem("weblogic.resourceVersion", "domain-v2")
            .putLabelsItem("weblogic.domainUid", domainUid));

    if (OKE_CLUSTER) {
      v1pvc.getSpec()
          .storageClassName("oci-fss");
    } else {
      v1pvc.getSpec()
          .storageClassName("weblogic-domain-storage-class");
    }
    boolean success = assertDoesNotThrow(() -> createPersistentVolumeClaim(v1pvc),
        "Failed to create persistent volume claim");
    assertTrue(success, "PersistentVolumeClaim creation failed");
  }

  /**
   * Create configmap containing domain creation scripts.
   *
   * @param configMapName name of the configmap to create
   * @param files files to add in configmap
   * @param namespace name of the namespace in which to create configmap
   * @param className name of the class to call this method
   * @throws IOException when reading the domain script files fail
   * @throws ApiException if create configmap fails
   */
  public static void createConfigMapForDomainCreation(String configMapName, List<Path> files,
      String namespace, String className)
      throws ApiException, IOException {

    LoggingFacade logger = getLogger();
    logger.info("Creating configmap {0}, namespace {1}, className {2}", configMapName, namespace, className);

    Path domainScriptsDir = Files.createDirectories(
        Paths.get(TestConstants.LOGS_DIR, className, namespace));

    // add domain creation scripts and properties files to the configmap
    Map<String, String> data = new HashMap<>();
    for (Path file : files) {
      logger.info("Adding file {0} in configmap", file);
      data.put(file.getFileName().toString(), Files.readString(file));
      logger.info("Making a copy of file {0} to {1} for diagnostic purposes", file,
          domainScriptsDir.resolve(file.getFileName()));
      Files.copy(file, domainScriptsDir.resolve(file.getFileName()));
    }
    V1ObjectMeta meta = new V1ObjectMeta()
        .name(configMapName)
        .namespace(namespace);
    V1ConfigMap configMap = new V1ConfigMap()
        .data(data)
        .metadata(meta);

    boolean cmCreated = assertDoesNotThrow(() -> createConfigMap(configMap),
        String.format("Failed to create configmap %s with files %s", configMapName, files));
    assertTrue(cmCreated, String.format("Failed while creating ConfigMap %s", configMapName));
  }

  /**
   * Create a job to create a domain in persistent volume.
   *
   * @param image image name used to create the domain
   * @param pvName name of the persistent volume to create domain in
   * @param pvcName name of the persistent volume claim
   * @param domainScriptCM configmap holding domain creation script files
   * @param namespace name of the domain namespace in which the job is created
   * @param jobContainer V1Container with job commands to create domain
   */
  public static void createDomainJob(String image, String pvName,
                               String pvcName, String domainScriptCM, String namespace, V1Container jobContainer) {

    LoggingFacade logger = getLogger();
    logger.info("Running Kubernetes job to create domain for image: {1}: {2} "
        + " pvName: {3}, pvcName: {4}, domainScriptCM: {5}, namespace: {6}", image,
        pvName, pvcName, domainScriptCM, namespace);
    V1Job jobBody = new V1Job()
        .metadata(
            new V1ObjectMeta()
                .name("create-domain-onpv-job-" + pvName) // name of the create domain job
                .namespace(namespace))
        .spec(new V1JobSpec()
            .backoffLimit(0) // try only once
            .template(new V1PodTemplateSpec()
                .spec(new V1PodSpec()
                    .restartPolicy("Never")
                    .initContainers(Arrays.asList(createfixPVCOwnerContainer(pvName, "/shared")))
                    .containers(Arrays.asList(jobContainer  // container containing WLST or WDT details
                        .name("create-weblogic-domain-onpv-container")
                        .image(image)
                        .imagePullPolicy("Always")
                        .ports(Arrays.asList(new V1ContainerPort()
                            .containerPort(7001)))
                        .volumeMounts(Arrays.asList(
                            new V1VolumeMount()
                                .name("create-weblogic-domain-job-cm-volume") // domain creation scripts volume
                                .mountPath("/u01/weblogic"), // availble under /u01/weblogic inside pod
                            new V1VolumeMount()
                                .name(pvName) // location to write domain
                                .mountPath("/shared"))))) // mounted under /shared inside pod
                    .volumes(Arrays.asList(
                        new V1Volume()
                            .name(pvName)
                            .persistentVolumeClaim(
                                new V1PersistentVolumeClaimVolumeSource()
                                    .claimName(pvcName)),
                        new V1Volume()
                            .name("create-weblogic-domain-job-cm-volume")
                            .configMap(
                                new V1ConfigMapVolumeSource()
                                    .name(domainScriptCM)))) //config map containing domain scripts
                    .imagePullSecrets(Arrays.asList(
                        new V1LocalObjectReference()
                            .name(BASE_IMAGES_REPO_SECRET))))));  // this secret is used only for non-kind cluster
    String jobName = assertDoesNotThrow(()
        -> createNamespacedJob(jobBody), "Failed to create Job");

    logger.info("Checking if the domain creation job {0} completed in namespace {1}",
        jobName, namespace);
    withStandardRetryPolicy
        .conditionEvaluationListener(
            condition -> logger.info("Waiting for job {0} to be completed in namespace {1} "
                    + "(elapsed time {2} ms, remaining time {3} ms)",
                jobName,
                namespace,
                condition.getElapsedTimeInMS(),
                condition.getRemainingTimeInMS()))
        .until(jobCompleted(jobName, null, namespace));

    // check job status and fail test if the job failed to create domain
    V1Job job = assertDoesNotThrow(() -> getJob(jobName, namespace),
        "Getting the job failed");
    if (job != null) {
      V1JobCondition jobCondition = job.getStatus().getConditions().stream().filter(
          v1JobCondition -> "Failed".equalsIgnoreCase(v1JobCondition.getType()))
          .findAny()
          .orElse(null);
      if (jobCondition != null) {
        logger.severe("Job {0} failed to create domain", jobName);
        List<V1Pod> pods = assertDoesNotThrow(() -> listPods(
            namespace, "job-name=" + jobName).getItems(),
            "Listing pods failed");
        if (!pods.isEmpty()) {
          String podLog = assertDoesNotThrow(() -> getPodLog(pods.get(0).getMetadata().getName(), namespace),
              "Failed to get pod log");
          logger.severe(podLog);
          fail("Domain create job failed");
        }
      }
    }
  }

  /**
   * Verify the default secret exists for the default service account.
   *
   */
  public static void verifyDefaultTokenExists() {
    final LoggingFacade logger = getLogger();

    ConditionFactory withStandardRetryPolicy
        = with().pollDelay(0, SECONDS)
        .and().with().pollInterval(5, SECONDS)
        .atMost(5, MINUTES).await();

    withStandardRetryPolicy.conditionEvaluationListener(
        condition -> logger.info("Waiting for the default token to be available in default service account, "
                + "elapsed time {0}, remaining time {1}",
            condition.getElapsedTimeInMS(),
            condition.getRemainingTimeInMS()))
        .until(() -> {
          V1ServiceAccountList sas = Kubernetes.listServiceAccounts("default");
          for (V1ServiceAccount sa : sas.getItems()) {
            if (sa.getMetadata().getName().equals("default")) {
              List<V1ObjectReference> secrets = sa.getSecrets();
              return !secrets.isEmpty();
            }
          }
          return false;
        });
  }

  /**
   * Get the creationTimestamp for the domain admin server pod and managed server pods.
   *
   * @param domainNamespace namespace where the domain is
   * @param adminServerPodName the pod name of the admin server
   * @param managedServerPrefix prefix of the managed server pod name
   * @param replicaCount replica count of the managed servers
   * @return map of domain admin server pod and managed server pods with their corresponding creationTimestamps
   */
  public static Map getPodsWithTimeStamps(String domainNamespace, String adminServerPodName,
       String managedServerPrefix, int replicaCount) {

    // create the map with server pods and their original creation timestamps
    Map<String, DateTime> podsWithTimeStamps = new LinkedHashMap<>();
    podsWithTimeStamps.put(adminServerPodName,
        assertDoesNotThrow(() -> getPodCreationTimestamp(domainNamespace, "", adminServerPodName),
            String.format("getPodCreationTimestamp failed with ApiException for pod %s in namespace %s",
                adminServerPodName, domainNamespace)));

    for (int i = 1; i <= replicaCount; i++) {
      String managedServerPodName = managedServerPrefix + i;
      podsWithTimeStamps.put(managedServerPodName,
          assertDoesNotThrow(() -> getPodCreationTimestamp(domainNamespace, "", managedServerPodName),
              String.format("getPodCreationTimestamp failed with ApiException for pod %s in namespace %s",
                  managedServerPodName, domainNamespace)));
    }
    return podsWithTimeStamps;
  }

  public static String getExternalServicePodName(String adminServerPodName) {
    return getExternalServicePodName(adminServerPodName, TestConstants.DEFAULT_EXTERNAL_SERVICE_NAME_SUFFIX);
  }

  public static String getExternalServicePodName(String adminServerPodName, String suffix) {
    return adminServerPodName + suffix;
  }

  public static String getIntrospectJobName(String domainUid) {
    return domainUid + TestConstants.DEFAULT_INTROSPECTOR_JOB_NAME_SUFFIX;
  }

  /**
   * Set the inter-pod anti-affinity  for the domain custom resource
   * so that server instances spread over the available Nodes.
   *
   * @param domain custom resource object
   */
  public static synchronized void setPodAntiAffinity(Domain domain) {
    domain.getSpec()
        .getClusters()
        .stream()
        .forEach(
            cluster -> {
              cluster
                  .serverPod(new ServerPod()
                      .affinity(new V1Affinity().podAntiAffinity(
                          new V1PodAntiAffinity()
                              .addPreferredDuringSchedulingIgnoredDuringExecutionItem(
                                  new V1WeightedPodAffinityTerm()
                                      .weight(100)
                                      .podAffinityTerm(new V1PodAffinityTerm()
                                          .topologyKey("kubernetes.io/hostname")
                                          .labelSelector(new V1LabelSelector()
                                              .addMatchExpressionsItem(new V1LabelSelectorRequirement()
                                                  .key("weblogic.clusterName")
                                                  .operator("In")

                                                  .addValuesItem("$(CLUSTER_NAME)")))
                                      )))));

            }
        );

  }

  /**
   * Create container to fix pvc owner for pod.
   *
   * @param pvName name of pv
   * @param mountPath mounting path for pv
   * @return container object with required ownership based on OKE_CLUSTER variable value.
   */
  public static synchronized V1Container createfixPVCOwnerContainer(String pvName, String mountPath) {
    String argCommand = "chown -R 1000:0 " + mountPath;
    if (OKE_CLUSTER) {
      argCommand = "chown 1000:0 " + mountPath
          + "/. && find "
          + mountPath
          + "/. -maxdepth 1 ! -name '.snapshot' ! -name '.' -print0 | xargs -r -0  chown -R 1000:0";
    }
    V1Container container = new V1Container()
            .name("fix-pvc-owner") // change the ownership of the pv to opc:opc
            .image(WEBLOGIC_IMAGE_TO_USE_IN_SPEC)
            .addCommandItem("/bin/sh")
            .addArgsItem("-c")
            .addArgsItem(argCommand)
            .volumeMounts(Arrays.asList(
                new V1VolumeMount()
                    .name(pvName)
                    .mountPath(mountPath)))
            .securityContext(new V1SecurityContext()
                .runAsGroup(0L)
                .runAsUser(0L));
    return container;
  }

  /**
   * Patch the domain with server start policy.
   *
   * @param patchPath JSON path of the patch
   * @param policy server start policy
   * @param domainNamespace namespace where domain exists
   * @param domainUid unique id of domain
   */
  public static void patchServerStartPolicy(String patchPath, String policy, String domainNamespace,
      String domainUid) {
    final LoggingFacade logger = getLogger();
    StringBuffer patchStr = null;
    patchStr = new StringBuffer("[{");
    patchStr.append("\"op\": \"replace\",")
        .append(" \"path\": \"")
        .append(patchPath)
        .append("\",")
        .append(" \"value\":  \"")
        .append(policy)
        .append("\"")
        .append(" }]");

    logger.info("The domain resource patch string: {0}", patchStr);
    V1Patch patch = new V1Patch(new String(patchStr));
    boolean crdPatched = assertDoesNotThrow(() ->
            patchDomainCustomResource(domainUid, domainNamespace, patch, "application/json-patch+json"),
        "patchDomainCustomResource(managedShutdown) failed");
    assertTrue(crdPatched, "patchDomainCustomResource failed");
  }

  /**
   * Check if the pods are deleted.
   * @param podName pod name
   * @param domainUid unique id of the domain
   * @param domNamespace namespace where domain exists
   */
  public static void checkPodDeleted(String podName, String domainUid, String domNamespace) {
    final LoggingFacade logger = getLogger();
    withStandardRetryPolicy
        .conditionEvaluationListener(
            condition -> logger.info("Waiting for pod {0} to be deleted in namespace {1} "
                    + "(elapsed time {2}ms, remaining time {3}ms)",
                podName,
                domNamespace,
                condition.getElapsedTimeInMS(),
                condition.getRemainingTimeInMS()))
        .until(assertDoesNotThrow(() -> podDoesNotExist(podName, domainUid, domNamespace),
            String.format("podDoesNotExist failed with ApiException for %s in namespace in %s",
                podName, domNamespace)));
  }

  /**
<<<<<<< HEAD
   * Check the system resource configuration using REST API.
   * @param nodePort admin node port
   * @param resourcesType type of the resource
   * @param resourcesName name of the resource
   * @param expectedStatusCode expected status code
   * @return true if the REST API results matches expected status code
   */
  public static boolean checkSystemResourceConfiguration(int nodePort, String resourcesType,
                                                   String resourcesName, String expectedStatusCode) {
    final LoggingFacade logger = getLogger();
    StringBuffer curlString = new StringBuffer("status=$(curl --user ");
    curlString.append(ADMIN_USERNAME_DEFAULT + ":" + ADMIN_PASSWORD_DEFAULT)
        .append(" http://" + K8S_NODEPORT_HOST + ":" + nodePort)
        .append("/management/weblogic/latest/domainConfig")
        .append("/")
        .append(resourcesType)
        .append("/")
        .append(resourcesName)
        .append("/")
        .append(" --silent --show-error ")
        .append(" -o /dev/null ")
        .append(" -w %{http_code});")
        .append("echo ${status}");
    logger.info("checkSystemResource: curl command {0}", new String(curlString));
    return new Command()
        .withParams(new CommandParams()
            .command(curlString.toString()))
        .executeAndVerify(expectedStatusCode);
=======
   * Deploy application and access the application once to make sure the app is accessible.
   * @param domainNamespace namespace where domain exists
   * @param domainUid the domain to which the cluster belongs
   * @param clusterName the WebLogic cluster name that the app deploys to
   * @param adminServerName the WebLogic admin server name that the app deploys to
   * @param adminServerPodName WebLogic admin pod prefix
   * @param managedServerPodNamePrefix WebLogic managed server pod prefix
   * @param replicaCount replica count of the cluster
   * @param adminInternalPort admin server's internal port
   * @param msInternalPort managed server's internal port
   */
  public static void deployAndAccessApplication(String domainNamespace,
                                                String domainUid,
                                                String clusterName,
                                                String adminServerName,
                                                String adminServerPodName,
                                                String managedServerPodNamePrefix,
                                                int replicaCount,
                                                String adminInternalPort,
                                                String msInternalPort) {
    final LoggingFacade logger = getLogger();

    Path archivePath = Paths.get(ITTESTS_DIR, "../src/integration-tests/apps/testwebapp.war");
    logger.info("Deploying application {0} to domain {1} cluster target cluster-1 in namespace {2}",
        archivePath, domainUid, domainNamespace);
    logger.info("Deploying webapp {0} to admin server and cluster", archivePath);
    DeployUtil.deployUsingWlst(adminServerPodName,
                               adminInternalPort,
                               ADMIN_USERNAME_DEFAULT,
                               ADMIN_PASSWORD_DEFAULT,
                               clusterName + "," + adminServerName,
                               archivePath,
                               domainNamespace);

    // check if the application is accessible inside of a server pod using quick retry policy
    logger.info("Check and wait for the application to become ready");
    for (int i = 1; i <= replicaCount; i++) {
      checkAppIsRunning(withQuickRetryPolicy, domainNamespace, managedServerPodNamePrefix + i,
          msInternalPort, "testwebapp/index.jsp", managedServerPodNamePrefix + i);
    }
    checkAppIsRunning(withQuickRetryPolicy, domainNamespace, adminServerPodName,
        adminInternalPort, "testwebapp/index.jsp", adminServerPodName);
  }

  /**
   * Check application availability while the operator upgrade is happening and once the ugprade is complete
   * by accessing the application inside the managed server pods.
   * @param domainNamespace namespace where domain exists
   * @param operatorNamespace namespace where operator exists
   * @param appAvailability application's availability
   * @param adminPodName WebLogic admin server pod name
   * @param managedServerPodNamePrefix WebLogic managed server pod prefix
   * @param replicaCount replica count of the cluster
   * @param adminInternalPort admin server's internal port
   * @param msInternalPort managed server's internal port
   * @param appPath application path
   */
  public static void collectAppAvailability(String domainNamespace,
                                            String operatorNamespace,
                                            List<Integer> appAvailability,
                                            String adminPodName,
                                            String managedServerPodNamePrefix,
                                            int replicaCount,
                                            String adminInternalPort,
                                            String msInternalPort,
                                            String appPath) {
    final LoggingFacade logger = getLogger();

    // Access the pod periodically to check application's availability during
    // upgrade and after upgrade is complete.
    // appAccessedAfterUpgrade is used to access the app once after upgrade is complete
    boolean appAccessedAfterUpgrade = false;
    while (!appAccessedAfterUpgrade) {
      boolean isUpgradeComplete = checkHelmReleaseRevision(OPERATOR_RELEASE_NAME, operatorNamespace, "2");
      // upgrade is not complete or app is not accessed after upgrade
      if (!isUpgradeComplete || !appAccessedAfterUpgrade) {
        // Check application accessibility on admin server
        if (appAccessibleInPod(domainNamespace,
                               adminPodName,
                               adminInternalPort,
                               appPath,
                               adminPodName)) {
          appAvailability.add(1);
          logger.info("application accessible in admin pod " + adminPodName);
        } else {
          appAvailability.add(0);
          logger.info("application not accessible in admin pod " + adminPodName);
        }

        // Check application accessibility on managed servers
        for (int i = 1; i <= replicaCount; i++) {
          if (appAccessibleInPod(domainNamespace,
                       managedServerPodNamePrefix + i,
                                 msInternalPort,
                                 appPath,
                                managedServerPodNamePrefix + i)) {
            appAvailability.add(1);
            logger.info("application is accessible in pod " + managedServerPodNamePrefix + i);
          } else {
            appAvailability.add(0);
            logger.info("application is not accessible in pod " + managedServerPodNamePrefix + i);
          }
        }
      }
      if (isUpgradeComplete) {
        logger.info("Upgrade is complete and app is accessed after upgrade");
        appAccessedAfterUpgrade = true;
      }
    }
>>>>>>> 32e9947a
  }
}<|MERGE_RESOLUTION|>--- conflicted
+++ resolved
@@ -3488,7 +3488,6 @@
   }
 
   /**
-<<<<<<< HEAD
    * Check the system resource configuration using REST API.
    * @param nodePort admin node port
    * @param resourcesType type of the resource
@@ -3517,7 +3516,9 @@
         .withParams(new CommandParams()
             .command(curlString.toString()))
         .executeAndVerify(expectedStatusCode);
-=======
+  }
+
+  /**
    * Deploy application and access the application once to make sure the app is accessible.
    * @param domainNamespace namespace where domain exists
    * @param domainUid the domain to which the cluster belongs
@@ -3627,6 +3628,5 @@
         appAccessedAfterUpgrade = true;
       }
     }
->>>>>>> 32e9947a
   }
 }