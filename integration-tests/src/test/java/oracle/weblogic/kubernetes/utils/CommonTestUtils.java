--- conflicted
+++ resolved
@@ -79,35 +79,19 @@
  */
 public class CommonTestUtils {
 
-<<<<<<< HEAD
-=======
   private static ConditionFactory createStandardRetryPolicyWithAtMost(long minutes) {
     return with().pollDelay(2, SECONDS)
         .and().with().pollInterval(10, SECONDS)
         .atMost(minutes, MINUTES).await();
   }
->>>>>>> ab829fe8
 
   public static ConditionFactory withQuickRetryPolicy = with().pollDelay(0, SECONDS)
       .and().with().pollInterval(3, SECONDS)
       .atMost(120, SECONDS).await();
-
-<<<<<<< HEAD
-  private static ConditionFactory createStandardRetryPolicyWithAtMost(long minutes) {
-    return with().pollDelay(2, SECONDS)
-        .and().with().pollInterval(10, SECONDS)
-        .atMost(minutes, MINUTES).await();
-  }
-
+  
   public static ConditionFactory withStandardRetryPolicy = createStandardRetryPolicyWithAtMost(5);
   public static ConditionFactory withLongRetryPolicy = createStandardRetryPolicyWithAtMost(15);
 
-=======
-  public static ConditionFactory withStandardRetryPolicy = createStandardRetryPolicyWithAtMost(5);
-  public static ConditionFactory withLongRetryPolicy = createStandardRetryPolicyWithAtMost(15);
-
-
->>>>>>> ab829fe8
   /**
    * Test assertion using standard retry policy over time until it passes or the timeout expires.
    * @param conditionEvaluator Condition evaluator
