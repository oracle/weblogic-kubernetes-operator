// Copyright (c) 2020, Oracle Corporation and/or its affiliates.
// Licensed under the Universal Permissive License v 1.0 as shown at https://oss.oracle.com/licenses/upl.

package oracle.weblogic.kubernetes.utils;

import java.io.IOException;
import java.nio.file.Files;
import java.nio.file.Path;
import java.nio.file.Paths;
import java.nio.file.StandardCopyOption;
import java.text.DateFormat;
import java.text.SimpleDateFormat;
import java.util.ArrayList;
import java.util.Arrays;
import java.util.Base64;
import java.util.Collections;
import java.util.Date;
import java.util.HashMap;
import java.util.LinkedHashMap;
import java.util.List;
import java.util.Map;
import java.util.Optional;

import com.google.gson.JsonObject;
import io.kubernetes.client.custom.Quantity;
import io.kubernetes.client.openapi.ApiException;
import io.kubernetes.client.openapi.models.V1Affinity;
import io.kubernetes.client.openapi.models.V1ConfigMap;
import io.kubernetes.client.openapi.models.V1ConfigMapVolumeSource;
import io.kubernetes.client.openapi.models.V1Container;
import io.kubernetes.client.openapi.models.V1ContainerPort;
import io.kubernetes.client.openapi.models.V1HostPathVolumeSource;
import io.kubernetes.client.openapi.models.V1Job;
import io.kubernetes.client.openapi.models.V1JobCondition;
import io.kubernetes.client.openapi.models.V1JobSpec;
import io.kubernetes.client.openapi.models.V1LabelSelector;
import io.kubernetes.client.openapi.models.V1LabelSelectorRequirement;
import io.kubernetes.client.openapi.models.V1LocalObjectReference;
import io.kubernetes.client.openapi.models.V1NFSVolumeSource;
import io.kubernetes.client.openapi.models.V1ObjectMeta;
import io.kubernetes.client.openapi.models.V1ObjectReference;
import io.kubernetes.client.openapi.models.V1PersistentVolume;
import io.kubernetes.client.openapi.models.V1PersistentVolumeClaim;
import io.kubernetes.client.openapi.models.V1PersistentVolumeClaimSpec;
import io.kubernetes.client.openapi.models.V1PersistentVolumeClaimVolumeSource;
import io.kubernetes.client.openapi.models.V1PersistentVolumeSpec;
import io.kubernetes.client.openapi.models.V1Pod;
import io.kubernetes.client.openapi.models.V1PodAffinityTerm;
import io.kubernetes.client.openapi.models.V1PodAntiAffinity;
import io.kubernetes.client.openapi.models.V1PodSpec;
import io.kubernetes.client.openapi.models.V1PodTemplateSpec;
import io.kubernetes.client.openapi.models.V1ResourceRequirements;
import io.kubernetes.client.openapi.models.V1Secret;
import io.kubernetes.client.openapi.models.V1SecretList;
import io.kubernetes.client.openapi.models.V1SecurityContext;
import io.kubernetes.client.openapi.models.V1ServiceAccount;
import io.kubernetes.client.openapi.models.V1ServiceAccountList;
import io.kubernetes.client.openapi.models.V1Volume;
import io.kubernetes.client.openapi.models.V1VolumeMount;
import io.kubernetes.client.openapi.models.V1WeightedPodAffinityTerm;
import oracle.weblogic.domain.Cluster;
import oracle.weblogic.domain.Domain;
import oracle.weblogic.domain.ServerPod;
import oracle.weblogic.kubernetes.TestConstants;
import oracle.weblogic.kubernetes.actions.TestActions;
import oracle.weblogic.kubernetes.actions.impl.ApacheParams;
import oracle.weblogic.kubernetes.actions.impl.Exec;
import oracle.weblogic.kubernetes.actions.impl.GrafanaParams;
import oracle.weblogic.kubernetes.actions.impl.LoggingExporterParams;
import oracle.weblogic.kubernetes.actions.impl.NginxParams;
import oracle.weblogic.kubernetes.actions.impl.OperatorParams;
import oracle.weblogic.kubernetes.actions.impl.PrometheusParams;
import oracle.weblogic.kubernetes.actions.impl.TraefikParams;
import oracle.weblogic.kubernetes.actions.impl.VoyagerParams;
import oracle.weblogic.kubernetes.actions.impl.primitive.Command;
import oracle.weblogic.kubernetes.actions.impl.primitive.CommandParams;
import oracle.weblogic.kubernetes.actions.impl.primitive.HelmParams;
import oracle.weblogic.kubernetes.actions.impl.primitive.Kubernetes;
import oracle.weblogic.kubernetes.actions.impl.primitive.WitParams;
import oracle.weblogic.kubernetes.logging.LoggingFacade;
import org.awaitility.core.ConditionFactory;
import org.joda.time.DateTime;

import static java.nio.file.Files.readString;
import static java.util.concurrent.TimeUnit.MINUTES;
import static java.util.concurrent.TimeUnit.SECONDS;
import static oracle.weblogic.kubernetes.TestConstants.APACHE_RELEASE_NAME;
import static oracle.weblogic.kubernetes.TestConstants.APACHE_SAMPLE_CHART_DIR;
import static oracle.weblogic.kubernetes.TestConstants.APPSCODE_REPO_NAME;
import static oracle.weblogic.kubernetes.TestConstants.APPSCODE_REPO_URL;
import static oracle.weblogic.kubernetes.TestConstants.BASE_IMAGES_REPO;
import static oracle.weblogic.kubernetes.TestConstants.BASE_IMAGES_REPO_SECRET;
import static oracle.weblogic.kubernetes.TestConstants.DEFAULT_EXTERNAL_REST_IDENTITY_SECRET_NAME;
import static oracle.weblogic.kubernetes.TestConstants.DOMAIN_IMAGES_REPO;
import static oracle.weblogic.kubernetes.TestConstants.DOMAIN_VERSION;
import static oracle.weblogic.kubernetes.TestConstants.ELASTICSEARCH_HOST;
import static oracle.weblogic.kubernetes.TestConstants.ELASTICSEARCH_HTTPS_PORT;
import static oracle.weblogic.kubernetes.TestConstants.ELASTICSEARCH_HTTP_PORT;
import static oracle.weblogic.kubernetes.TestConstants.ELASTICSEARCH_IMAGE;
import static oracle.weblogic.kubernetes.TestConstants.ELASTICSEARCH_NAME;
import static oracle.weblogic.kubernetes.TestConstants.ELKSTACK_NAMESPACE;
import static oracle.weblogic.kubernetes.TestConstants.FSS_DIR;
import static oracle.weblogic.kubernetes.TestConstants.GEN_EXTERNAL_REST_IDENTITY_FILE;
import static oracle.weblogic.kubernetes.TestConstants.JAVA_LOGGING_LEVEL_VALUE;
import static oracle.weblogic.kubernetes.TestConstants.K8S_NODEPORT_HOST;
import static oracle.weblogic.kubernetes.TestConstants.KIBANA_IMAGE;
import static oracle.weblogic.kubernetes.TestConstants.KIBANA_NAME;
import static oracle.weblogic.kubernetes.TestConstants.KIBANA_PORT;
import static oracle.weblogic.kubernetes.TestConstants.KIBANA_TYPE;
import static oracle.weblogic.kubernetes.TestConstants.LOGSTASH_IMAGE;
import static oracle.weblogic.kubernetes.TestConstants.NFS_SERVER;
import static oracle.weblogic.kubernetes.TestConstants.NGINX_CHART_NAME;
import static oracle.weblogic.kubernetes.TestConstants.NGINX_CHART_VERSION;
import static oracle.weblogic.kubernetes.TestConstants.NGINX_RELEASE_NAME;
import static oracle.weblogic.kubernetes.TestConstants.NGINX_REPO_NAME;
import static oracle.weblogic.kubernetes.TestConstants.NGINX_REPO_URL;
import static oracle.weblogic.kubernetes.TestConstants.OCIR_EMAIL;
import static oracle.weblogic.kubernetes.TestConstants.OCIR_PASSWORD;
import static oracle.weblogic.kubernetes.TestConstants.OCIR_REGISTRY;
import static oracle.weblogic.kubernetes.TestConstants.OCIR_SECRET_NAME;
import static oracle.weblogic.kubernetes.TestConstants.OCIR_USERNAME;
import static oracle.weblogic.kubernetes.TestConstants.OCR_EMAIL;
import static oracle.weblogic.kubernetes.TestConstants.OCR_PASSWORD;
import static oracle.weblogic.kubernetes.TestConstants.OCR_REGISTRY;
import static oracle.weblogic.kubernetes.TestConstants.OCR_SECRET_NAME;
import static oracle.weblogic.kubernetes.TestConstants.OCR_USERNAME;
import static oracle.weblogic.kubernetes.TestConstants.OKE_CLUSTER;
import static oracle.weblogic.kubernetes.TestConstants.OPERATOR_CHART_DIR;
import static oracle.weblogic.kubernetes.TestConstants.OPERATOR_RELEASE_NAME;
import static oracle.weblogic.kubernetes.TestConstants.PROMETHEUS_REPO_NAME;
import static oracle.weblogic.kubernetes.TestConstants.PROMETHEUS_REPO_URL;
import static oracle.weblogic.kubernetes.TestConstants.PV_ROOT;
import static oracle.weblogic.kubernetes.TestConstants.REPO_DUMMY_VALUE;
import static oracle.weblogic.kubernetes.TestConstants.RESULTS_ROOT;
import static oracle.weblogic.kubernetes.TestConstants.TRAEFIK_CHART_NAME;
import static oracle.weblogic.kubernetes.TestConstants.TRAEFIK_RELEASE_NAME;
import static oracle.weblogic.kubernetes.TestConstants.TRAEFIK_REPO_NAME;
import static oracle.weblogic.kubernetes.TestConstants.TRAEFIK_REPO_URL;
import static oracle.weblogic.kubernetes.TestConstants.VOYAGER_CHART_NAME;
import static oracle.weblogic.kubernetes.TestConstants.VOYAGER_CHART_VERSION;
import static oracle.weblogic.kubernetes.TestConstants.VOYAGER_RELEASE_NAME;
import static oracle.weblogic.kubernetes.TestConstants.WDT_IMAGE_DOMAINHOME_BASE_DIR;
import static oracle.weblogic.kubernetes.TestConstants.WEBLOGIC_IMAGE_NAME;
import static oracle.weblogic.kubernetes.TestConstants.WEBLOGIC_IMAGE_TAG;
import static oracle.weblogic.kubernetes.actions.ActionConstants.ARCHIVE_DIR;
import static oracle.weblogic.kubernetes.actions.ActionConstants.MODEL_DIR;
import static oracle.weblogic.kubernetes.actions.ActionConstants.WDT_VERSION;
import static oracle.weblogic.kubernetes.actions.ActionConstants.WIT_BUILD_DIR;
import static oracle.weblogic.kubernetes.actions.ActionConstants.WLS;
import static oracle.weblogic.kubernetes.actions.TestActions.archiveApp;
import static oracle.weblogic.kubernetes.actions.TestActions.buildAppArchive;
import static oracle.weblogic.kubernetes.actions.TestActions.buildCoherenceArchive;
import static oracle.weblogic.kubernetes.actions.TestActions.createConfigMap;
import static oracle.weblogic.kubernetes.actions.TestActions.createDockerConfigJson;
import static oracle.weblogic.kubernetes.actions.TestActions.createDomainCustomResource;
import static oracle.weblogic.kubernetes.actions.TestActions.createImage;
import static oracle.weblogic.kubernetes.actions.TestActions.createIngress;
import static oracle.weblogic.kubernetes.actions.TestActions.createNamespacedJob;
import static oracle.weblogic.kubernetes.actions.TestActions.createPersistentVolume;
import static oracle.weblogic.kubernetes.actions.TestActions.createPersistentVolumeClaim;
import static oracle.weblogic.kubernetes.actions.TestActions.createSecret;
import static oracle.weblogic.kubernetes.actions.TestActions.createServiceAccount;
import static oracle.weblogic.kubernetes.actions.TestActions.defaultAppParams;
import static oracle.weblogic.kubernetes.actions.TestActions.dockerLogin;
import static oracle.weblogic.kubernetes.actions.TestActions.dockerPush;
import static oracle.weblogic.kubernetes.actions.TestActions.getJob;
import static oracle.weblogic.kubernetes.actions.TestActions.getOperatorImageName;
import static oracle.weblogic.kubernetes.actions.TestActions.getPersistentVolume;
import static oracle.weblogic.kubernetes.actions.TestActions.getPersistentVolumeClaim;
import static oracle.weblogic.kubernetes.actions.TestActions.getPodCreationTimestamp;
import static oracle.weblogic.kubernetes.actions.TestActions.getPodLog;
import static oracle.weblogic.kubernetes.actions.TestActions.getServiceNodePort;
import static oracle.weblogic.kubernetes.actions.TestActions.installApache;
import static oracle.weblogic.kubernetes.actions.TestActions.installElasticsearch;
import static oracle.weblogic.kubernetes.actions.TestActions.installGrafana;
import static oracle.weblogic.kubernetes.actions.TestActions.installKibana;
import static oracle.weblogic.kubernetes.actions.TestActions.installNginx;
import static oracle.weblogic.kubernetes.actions.TestActions.installOperator;
import static oracle.weblogic.kubernetes.actions.TestActions.installPrometheus;
import static oracle.weblogic.kubernetes.actions.TestActions.installTraefik;
import static oracle.weblogic.kubernetes.actions.TestActions.installVoyager;
import static oracle.weblogic.kubernetes.actions.TestActions.listIngresses;
import static oracle.weblogic.kubernetes.actions.TestActions.listPods;
import static oracle.weblogic.kubernetes.actions.TestActions.scaleCluster;
import static oracle.weblogic.kubernetes.actions.TestActions.scaleClusterWithRestApi;
import static oracle.weblogic.kubernetes.actions.TestActions.scaleClusterWithWLDF;
import static oracle.weblogic.kubernetes.actions.TestActions.uninstallElasticsearch;
import static oracle.weblogic.kubernetes.actions.TestActions.uninstallGrafana;
import static oracle.weblogic.kubernetes.actions.TestActions.uninstallKibana;
import static oracle.weblogic.kubernetes.actions.TestActions.upgradeOperator;
import static oracle.weblogic.kubernetes.actions.impl.primitive.Kubernetes.listSecrets;
import static oracle.weblogic.kubernetes.assertions.TestAssertions.appAccessibleInPod;
import static oracle.weblogic.kubernetes.assertions.TestAssertions.credentialsNotValid;
import static oracle.weblogic.kubernetes.assertions.TestAssertions.credentialsValid;
import static oracle.weblogic.kubernetes.assertions.TestAssertions.doesImageExist;
import static oracle.weblogic.kubernetes.assertions.TestAssertions.domainExists;
import static oracle.weblogic.kubernetes.assertions.TestAssertions.isApacheReady;
import static oracle.weblogic.kubernetes.assertions.TestAssertions.isElkStackPodReady;
import static oracle.weblogic.kubernetes.assertions.TestAssertions.isGrafanaReady;
import static oracle.weblogic.kubernetes.assertions.TestAssertions.isHelmReleaseDeployed;
import static oracle.weblogic.kubernetes.assertions.TestAssertions.isNginxReady;
import static oracle.weblogic.kubernetes.assertions.TestAssertions.isPodRestarted;
import static oracle.weblogic.kubernetes.assertions.TestAssertions.isPrometheusReady;
import static oracle.weblogic.kubernetes.assertions.TestAssertions.isTraefikReady;
import static oracle.weblogic.kubernetes.assertions.TestAssertions.isVoyagerReady;
import static oracle.weblogic.kubernetes.assertions.TestAssertions.jobCompleted;
import static oracle.weblogic.kubernetes.assertions.TestAssertions.operatorIsReady;
import static oracle.weblogic.kubernetes.assertions.TestAssertions.operatorRestServiceRunning;
import static oracle.weblogic.kubernetes.assertions.TestAssertions.podDoesNotExist;
import static oracle.weblogic.kubernetes.assertions.TestAssertions.podExists;
import static oracle.weblogic.kubernetes.assertions.TestAssertions.podInitializing;
import static oracle.weblogic.kubernetes.assertions.TestAssertions.podReady;
import static oracle.weblogic.kubernetes.assertions.TestAssertions.podStateNotChanged;
import static oracle.weblogic.kubernetes.assertions.TestAssertions.pvExists;
import static oracle.weblogic.kubernetes.assertions.TestAssertions.pvcExists;
import static oracle.weblogic.kubernetes.assertions.TestAssertions.secretExists;
import static oracle.weblogic.kubernetes.assertions.TestAssertions.serviceDoesNotExist;
import static oracle.weblogic.kubernetes.assertions.TestAssertions.serviceExists;
import static oracle.weblogic.kubernetes.utils.ExecCommand.exec;
import static oracle.weblogic.kubernetes.utils.FileUtils.checkDirectory;
import static oracle.weblogic.kubernetes.utils.TestUtils.callWebAppAndCheckForServerNameInResponse;
import static oracle.weblogic.kubernetes.utils.TestUtils.callWebAppAndWaitTillReady;
import static oracle.weblogic.kubernetes.utils.TestUtils.getNextFreePort;
import static oracle.weblogic.kubernetes.utils.ThreadSafeLogger.getLogger;
import static org.assertj.core.api.Assertions.assertThat;
import static org.awaitility.Awaitility.with;
import static org.junit.jupiter.api.Assertions.assertDoesNotThrow;
import static org.junit.jupiter.api.Assertions.assertFalse;
import static org.junit.jupiter.api.Assertions.assertNotNull;
import static org.junit.jupiter.api.Assertions.assertTrue;
import static org.junit.jupiter.api.Assertions.fail;

/**
 * The common utility class for tests.
 */
public class CommonTestUtils {

  private static ConditionFactory withStandardRetryPolicy =
      with().pollDelay(2, SECONDS)
          .and().with().pollInterval(10, SECONDS)
          .atMost(5, MINUTES).await();

  private static ConditionFactory withQuickRetryPolicy = with().pollDelay(0, SECONDS)
      .and().with().pollInterval(3, SECONDS)
      .atMost(120, SECONDS).await();

  /**
   * Install WebLogic operator and wait up to five minutes until the operator pod is ready.
   *
   * @param opNamespace the operator namespace in which the operator will be installed
   * @param domainNamespace the list of the domain namespaces which will be managed by the operator
   * @return the operator Helm installation parameters
   */
  public static HelmParams installAndVerifyOperator(String opNamespace,
                                                    String... domainNamespace) {
    HelmParams opHelmParams =
        new HelmParams().releaseName(OPERATOR_RELEASE_NAME)
        .namespace(opNamespace)
        .chartDir(OPERATOR_CHART_DIR);
    return installAndVerifyOperator(opNamespace, opNamespace + "-sa", false,
        0, opHelmParams, domainNamespace);
  }

  /**
   * Install WebLogic operator and wait up to five minutes until the operator pod is ready.
   *
   * @param opNamespace the operator namespace in which the operator will be installed
   * @param opHelmParams the Helm parameters to install operator
   * @param domainNamespace the list of the domain namespaces which will be managed by the operator
   * @return the operator Helm installation parameters
   */
  public static HelmParams installAndVerifyOperator(String opNamespace, HelmParams opHelmParams,
                                                    String... domainNamespace) {
    return installAndVerifyOperator(opNamespace, opNamespace + "-sa", false,
        0, opHelmParams, domainNamespace);
  }

  /**
   * Install WebLogic operator and wait up to five minutes until the operator pod is ready.
   *
   * @param opNamespace the operator namespace in which the operator will be installed
   * @param opServiceAccount the service account name for operator
   * @param withRestAPI whether to use REST API
   * @param externalRestHttpsPort the node port allocated for the external operator REST HTTPS interface
   * @param domainNamespace the list of the domain namespaces which will be managed by the operator
   * @return the operator Helm installation parameters
   */
  public static HelmParams installAndVerifyOperator(String opNamespace,
                                                    String opServiceAccount,
                                                    boolean withRestAPI,
                                                    int externalRestHttpsPort,
                                                    String... domainNamespace) {
    HelmParams opHelmParams =
        new HelmParams().releaseName(OPERATOR_RELEASE_NAME)
            .namespace(opNamespace)
            .chartDir(OPERATOR_CHART_DIR);
    return installAndVerifyOperator(opNamespace, opServiceAccount,
        withRestAPI, externalRestHttpsPort, opHelmParams, domainNamespace);

  }

  /**
   * Install WebLogic operator and wait up to five minutes until the operator pod is ready.
   *
   * @param opNamespace the operator namespace in which the operator will be installed
   * @param opServiceAccount the service account name for operator
   * @param withRestAPI whether to use REST API
   * @param externalRestHttpsPort the node port allocated for the external operator REST HTTPS interface
   * @param domainNamespace the list of the domain namespaces which will be managed by the operator
   * @return the operator Helm installation parameters
   */
  public static HelmParams installAndVerifyOperator(String opNamespace,
                                                    String opServiceAccount,
                                                    boolean withRestAPI,
                                                    int externalRestHttpsPort,
                                                    boolean elkIntegrationEnabled,
                                                    String... domainNamespace) {
    HelmParams opHelmParams =
        new HelmParams().releaseName(OPERATOR_RELEASE_NAME)
            .namespace(opNamespace)
            .chartDir(OPERATOR_CHART_DIR);
    return installAndVerifyOperator(opNamespace, opServiceAccount,
        withRestAPI, externalRestHttpsPort, opHelmParams, elkIntegrationEnabled, domainNamespace);

  }

  /**
   * Install WebLogic operator and wait up to five minutes until the operator pod is ready.
   *
   * @param opNamespace the operator namespace in which the operator will be installed
   * @param opServiceAccount the service account name for operator
   * @param withRestAPI whether to use REST API
   * @param externalRestHttpsPort the node port allocated for the external operator REST HTTPS interface
   * @param opHelmParams the Helm parameters to install operator
   * @param domainNamespace the list of the domain namespaces which will be managed by the operator
   * @return the operator Helm installation parameters
   */
  public static HelmParams installAndVerifyOperator(String opNamespace,
                                                    String opServiceAccount,
                                                    boolean withRestAPI,
                                                    int externalRestHttpsPort,
                                                    HelmParams opHelmParams,
                                                    String... domainNamespace) {
    return installAndVerifyOperator(opNamespace, opServiceAccount,
        withRestAPI, externalRestHttpsPort, opHelmParams, false, domainNamespace);
  }

  /**
   * Install WebLogic operator and wait up to five minutes until the operator pod is ready.
   *
   * @param opNamespace the operator namespace in which the operator will be installed
   * @param opServiceAccount the service account name for operator
   * @param withRestAPI whether to use REST API
   * @param externalRestHttpsPort the node port allocated for the external operator REST HTTPS interface
   * @param opHelmParams the Helm parameters to install operator
   * @param elkIntegrationEnabled true to enable ELK Stack, false otherwise
   * @param domainNamespace the list of the domain namespaces which will be managed by the operator
   * @return the operator Helm installation parameters
   */
  public static HelmParams installAndVerifyOperator(String opNamespace,
                                                    String opServiceAccount,
                                                    boolean withRestAPI,
                                                    int externalRestHttpsPort,
                                                    HelmParams opHelmParams,
                                                    boolean elkIntegrationEnabled,
                                                    String... domainNamespace) {
    return installAndVerifyOperator(opNamespace, opServiceAccount,
        withRestAPI, externalRestHttpsPort, opHelmParams, elkIntegrationEnabled,
        null, null, false, domainNamespace);
  }

  /**
   * Install WebLogic operator and wait up to five minutes until the operator pod is ready.
   *
   * @param opNamespace the operator namespace in which the operator will be installed
   * @param opServiceAccount the service account name for operator
   * @param withRestAPI whether to use REST API
   * @param externalRestHttpsPort the node port allocated for the external operator REST HTTPS interface
   * @param opHelmParams the Helm parameters to install operator
   * @param elkIntegrationEnabled true to enable ELK Stack, false otherwise
   * @param domainNamespaceSelectionStrategy value to tell the operator
   *                                         how to select the set of namespaces that it will manage
   * @param domainNamespace the list of the domain namespaces which will be managed by the operator
   * @return the operator Helm installation parameters
   */
  public static HelmParams installAndVerifyOperator(String opNamespace,
                                                    String opServiceAccount,
                                                    boolean withRestAPI,
                                                    int externalRestHttpsPort,
                                                    HelmParams opHelmParams,
                                                    String domainNamespaceSelectionStrategy,
                                                    boolean elkIntegrationEnabled,
                                                    String... domainNamespace) {
    return installAndVerifyOperator(opNamespace, opServiceAccount,
        withRestAPI, externalRestHttpsPort, opHelmParams, elkIntegrationEnabled,
        domainNamespaceSelectionStrategy, null, false, domainNamespace);
  }

  /**
   * Install WebLogic operator and wait up to five minutes until the operator pod is ready.
   *
   * @param opNamespace the operator namespace in which the operator will be installed
   * @param opServiceAccount the service account name for operator
   * @param withRestAPI whether to use REST API
   * @param externalRestHttpsPort the node port allocated for the external operator REST HTTPS interface
   * @param opHelmParams the Helm parameters to install operator
   * @param elkIntegrationEnabled true to enable ELK Stack, false otherwise
   * @param domainNamespaceSelectionStrategy SelectLabel, RegExp or List, value to tell the operator
   *                                  how to select the set of namespaces that it will manage
   * @param domainNamespaceSelector the label or expression value to manage namespaces
   * @param enableClusterRoleBinding operator cluster role binding
   * @param domainNamespace the list of the domain namespaces which will be managed by the operator
   * @return the operator Helm installation parameters
   */
  public static HelmParams installAndVerifyOperator(String opNamespace,
                                                    String opServiceAccount,
                                                    boolean withRestAPI,
                                                    int externalRestHttpsPort,
                                                    HelmParams opHelmParams,
                                                    boolean elkIntegrationEnabled,
                                                    String domainNamespaceSelectionStrategy,
                                                    String domainNamespaceSelector,
                                                    boolean enableClusterRoleBinding,
                                                    String... domainNamespace) {
    LoggingFacade logger = getLogger();

    // Create a service account for the unique opNamespace
    logger.info("Creating service account");
    assertDoesNotThrow(() -> createServiceAccount(new V1ServiceAccount()
        .metadata(new V1ObjectMeta()
            .namespace(opNamespace)
            .name(opServiceAccount))));
    logger.info("Created service account: {0}", opServiceAccount);


    // get operator image name
    String operatorImage = getOperatorImageName();
    assertFalse(operatorImage.isEmpty(), "operator image name can not be empty");
    logger.info("operator image name {0}", operatorImage);

    // Create Docker registry secret in the operator namespace to pull the image from repository
    // this secret is used only for non-kind cluster
    logger.info("Creating Docker registry secret in namespace {0}", opNamespace);
    createOcirRepoSecret(opNamespace);

    // map with secret
    Map<String, Object> secretNameMap = new HashMap<>();
    secretNameMap.put("name", OCIR_SECRET_NAME);

    // operator chart values to override
    OperatorParams opParams = new OperatorParams()
        .helmParams(opHelmParams)
        .imagePullSecrets(secretNameMap)
        .domainNamespaces(Arrays.asList(domainNamespace))
        .serviceAccount(opServiceAccount);

    if (domainNamespaceSelectionStrategy != null) {
      opParams.domainNamespaceSelectionStrategy(domainNamespaceSelectionStrategy);
    }

    // use default image in chart when repoUrl is set, otherwise use latest/current branch operator image
    if (opHelmParams.getRepoUrl() == null) {
      opParams.image(operatorImage);
    }

    // enable ELK Stack
    if (elkIntegrationEnabled) {
      opParams
          .elkIntegrationEnabled(elkIntegrationEnabled);
      opParams
          .elasticSearchHost(ELASTICSEARCH_HOST);
      opParams
          .elasticSearchPort(ELASTICSEARCH_HTTP_PORT);
      opParams
          .javaLoggingLevel(JAVA_LOGGING_LEVEL_VALUE);
      opParams
          .logStashImage(LOGSTASH_IMAGE);
    }

    if (withRestAPI) {
      // create externalRestIdentitySecret
      assertTrue(createExternalRestIdentitySecret(opNamespace, DEFAULT_EXTERNAL_REST_IDENTITY_SECRET_NAME),
          "failed to create external REST identity secret");
      opParams
          .externalRestEnabled(true)
          .externalRestHttpsPort(externalRestHttpsPort)
          .externalRestIdentitySecret(DEFAULT_EXTERNAL_REST_IDENTITY_SECRET_NAME);
    }
    // operator chart values to override
    if (enableClusterRoleBinding) {
      opParams.enableClusterRoleBinding(enableClusterRoleBinding);
    }
    if (domainNamespaceSelectionStrategy != null) {
      opParams.domainNamespaceSelectionStrategy(domainNamespaceSelectionStrategy);
      if (domainNamespaceSelectionStrategy.equalsIgnoreCase("LabelSelector")) {
        opParams.domainNamespaceLabelSelector(domainNamespaceSelector);
      } else if (domainNamespaceSelectionStrategy.equalsIgnoreCase("RegExp")) {
        opParams.domainNamespaceRegExp(domainNamespaceSelector);
      }
    }

    // install operator
    logger.info("Installing operator in namespace {0}", opNamespace);
    assertTrue(installOperator(opParams),
        String.format("Failed to install operator in namespace %s", opNamespace));
    logger.info("Operator installed in namespace {0}", opNamespace);

    // list Helm releases matching operator release name in operator namespace
    logger.info("Checking operator release {0} status in namespace {1}",
        OPERATOR_RELEASE_NAME, opNamespace);
    assertTrue(isHelmReleaseDeployed(OPERATOR_RELEASE_NAME, opNamespace),
        String.format("Operator release %s is not in deployed status in namespace %s",
            OPERATOR_RELEASE_NAME, opNamespace));
    logger.info("Operator release {0} status is deployed in namespace {1}",
        OPERATOR_RELEASE_NAME, opNamespace);

    // wait for the operator to be ready
    logger.info("Wait for the operator pod is ready in namespace {0}", opNamespace);
    withStandardRetryPolicy
        .conditionEvaluationListener(
            condition -> logger.info("Waiting for operator to be running in namespace {0} "
                    + "(elapsed time {1}ms, remaining time {2}ms)",
                opNamespace,
                condition.getElapsedTimeInMS(),
                condition.getRemainingTimeInMS()))
        .until(assertDoesNotThrow(() -> operatorIsReady(opNamespace),
            "operatorIsReady failed with ApiException"));

    if (withRestAPI) {
      logger.info("Wait for the operator external service in namespace {0}", opNamespace);
      withStandardRetryPolicy
          .conditionEvaluationListener(
              condition -> logger.info("Waiting for operator external service in namespace {0} "
                      + "(elapsed time {1}ms, remaining time {2}ms)",
                  opNamespace,
                  condition.getElapsedTimeInMS(),
                  condition.getRemainingTimeInMS()))
          .until(assertDoesNotThrow(() -> operatorRestServiceRunning(opNamespace),
              "operator external service is not running"));
    }
    return opHelmParams;
  }

  /**
   * Install WebLogic operator and wait up to two minutes until the operator pod is ready.
   *
   * @param opNamespace the operator namespace in which the operator will be installed
   * @param opReleaseName the operator release name
   * @param domainNamespaceSelectionStrategy SelectLabel, RegExp or List
   * @param domainNamespaceSelector the label or expression value to manage namespaces
   * @param enableClusterRoleBinding operator cluster role binding
   * @param domainNamespace the list of the domain namespaces which will be managed by the operator
   *                        (only in case of List selector)
   * @return the operator Helm installation parameters
   */
  public static HelmParams installAndVerifyOperator(String opReleaseName, String opNamespace,
                                                     String domainNamespaceSelectionStrategy,
                                                     String domainNamespaceSelector,
                                                     boolean enableClusterRoleBinding,
                                                     String... domainNamespace) {

    HelmParams opHelmParams = new HelmParams().releaseName(opReleaseName)
        .namespace(opNamespace)
        .chartDir(OPERATOR_CHART_DIR);
    return installAndVerifyOperator(opNamespace, opReleaseName + "-sa",
        true, 0, opHelmParams, false,
        domainNamespaceSelectionStrategy, domainNamespaceSelector, enableClusterRoleBinding, domainNamespace);
  }

  /**
   * Upgrade WebLogic operator to manage the given domain namespaces.
   *
   * @param opNamespace the operator namespace in which the operator will be upgraded
   * @param domainNamespace the list of the domain namespaces which will be managed by the operator
   * @return true if successful
   */
  public static boolean upgradeAndVerifyOperator(String opNamespace,
                                                 String... domainNamespace) {
    // Helm upgrade parameters
    HelmParams opHelmParams = new HelmParams()
        .releaseName(OPERATOR_RELEASE_NAME)
        .namespace(opNamespace)
        .chartDir(OPERATOR_CHART_DIR);

    // operator chart values
    OperatorParams opParams = new OperatorParams()
        .helmParams(opHelmParams)
        .domainNamespaces(Arrays.asList(domainNamespace));

    return upgradeAndVerifyOperator(opNamespace, opParams);
  }

  /**
   * Upgrade WebLogic operator with the helm values provided.
   *
   * @param opNamespace the operator namespace in which the operator will be upgraded
   * @param opParams operator parameters to use in the upgrade
   * @return true if successful
   */
  public static boolean upgradeAndVerifyOperator(String opNamespace, OperatorParams opParams) {

    LoggingFacade logger = getLogger();

    // upgrade operator
    logger.info("Upgrading operator in namespace {0}", opNamespace);
    if (!upgradeOperator(opParams)) {
      logger.info("Failed to upgrade operator in namespace {0}", opNamespace);
      return false;
    }
    logger.info("Operator upgraded in namespace {0}", opNamespace);

    // list Helm releases matching operator release name in operator namespace
    logger.info("Checking operator release {0} status in namespace {1}",
        OPERATOR_RELEASE_NAME, opNamespace);
    if (!isHelmReleaseDeployed(OPERATOR_RELEASE_NAME, opNamespace)) {
      logger.info("Operator release {0} is not in deployed status in namespace {1}",
          OPERATOR_RELEASE_NAME, opNamespace);
      return false;
    }
    logger.info("Operator release {0} status is deployed in namespace {1}",
        OPERATOR_RELEASE_NAME, opNamespace);

    return true;
  }

  /**
   * Install NGINX and wait up to five minutes until the NGINX pod is ready.
   *
   * @param nginxNamespace the namespace in which the NGINX will be installed
   * @param nodeportshttp the http nodeport of NGINX
   * @param nodeportshttps the https nodeport of NGINX
   * @return the NGINX Helm installation parameters
   */
  public static HelmParams installAndVerifyNginx(String nginxNamespace,
                                                 int nodeportshttp,
                                                 int nodeportshttps) {
    return installAndVerifyNginx(nginxNamespace, nodeportshttp, nodeportshttps, NGINX_CHART_VERSION);
  }

  /**
   * Install NGINX and wait up to five minutes until the NGINX pod is ready.
   *
   * @param nginxNamespace the namespace in which the NGINX will be installed
   * @param nodeportshttp the http nodeport of NGINX
   * @param nodeportshttps the https nodeport of NGINX
   * @param chartVersion the chart version of NGINX
   * @return the NGINX Helm installation parameters
   */
  public static HelmParams installAndVerifyNginx(String nginxNamespace,
                                                 int nodeportshttp,
                                                 int nodeportshttps,
                                                 String chartVersion) {
    LoggingFacade logger = getLogger();
    // Helm install parameters
    HelmParams nginxHelmParams = new HelmParams()
        .releaseName(NGINX_RELEASE_NAME + "-" + nginxNamespace.substring(3))
        .namespace(nginxNamespace)
        .repoUrl(NGINX_REPO_URL)
        .repoName(NGINX_REPO_NAME)
        .chartName(NGINX_CHART_NAME);

    if (chartVersion != null) {
      nginxHelmParams.chartVersion(chartVersion);
    }

    // NGINX chart values to override
    NginxParams nginxParams = new NginxParams()
        .helmParams(nginxHelmParams);

    if (nodeportshttp != 0 && nodeportshttps != 0) {
      nginxParams
          .nodePortsHttp(nodeportshttp)
          .nodePortsHttps(nodeportshttps);
    }

    // install NGINX
    assertThat(installNginx(nginxParams))
        .as("Test NGINX installation succeeds")
        .withFailMessage("NGINX installation is failed")
        .isTrue();

    // verify that NGINX is installed
    logger.info("Checking NGINX release {0} status in namespace {1}",
        NGINX_RELEASE_NAME, nginxNamespace);
    assertTrue(isHelmReleaseDeployed(NGINX_RELEASE_NAME, nginxNamespace),
        String.format("NGINX release %s is not in deployed status in namespace %s",
            NGINX_RELEASE_NAME, nginxNamespace));
    logger.info("NGINX release {0} status is deployed in namespace {1}",
        NGINX_RELEASE_NAME, nginxNamespace);

    // wait until the NGINX pod is ready.
    withStandardRetryPolicy
        .conditionEvaluationListener(
            condition -> logger.info(
                "Waiting for NGINX to be ready in namespace {0} (elapsed time {1}ms, remaining time {2}ms)",
                nginxNamespace,
                condition.getElapsedTimeInMS(),
                condition.getRemainingTimeInMS()))
        .until(assertDoesNotThrow(() -> isNginxReady(nginxNamespace), "isNginxReady failed with ApiException"));

    return nginxHelmParams;
  }

  /**
   * Install Voyager and wait up to five minutes until the Voyager pod is ready.
   *
   * @param voyagerNamespace the namespace in which the Voyager will be installed
   * @param cloudProvider the name of bare metal Kubernetes cluster
   * @param enableValidatingWebhook whehter to enable validating webhook or not
   * @return the Voyager Helm installation parameters
   */
  public static HelmParams installAndVerifyVoyager(String voyagerNamespace,
                                                   String cloudProvider,
                                                   boolean enableValidatingWebhook) {
    LoggingFacade logger = getLogger();
    final String voyagerPodNamePrefix = VOYAGER_CHART_NAME +  "-release";

    // Helm install parameters
    HelmParams voyagerHelmParams = new HelmParams()
        .releaseName(VOYAGER_RELEASE_NAME + "-" + voyagerNamespace.substring(3))
        .namespace(voyagerNamespace)
        .repoUrl(APPSCODE_REPO_URL)
        .repoName(APPSCODE_REPO_NAME)
        .chartName(VOYAGER_CHART_NAME)
        .chartVersion(VOYAGER_CHART_VERSION);

    // Voyager chart values to override
    VoyagerParams voyagerParams = new VoyagerParams()
        .helmParams(voyagerHelmParams)
        .cloudProvider(cloudProvider)
        .enableValidatingWebhook(enableValidatingWebhook);

    // install Voyager
    assertThat(installVoyager(voyagerParams))
        .as("Test Voyager installation succeeds")
        .withFailMessage("Voyager installation is failed")
        .isTrue();

    // verify that Voyager is installed
    logger.info("Checking Voyager release {0} status in namespace {1}",
        VOYAGER_RELEASE_NAME, voyagerNamespace);
    assertTrue(isHelmReleaseDeployed(VOYAGER_RELEASE_NAME, voyagerNamespace),
        String.format("Voyager release %s is not in deployed status in namespace %s",
            VOYAGER_RELEASE_NAME, voyagerNamespace));
    logger.info("Voyager release {0} status is deployed in namespace {1}",
        VOYAGER_RELEASE_NAME, voyagerNamespace);

    // wait until the Voyager pod is ready.
    withStandardRetryPolicy
        .conditionEvaluationListener(
            condition -> logger.info(
                "Waiting for Voyager to be ready in namespace {0} (elapsed time {1}ms, remaining time {2}ms)",
                voyagerNamespace,
                condition.getElapsedTimeInMS(),
                condition.getRemainingTimeInMS()))
        .until(assertDoesNotThrow(() -> isVoyagerReady(voyagerNamespace, voyagerPodNamePrefix),
            "isVoyagerReady failed with ApiException"));

    return voyagerHelmParams;
  }

  /**
   * Install Apache and wait up to five minutes until the Apache pod is ready.
   *
   * @param apacheNamespace the namespace in which the Apache will be installed
   * @param image the image name of Apache webtier
   * @param httpNodePort the http nodeport of Apache
   * @param httpsNodePort the https nodeport of Apache
   * @param domainUid the uid of the domain to which Apache will route the services
   * @return the Apache Helm installation parameters
   */
  public static HelmParams installAndVerifyApache(String apacheNamespace,
                                                  String image,
                                                  int httpNodePort,
                                                  int httpsNodePort,
                                                  String domainUid) throws IOException {
    return installAndVerifyApache(apacheNamespace, image, httpNodePort, httpsNodePort, domainUid,
        null, null, 0, null);
  }

  /**
   * Install Apache and wait up to five minutes until the Apache pod is ready.
   *
   * @param apacheNamespace the namespace in which the Apache will be installed
   * @param image the image name of Apache webtier
   * @param httpNodePort the http nodeport of Apache
   * @param httpsNodePort the https nodeport of Apache
   * @param domainUid the uid of the domain to which Apache will route the services
   * @param pvcName name of the Persistent Volume Claim which contains your own custom_mod_wl_apache.conf file
   * @param virtualHostName the VirtualHostName of the Apache HTTP server which is used to enable custom SSL config
   * @param adminServerPort admin server port
   * @param clusterNamePortMap the map with clusterName as key and cluster port number as value
   * @return the Apache Helm installation parameters
   */
  public static HelmParams installAndVerifyApache(String apacheNamespace,
                                                  String image,
                                                  int httpNodePort,
                                                  int httpsNodePort,
                                                  String domainUid,
                                                  String pvcName,
                                                  String virtualHostName,
                                                  int adminServerPort,
                                                  LinkedHashMap<String, String> clusterNamePortMap)
      throws IOException {

    LoggingFacade logger = getLogger();

    // Create Docker registry secret in the apache namespace to pull the Apache webtier image from repository
    // this secret is used only for non-kind cluster
    if (!secretExists(OCIR_SECRET_NAME, apacheNamespace)) {
      logger.info("Creating Docker registry secret in namespace {0}", apacheNamespace);
      createOcirRepoSecret(apacheNamespace);
    }

    // map with secret
    Map<String, Object> secretNameMap = new HashMap<>();
    secretNameMap.put("name", OCIR_SECRET_NAME);

    // Helm install parameters
    HelmParams apacheHelmParams = new HelmParams()
        .releaseName(APACHE_RELEASE_NAME + "-" + apacheNamespace.substring(3))
        .namespace(apacheNamespace)
        .chartDir(APACHE_SAMPLE_CHART_DIR);

    // Apache chart values to override
    ApacheParams apacheParams = new ApacheParams()
        .helmParams(apacheHelmParams)
        .imagePullSecrets(secretNameMap)
        .image(image)
        .imagePullPolicy("Always")
        .domainUID(domainUid);

    if (httpNodePort >= 0 && httpsNodePort >= 0) {
      apacheParams
          .httpNodePort(httpNodePort)
          .httpsNodePort(httpsNodePort);
    }

    if (pvcName != null && clusterNamePortMap != null) {
      // create a custom Apache plugin configuration file named custom_mod_wl_apache.conf
      // and put it under the directory specified in pv hostPath
      // this file provides a custom Apache plugin configuration to fine tune the behavior of Apache
      V1PersistentVolumeClaim v1pvc = getPersistentVolumeClaim(apacheNamespace, pvcName);
      assertNotNull(v1pvc);
      assertNotNull(v1pvc.getSpec());
      String pvName = v1pvc.getSpec().getVolumeName();
      logger.info("Got PV {0} from PVC {1} in namespace {2}", pvName, pvcName, apacheNamespace);

      V1PersistentVolume v1pv = getPersistentVolume(pvName);
      assertNotNull(v1pv);
      assertNotNull(v1pv.getSpec());
      assertNotNull(v1pv.getSpec().getHostPath());
      String volumePath = v1pv.getSpec().getHostPath().getPath();
      logger.info("hostPath of the PV {0} is {1}", pvName, volumePath);

      Path customConf = Paths.get(volumePath, "custom_mod_wl_apache.conf");
      ArrayList<String> lines = new ArrayList<>();
      lines.add("<IfModule mod_weblogic.c>");
      lines.add("WebLogicHost " + domainUid + "-admin-server");
      lines.add("WebLogicPort " + adminServerPort);
      lines.add("</IfModule>");

      // Directive for weblogic admin Console deployed on Weblogic Admin Server
      lines.add("<Location /console>");
      lines.add("SetHandler weblogic-handler");
      lines.add("WebLogicHost " + domainUid + "-admin-server");
      lines.add("WebLogicPort " + adminServerPort);
      lines.add("</Location>");

      // Directive for all application deployed on weblogic cluster with a prepath defined by LOCATION variable
      // For example, if the LOCAITON is set to '/weblogic1', all applications deployed on the cluster can be accessed
      // via http://myhost:myport/weblogic1/application_end_url
      // where 'myhost' is the IP of the machine that runs the Apache web tier, and
      //       'myport' is the port that the Apache web tier is publicly exposed to.
      // Note that LOCATION cannot be set to '/' unless this is the only Location module configured.
      // create a LOCATION variable for each domain cluster
      int i = 1;
      for (String clusterName : clusterNamePortMap.keySet()) {
        lines.add("<Location /weblogic" + i + ">");
        lines.add("WLSRequest On");
        lines.add("WebLogicCluster " + clusterName + ":" + clusterNamePortMap.get(clusterName));
        lines.add("PathTrim /weblogic" + i);
        lines.add("</Location>");
        i++;
      }

      try {
        Files.write(customConf, lines);
      } catch (IOException ioex) {
        logger.info("Got IOException while write to a file");
        throw ioex;
      }

      apacheParams.pvcName(pvcName);
    }

    if (virtualHostName != null) {
      // create the certificate and private key
      String certFile = RESULTS_ROOT + "/apache-sample.crt";
      String keyFile = RESULTS_ROOT + "/apache-sample.key";

      Map<String, String> envs = new HashMap<>();
      envs.put("VIRTUAL_HOST_NAME", virtualHostName);
      envs.put("SSL_CERT_FILE", certFile);
      envs.put("SSL_CERT_KEY_FILE", keyFile);

      String command = "sh ../kubernetes/samples/charts/apache-samples/custom-sample/certgen.sh";
      CommandParams params = Command
          .defaultCommandParams()
          .command(command)
          .env(envs)
          .saveResults(true)
          .redirect(true);

      Command.withParams(params).execute();

      String customCert = Base64.getEncoder().encodeToString(Files.readAllBytes(Paths.get(certFile)));
      String customKey = Base64.getEncoder().encodeToString(Files.readAllBytes(Paths.get(keyFile)));

      // set the Apache helm install parameters
      apacheParams.virtualHostName(virtualHostName);
      apacheParams.customCert(customCert);
      apacheParams.customKey(customKey);
    }

    // install Apache
    assertThat(installApache(apacheParams))
        .as("Test Apache installation succeeds")
        .withFailMessage("Apache installation is failed")
        .isTrue();

    // verify that Apache is installed
    logger.info("Checking Apache release {0} status in namespace {1}",
        APACHE_RELEASE_NAME + "-" + apacheNamespace.substring(3), apacheNamespace);
    assertTrue(isHelmReleaseDeployed(APACHE_RELEASE_NAME + "-" + apacheNamespace.substring(3), apacheNamespace),
        String.format("Apache release %s is not in deployed status in namespace %s",
            APACHE_RELEASE_NAME + "-" + apacheNamespace.substring(3), apacheNamespace));
    logger.info("Apache release {0} status is deployed in namespace {1}",
        APACHE_RELEASE_NAME + "-" + apacheNamespace.substring(3), apacheNamespace);

    // wait until the Apache pod is ready.
    withStandardRetryPolicy
        .conditionEvaluationListener(
            condition -> logger.info(
                "Waiting for Apache to be ready in namespace {0} (elapsed time {1}ms, remaining time {2}ms)",
                apacheNamespace,
                condition.getElapsedTimeInMS(),
                condition.getRemainingTimeInMS()))
        .until(assertDoesNotThrow(() -> isApacheReady(apacheNamespace), "isApacheReady failed with ApiException"));

    return apacheHelmParams;
  }

  /**
   * Uninstall Elasticsearch.
   *
   * @param params logging exporter parameters to uninstall Elasticsearch
   *
   * @return true if the command to uninstall Elasticsearch succeeds, false otherwise
   */
  public static boolean uninstallAndVerifyElasticsearch(LoggingExporterParams params) {
    // uninstall Elasticsearch
    assertThat(uninstallElasticsearch(params))
        .as("Elasticsearch uninstallation succeeds")
        .withFailMessage("Elasticsearch uninstallation is failed")
        .isTrue();

    return true;
  }

  /**
   * Uninstall Kibana.
   *
   * @param params logging exporter parameters to uninstall Kibana
   *
   * @return true if the command to uninstall Kibana succeeds, false otherwise
   */
  public static boolean uninstallAndVerifyKibana(LoggingExporterParams params) {
    // uninstall Kibana
    assertThat(uninstallKibana(params))
        .as("Elasticsearch uninstallation succeeds")
        .withFailMessage("Elasticsearch uninstallation is failed")
        .isTrue();

    return true;
  }

  /**
   * Install Elasticsearch and wait up to five minutes until Elasticsearch pod is ready.
   *
   * @return Elasticsearch installation parameters
   */
  public static LoggingExporterParams installAndVerifyElasticsearch() {
    LoggingFacade logger = getLogger();
    final String elasticsearchPodNamePrefix = ELASTICSEARCH_NAME;

    // parameters to install Elasticsearch
    LoggingExporterParams elasticsearchParams = new LoggingExporterParams()
        .elasticsearchName(ELASTICSEARCH_NAME)
        .elasticsearchImage(ELASTICSEARCH_IMAGE)
        .elasticsearchHttpPort(ELASTICSEARCH_HTTP_PORT)
        .elasticsearchHttpsPort(ELASTICSEARCH_HTTPS_PORT)
        .loggingExporterNamespace(ELKSTACK_NAMESPACE);

    // install Elasticsearch
    assertThat(installElasticsearch(elasticsearchParams))
        .as("Elasticsearch installation succeeds")
        .withFailMessage("Elasticsearch installation is failed")
        .isTrue();

    // wait until the Elasticsearch pod is ready.
    withStandardRetryPolicy
        .conditionEvaluationListener(
            condition -> logger.info(
                "Waiting for Elasticsearch to be ready in namespace {0} (elapsed time {1}ms, remaining time {2}ms)",
                ELKSTACK_NAMESPACE,
                condition.getElapsedTimeInMS(),
                condition.getRemainingTimeInMS()))
        .until(assertDoesNotThrow(() -> isElkStackPodReady(ELKSTACK_NAMESPACE, elasticsearchPodNamePrefix),
            "isElkStackPodReady failed with ApiException"));

    return elasticsearchParams;
  }

  /**
   * Install Kibana and wait up to five minutes until Kibana pod is ready.
   *
   * @return Kibana installation parameters
   */
  public static LoggingExporterParams installAndVerifyKibana() {
    LoggingFacade logger = getLogger();
    final String kibanaPodNamePrefix = ELASTICSEARCH_NAME;

    // parameters to install Kibana
    LoggingExporterParams kibanaParams = new LoggingExporterParams()
        .kibanaName(KIBANA_NAME)
        .kibanaImage(KIBANA_IMAGE)
        .kibanaType(KIBANA_TYPE)
        .loggingExporterNamespace(ELKSTACK_NAMESPACE)
        .kibanaContainerPort(KIBANA_PORT);

    // install Kibana
    assertThat(installKibana(kibanaParams))
        .as("Kibana installation succeeds")
        .withFailMessage("Kibana installation is failed")
        .isTrue();

    // wait until the Kibana pod is ready.
    withStandardRetryPolicy
        .conditionEvaluationListener(
            condition -> logger.info(
                "Waiting for Kibana to be ready in namespace {0} (elapsed time {1}ms, remaining time {2}ms)",
                ELKSTACK_NAMESPACE,
                condition.getElapsedTimeInMS(),
                condition.getRemainingTimeInMS()))
        .until(assertDoesNotThrow(() -> isElkStackPodReady(ELKSTACK_NAMESPACE, kibanaPodNamePrefix),
            "isElkStackPodReady failed with ApiException"));

    return kibanaParams;
  }

  /**
   * Install WebLogic Logging Exporter.
   *
   * @param filter the value of weblogicLoggingExporterFilters to be added to WebLogic Logging Exporter YAML file
   * @param wlsLoggingExporterYamlFileLoc the directory where WebLogic Logging Exporter YAML file stores
   * @param wlsLoggingExporterArchiveLoc the directory where WebLogic Logging Exporter jar files store
   * @return true if WebLogic Logging Exporter is successfully installed, false otherwise.
   */
  public static boolean installAndVerifyWlsLoggingExporter(String filter,
                                                           String wlsLoggingExporterYamlFileLoc,
                                                           String wlsLoggingExporterArchiveLoc) {
    // Install WebLogic Logging Exporter
    assertThat(TestActions.installWlsLoggingExporter(filter,
        wlsLoggingExporterYamlFileLoc, wlsLoggingExporterArchiveLoc))
        .as("WebLogic Logging Exporter installation succeeds")
        .withFailMessage("WebLogic Logging Exporter installation failed")
        .isTrue();

    return true;
  }

  /**
   * Verify that the logging exporter is ready to use in Operator pod or WebLogic server pod.
   *
   * @param namespace namespace of Operator pod (for ELK Stack) or
   *                  WebLogic server pod (for WebLogic Logging Exporter)
   * @param labelSelector string containing the labels the Operator or WebLogic server is decorated with
   * @param index key word used to search the index status of the logging exporter
   * @return a map containing key and value pair of logging exporter index
   */
  public static Map<String, String> verifyLoggingExporterReady(String namespace,
                                                               String labelSelector,
                                                               String index) {
    return TestActions.verifyLoggingExporterReady(namespace, labelSelector, index);
  }

  /** Install Traefik and wait for up to five minutes for the Traefik pod to be ready.
   *
   * @param traefikNamespace the namespace in which the Traefik ingress controller is installed
   * @param nodeportshttp the web nodeport of Traefik
   * @param nodeportshttps the websecure nodeport of Traefik
   * @return the Traefik Helm installation parameters
   */
  public static HelmParams installAndVerifyTraefik(String traefikNamespace,
      int nodeportshttp,
      int nodeportshttps) {
    LoggingFacade logger = getLogger();
    // Helm install parameters
    HelmParams traefikHelmParams = new HelmParams()
        .releaseName(TRAEFIK_RELEASE_NAME + "-" + traefikNamespace.substring(3))
        .namespace(traefikNamespace)
        .repoUrl(TRAEFIK_REPO_URL)
        .repoName(TRAEFIK_REPO_NAME)
        .chartName(TRAEFIK_CHART_NAME);

    // Traefik chart values to override
    TraefikParams traefikParams = new TraefikParams()
        .helmParams(traefikHelmParams);
    traefikParams
        .nodePortsHttp(nodeportshttp)
        .nodePortsHttps(nodeportshttps);

    // install Traefik
    assertThat(installTraefik(traefikParams))
        .as("Test Traefik installation succeeds")
        .withFailMessage("Traefik installation is failed")
        .isTrue();

    // verify that Traefik is installed
    logger.info("Checking Traefik release {0} status in namespace {1}",
        TRAEFIK_RELEASE_NAME, traefikNamespace);
    assertTrue(isHelmReleaseDeployed(TRAEFIK_RELEASE_NAME, traefikNamespace),
        String.format("Traefik release %s is not in deployed status in namespace %s",
            TRAEFIK_RELEASE_NAME, traefikNamespace));
    logger.info("Traefik release {0} status is deployed in namespace {1}",
        TRAEFIK_RELEASE_NAME, traefikNamespace);

    // wait until the Traefik pod is ready.
    withStandardRetryPolicy
        .conditionEvaluationListener(condition -> logger.info("Waiting for Traefik to be ready in "
        + "namespace {0} (elapsed time {1}ms, remaining time {2}ms)",
        traefikNamespace,
        condition.getElapsedTimeInMS(),
        condition.getRemainingTimeInMS()))
        .until(assertDoesNotThrow(() -> isTraefikReady(traefikNamespace), "isTraefikReady failed with ApiException"));

    return traefikHelmParams;
  }

  /**
   * Create a domain in the specified namespace and wait up to five minutes until the domain exists.
   *
   * @param domain the oracle.weblogic.domain.Domain object to create domain custom resource
   * @param domainNamespace namespace in which the domain will be created
   */
  public static void createDomainAndVerify(Domain domain, String domainNamespace) {
    LoggingFacade logger = getLogger();
    // create the domain CR
    assertNotNull(domain, "domain is null");
    assertNotNull(domain.getSpec(), "domain spec is null");
    String domainUid = domain.getSpec().getDomainUid();

    logger.info("Creating domain custom resource for domainUid {0} in namespace {1}",
        domainUid, domainNamespace);
    assertTrue(assertDoesNotThrow(() -> createDomainCustomResource(domain),
        String.format("Create domain custom resource failed with ApiException for %s in namespace %s",
            domainUid, domainNamespace)),
        String.format("Create domain custom resource failed with ApiException for %s in namespace %s",
            domainUid, domainNamespace));

    // wait for the domain to exist
    logger.info("Checking for domain custom resource in namespace {0}", domainNamespace);
    withStandardRetryPolicy
        .conditionEvaluationListener(
            condition -> logger.info("Waiting for domain {0} to be created in namespace {1} "
                    + "(elapsed time {2}ms, remaining time {3}ms)",
                domainUid,
                domainNamespace,
                condition.getElapsedTimeInMS(),
                condition.getRemainingTimeInMS()))
        .until(domainExists(domainUid, DOMAIN_VERSION, domainNamespace));
  }

  /**
   * Create an ingress for the domain with domainUid in the specified namespace.
   *
   * @param domainUid WebLogic domainUid which is backend to the ingress to be created
   * @param domainNamespace WebLogic domain namespace in which the domain exists
   * @param clusterNameMSPortMap the map with key as cluster name and the value as managed server port of the cluster
   * @return list of ingress hosts
   */
  public static List<String> createIngressForDomainAndVerify(String domainUid,
                                                             String domainNamespace,
                                                             Map<String, Integer> clusterNameMSPortMap) {
    return createIngressForDomainAndVerify(domainUid, domainNamespace, 0, clusterNameMSPortMap, true, false, 0);
  }

  /**
   * Create an ingress for the domain with domainUid in the specified namespace.
   *
   * @param domainUid WebLogic domainUid which is backend to the ingress to be created
   * @param domainNamespace WebLogic domain namespace in which the domain exists
   * @param clusterNameMSPortMap the map with key as cluster name and the value as managed server port of the cluster
   * @param setIngressHost set specific host or set it to all
   * @return list of ingress hosts
   */
  public static List<String> createIngressForDomainAndVerify(String domainUid,
                                                             String domainNamespace,
                                                             Map<String, Integer> clusterNameMSPortMap,
                                                             boolean setIngressHost) {

    return createIngressForDomainAndVerify(domainUid, domainNamespace, 0, clusterNameMSPortMap, setIngressHost,
        false, 0);
  }

  /**
   * Create an ingress for the domain with domainUid in the specified namespace.
   *
   * @param domainUid WebLogic domainUid which is backend to the ingress to be created
   * @param domainNamespace WebLogic domain namespace in which the domain exists
   * @param nodeport node port of the ingress controller
   * @param clusterNameMSPortMap the map with key as cluster name and the value as managed server port of the cluster
   * @return list of ingress hosts
   */
  public static List<String> createIngressForDomainAndVerify(String domainUid,
                                                             String domainNamespace,
                                                             int nodeport,
                                                             Map<String, Integer> clusterNameMSPortMap) {

    return createIngressForDomainAndVerify(domainUid, domainNamespace, nodeport, clusterNameMSPortMap, true,
        false, 0);
  }

  /**
   * Create an ingress for the domain with domainUid in the specified namespace.
   *
   * @param domainUid WebLogic domainUid which is backend to the ingress to be created
   * @param domainNamespace WebLogic domain namespace in which the domain exists
   * @param nodeport node port of the ingress controller
   * @param clusterNameMSPortMap the map with key as cluster name and the value as managed server port of the cluster
   * @param setIngressHost if false does not set ingress host
   * @param enableAdminServerRouting enable the ingress rule to admin server
   * @param adminServerPort the port number of admin server pod of the domain
   * @return list of ingress hosts
   */
  public static List<String> createIngressForDomainAndVerify(String domainUid,
                                                             String domainNamespace,
                                                             int nodeport,
                                                             Map<String, Integer> clusterNameMSPortMap,
                                                             boolean setIngressHost,
                                                             boolean enableAdminServerRouting,
                                                             int adminServerPort) {

    LoggingFacade logger = getLogger();
    // create an ingress in domain namespace
    final String ingressNginxClass = "nginx";
    String ingressName = domainUid + "-" + domainNamespace + "-" + ingressNginxClass;

    HashMap<String, String> annotations = new HashMap<>();
    annotations.put("kubernetes.io/ingress.class", ingressNginxClass);

    List<String> ingressHostList =
            createIngress(ingressName, domainNamespace, domainUid, clusterNameMSPortMap, annotations, setIngressHost,
                null, enableAdminServerRouting, adminServerPort);

    assertNotNull(ingressHostList,
            String.format("Ingress creation failed for domain %s in namespace %s", domainUid, domainNamespace));

    // check the ingress was found in the domain namespace
    assertThat(assertDoesNotThrow(() -> listIngresses(domainNamespace)))
            .as(String.format("Test ingress %s was found in namespace %s", ingressName, domainNamespace))
            .withFailMessage(String.format("Ingress %s was not found in namespace %s", ingressName, domainNamespace))
            .contains(ingressName);

    logger.info("ingress {0} for domain {1} was created in namespace {2}",
            ingressName, domainUid, domainNamespace);

    // check the ingress is ready to route the app to the server pod
    if (nodeport != 0) {
      for (String ingressHost : ingressHostList) {
        String curlCmd = "curl --silent --show-error --noproxy '*' -H 'host: " + ingressHost
            + "' http://" + K8S_NODEPORT_HOST + ":" + nodeport
            + "/weblogic/ready --write-out %{http_code} -o /dev/null";

        logger.info("Executing curl command {0}", curlCmd);
        assertTrue(callWebAppAndWaitTillReady(curlCmd, 60));
      }
    }

    return ingressHostList;
  }


  /**
   * Create an ingress for the domain with domainUid in the specified namespace.
   *
   * @param domainUid WebLogic domainUid which is backend to the ingress to be created
   * @param domainNamespace WebLogic domain namespace in which the domain exists
   * @param nodeport node port of the ingress controller
   * @param clusterNameMSPortMap the map with key as cluster name and the value as managed server port of the cluster
   * @param setIngressHost if false does not set ingress host
   * @param tlsSecret name of the TLS secret if any
   * @return list of ingress hosts
   */
  public static List<String> createTraefikIngressForDomainAndVerify(
      String domainUid,
      String domainNamespace,
      int nodeport,
      Map<String, Integer> clusterNameMSPortMap,
      boolean setIngressHost,
      String tlsSecret) {

    LoggingFacade logger = getLogger();
    // create an ingress in domain namespace
    final String ingressTraefikClass = "traefik";
    String ingressName = domainUid + "-" + ingressTraefikClass;

    HashMap<String, String> annotations = new HashMap<>();
    annotations.put("kubernetes.io/ingress.class", ingressTraefikClass);

    List<String> ingressHostList =
            createIngress(ingressName, domainNamespace, domainUid,
                clusterNameMSPortMap, annotations, setIngressHost, tlsSecret);

    assertNotNull(ingressHostList,
            String.format("Ingress creation failed for domain %s in namespace %s", domainUid, domainNamespace));

    // check the ingress was found in the domain namespace
    assertThat(assertDoesNotThrow(() -> listIngresses(domainNamespace)))
            .as(String.format("Test ingress %s was found in namespace %s", ingressName, domainNamespace))
            .withFailMessage(String.format("Ingress %s was not found in namespace %s", ingressName, domainNamespace))
            .contains(ingressName);

    logger.info("ingress {0} for domain {1} was created in namespace {2}",
            ingressName, domainUid, domainNamespace);

    // check the ingress is ready to route the app to the server pod
    if (nodeport != 0) {
      for (String ingressHost : ingressHostList) {
        String curlCmd = "curl --silent --show-error --noproxy '*' -H 'host: " + ingressHost
            + "' http://" + K8S_NODEPORT_HOST + ":" + nodeport
            + "/weblogic/ready --write-out %{http_code} -o /dev/null";

        logger.info("Executing curl command {0}", curlCmd);
        assertTrue(callWebAppAndWaitTillReady(curlCmd, 60));
      }
    }

    return ingressHostList;
  }

  /**
   * Create an ingress for the domain with domainUid in a given namespace and verify.
   *
   * @param domainUid WebLogic domainUid which is backend to the ingress to be created
   * @param domainNamespace WebLogic domain namespace in which the domain exists
   * @param ingressName name of ingress to be created in a given domain
   * @param clusterNameMSPortMap the map with key as cluster name and the value as managed server port of the cluster
   * @return list of ingress hosts
   */
  public static List<String> installVoyagerIngressAndVerify(String domainUid,
                                                            String domainNamespace,
                                                            String ingressName,
                                                            Map<String, Integer> clusterNameMSPortMap) {
    return installVoyagerIngressAndVerify(domainUid, domainNamespace, ingressName, clusterNameMSPortMap, null);
  }

  /**
   * Create an ingress for the domain with domainUid in a given namespace and verify.
   *
   * @param domainUid WebLogic domainUid which is backend to the ingress to be created
   * @param domainNamespace WebLogic domain namespace in which the domain exists
   * @param ingressName name of ingress to be created in a given domain
   * @param clusterNameMSPortMap the map with key as cluster name and the value as managed server port of the cluster
   * @param tlsSecret the secret name for TLS
   * @return list of ingress hosts
   */
  public static List<String> installVoyagerIngressAndVerify(String domainUid,
                                                            String domainNamespace,
                                                            String ingressName,
                                                            Map<String, Integer> clusterNameMSPortMap,
                                                            String tlsSecret) {
    LoggingFacade logger = getLogger();
    final String voyagerIngressName = VOYAGER_CHART_NAME + "-" + ingressName;
    final String channelName = "tcp-80";
    final String ingressType = "NodePort";
    final String ingressAffinity = "cookie";
    final String ingressClass = "voyager";

    // set the annotations for Voyager
    HashMap<String, String> annotations = new HashMap<>();
    annotations.put("ingress.appscode.com/type", ingressType);
    annotations.put("ingress.appscode.com/affinity", ingressAffinity);
    annotations.put("kubernetes.io/ingress.class", ingressClass);

    // create an ingress in domain namespace
    List<String> ingressHostList =
        createIngress(ingressName, domainNamespace, domainUid, clusterNameMSPortMap, annotations, true, tlsSecret);

    // wait until the Voyager ingress pod is ready.
    withStandardRetryPolicy
        .conditionEvaluationListener(
            condition -> logger.info(
                "Waiting for Voyager ingress to be ready in namespace {0} (elapsed time {1}ms, remaining time {2}ms)",
                domainUid,
                condition.getElapsedTimeInMS(),
                condition.getRemainingTimeInMS()))
        .until(assertDoesNotThrow(() -> isVoyagerReady(domainNamespace, voyagerIngressName),
            "isVoyagerReady failed with ApiException"));

    assertNotNull(ingressHostList,
        String.format("Ingress creation failed for domain %s in namespace %s", domainUid, domainNamespace));

    // check the ingress was found in the domain namespace
    assertThat(assertDoesNotThrow(() -> listIngresses(domainNamespace)))
        .as(String.format("Test ingress %s was found in namespace %s", ingressName, domainNamespace))
        .withFailMessage(String.format("Ingress %s was not found in namespace %s", ingressName, domainNamespace))
        .contains(ingressName);

    // get ingress service Nodeport
    int ingressServiceNodePort = assertDoesNotThrow(
        () -> getServiceNodePort(domainNamespace, voyagerIngressName, channelName),
        "Getting admin server node port failed");
    logger.info("Node port for {0} is: {1} :", voyagerIngressName, ingressServiceNodePort);

    // check the ingress is ready to route the app to the server pod
    if (ingressServiceNodePort != 0) {
      for (String ingressHost : ingressHostList) {
        String curlCmd = "curl --silent --show-error --noproxy '*' -H 'host: " + ingressHost
            + "' http://" + K8S_NODEPORT_HOST + ":" + ingressServiceNodePort
            + "/weblogic/ready --write-out %{http_code} -o /dev/null";

        logger.info("Executing curl command {0}", curlCmd);
        assertTrue(callWebAppAndWaitTillReady(curlCmd, 60));
      }
    }

    logger.info("ingress {0} for domain {1} was created in namespace {2}",
        ingressName, domainUid, domainNamespace);

    return ingressHostList;
  }


  /**
   * Execute command inside a pod and assert the execution.
   *
   * @param pod V1Pod object
   * @param containerName name of the container inside the pod
   * @param redirectToStdout if true redirect to stdout and stderr
   * @param command the command to execute inside the pod
   */
  public static void execInPod(V1Pod pod, String containerName, boolean redirectToStdout, String command) {
    LoggingFacade logger = getLogger();
    ExecResult exec = null;
    try {
      logger.info("Executing command {0}", command);
      exec = Exec.exec(pod, containerName, redirectToStdout, "/bin/sh", "-c", command);
      // checking for exitValue 0 for success fails sometimes as k8s exec api returns non-zero
      // exit value even on success, so checking for exitValue non-zero and stderr not empty for failure,
      // otherwise its success
      assertFalse(exec.exitValue() != 0 && exec.stderr() != null && !exec.stderr().isEmpty(),
          String.format("Command %s failed with exit value %s, stderr %s, stdout %s",
              command, exec.exitValue(), exec.stderr(), exec.stdout()));
    } catch (IOException | ApiException | InterruptedException ex) {
      logger.warning(ex.getMessage());
    }
  }

  /**
   * Check pod exists in the specified namespace.
   *
   * @param podName pod name to check
   * @param domainUid the label the pod is decorated with
   * @param domainNamespace the domain namespace in which the domain exists
   */
  public static void checkPodExists(String podName, String domainUid, String domainNamespace) {
    LoggingFacade logger = getLogger();
    withStandardRetryPolicy
        .conditionEvaluationListener(
            condition -> logger.info("Waiting for pod {0} to be created in namespace {1} "
                    + "(elapsed time {2}ms, remaining time {3}ms)",
                podName,
                domainNamespace,
                condition.getElapsedTimeInMS(),
                condition.getRemainingTimeInMS()))
        .until(assertDoesNotThrow(() -> podExists(podName, domainUid, domainNamespace),
            String.format("podExists failed with ApiException for pod %s in namespace %s",
                podName, domainNamespace)));
  }

  /**
   * Check pod is ready.
   *
   * @param podName pod name to check
   * @param domainUid the label the pod is decorated with
   * @param domainNamespace the domain namespace in which the domain exists
   */
  public static void checkPodReady(String podName, String domainUid, String domainNamespace) {
    LoggingFacade logger = getLogger();
    withStandardRetryPolicy
        .conditionEvaluationListener(
            condition -> logger.info("Waiting for pod {0} to be ready in namespace {1} "
                    + "(elapsed time {2}ms, remaining time {3}ms)",
                podName,
                domainNamespace,
                condition.getElapsedTimeInMS(),
                condition.getRemainingTimeInMS()))
        .until(assertDoesNotThrow(() -> podReady(podName, domainUid, domainNamespace),
            String.format("podReady failed with ApiException for pod %s in namespace %s",
                podName, domainNamespace)));
  }

  /**
   * Checks that pod is initializing.
   *
   * @param podName pod name to check
   * @param domainUid the label the pod is decorated with
   * @param domainNamespace the domain namespace in which the domain exists
   */
  public static void checkPodInitializing(String podName, String domainUid, String domainNamespace) {
    LoggingFacade logger = getLogger();
    withStandardRetryPolicy
        .conditionEvaluationListener(
            condition -> logger.info("Waiting for pod {0} to be initializing in namespace {1} "
                    + "(elapsed time {2}ms, remaining time {3}ms)",
                podName,
                domainNamespace,
                condition.getElapsedTimeInMS(),
                condition.getRemainingTimeInMS()))
        .until(assertDoesNotThrow(() -> podInitializing(podName, domainUid, domainNamespace),
            String.format("podReady failed with ApiException for pod %s in namespace %s",
                podName, domainNamespace)));
  }

  /**
   * Check pod is restarted by comparing the pod's creation timestamp with the last timestamp.
   *
   * @param domainUid the label the pod is decorated with
   * @param podName pod name to check
   * @param domNamespace the Kubernetes namespace in which the domain exists
   * @param lastCreationTime the previous creation time
   */
  public static void checkPodRestarted(
      String domainUid,
      String domNamespace,
      String podName,
      DateTime lastCreationTime
  ) {
    LoggingFacade logger = getLogger();
    withStandardRetryPolicy
        .conditionEvaluationListener(
            condition -> logger.info("Waiting for pod {0} to be restarted in namespace {1} "
                    + "(elapsed time {2}ms, remaining time {3}ms)",
                podName,
                domNamespace,
                condition.getElapsedTimeInMS(),
                condition.getRemainingTimeInMS()))
        .until(assertDoesNotThrow(() -> isPodRestarted(podName, domNamespace, lastCreationTime),
            String.format(
                "pod %s has not been restarted in namespace %s", podName, domNamespace)));
  }

  /**
   * Check service exists in the specified namespace.
   *
   * @param serviceName service name to check
   * @param namespace the namespace in which to check for the service
   */
  public static void checkServiceExists(String serviceName, String namespace) {
    LoggingFacade logger = getLogger();
    withStandardRetryPolicy
        .conditionEvaluationListener(
            condition -> logger.info("Waiting for service {0} to exist in namespace {1} "
                    + "(elapsed time {2}ms, remaining time {3}ms)",
                serviceName,
                namespace,
                condition.getElapsedTimeInMS(),
                condition.getRemainingTimeInMS()))
        .until(assertDoesNotThrow(() -> serviceExists(serviceName, null, namespace),
            String.format("serviceExists failed with ApiException for service %s in namespace %s",
                serviceName, namespace)));
  }

  /**
   * Check pod is ready and service exists in the specified namespace.
   *
   * @param podName pod name to check
   * @param domainUid the label the pod is decorated with
   * @param namespace the namespace in which the pod exists
   */
  public static void checkPodReadyAndServiceExists(String podName, String domainUid, String namespace) {
    LoggingFacade logger = getLogger();

    logger.info("Check service {0} exists in namespace {1}", podName, namespace);
    checkServiceExists(podName, namespace);

    logger.info("Waiting for pod {0} to be ready in namespace {1}", podName, namespace);
    checkPodReady(podName, domainUid, namespace);
  }

  /**
   * Check pod does not exist in the specified namespace.
   *
   * @param podName pod name to check
   * @param domainUid the label the pod is decorated with
   * @param namespace the namespace in which to check whether the pod exists
   */
  public static void checkPodDoesNotExist(String podName, String domainUid, String namespace) {
    LoggingFacade logger = getLogger();
    withStandardRetryPolicy
        .conditionEvaluationListener(
            condition -> logger.info("Waiting for pod {0} to be deleted in namespace {1} "
                    + "(elapsed time {2}ms, remaining time {3}ms)",
                podName,
                namespace,
                condition.getElapsedTimeInMS(),
                condition.getRemainingTimeInMS()))
        .until(assertDoesNotThrow(() -> podDoesNotExist(podName, domainUid, namespace),
            String.format("podDoesNotExist failed with ApiException for pod %s in namespace %s",
                podName, namespace)));
  }

  /**
   * Check service does not exist in the specified namespace.
   *
   * @param serviceName service name to check
   * @param namespace the namespace in which to check the service does not exist
   */
  public static void checkServiceDoesNotExist(String serviceName, String namespace) {
    LoggingFacade logger = getLogger();
    withStandardRetryPolicy
        .conditionEvaluationListener(
            condition -> logger.info("Waiting for service {0} to be deleted in namespace {1} "
                    + "(elapsed time {2}ms, remaining time {3}ms)",
                serviceName,
                namespace,
                condition.getElapsedTimeInMS(),
                condition.getRemainingTimeInMS()))
        .until(assertDoesNotThrow(() -> serviceDoesNotExist(serviceName, null, namespace),
            String.format("serviceDoesNotExist failed with ApiException for service %s in namespace %s",
                serviceName, namespace)));
  }

  /**
   * Check whether the cluster's replica count matches with input parameter value.
   *
   * @param clusterName Name of cluster to check
   * @param domainName Name of domain to which cluster belongs
   * @param namespace cluster's namespace
   * @param replicaCount replica count value to match
   * @return
   */
  public static boolean checkClusterReplicaCountMatches(String clusterName, String domainName,
                                                        String namespace, Integer replicaCount) throws ApiException {
    Cluster cluster = TestActions.getDomainCustomResource(domainName, namespace).getSpec().getClusters()
            .stream().filter(c -> c.clusterName().equals(clusterName)).findAny().orElse(null);
    return Optional.ofNullable(cluster).get().replicas() == replicaCount;
  }

  /**
   * Create a Docker image for a model in image domain.
   *
   * @param miiImageNameBase the base mii image name used in local or to construct the image name in repository
   * @param wdtModelFile the WDT model file used to build the Docker image
   * @param appName the sample application name used to build sample app ear file in WDT model file
   * @return image name with tag
   */
  public static  String createMiiImageAndVerify(String miiImageNameBase,
                                                String wdtModelFile,
                                                String appName) {
    return createMiiImageAndVerify(miiImageNameBase, wdtModelFile, appName,
        WEBLOGIC_IMAGE_NAME, WEBLOGIC_IMAGE_TAG, WLS);
  }

  /**
   * Create a Docker image for a model in image domain.
   *
   * @param miiImageNameBase the base mii image name used in local or to construct the image name in repository
   * @param wdtModelFile the WDT model file used to build the Docker image
   * @param appName the sample application name used to build sample app ear file in WDT model file
   * @param additionalBuildCommands - Path to a file with additional build commands
   * @param additionalBuildFilesVarargs - Additional files that are required by your additionalBuildCommands
   * @return image name with tag
   */
  public static  String createMiiImageAndVerify(String miiImageNameBase,
                                                String wdtModelFile,
                                                String appName,
                                                String additionalBuildCommands,
                                                String... additionalBuildFilesVarargs) {
    // build the model file list
    final List<String> modelList = Collections.singletonList(MODEL_DIR + "/" + wdtModelFile);
    final List<String> appSrcDirList = Collections.singletonList(appName);

    return createImageAndVerify(
        miiImageNameBase, modelList, appSrcDirList, null, WEBLOGIC_IMAGE_NAME,
        WEBLOGIC_IMAGE_TAG, WLS, true, null, false,
        additionalBuildCommands, additionalBuildFilesVarargs);
  }

  /**
   * Create a Docker image for a model in image domain.
   *
   * @param miiImageNameBase the base mii image name used in local or to construct the image name in repository
   * @param wdtModelFile the WDT model file used to build the Docker image
   * @param appName the sample application name used to build sample app ear file in WDT model file
   * @param baseImageName the WebLogic base image name to be used while creating mii image
   * @param baseImageTag the WebLogic base image tag to be used while creating mii image
   * @param domainType the type of the WebLogic domain, valid values are "WLS, "JRF", and "Restricted JRF"
   * @return image name with tag
   */
  public static  String createMiiImageAndVerify(String miiImageNameBase,
                                                String wdtModelFile,
                                                String appName,
                                                String baseImageName,
                                                String baseImageTag,
                                                String domainType) {
    // build the model file list
    final List<String> modelList = Collections.singletonList(MODEL_DIR + "/" + wdtModelFile);
    final List<String> appSrcDirList = Collections.singletonList(appName);

    return createMiiImageAndVerify(
        miiImageNameBase, modelList, appSrcDirList, baseImageName, baseImageTag, domainType, true);
  }

  /**
   * Create a Docker image for a model in image domain using multiple WDT model files and application ear files.
   *
   * @param miiImageNameBase the base mii image name used in local or to construct the image name in repository
   * @param wdtModelList list of WDT model files used to build the Docker image
   * @param appSrcDirList list of the sample application source directories used to build sample app ear files
   * @return image name with tag
   */
  public static  String createMiiImageAndVerify(String miiImageNameBase,
                                                List<String> wdtModelList,
                                                List<String> appSrcDirList) {
    return createMiiImageAndVerify(
        miiImageNameBase, wdtModelList, appSrcDirList, WEBLOGIC_IMAGE_NAME, WEBLOGIC_IMAGE_TAG, WLS, true);

  }

  /**
   * Create a Docker image for a model in image domain using multiple WDT model files and application ear files.
   *
   * @param miiImageNameBase the base mii image name used in local or to construct the image name in repository
   * @param wdtModelList list of WDT model files used to build the Docker image
   * @param appSrcDirList list of the sample application source directories used to build sample app ear files
   * @param baseImageName the WebLogic base image name to be used while creating mii image
   * @param baseImageTag the WebLogic base image tag to be used while creating mii image
   * @param domainType the type of the WebLogic domain, valid values are "WLS, "JRF", and "Restricted JRF"
   * @param oneArchiveContainsMultiApps whether one archive contains multiple apps
   * @return image name with tag
   */
  public static String createMiiImageAndVerify(String miiImageNameBase,
                                               List<String> wdtModelList,
                                               List<String> appSrcDirList,
                                               String baseImageName,
                                               String baseImageTag,
                                               String domainType,
                                               boolean oneArchiveContainsMultiApps) {

    return createImageAndVerify(
            miiImageNameBase, wdtModelList, appSrcDirList, null, baseImageName,
            baseImageTag, domainType, true, null, oneArchiveContainsMultiApps);
  }

  /**
   * Create an image with modelfile, application archive and property file. If the property file
   * is needed to be updated with a property that has been created by the framework, it is copied
   * onto RESULT_ROOT and updated. Hence the altModelDir. Call this method to create a domain home in image.
   * @param imageNameBase - base image name used in local or to construct image name in repository
   * @param wdtModelList - model file used to build the image
   * @param appSrcDirList - application to be added to the image
   * @param modelPropFile - property file to be used with the model file above
   * @param altModelDir - directory where the property file is found if not in the default MODEL_DIR
   * @return image name with tag
   */
  public static String createImageAndVerify(String imageNameBase,
                                            List<String> wdtModelList,
                                            List<String> appSrcDirList,
                                            String modelPropFile,
                                            String altModelDir,
                                            String domainHome) {

    final List<String> modelPropList = Collections.singletonList(altModelDir + "/" + modelPropFile);

    return createImageAndVerify(
      imageNameBase, wdtModelList, appSrcDirList, modelPropList, WEBLOGIC_IMAGE_NAME,
        WEBLOGIC_IMAGE_TAG, WLS, false, domainHome, false);
  }

  /**
   * Create an image from the wdt model, application archives and property file. Call this method
   * to create a domain home in image.
   * @param imageNameBase - base image name used in local or to construct image name in repository
   * @param wdtModelFile - model file used to build the image
   * @param appName - application to be added to the image
   * @param modelPropFile - property file to be used with the model file above
   * @return image name with tag
   */
  public static String createImageAndVerify(String imageNameBase,
                                            String wdtModelFile,
                                            String appName,
                                            String modelPropFile,
                                            String domainHome) {

    final List<String> wdtModelList = Collections.singletonList(MODEL_DIR + "/" + wdtModelFile);
    final List<String> appSrcDirList = Collections.singletonList(appName);
    final List<String> modelPropList = Collections.singletonList(MODEL_DIR + "/" + modelPropFile);

    return createImageAndVerify(
            imageNameBase, wdtModelList, appSrcDirList, modelPropList, WEBLOGIC_IMAGE_NAME,
        WEBLOGIC_IMAGE_TAG, WLS, false, domainHome, false);
  }

  /**
   * Create a Docker image for a model in image domain or domain home in image using multiple WDT model
   * files and application ear files.
   * @param imageNameBase - the base mii image name used in local or to construct the image name in repository
   * @param wdtModelList - list of WDT model files used to build the Docker image
   * @param appSrcDirList - list of the sample application source directories used to build sample app ear files
   * @param modelPropList - the WebLogic base image name to be used while creating mii image
   * @param baseImageName - the WebLogic base image name to be used while creating mii image
   * @param baseImageTag - the WebLogic base image tag to be used while creating mii image
   * @param domainType - the type of the WebLogic domain, valid values are "WLS, "JRF", and "Restricted JRF"
   * @param modelType - create a model image only or domain in image. set to true for MII
   * @param domainHome - the domain home in the image
   * @param oneArchiveContainsMultiApps - whether one archive contains multiple apps
   * @return image name with tag
   */
  public static String createImageAndVerify(String imageNameBase,
                                            List<String> wdtModelList,
                                            List<String> appSrcDirList,
                                            List<String> modelPropList,
                                            String baseImageName,
                                            String baseImageTag,
                                            String domainType,
                                            boolean modelType,
                                            String domainHome,
                                            boolean oneArchiveContainsMultiApps) {
    return createImageAndVerify(
        imageNameBase, wdtModelList, appSrcDirList, modelPropList, baseImageName, baseImageTag, domainType,
        modelType, domainHome, oneArchiveContainsMultiApps, null);
  }

  /**
   * Create a Docker image for a model in image domain or domain home in image using multiple WDT model
   * files and application ear files.
   * @param imageNameBase - the base mii image name used in local or to construct the image name in repository
   * @param wdtModelList - list of WDT model files used to build the Docker image
   * @param appSrcDirList - list of the sample application source directories used to build sample app ear files
   * @param modelPropList - the WebLogic base image name to be used while creating mii image
   * @param baseImageName - the WebLogic base image name to be used while creating mii image
   * @param baseImageTag - the WebLogic base image tag to be used while creating mii image
   * @param domainType - the type of the WebLogic domain, valid values are "WLS, "JRF", and "Restricted JRF"
   * @param modelType - create a model image only or domain in image. set to true for MII
   * @param additionalBuildCommands - Path to a file with additional build commands
   * @param additionalBuildFilesVarargs -Additional files that are required by your additionalBuildCommands
   * @return image name with tag
   */
  public static String createImageAndVerify(String imageNameBase,
                                            List<String> wdtModelList,
                                            List<String> appSrcDirList,
                                            List<String> modelPropList,
                                            String baseImageName,
                                            String baseImageTag,
                                            String domainType,
                                            boolean modelType,
                                            String domainHome,
                                            boolean oneArchiveContainsMultiApps,
                                            String additionalBuildCommands,
                                            String... additionalBuildFilesVarargs) {

    LoggingFacade logger = getLogger();

    // create unique image name with date
    DateFormat dateFormat = new SimpleDateFormat("yyyy-MM-dd");
    Date date = new Date();
    final String imageTag = baseImageTag + "-" + dateFormat.format(date) + "-" + System.currentTimeMillis();
    // Add repository name in image name for Jenkins runs
    final String imageName = DOMAIN_IMAGES_REPO + imageNameBase;
    final String image = imageName + ":" + imageTag;

    List<String> archiveList = new ArrayList<>();
    if (appSrcDirList != null && appSrcDirList.size() != 0 && appSrcDirList.get(0) != null) {
      List<String> archiveAppsList = new ArrayList<>();
      List<String> buildAppDirList = new ArrayList<>(appSrcDirList);
      boolean buildCoherence = false;

      for (String appSrcDir : appSrcDirList) {
        if (appSrcDir.contains(".war") || appSrcDir.contains(".ear")) {
          //remove from build
          buildAppDirList.remove(appSrcDir);
          archiveAppsList.add(appSrcDir);
        }

        if (appSrcDir.contains("coherence-proxy") || appSrcDir.contains("CoherenceApp")) {
          buildCoherence = true;
        }
      }

      if (archiveAppsList.size() != 0 && archiveAppsList.get(0) != null) {
        assertTrue(archiveApp(defaultAppParams()
                .srcDirList(archiveAppsList)));
        //archive provided ear or war file
        String appName = archiveAppsList.get(0).substring(archiveAppsList.get(0).lastIndexOf("/") + 1,
                appSrcDirList.get(0).lastIndexOf("."));

        // build the archive list
        String zipAppFile = String.format("%s/%s.zip", ARCHIVE_DIR, appName);
        archiveList.add(zipAppFile);

      }

      if (buildAppDirList.size() != 0 && buildAppDirList.get(0) != null) {
        // build an application archive using what is in resources/apps/APP_NAME
        String zipFile = "";
        if (oneArchiveContainsMultiApps) {
          assertTrue(buildAppArchive(defaultAppParams()
                          .srcDirList(buildAppDirList)),
                  String.format("Failed to create app archive for %s", buildAppDirList.get(0)));
          zipFile = String.format("%s/%s.zip", ARCHIVE_DIR, buildAppDirList.get(0));
          // build the archive list
          archiveList.add(zipFile);
        } else if (buildCoherence) {
          // build the Coherence GAR file
          assertTrue(buildCoherenceArchive(defaultAppParams()
                  .srcDirList(buildAppDirList)),
              String.format("Failed to create app archive for %s", buildAppDirList.get(0)));
          zipFile = String.format("%s/%s.zip", ARCHIVE_DIR, buildAppDirList.get(0));
          // build the archive list
          archiveList.add(zipFile);
        } else {
          for (String appName : buildAppDirList) {
            assertTrue(buildAppArchive(defaultAppParams()
                .srcDirList(Collections.singletonList(appName))
                .appName(appName)),
                String.format("Failed to create app archive for %s", appName));
            zipFile = String.format("%s/%s.zip", ARCHIVE_DIR, appName);
            // build the archive list
            archiveList.add(zipFile);
          }
        }
      }
    }

    // Set additional environment variables for WIT
    checkDirectory(WIT_BUILD_DIR);
    Map<String, String> env = new HashMap<>();
    env.put("WLSIMG_BLDDIR", WIT_BUILD_DIR);

    // For k8s 1.16 support and as of May 6, 2020, we presently need a different JDK for these
    // tests and for image tool. This is expected to no longer be necessary once JDK 11.0.8 or
    // the next JDK 14 versions are released.
    String witJavaHome = System.getenv("WIT_JAVA_HOME");
    if (witJavaHome != null) {
      env.put("JAVA_HOME", witJavaHome);
    }

    // build an image using WebLogic Image Tool
    logger.info("Creating image {0} using model directory {1}", image, MODEL_DIR);
    boolean result = false;
    if (!modelType) {  //create a domain home in image image
      result = createImage(
              new WitParams()
                .baseImageName(baseImageName)
                .baseImageTag(baseImageTag)
                .domainType(domainType)
                .modelImageName(imageName)
                .modelImageTag(imageTag)
                .modelFiles(wdtModelList)
                .modelVariableFiles(modelPropList)
                .modelArchiveFiles(archiveList)
                .domainHome(WDT_IMAGE_DOMAINHOME_BASE_DIR + "/" + domainHome)
                .wdtModelOnly(modelType)
                .wdtOperation("CREATE")
                .wdtVersion(WDT_VERSION)
                .env(env)
                .redirect(true));
    } else {
      WitParams witParams = new WitParams()
          .baseImageName(baseImageName)
          .baseImageTag(baseImageTag)
          .domainType(domainType)
          .modelImageName(imageName)
          .modelImageTag(imageTag)
          .modelFiles(wdtModelList)
          .modelVariableFiles(modelPropList)
          .modelArchiveFiles(archiveList)
          .wdtModelOnly(modelType)
          .wdtVersion(WDT_VERSION)
          .env(env)
          .redirect(true);

      if (additionalBuildCommands != null) {
        logger.info("additionalBuildCommands {0}", additionalBuildCommands);
        witParams.additionalBuildCommands(additionalBuildCommands);
        StringBuffer additionalBuildFilesBuff = new StringBuffer();
        for (String buildFile:additionalBuildFilesVarargs) {
          additionalBuildFilesBuff.append(buildFile).append(" ");
        }

        witParams.additionalBuildFiles(additionalBuildFilesBuff.toString().trim());
      }
      result = createImage(witParams);
    }

    assertTrue(result, String.format("Failed to create the image %s using WebLogic Image Tool", image));

    // Check image exists using docker images | grep image tag.
    assertTrue(doesImageExist(imageTag),
            String.format("Image %s does not exist", image));

    logger.info("Image {0} are created successfully", image);
    return image;
  }

  /**
   * Create secret for OCR registry credentials in the specified namespace.
   *
   * @param namespace namespace in which the secret will be created
   */
  public static void createOcrRepoSecret(String namespace) {
    LoggingFacade logger = getLogger();
    logger.info("Creating image pull secret {0} in namespace {1}", OCR_SECRET_NAME, namespace);
    createDockerRegistrySecret(OCR_USERNAME, OCR_PASSWORD, OCR_EMAIL, OCR_REGISTRY, OCR_SECRET_NAME, namespace);
  }


  /**
   * Create a Docker registry secret in the specified namespace.
   *
   * @param namespace the namespace in which the secret will be created
   */
  public static void createOcirRepoSecret(String namespace) {
    LoggingFacade logger = getLogger();
    logger.info("Creating image pull secret {0} in namespace {1}", OCIR_SECRET_NAME, namespace);
    createDockerRegistrySecret(OCIR_USERNAME, OCIR_PASSWORD, OCIR_EMAIL,
        OCIR_REGISTRY, OCIR_SECRET_NAME, namespace);
  }

  /**
   * Create docker registry secret with given parameters.
   * @param userName repository user name
   * @param password repository password
   * @param email repository email
   * @param registry registry name
   * @param secretName name of the secret to create
   * @param namespace namespace in which to create the secret
   */
  public static void createDockerRegistrySecret(String userName, String password,
                                                String email, String registry, String secretName, String namespace) {
    LoggingFacade logger = getLogger();
    // Create registry secret in the namespace to pull the image from repository
    JsonObject dockerConfigJsonObject = createDockerConfigJson(
        userName, password, email, registry);
    String dockerConfigJson = dockerConfigJsonObject.toString();

    // skip if the secret already exists
    V1SecretList listSecrets = listSecrets(namespace);
    if (listSecrets != null) {
      for (V1Secret item : listSecrets.getItems()) {
        if (item.getMetadata().getName().equals(secretName)) {
          logger.info("Secret {0} already exists in namespace {1}, skipping secret creation", secretName, namespace);
          return;
        }
      }
    }

    // Create the V1Secret configuration
    V1Secret repoSecret = new V1Secret()
        .metadata(new V1ObjectMeta()
            .name(secretName)
            .namespace(namespace))
        .type("kubernetes.io/dockerconfigjson")
        .putDataItem(".dockerconfigjson", dockerConfigJson.getBytes());

    boolean secretCreated = assertDoesNotThrow(() -> createSecret(repoSecret),
        String.format("createSecret failed for %s", secretName));
    assertTrue(secretCreated, String.format("createSecret failed while creating secret %s in namespace %s",
        secretName, namespace));
  }

  /**
   * Create a Docker registry secret in the specified namespace to pull base images.
   *
   * @param namespace the namespace in which the secret will be created
   */
  public static void createSecretForBaseImages(String namespace) {
    if (BASE_IMAGES_REPO.equals(OCR_REGISTRY)) {
      createOcrRepoSecret(namespace);
    } else {
      createOcirRepoSecret(namespace);
    }
  }

  /**
   * Docker login and push the image to Docker registry.
   *
   * @param dockerImage the Docker image to push to registry
   */
  public static void dockerLoginAndPushImageToRegistry(String dockerImage) {
    LoggingFacade logger = getLogger();
    // push image, if necessary
    if (!DOMAIN_IMAGES_REPO.isEmpty() && dockerImage.contains(DOMAIN_IMAGES_REPO)) {
      // docker login, if necessary
      if (!OCIR_USERNAME.equals(REPO_DUMMY_VALUE)) {
        logger.info("docker login");
        assertTrue(dockerLogin(OCIR_REGISTRY, OCIR_USERNAME, OCIR_PASSWORD), "docker login failed");
      }

      logger.info("docker push image {0} to {1}", dockerImage, DOMAIN_IMAGES_REPO);
      assertTrue(dockerPush(dockerImage), String.format("docker push failed for image %s", dockerImage));
    }
  }

  /**
   * Create a secret with TLS certificate and key in the specified namespace.
   *
   * @param secretName secret name to create
   * @param namespace namespace in which the secret will be created
   * @param keyFile key file containing key for the secret
   * @param certFile certificate file containing certificate for secret
   * @throws java.io.IOException when reading key/cert files fails
   */
  public static void createSecretWithTLSCertKey(
      String secretName, String namespace, Path keyFile, Path certFile) throws IOException {

    LoggingFacade logger = getLogger();
    logger.info("Creating TLS secret {0} in namespace {1} with certfile {2} and keyfile {3}",
        secretName, namespace, certFile, keyFile);

    Map<String, String> data = new HashMap<>();
    data.put("tls.crt", Base64.getEncoder().encodeToString(Files.readAllBytes(certFile)));
    data.put("tls.key", Base64.getEncoder().encodeToString(Files.readAllBytes(keyFile)));

    V1Secret secret = new V1Secret()
        .metadata(new V1ObjectMeta()
            .name(secretName)
            .namespace(namespace))
        .type("kubernetes.io/tls")
        .stringData(data);

    boolean secretCreated = assertDoesNotThrow(() -> createSecret(secret),
        "Create secret failed with ApiException");
    assertTrue(secretCreated, String.format("create secret failed for %s", secretName));
  }

  /**
   * Create a secret with username and password in the specified namespace.
   *
   * @param secretName secret name to create
   * @param namespace namespace in which the secret will be created
   * @param username username in the secret
   * @param password passowrd in the secret
   */
  public static void createSecretWithUsernamePassword(String secretName,
                                                      String namespace,
                                                      String username,
                                                      String password) {
    Map<String, String> secretMap = new HashMap<>();
    secretMap.put("username", username);
    secretMap.put("password", password);

    boolean secretCreated = assertDoesNotThrow(() -> createSecret(new V1Secret()
        .metadata(new V1ObjectMeta()
            .name(secretName)
            .namespace(namespace))
        .stringData(secretMap)), "Create secret failed with ApiException");
    assertTrue(secretCreated, String.format("create secret failed for %s", secretName));
  }

  /**
   * Create a RCU secret with username, password and sys_username, sys_password in the specified namespace.
   *
   * @param secretName secret name to create
   * @param namespace namespace in which the secret will be created
   * @param username RCU schema username
   * @param password RCU schema passowrd
   * @param sysUsername DB sys username
   * @param sysPassword DB sys password
   */
  public static void createRcuSecretWithUsernamePassword(String secretName, String namespace,
      String username, String password, String sysUsername, String sysPassword) {
    Map<String, String> secretMap = new HashMap<>();
    secretMap.put("username", username);
    secretMap.put("password", password);
    secretMap.put("sys_username", sysUsername);
    secretMap.put("sys_password", sysPassword);

    boolean secretCreated = assertDoesNotThrow(() -> createSecret(new V1Secret()
        .metadata(new V1ObjectMeta()
            .name(secretName)
            .namespace(namespace))
        .stringData(secretMap)), "Create secret failed with ApiException");
    assertTrue(secretCreated, String.format("create secret failed for %s", secretName));
  }

  /**
   * Create a RcuAccess secret with RCU schema prefix, RCU schema password and RCU database connection string in the
   * specified namespace.
   *
   * @param secretName secret name to create
   * @param namespace namespace in which the secret will be created
   * @param rcuPrefix  RCU schema prefix
   * @param password RCU schema passoword
   * @param rcuDbConnString RCU database connection string
   */
  public static void createRcuAccessSecret(String secretName, String namespace,
      String rcuPrefix, String password, String rcuDbConnString) {
    Map<String, String> secretMap = new HashMap<>();
    secretMap.put("rcu_db_conn_string", rcuDbConnString);
    secretMap.put("rcu_prefix", rcuPrefix);
    secretMap.put("rcu_schema_password", password);

    getLogger().info("Create RcuAccessSecret: {0} in namespace: {1}, with rcuPrefix {2}, password {3}, "
        + "rcuDbConnString {4} ", secretName, namespace, rcuPrefix, password, rcuDbConnString);
    boolean secretCreated = assertDoesNotThrow(() -> createSecret(new V1Secret()
        .metadata(new V1ObjectMeta()
            .name(secretName)
            .namespace(namespace))
        .stringData(secretMap)), "Create secret failed with ApiException");
    assertTrue(secretCreated, String.format("create secret failed for %s", secretName));
  }

  /**
   * Create a RcuAccess secret with RCU schema prefix, RCU schema password and RCU database connection string
   * in the specified namespace.
   *
   * @param secretName secret name to create
   * @param namespace namespace in which the secret will be created
   * @param opsswalletpassword  OPSS wallet password
   */
  public static void createOpsswalletpasswordSecret(String secretName, String namespace,
      String opsswalletpassword) {
    Map<String, String> secretMap = new HashMap<>();
    secretMap.put("walletPassword", opsswalletpassword);

    boolean secretCreated = assertDoesNotThrow(() -> createSecret(new V1Secret()
        .metadata(new V1ObjectMeta()
            .name(secretName)
            .namespace(namespace))
        .stringData(secretMap)), "Create secret failed with ApiException");
    assertTrue(secretCreated, String.format("create secret failed for %s", secretName));
  }



  /** Scale the WebLogic cluster to specified number of servers.
   *  Verify the sample app can be accessed through NGINX if curlCmd is not null.
   *
   * @param clusterName the WebLogic cluster name in the domain to be scaled
   * @param domainUid the domain to which the cluster belongs
   * @param domainNamespace the namespace in which the domain exists
   * @param manageServerPodNamePrefix managed server pod name prefix
   * @param replicasBeforeScale the replicas of the WebLogic cluster before the scale
   * @param replicasAfterScale the replicas of the WebLogic cluster after the scale
   * @param curlCmd the curl command to verify ingress controller can access the sample apps from all managed servers
   *                in the cluster, if curlCmd is null, the method will not verify the accessibility of the sample app
   *                through ingress controller
   * @param expectedServerNames list of managed servers in the cluster before scale, if curlCmd is null,
   *                            set expectedServerNames to null too
   */
  public static void scaleAndVerifyCluster(String clusterName,
                                           String domainUid,
                                           String domainNamespace,
                                           String manageServerPodNamePrefix,
                                           int replicasBeforeScale,
                                           int replicasAfterScale,
                                           String curlCmd,
                                           List<String> expectedServerNames) {

    scaleAndVerifyCluster(clusterName, domainUid, domainNamespace, manageServerPodNamePrefix, replicasBeforeScale,
        replicasAfterScale, false, 0, "", "",
        false, "", "", 0, "", "", curlCmd, expectedServerNames);
  }

  /**
   * Scale the WebLogic cluster to specified number of servers.
   * Verify the sample app can be accessed through NGINX if curlCmd is not null.
   *
   * @param clusterName the WebLogic cluster name in the domain to be scaled
   * @param domainUid the domain to which the cluster belongs
   * @param domainNamespace the namespace in which the domain exists
   * @param manageServerPodNamePrefix managed server pod name prefix
   * @param replicasBeforeScale the replicas of the WebLogic cluster before the scale
   * @param replicasAfterScale the replicas of the WebLogic cluster after the scale
   * @param withRestApi whether to use REST API to scale the cluster
   * @param externalRestHttpsPort the node port allocated for the external operator REST HTTPS interface
   * @param opNamespace the namespace of WebLogic operator
   * @param opServiceAccount the service account for operator
   * @param withWLDF whether to use WLDF to scale cluster
   * @param domainHomeLocation the domain home location of the domain
   * @param scalingAction scaling action, accepted value: scaleUp or scaleDown
   * @param scalingSize the number of servers to scale up or scale down
   * @param myWebAppName the web app name deployed to the domain
   * @param curlCmdForWLDFApp the curl command to call the web app used in the WLDF script
   * @param curlCmd the curl command to verify ingress controller can access the sample apps from all managed servers
   *                in the cluster, if curlCmd is null, the method will not verify the accessibility of the sample app
   *                through ingress controller
   * @param expectedServerNames list of managed servers in the cluster before scale, if curlCmd is null,
   *                            set expectedServerNames to null too
   */
  public static void scaleAndVerifyCluster(String clusterName,
                                           String domainUid,
                                           String domainNamespace,
                                           String manageServerPodNamePrefix,
                                           int replicasBeforeScale,
                                           int replicasAfterScale,
                                           boolean withRestApi,
                                           int externalRestHttpsPort,
                                           String opNamespace,
                                           String opServiceAccount,
                                           boolean withWLDF,
                                           String domainHomeLocation,
                                           String scalingAction,
                                           int scalingSize,
                                           String myWebAppName,
                                           String curlCmdForWLDFApp,
                                           String curlCmd,
                                           List<String> expectedServerNames) {
    LoggingFacade logger = getLogger();
    // get the original managed server pod creation timestamp before scale
    List<DateTime> listOfPodCreationTimestamp = new ArrayList<>();
    for (int i = 1; i <= replicasBeforeScale; i++) {
      String managedServerPodName = manageServerPodNamePrefix + i;
      DateTime originalCreationTimestamp =
          assertDoesNotThrow(() -> getPodCreationTimestamp(domainNamespace, "", managedServerPodName),
              String.format("getPodCreationTimestamp failed with ApiException for pod %s in namespace %s",
                  managedServerPodName, domainNamespace));
      listOfPodCreationTimestamp.add(originalCreationTimestamp);
    }

    // scale the cluster in the domain
    logger.info("Scaling cluster {0} of domain {1} in namespace {2} to {3} servers",
        clusterName, domainUid, domainNamespace, replicasAfterScale);
    if (withRestApi) {
      assertThat(assertDoesNotThrow(() -> scaleClusterWithRestApi(domainUid, clusterName,
          replicasAfterScale, externalRestHttpsPort, opNamespace, opServiceAccount)))
          .as(String.format("Verify scaling cluster %s of domain %s in namespace %s with REST API succeeds",
              clusterName, domainUid, domainNamespace))
          .withFailMessage(String.format("Scaling cluster %s of domain %s in namespace %s with REST API failed",
              clusterName, domainUid, domainNamespace))
          .isTrue();
    } else if (withWLDF) {
      // scale the cluster using WLDF policy
      assertThat(assertDoesNotThrow(() -> scaleClusterWithWLDF(clusterName, domainUid, domainNamespace,
          domainHomeLocation, scalingAction, scalingSize, opNamespace, opServiceAccount, myWebAppName,
          curlCmdForWLDFApp)))
          .as(String.format("Verify scaling cluster %s of domain %s in namespace %s with WLDF policy succeeds",
              clusterName, domainUid, domainNamespace))
          .withFailMessage(String.format("Scaling cluster %s of domain %s in namespace %s with WLDF policy failed",
              clusterName, domainUid, domainNamespace))
          .isTrue();
    } else {
      assertThat(assertDoesNotThrow(() -> scaleCluster(domainUid, domainNamespace, clusterName, replicasAfterScale)))
          .as(String.format("Verify scaling cluster %s of domain %s in namespace %s succeeds",
              clusterName, domainUid, domainNamespace))
          .withFailMessage(String.format("Scaling cluster %s of domain %s in namespace %s failed",
              clusterName, domainUid, domainNamespace))
          .isTrue();
    }

    if (replicasBeforeScale <= replicasAfterScale) {

      // scale up
      // check that the original managed server pod state is not changed during scaling the cluster
      for (int i = 1; i <= replicasBeforeScale; i++) {
        String manageServerPodName = manageServerPodNamePrefix + i;

        // check the original managed server pod state is not changed
        logger.info("Checking that the state of manged server pod {0} is not changed in namespace {1}",
            manageServerPodName, domainNamespace);
        podStateNotChanged(manageServerPodName, domainUid, domainNamespace, listOfPodCreationTimestamp.get(i - 1));
      }

      if (curlCmd != null && expectedServerNames != null) {
        // check that NGINX can access the sample apps from the original managed servers in the domain
        logger.info("Checking that NGINX can access the sample app from the original managed servers in the domain "
            + "while the domain is scaling up.");
        logger.info("expected server name list which should be in the sample app response: {0} before scale",
            expectedServerNames);

        assertThat(callWebAppAndCheckForServerNameInResponse(curlCmd, expectedServerNames, 50))
            .as("Verify NGINX can access the sample app from the original managed servers in the domain")
            .withFailMessage("NGINX can not access the sample app from one or more of the managed servers")
            .isTrue();
      }

      // check that new managed server pods were created and wait for them to be ready
      for (int i = replicasBeforeScale + 1; i <= replicasAfterScale; i++) {
        String manageServerPodName = manageServerPodNamePrefix + i;

        // check new managed server pod exists in the namespace
        logger.info("Checking that the new managed server pod {0} exists in namespace {1}",
            manageServerPodName, domainNamespace);
        checkPodExists(manageServerPodName, domainUid, domainNamespace);

        // check new managed server pod is ready
        logger.info("Checking that the new managed server pod {0} is ready in namespace {1}",
            manageServerPodName, domainNamespace);
        checkPodReady(manageServerPodName, domainUid, domainNamespace);

        // check new managed server service exists in the namespace
        logger.info("Checking that the new managed server service {0} exists in namespace {1}",
            manageServerPodName, domainNamespace);
        checkServiceExists(manageServerPodName, domainNamespace);

        if (expectedServerNames != null) {
          // add the new managed server to the list
          expectedServerNames.add(manageServerPodName.substring(domainUid.length() + 1));
        }
      }

      if (curlCmd != null && expectedServerNames != null) {
        // check that NGINX can access the sample apps from new and original managed servers
        logger.info("Checking that NGINX can access the sample app from the new and original managed servers "
            + "in the domain after the cluster is scaled up. Expected server names: {0}", expectedServerNames);
        assertThat(callWebAppAndCheckForServerNameInResponse(curlCmd, expectedServerNames, 50))
            .as("Verify NGINX can access the sample app from all managed servers in the domain")
            .withFailMessage("NGINX can not access the sample app from one or more of the managed servers")
            .isTrue();
      }
    } else {
      // scale down
      // wait and check the pods are deleted
      for (int i = replicasBeforeScale; i > replicasAfterScale; i--) {
        String managedServerPodName = manageServerPodNamePrefix + i;
        logger.info("Checking that managed server pod {0} was deleted from namespace {1}",
            managedServerPodName, domainNamespace);
        checkPodDoesNotExist(managedServerPodName, domainUid, domainNamespace);
        if (expectedServerNames != null) {
          expectedServerNames.remove(managedServerPodName.substring(domainUid.length() + 1));
        }
      }

      if (curlCmd != null && expectedServerNames != null) {
        // check that NGINX can access the app from the remaining managed servers in the domain
        logger.info("Checking that NGINX can access the sample app from the remaining managed servers in the domain "
            + "after the cluster is scaled down. Expected server name: {0}", expectedServerNames);
        assertThat(callWebAppAndCheckForServerNameInResponse(curlCmd, expectedServerNames, 50))
            .as("Verify NGINX can access the sample app from the remaining managed server in the domain")
            .withFailMessage("NGINX can not access the sample app from the remaining managed server")
            .isTrue();
      }
    }
  }

  /**
   * Install Prometheus and wait up to five minutes until the prometheus pods are ready.
   *
   * @param promReleaseName the prometheus release name
   * @param promNamespace the prometheus namespace in which the operator will be installed
   * @param promValueFile the promeheus value.yaml file path
   * @param promVersion the version of the prometheus helm chart
   * @param promServerNodePort nodePort value for prometheus server
   * @param alertManagerNodePort nodePort value for alertmanager
   * @return the prometheus Helm installation parameters
   */
  public static HelmParams installAndVerifyPrometheus(String promReleaseName,
                                                      String promNamespace,
                                                      String promValueFile,
                                                      String promVersion,
                                                      int promServerNodePort,
                                                      int alertManagerNodePort) {
    LoggingFacade logger = getLogger();
    // Helm install parameters
    HelmParams promHelmParams = new HelmParams()
        .releaseName(promReleaseName)
        .namespace(promNamespace)
        .repoUrl(PROMETHEUS_REPO_URL)
        .repoName(PROMETHEUS_REPO_NAME)
        .chartName("prometheus")
        .chartValuesFile(promValueFile);

    if (promVersion != null) {
      promHelmParams.chartVersion(promVersion);
    }

    // prometheus chart values to override
    PrometheusParams prometheusParams = new PrometheusParams()
        .helmParams(promHelmParams)
        .nodePortServer(promServerNodePort)
        .nodePortAlertManager(alertManagerNodePort);

    // install prometheus
    logger.info("Installing prometheus in namespace {0}", promNamespace);
    assertTrue(installPrometheus(prometheusParams),
        String.format("Failed to install prometheus in namespace %s", promNamespace));
    logger.info("Prometheus installed in namespace {0}", promNamespace);

    // list Helm releases matching operator release name in operator namespace
    logger.info("Checking prometheus release {0} status in namespace {1}",
        promReleaseName, promNamespace);
    assertTrue(isHelmReleaseDeployed(promReleaseName, promNamespace),
        String.format("Prometheus release %s is not in deployed status in namespace %s",
            promReleaseName, promNamespace));
    logger.info("Prometheus release {0} status is deployed in namespace {1}",
        promReleaseName, promNamespace);

    // wait for the promethues pods to be ready
    logger.info("Wait for the promethues pod is ready in namespace {0}", promNamespace);
    withStandardRetryPolicy
        .conditionEvaluationListener(
            condition -> logger.info("Waiting for prometheus to be running in namespace {0} "
                    + "(elapsed time {1}ms, remaining time {2}ms)",
                promNamespace,
                condition.getElapsedTimeInMS(),
                condition.getRemainingTimeInMS()))
        .until(assertDoesNotThrow(() -> isPrometheusReady(promNamespace),
            "prometheusIsReady failed with ApiException"));

    return promHelmParams;
  }

  /**
   * Install Grafana and wait up to five minutes until the grafana pod is ready.
   *
   * @param grafanaReleaseName the grafana release name
   * @param grafanaNamespace the grafana namespace in which the operator will be installed
   * @param grafanaValueFile the grafana value.yaml file path
   * @param grafanaVersion the version of the grafana helm chart
   * @return the grafana Helm installation parameters
   */
  public static GrafanaParams installAndVerifyGrafana(String grafanaReleaseName,
                                                   String grafanaNamespace,
                                                   String grafanaValueFile,
                                                   String grafanaVersion) {
    LoggingFacade logger = getLogger();
    // Helm install parameters
    HelmParams grafanaHelmParams = new HelmParams()
        .releaseName(grafanaReleaseName)
        .namespace(grafanaNamespace)
        .chartDir("stable/grafana")
        .chartValuesFile(grafanaValueFile);

    if (grafanaVersion != null) {
      grafanaHelmParams.chartVersion(grafanaVersion);
    }

    boolean secretExists = false;
    V1SecretList listSecrets = listSecrets(grafanaNamespace);
    if (null != listSecrets) {
      for (V1Secret item : listSecrets.getItems()) {
        if (item.getMetadata().getName().equals("grafana-secret")) {
          secretExists = true;
          break;
        }
      }
    }
    if (!secretExists) {
      //create grafana secret
      createSecretWithUsernamePassword("grafana-secret", grafanaNamespace, "admin", "12345678");
    }
    // install grafana
    logger.info("Installing grafana in namespace {0}", grafanaNamespace);
    int grafanaNodePort = getNextFreePort(31060, 31200);
    logger.info("Installing grafana with node port {0}", grafanaNodePort);
    // grafana chart values to override
    GrafanaParams grafanaParams = new GrafanaParams()
        .helmParams(grafanaHelmParams)
        .nodePort(grafanaNodePort);
    boolean isGrafanaInstalled = false;
    try {
      assertTrue(installGrafana(grafanaParams),
          String.format("Failed to install grafana in namespace %s", grafanaNamespace));
    } catch (AssertionError err) {
      //retry with different nodeport
      uninstallGrafana(grafanaHelmParams);
      grafanaNodePort = getNextFreePort(31060, 31200);
      grafanaParams = new GrafanaParams()
          .helmParams(grafanaHelmParams)
          .nodePort(grafanaNodePort);
      isGrafanaInstalled = installGrafana(grafanaParams);
      if (!isGrafanaInstalled) {
        //clean up
        logger.info(String.format("Failed to install grafana in namespace %s with nodeport %s",
            grafanaNamespace, grafanaNodePort));
        uninstallGrafana(grafanaHelmParams);
        return null;
      }
    }
    logger.info("Grafana installed in namespace {0}", grafanaNamespace);

    // list Helm releases matching grafana release name in  namespace
    logger.info("Checking grafana release {0} status in namespace {1}",
        grafanaReleaseName, grafanaNamespace);
    assertTrue(isHelmReleaseDeployed(grafanaReleaseName, grafanaNamespace),
        String.format("Grafana release %s is not in deployed status in namespace %s",
            grafanaReleaseName, grafanaNamespace));
    logger.info("Grafana release {0} status is deployed in namespace {1}",
        grafanaReleaseName, grafanaNamespace);

    // wait for the grafana pod to be ready
    logger.info("Wait for the grafana pod is ready in namespace {0}", grafanaNamespace);
    withStandardRetryPolicy
        .conditionEvaluationListener(
            condition -> logger.info("Waiting for grafana to be running in namespace {0} "
                    + "(elapsed time {1}ms, remaining time {2}ms)",
                grafanaNamespace,
                condition.getElapsedTimeInMS(),
                condition.getRemainingTimeInMS()))
        .until(assertDoesNotThrow(() -> isGrafanaReady(grafanaNamespace),
            "grafanaIsReady failed with ApiException"));

    //return grafanaHelmParams;
    return grafanaParams;
  }


  /**
   * Create a persistent volume and persistent volume claim.
   *
   * @param v1pv V1PersistentVolume object to create the persistent volume
   * @param v1pvc V1PersistentVolumeClaim object to create the persistent volume claim
   * @param labelSelector String containing the labels the PV is decorated with
   * @param namespace the namespace in which the persistence volume claim to be created
   *
   **/
  public static void createPVPVCAndVerify(V1PersistentVolume v1pv,
                                          V1PersistentVolumeClaim v1pvc,
                                          String labelSelector,
                                          String namespace) {
    LoggingFacade logger = getLogger();
    assertNotNull(v1pv, "v1pv is null");
    assertNotNull(v1pvc, "v1pvc is null");

    String pvName = v1pv.getMetadata().getName();
    String pvcName = v1pvc.getMetadata().getName();

    logger.info("Creating persistent volume {0}", pvName);
    assertTrue(assertDoesNotThrow(() -> createPersistentVolume(v1pv),
        "Persistent volume creation failed with ApiException "),
        "PersistentVolume creation failed");

    logger.info("Creating persistent volume claim {0}", pvcName);
    assertTrue(assertDoesNotThrow(() -> createPersistentVolumeClaim(v1pvc),
        "Persistent volume claim creation failed with ApiException"),
        "PersistentVolumeClaim creation failed");

    // check the persistent volume and persistent volume claim exist
    withStandardRetryPolicy
        .conditionEvaluationListener(
            condition -> logger.info("Waiting for persistent volume {0} exists "
                    + "(elapsed time {1}ms, remaining time {2}ms)",
                pvName,
                condition.getElapsedTimeInMS(),
                condition.getRemainingTimeInMS()))
        .until(assertDoesNotThrow(() -> pvExists(pvName, labelSelector),
            String.format("pvExists failed with ApiException when checking pv %s", pvName)));

    withStandardRetryPolicy
        .conditionEvaluationListener(
            condition -> logger.info("Waiting for persistent volume claim {0} exists in namespace {1} "
                    + "(elapsed time {2}ms, remaining time {3}ms)",
                pvcName,
                namespace,
                condition.getElapsedTimeInMS(),
                condition.getRemainingTimeInMS()))
        .until(assertDoesNotThrow(() -> pvcExists(pvcName, namespace),
            String.format("pvcExists failed with ApiException when checking pvc %s in namespace %s",
                pvcName, namespace)));
  }

  /**
   * Create ConfigMap from the specified files.
   * @param configMapName name of the ConfigMap to create
   * @param files files to be added in ConfigMap
   * @param namespace the namespace in which the ConfigMap to be created
   */
  public static void createConfigMapFromFiles(String configMapName,
                                              List<Path> files,
                                              String namespace) {

    // create a ConfigMap of the domain
    Map<String, String> data = new HashMap<>();
    for (Path file : files) {
      data.put(file.getFileName().toString(),
          assertDoesNotThrow(() -> readString(file), "readString failed with IOException"));
    }

    V1ConfigMap configMap = new V1ConfigMap()
        .data(data)
        .metadata(new V1ObjectMeta()
            .name(configMapName)
            .namespace(namespace));

    assertTrue(assertDoesNotThrow(() -> createConfigMap(configMap),
        String.format("createConfigMap failed with ApiException for ConfigMap %s with files %s in namespace %s",
            configMapName, files, namespace)),
        String.format("createConfigMap failed while creating ConfigMap %s in namespace %s", configMapName, namespace));
  }

  /**
   * Create a job in the specified namespace and wait until it completes.
   *
   * @param jobBody V1Job object to create in the specified namespace
   * @param namespace the namespace in which the job will be created
   */
  public static String createJobAndWaitUntilComplete(V1Job jobBody, String namespace) {
    LoggingFacade logger = getLogger();
    String jobName = assertDoesNotThrow(() -> createNamespacedJob(jobBody), "createNamespacedJob failed");

    logger.info("Checking if the job {0} completed in namespace {1}", jobName, namespace);
    withStandardRetryPolicy
        .conditionEvaluationListener(
            condition -> logger.info("Waiting for job {0} to be completed in namespace {1} "
                    + "(elapsed time {2} ms, remaining time {3} ms)",
                jobName,
                namespace,
                condition.getElapsedTimeInMS(),
                condition.getRemainingTimeInMS()))
        .until(jobCompleted(jobName, null, namespace));

    return jobName;
  }

  /**
   * Get the PodCreationTimestamp of a pod in a namespace.
   *
   * @param namespace Kubernetes namespace that the domain is hosted
   * @param podName name of the pod
   * @return PodCreationTimestamp of the pod
   */
  public static DateTime getPodCreationTime(String namespace, String podName) {
    LoggingFacade logger = getLogger();
    DateTime podCreationTime =
        assertDoesNotThrow(() -> getPodCreationTimestamp(namespace, "", podName),
            String.format("Couldn't get PodCreationTimestamp for pod %s", podName));
    assertNotNull(podCreationTime, "Got null PodCreationTimestamp");
    logger.info("PodCreationTimestamp for pod {0} in namespace {1} is {2}",
        podName,
        namespace,
        podCreationTime);
    return podCreationTime;
  }

  /**
   * Create a Kubernetes ConfigMap with the given parameters and verify that the operation succeeds.
   *
   * @param configMapName the name of the Kubernetes ConfigMap to be created
   * @param domainUid the domain to which the cluster belongs
   * @param namespace Kubernetes namespace that the domain is hosted
   * @param modelFiles list of the names of the WDT mode files in the ConfigMap
   */
  public static void createConfigMapAndVerify(
      String configMapName,
      String domainUid,
      String namespace,
      List<String> modelFiles) {
    LoggingFacade logger = getLogger();
    assertNotNull(configMapName, "ConfigMap name cannot be null");

    Map<String, String> labels = new HashMap<>();
    labels.put("weblogic.domainUid", domainUid);

    assertNotNull(configMapName, "ConfigMap name cannot be null");

    logger.info("Create ConfigMap {0} that contains model files {1}",
        configMapName, modelFiles);

    Map<String, String> data = new HashMap<>();

    for (String modelFile : modelFiles) {
      addModelFile(data, modelFile);
    }

    V1ObjectMeta meta = new V1ObjectMeta()
        .labels(labels)
        .name(configMapName)
        .namespace(namespace);
    V1ConfigMap configMap = new V1ConfigMap()
        .data(data)
        .metadata(meta);

    assertTrue(assertDoesNotThrow(() -> createConfigMap(configMap),
        String.format("Create ConfigMap %s failed due to Kubernetes client  ApiException", configMapName)),
        String.format("Failed to create ConfigMap %s", configMapName));
  }

  /**
   * Read the content of a model file as a String and add it to a map.
   */
  private static void addModelFile(Map<String, String> data, String modelFileName) {
    LoggingFacade logger = getLogger();
    logger.info("Add model file {0}", modelFileName);
    String dsModelFile = String.format("%s/%s", MODEL_DIR, modelFileName);

    String cmData = assertDoesNotThrow(() -> Files.readString(Paths.get(dsModelFile)),
        String.format("Failed to read model file %s", dsModelFile));
    assertNotNull(cmData,
        String.format("Failed to read model file %s", dsModelFile));

    data.put(modelFileName, cmData);
  }

  /**
   * Create an external REST Identity secret in the specified namespace.
   *
   * @param namespace the namespace in which the secret to be created
   * @param secretName name of the secret to be created
   * @return true if the command to create secret succeeds, false otherwise
   */
  public static boolean createExternalRestIdentitySecret(String namespace, String secretName) {

    StringBuffer command = new StringBuffer()
        .append(GEN_EXTERNAL_REST_IDENTITY_FILE);

    if (Character.isDigit(K8S_NODEPORT_HOST.charAt(0))) {
      command.append(" -a \"IP:");
    } else {
      command.append(" -a \"DNS:");
    }

    command.append(K8S_NODEPORT_HOST)
        .append(",DNS:localhost,IP:127.0.0.1\"")
        .append(" -n ")
        .append(namespace)
        .append(" -s ")
        .append(secretName);

    CommandParams params = Command
        .defaultCommandParams()
        .command(command.toString())
        .saveResults(true)
        .redirect(true);

    return Command.withParams(params).execute();
  }

  /**
   * Check that the given credentials are valid to access the WebLogic domain.
   *
   * @param podName name of the admin server pod
   * @param namespace name of the namespace that the pod is running in
   * @param username WebLogic admin username
   * @param password WebLogic admin password
   * @param expectValid true if the check expects a successful result
   */
  public static void verifyCredentials(
      String podName,
      String namespace,
      String username,
      String password,
      boolean expectValid) {
    LoggingFacade logger = getLogger();
    String msg = expectValid ? "valid" : "invalid";
    logger.info("Check if the given WebLogic admin credentials are {0}", msg);
    withQuickRetryPolicy
        .conditionEvaluationListener(
            condition -> logger.info("Checking that credentials {0}/{1} are {2}"
                    + "(elapsed time {3}ms, remaining time {4}ms)",
                username,
                password,
                msg,
                condition.getElapsedTimeInMS(),
                condition.getRemainingTimeInMS()))
        .until(assertDoesNotThrow(
            expectValid
                ?
            () -> credentialsValid(K8S_NODEPORT_HOST, podName, namespace, username, password)
                :
            () -> credentialsNotValid(K8S_NODEPORT_HOST, podName, namespace, username, password),
            String.format(
                "Failed to validate credentials %s/%s on pod %s in namespace %s",
                username, password, podName, namespace)));
  }


  /**
   * Generate a text file in RESULTS_ROOT directory by replacing template value.
   * @param inputTemplateFile input template file
   * @param outputFile output file to be generated. This file will be copied to RESULTS_ROOT. If outputFile contains
   *                   a directory, then the directory will created if it does not exist.
   *                   example - crossdomxaction/istio-cdt-http-srvice.yaml
   * @param templateMap map containing template variable(s) to be replaced
   * @return path of the generated file - will be under RESULTS_ROOT
  */
  public static Path generateFileFromTemplate(
       String inputTemplateFile, String outputFile,
       Map<String, String> templateMap) throws IOException {

    LoggingFacade logger = getLogger();

    Path targetFileParent = Paths.get(outputFile).getParent();
    if (targetFileParent != null) {
      checkDirectory(targetFileParent.toString());
    }
    Path srcFile = Paths.get(inputTemplateFile);
    Path targetFile = Paths.get(RESULTS_ROOT, outputFile);
    logger.info("Copying  source file {0} to target file {1}", inputTemplateFile, targetFile.toString());

    // Add the parent directory for the target file
    Path parentDir = targetFile.getParent();
    Files.createDirectories(parentDir);
    Files.copy(srcFile, targetFile, StandardCopyOption.REPLACE_EXISTING);
    String out = targetFile.toString();
    for (Map.Entry<String, String> entry : templateMap.entrySet()) {
      logger.info("Replacing String {0} with the value {1}", entry.getKey(), entry.getValue());
      FileUtils.replaceStringInFile(out, entry.getKey(), entry.getValue());
    }
    return targetFile;
  }

  /**
   * Check the application running in WebLogic server using host information in the header.
   * @param url url to access the application
   * @param hostHeader host information to be passed as http header
   * @return true if curl command returns HTTP code 200 otherwise false
  */
  public static boolean checkAppUsingHostHeader(String url, String hostHeader) {
    LoggingFacade logger = getLogger();
    StringBuffer curlString = new StringBuffer("status=$(curl --user weblogic:welcome1 ");
    StringBuffer headerString = null;
    if (hostHeader != null) {
      headerString = new StringBuffer("-H 'host: ");
      headerString.append(hostHeader)
                  .append(" ' ");
    } else {
      headerString = new StringBuffer("");
    }
    curlString.append(" --noproxy '*' ")
         .append(" --silent --show-error ")
         .append(headerString.toString())
         .append(url)
         .append(" -o /dev/null")
         .append(" -w %{http_code});")
         .append("echo ${status}");
    logger.info("checkAppUsingHostInfo: curl command {0}", new String(curlString));
    withQuickRetryPolicy
        .conditionEvaluationListener(
            condition -> logger.info("Waiting for appliation to be ready {0} "
                + "(elapsed time {1} ms, remaining time {2} ms)",
                url,
                condition.getElapsedTimeInMS(),
                condition.getRemainingTimeInMS()))
        .until(assertDoesNotThrow(() -> {
          return () -> {
            return exec(new String(curlString), true).stdout().contains("200");
          };
        }));
    return true;
  }

  /**
   * Check if the the application is accessible inside the WebLogic server pod.
   * @param conditionFactory condition factory
   * @param namespace namespace of the domain
   * @param podName name of the pod
   * @param internalPort internal port of the managed server running in the pod
   * @param appPath path to access the application
   * @param expectedStr expected response from the app
   */
  public static void checkAppIsRunning(
      ConditionFactory conditionFactory,
      String namespace,
      String podName,
      String internalPort,
      String appPath,
      String expectedStr
  ) {

    // check if the application is accessible inside of a server pod
    conditionFactory
        .conditionEvaluationListener(
            condition -> getLogger().info("Waiting for application {0} is running on pod {1} in namespace {2} "
                    + "(elapsed time {3}ms, remaining time {4}ms)",
                appPath,
                podName,
                namespace,
                condition.getElapsedTimeInMS(),
                condition.getRemainingTimeInMS()))
        .until(() -> appAccessibleInPod(
            namespace,
            podName,
            internalPort,
            appPath,
            expectedStr));

  }

  /** Create a persistent volume.
   * @param pvName name of the persistent volume to create
   * @param domainUid domain UID
   * @param className name of the class to call this method
  */
  public static void createPV(String pvName, String domainUid, String className) {

    LoggingFacade logger = getLogger();
    logger.info("creating persistent volume for pvName {0}, domainUid: {1}, className: {2}",
        pvName, domainUid, className);
    Path pvHostPath = null;
    // when tests are running in local box the PV directories need to exist
    if (!OKE_CLUSTER) {
      try {
        pvHostPath = Files.createDirectories(Paths.get(
            PV_ROOT, className, pvName));
        logger.info("Creating PV directory host path {0}", pvHostPath);
        org.apache.commons.io.FileUtils.deleteDirectory(pvHostPath.toFile());
        Files.createDirectories(pvHostPath);
      } catch (IOException ioex) {
        logger.severe(ioex.getMessage());
        fail("Create persistent volume host path failed");
      }
    }

    V1PersistentVolume v1pv = new V1PersistentVolume()
        .spec(new V1PersistentVolumeSpec()
            .addAccessModesItem("ReadWriteMany")
            .volumeMode("Filesystem")
            .putCapacityItem("storage", Quantity.fromString("5Gi"))
            .persistentVolumeReclaimPolicy("Recycle")
            .accessModes(Arrays.asList("ReadWriteMany")))
        .metadata(new V1ObjectMeta()
            .name(pvName)
            .putLabelsItem("weblogic.resourceVersion", "domain-v2")
            .putLabelsItem("weblogic.domainUid", domainUid));
    if (OKE_CLUSTER) {
      v1pv.getSpec()
          .storageClassName("oci-fss")
          .nfs(new V1NFSVolumeSource()
          .path(FSS_DIR)
          .server(NFS_SERVER)
          .readOnly(false));
    } else {
      v1pv.getSpec()
          .storageClassName("weblogic-domain-storage-class")
          .hostPath(new V1HostPathVolumeSource()
          .path(pvHostPath.toString()));
    }
    boolean success = assertDoesNotThrow(() -> createPersistentVolume(v1pv),
        "Failed to create persistent volume");
    assertTrue(success, "PersistentVolume creation failed");
  }

  /**
   * Create a persistent volume claim.
   *
   * @param pvName name of the persistent volume
   * @param pvcName name of the persistent volume claim to create
   * @param domainUid UID of the WebLogic domain
   * @param namespace name of the namespace in which to create the persistent volume claim
   */
  public static void createPVC(String pvName, String pvcName, String domainUid, String namespace) {

    LoggingFacade logger = getLogger();
    logger.info("creating persistent volume claim for pvName {0}, pvcName {1}, "
        + "domainUid: {2}, namespace: {3}", pvName, pvcName, domainUid, namespace);
    V1PersistentVolumeClaim v1pvc = new V1PersistentVolumeClaim()
        .spec(new V1PersistentVolumeClaimSpec()
            .addAccessModesItem("ReadWriteMany")
            .volumeName(pvName)
            .storageClassName("weblogic-domain-storage-class")
            .resources(new V1ResourceRequirements()
                .putRequestsItem("storage", Quantity.fromString("5Gi"))))
        .metadata(new V1ObjectMeta()
            .name(pvcName)
            .namespace(namespace)
            .putLabelsItem("weblogic.resourceVersion", "domain-v2")
            .putLabelsItem("weblogic.domainUid", domainUid));

    if (OKE_CLUSTER) {
      v1pvc.getSpec()
          .storageClassName("oci-fss");
    } else {
      v1pvc.getSpec()
          .storageClassName("weblogic-domain-storage-class");
    }
    boolean success = assertDoesNotThrow(() -> createPersistentVolumeClaim(v1pvc),
        "Failed to create persistent volume claim");
    assertTrue(success, "PersistentVolumeClaim creation failed");
  }

  /**
   * Create configmap containing domain creation scripts.
   *
   * @param configMapName name of the configmap to create
   * @param files files to add in configmap
   * @param namespace name of the namespace in which to create configmap
   * @param className name of the class to call this method
   * @throws IOException when reading the domain script files fail
   * @throws ApiException if create configmap fails
   */
  public static void createConfigMapForDomainCreation(String configMapName, List<Path> files,
      String namespace, String className)
      throws ApiException, IOException {

    LoggingFacade logger = getLogger();
    logger.info("Creating configmap {0}, namespace {1}, className {2}", configMapName, namespace, className);

    Path domainScriptsDir = Files.createDirectories(
        Paths.get(TestConstants.LOGS_DIR, className, namespace));

    // add domain creation scripts and properties files to the configmap
    Map<String, String> data = new HashMap<>();
    for (Path file : files) {
      logger.info("Adding file {0} in configmap", file);
      data.put(file.getFileName().toString(), Files.readString(file));
      logger.info("Making a copy of file {0} to {1} for diagnostic purposes", file,
          domainScriptsDir.resolve(file.getFileName()));
      Files.copy(file, domainScriptsDir.resolve(file.getFileName()));
    }
    V1ObjectMeta meta = new V1ObjectMeta()
        .name(configMapName)
        .namespace(namespace);
    V1ConfigMap configMap = new V1ConfigMap()
        .data(data)
        .metadata(meta);

    boolean cmCreated = assertDoesNotThrow(() -> createConfigMap(configMap),
        String.format("Failed to create configmap %s with files %s", configMapName, files));
    assertTrue(cmCreated, String.format("Failed while creating ConfigMap %s", configMapName));
  }

  /**
   * Create a job to create a domain in persistent volume.
   *
   * @param image image name used to create the domain
   * @param pvName name of the persistent volume to create domain in
   * @param pvcName name of the persistent volume claim
   * @param domainScriptCM configmap holding domain creation script files
   * @param namespace name of the domain namespace in which the job is created
   * @param jobContainer V1Container with job commands to create domain
   */
  public static void createDomainJob(String image, String pvName,
                               String pvcName, String domainScriptCM, String namespace, V1Container jobContainer) {

    LoggingFacade logger = getLogger();
    logger.info("Running Kubernetes job to create domain for image: {1}: {2} "
        + " pvName: {3}, pvcName: {4}, domainScriptCM: {5}, namespace: {6}", image,
        pvName, pvcName, domainScriptCM, namespace);
    String argCommand = "chown -R 1000:1000 /shared";
    if (OKE_CLUSTER) {
      argCommand = "chown 1000:1000 /shared/. && find /shared/. -maxdepth 1 ! -name '.snapshot'"
          + " ! -name '.' -print0 | xargs -r -0 chown -R 1000:1000";
    }
    V1Job jobBody = new V1Job()
        .metadata(
            new V1ObjectMeta()
                .name("create-domain-onpv-job-" + pvName) // name of the create domain job
                .namespace(namespace))
        .spec(new V1JobSpec()
            .backoffLimit(0) // try only once
            .template(new V1PodTemplateSpec()
                .spec(new V1PodSpec()
                    .restartPolicy("Never")
                    .initContainers(Arrays.asList(new V1Container()
                        .name("fix-pvc-owner") // change the ownership of the pv to opc:opc
                        .image(image)
                        .addCommandItem("/bin/sh")
                        .addArgsItem("-c")
                        .addArgsItem(argCommand)
                        .volumeMounts(Arrays.asList(
                            new V1VolumeMount()
                                .name(pvName)
                                .mountPath("/shared")))
                        .securityContext(new V1SecurityContext()
                            .runAsGroup(0L)
                            .runAsUser(0L))))
                    .containers(Arrays.asList(jobContainer  // container containing WLST or WDT details
                        .name("create-weblogic-domain-onpv-container")
                        .image(image)
                        .imagePullPolicy("Always")
                        .ports(Arrays.asList(new V1ContainerPort()
                            .containerPort(7001)))
                        .volumeMounts(Arrays.asList(
                            new V1VolumeMount()
                                .name("create-weblogic-domain-job-cm-volume") // domain creation scripts volume
                                .mountPath("/u01/weblogic"), // availble under /u01/weblogic inside pod
                            new V1VolumeMount()
                                .name(pvName) // location to write domain
                                .mountPath("/shared"))))) // mounted under /shared inside pod
                    .volumes(Arrays.asList(
                        new V1Volume()
                            .name(pvName)
                            .persistentVolumeClaim(
                                new V1PersistentVolumeClaimVolumeSource()
                                    .claimName(pvcName)),
                        new V1Volume()
                            .name("create-weblogic-domain-job-cm-volume")
                            .configMap(
                                new V1ConfigMapVolumeSource()
                                    .name(domainScriptCM)))) //config map containing domain scripts
                    .imagePullSecrets(Arrays.asList(
                        new V1LocalObjectReference()
                            .name(BASE_IMAGES_REPO_SECRET))))));  // this secret is used only for non-kind cluster
    String jobName = assertDoesNotThrow(()
        -> createNamespacedJob(jobBody), "Failed to create Job");

    logger.info("Checking if the domain creation job {0} completed in namespace {1}",
        jobName, namespace);
    withStandardRetryPolicy
        .conditionEvaluationListener(
            condition -> logger.info("Waiting for job {0} to be completed in namespace {1} "
                    + "(elapsed time {2} ms, remaining time {3} ms)",
                jobName,
                namespace,
                condition.getElapsedTimeInMS(),
                condition.getRemainingTimeInMS()))
        .until(jobCompleted(jobName, null, namespace));

    // check job status and fail test if the job failed to create domain
    V1Job job = assertDoesNotThrow(() -> getJob(jobName, namespace),
        "Getting the job failed");
    if (job != null) {
      V1JobCondition jobCondition = job.getStatus().getConditions().stream().filter(
          v1JobCondition -> "Failed".equalsIgnoreCase(v1JobCondition.getType()))
          .findAny()
          .orElse(null);
      if (jobCondition != null) {
        logger.severe("Job {0} failed to create domain", jobName);
        List<V1Pod> pods = assertDoesNotThrow(() -> listPods(
            namespace, "job-name=" + jobName).getItems(),
            "Listing pods failed");
        if (!pods.isEmpty()) {
          String podLog = assertDoesNotThrow(() -> getPodLog(pods.get(0).getMetadata().getName(), namespace),
              "Failed to get pod log");
          logger.severe(podLog);
          fail("Domain create job failed");
        }
      }
    }
  }

  /**
   * Verify the default secret exists for the default service account.
   *
   */
  public static void verifyDefaultTokenExists() {
    final LoggingFacade logger = getLogger();

    ConditionFactory withStandardRetryPolicy
        = with().pollDelay(0, SECONDS)
        .and().with().pollInterval(5, SECONDS)
        .atMost(5, MINUTES).await();

    withStandardRetryPolicy.conditionEvaluationListener(
        condition -> logger.info("Waiting for the default token to be available in default service account, "
                + "elapsed time {0}, remaining time {1}",
            condition.getElapsedTimeInMS(),
            condition.getRemainingTimeInMS()))
        .until(() -> {
          V1ServiceAccountList sas = Kubernetes.listServiceAccounts("default");
          for (V1ServiceAccount sa : sas.getItems()) {
            if (sa.getMetadata().getName().equals("default")) {
              List<V1ObjectReference> secrets = sa.getSecrets();
              return !secrets.isEmpty();
            }
          }
          return false;
        });
  }

  /**
   * Get the creationTimestamp for the domain admin server pod and managed server pods.
   *
   * @param domainNamespace namespace where the domain is
   * @param adminServerPodName the pod name of the admin server
   * @param managedServerPrefix prefix of the managed server pod name
   * @param replicaCount replica count of the managed servers
   * @return map of domain admin server pod and managed server pods with their corresponding creationTimestamps
   */
  public static Map getPodsWithTimeStamps(String domainNamespace, String adminServerPodName,
       String managedServerPrefix, int replicaCount) {

    // create the map with server pods and their original creation timestamps
    Map<String, DateTime> podsWithTimeStamps = new LinkedHashMap<>();
    podsWithTimeStamps.put(adminServerPodName,
        assertDoesNotThrow(() -> getPodCreationTimestamp(domainNamespace, "", adminServerPodName),
            String.format("getPodCreationTimestamp failed with ApiException for pod %s in namespace %s",
                adminServerPodName, domainNamespace)));

    for (int i = 1; i <= replicaCount; i++) {
      String managedServerPodName = managedServerPrefix + i;
      podsWithTimeStamps.put(managedServerPodName,
          assertDoesNotThrow(() -> getPodCreationTimestamp(domainNamespace, "", managedServerPodName),
              String.format("getPodCreationTimestamp failed with ApiException for pod %s in namespace %s",
                  managedServerPodName, domainNamespace)));
    }
    return podsWithTimeStamps;
  }

  public static String getExternalServicePodName(String adminServerPodName) {
    return getExternalServicePodName(adminServerPodName, TestConstants.DEFAULT_EXTERNAL_SERVICE_NAME_SUFFIX);
  }

  public static String getExternalServicePodName(String adminServerPodName, String suffix) {
    return adminServerPodName + suffix;
  }

  public static String getIntrospectJobName(String domainUid) {
    return domainUid + TestConstants.DEFAULT_INTROSPECTOR_JOB_NAME_SUFFIX;
  }

  /**
   * Set the inter-pod anti-affinity  for the domain custom resource
   * so that server instances spread over the available Nodes.
   *
   * @param domain custom resource object
   */
  public static synchronized void setPodAntiAffinity(Domain domain) {
    domain.getSpec()
        .getClusters()
        .stream()
        .forEach(
            cluster -> {
              cluster
                  .serverPod(new ServerPod()
                      .affinity(new V1Affinity().podAntiAffinity(
                          new V1PodAntiAffinity()
                              .addPreferredDuringSchedulingIgnoredDuringExecutionItem(
                                  new V1WeightedPodAffinityTerm()
                                      .weight(100)
                                      .podAffinityTerm(new V1PodAffinityTerm()
                                          .topologyKey("kubernetes.io/hostname")
                                          .labelSelector(new V1LabelSelector()
                                              .addMatchExpressionsItem(new V1LabelSelectorRequirement()
                                                  .key("weblogic.clusterName")
                                                  .operator("In")
<<<<<<< HEAD
                                                  .addValuesItem(cluster.getClusterName())))
=======
                                                  .addValuesItem("$(CLUSTER_NAME)")))
>>>>>>> e5eaf747
                                      )))));

            }
        );

  }
}<|MERGE_RESOLUTION|>--- conflicted
+++ resolved
@@ -3318,11 +3318,8 @@
                                               .addMatchExpressionsItem(new V1LabelSelectorRequirement()
                                                   .key("weblogic.clusterName")
                                                   .operator("In")
-<<<<<<< HEAD
-                                                  .addValuesItem(cluster.getClusterName())))
-=======
+
                                                   .addValuesItem("$(CLUSTER_NAME)")))
->>>>>>> e5eaf747
                                       )))));
 
             }
