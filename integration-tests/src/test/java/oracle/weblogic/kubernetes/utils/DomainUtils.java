// Copyright (c) 2021, 2022, Oracle and/or its affiliates.
// Licensed under the Universal Permissive License v 1.0 as shown at https://oss.oracle.com/licenses/upl.

package oracle.weblogic.kubernetes.utils;

import java.io.File;
import java.io.FileOutputStream;
import java.io.IOException;
import java.nio.file.Path;
import java.time.OffsetDateTime;
import java.util.ArrayList;
import java.util.Arrays;
import java.util.Collections;
import java.util.HashMap;
import java.util.List;
import java.util.Map;
import java.util.Optional;
import java.util.Properties;
import java.util.regex.Matcher;
import java.util.regex.Pattern;
import javax.annotation.Nonnull;

import io.kubernetes.client.custom.V1Patch;
import io.kubernetes.client.openapi.models.V1ConfigMap;
import io.kubernetes.client.openapi.models.V1ConfigMapVolumeSource;
import io.kubernetes.client.openapi.models.V1Container;
import io.kubernetes.client.openapi.models.V1ContainerPort;
import io.kubernetes.client.openapi.models.V1EnvVar;
import io.kubernetes.client.openapi.models.V1Job;
import io.kubernetes.client.openapi.models.V1JobCondition;
import io.kubernetes.client.openapi.models.V1JobSpec;
import io.kubernetes.client.openapi.models.V1LocalObjectReference;
import io.kubernetes.client.openapi.models.V1ObjectMeta;
import io.kubernetes.client.openapi.models.V1PersistentVolumeClaimVolumeSource;
import io.kubernetes.client.openapi.models.V1Pod;
import io.kubernetes.client.openapi.models.V1PodSpec;
import io.kubernetes.client.openapi.models.V1PodTemplateSpec;
import io.kubernetes.client.openapi.models.V1Volume;
import io.kubernetes.client.openapi.models.V1VolumeMount;
import oracle.weblogic.domain.AdminServer;
import oracle.weblogic.domain.AdminService;
import oracle.weblogic.domain.AuxiliaryImage;
import oracle.weblogic.domain.Channel;
import oracle.weblogic.domain.ClusterResource;
import oracle.weblogic.domain.Configuration;
import oracle.weblogic.domain.DomainCondition;
import oracle.weblogic.domain.DomainResource;
import oracle.weblogic.domain.DomainSpec;
import oracle.weblogic.domain.DomainStatus;
import oracle.weblogic.domain.Model;
import oracle.weblogic.domain.ServerPod;
import oracle.weblogic.domain.ServerService;
import oracle.weblogic.kubernetes.TestConstants;
import oracle.weblogic.kubernetes.actions.impl.primitive.Command;
import oracle.weblogic.kubernetes.actions.impl.primitive.CommandParams;
import oracle.weblogic.kubernetes.assertions.impl.Cluster;
import oracle.weblogic.kubernetes.logging.LoggingFacade;

import static java.io.File.createTempFile;
import static java.nio.file.Files.copy;
import static java.nio.file.Files.createDirectories;
import static java.nio.file.Files.readString;
import static java.nio.file.Paths.get;
import static java.nio.file.StandardCopyOption.REPLACE_EXISTING;
import static oracle.weblogic.kubernetes.TestConstants.ADMIN_PASSWORD_DEFAULT;
import static oracle.weblogic.kubernetes.TestConstants.ADMIN_SERVER_NAME_BASE;
import static oracle.weblogic.kubernetes.TestConstants.ADMIN_USERNAME_DEFAULT;
import static oracle.weblogic.kubernetes.TestConstants.BASE_IMAGES_REPO_SECRET_NAME;
import static oracle.weblogic.kubernetes.TestConstants.CLUSTER_VERSION;
import static oracle.weblogic.kubernetes.TestConstants.DOMAIN_API_VERSION;
import static oracle.weblogic.kubernetes.TestConstants.DOMAIN_VERSION;
import static oracle.weblogic.kubernetes.TestConstants.FAILURE_RETRY_INTERVAL_SECONDS;
import static oracle.weblogic.kubernetes.TestConstants.FAILURE_RETRY_LIMIT_MINUTES;
import static oracle.weblogic.kubernetes.TestConstants.HTTPS_PROXY;
import static oracle.weblogic.kubernetes.TestConstants.HTTP_PROXY;
import static oracle.weblogic.kubernetes.TestConstants.IMAGE_PULL_POLICY;
import static oracle.weblogic.kubernetes.TestConstants.K8S_NODEPORT_HOST;
import static oracle.weblogic.kubernetes.TestConstants.KUBERNETES_CLI;
import static oracle.weblogic.kubernetes.TestConstants.MANAGED_SERVER_NAME_BASE;
import static oracle.weblogic.kubernetes.TestConstants.NO_PROXY;
import static oracle.weblogic.kubernetes.TestConstants.OKD;
import static oracle.weblogic.kubernetes.TestConstants.TEST_IMAGES_REPO_SECRET_NAME;
import static oracle.weblogic.kubernetes.TestConstants.WDT_BASIC_MODEL_PROPERTIES_FILE;
import static oracle.weblogic.kubernetes.TestConstants.WDT_IMAGE_DOMAINHOME_BASE_DIR;
import static oracle.weblogic.kubernetes.TestConstants.WEBLOGIC_IMAGE_NAME;
import static oracle.weblogic.kubernetes.TestConstants.WEBLOGIC_IMAGE_TAG;
import static oracle.weblogic.kubernetes.TestConstants.WEBLOGIC_IMAGE_TO_USE_IN_SPEC;
import static oracle.weblogic.kubernetes.TestConstants.WLS_DOMAIN_TYPE;
import static oracle.weblogic.kubernetes.actions.ActionConstants.MODEL_DIR;
import static oracle.weblogic.kubernetes.actions.ActionConstants.RESOURCE_DIR;
import static oracle.weblogic.kubernetes.actions.ActionConstants.WDT_VERSION;
import static oracle.weblogic.kubernetes.actions.TestActions.createConfigMap;
import static oracle.weblogic.kubernetes.actions.TestActions.createDomainCustomResource;
import static oracle.weblogic.kubernetes.actions.TestActions.deleteDomainCustomResource;
import static oracle.weblogic.kubernetes.actions.TestActions.getDomainCustomResource;
import static oracle.weblogic.kubernetes.actions.TestActions.getJob;
import static oracle.weblogic.kubernetes.actions.TestActions.getPodLog;
import static oracle.weblogic.kubernetes.actions.TestActions.listPods;
import static oracle.weblogic.kubernetes.actions.TestActions.patchDomainCustomResource;
import static oracle.weblogic.kubernetes.actions.TestActions.shutdownDomain;
import static oracle.weblogic.kubernetes.assertions.TestAssertions.domainDoesNotExist;
import static oracle.weblogic.kubernetes.assertions.TestAssertions.domainExists;
import static oracle.weblogic.kubernetes.assertions.TestAssertions.domainStatusConditionTypeExists;
import static oracle.weblogic.kubernetes.assertions.TestAssertions.domainStatusConditionTypeHasExpectedStatus;
import static oracle.weblogic.kubernetes.assertions.TestAssertions.domainStatusReasonMatches;
import static oracle.weblogic.kubernetes.assertions.TestAssertions.domainStatusServerStatusHasExpectedPodStatus;
import static oracle.weblogic.kubernetes.assertions.TestAssertions.pvExists;
import static oracle.weblogic.kubernetes.assertions.TestAssertions.pvcExists;
import static oracle.weblogic.kubernetes.assertions.TestAssertions.verifyRollingRestartOccurred;
import static oracle.weblogic.kubernetes.assertions.impl.Cluster.doesClusterExist;
import static oracle.weblogic.kubernetes.utils.ClusterUtils.createClusterAndVerify;
import static oracle.weblogic.kubernetes.utils.ClusterUtils.createClusterResource;
import static oracle.weblogic.kubernetes.utils.CommonTestUtils.checkPodReadyAndServiceExists;
import static oracle.weblogic.kubernetes.utils.CommonTestUtils.getNextFreePort;
import static oracle.weblogic.kubernetes.utils.CommonTestUtils.getUniqueName;
import static oracle.weblogic.kubernetes.utils.CommonTestUtils.testUntil;
import static oracle.weblogic.kubernetes.utils.CommonTestUtils.withLongRetryPolicy;
import static oracle.weblogic.kubernetes.utils.ImageUtils.createBaseRepoSecret;
import static oracle.weblogic.kubernetes.utils.ImageUtils.createImageAndVerify;
import static oracle.weblogic.kubernetes.utils.ImageUtils.createTestRepoSecret;
import static oracle.weblogic.kubernetes.utils.ImageUtils.imageRepoLoginAndPushImageToRegistry;
import static oracle.weblogic.kubernetes.utils.JobUtils.createJobAndWaitUntilComplete;
import static oracle.weblogic.kubernetes.utils.PersistentVolumeUtils.createPV;
import static oracle.weblogic.kubernetes.utils.PersistentVolumeUtils.createPVC;
import static oracle.weblogic.kubernetes.utils.PersistentVolumeUtils.createfixPVCOwnerContainer;
import static oracle.weblogic.kubernetes.utils.PodUtils.checkPodDoesNotExist;
import static oracle.weblogic.kubernetes.utils.PodUtils.getPodsWithTimeStamps;
import static oracle.weblogic.kubernetes.utils.PodUtils.setPodAntiAffinity;
import static oracle.weblogic.kubernetes.utils.SecretUtils.createSecretWithUsernamePassword;
import static oracle.weblogic.kubernetes.utils.ThreadSafeLogger.getLogger;
import static org.junit.jupiter.api.Assertions.assertDoesNotThrow;
import static org.junit.jupiter.api.Assertions.assertFalse;
import static org.junit.jupiter.api.Assertions.assertNotNull;
import static org.junit.jupiter.api.Assertions.assertTrue;
import static org.junit.jupiter.api.Assertions.fail;

public class DomainUtils {

  /**
   * Create a domain in the specified namespace and wait up to five minutes until the domain exists.
   *
   * @param domain the oracle.weblogic.domain.Domain object to create domain custom resource
   * @param domainNamespace namespace in which the domain will be created
   * @param domVersion custom resource's version
   */
  public static void createDomainAndVerify(DomainResource domain,
                                           String domainNamespace,
                                           String... domVersion) {
    String domainVersion = (domVersion.length == 0) ? DOMAIN_VERSION : domVersion[0];

    LoggingFacade logger = getLogger();
    // create the domain CR
    assertNotNull(domain, "domain is null");
    assertNotNull(domain.getSpec(), "domain spec is null");
    String domainUid = domain.getSpec().getDomainUid();

    logger.info("Creating domain custom resource for domainUid {0} in namespace {1}",
        domainUid, domainNamespace);
    assertTrue(assertDoesNotThrow(() -> createDomainCustomResource(domain, domainVersion),
        String.format("Create domain custom resource failed with ApiException for %s in namespace %s",
            domainUid, domainNamespace)),
        String.format("Create domain custom resource failed with ApiException for %s in namespace %s",
            domainUid, domainNamespace));

    // wait for the domain to exist
    logger.info("Checking for domain custom resource in namespace {0}", domainNamespace);
    testUntil(
        domainExists(domainUid, domainVersion, domainNamespace),
        logger,
        "domain {0} to be created in namespace {1}",
        domainUid,
        domainNamespace);
  }

  /**
   * Create a domain in the specified namespace, wait up to five minutes until the domain exists and
   * verify the servers are running.
   *
   * @param domainUid domain
   * @param domain the oracle.weblogic.domain.Domain object to create domain custom resource
   * @param domainNamespace namespace in which the domain will be created
   * @param adminServerPodName admin server pod name
   * @param managedServerPodNamePrefix managed server pod prefix
   * @param replicaCount replica count
   */
  public static void createDomainAndVerify(String domainUid, DomainResource domain,
                                           String domainNamespace, String adminServerPodName,
                                           String managedServerPodNamePrefix, int replicaCount) {
    LoggingFacade logger = getLogger();

    // create domain and verify
    createDomainAndVerify(domain, domainNamespace);

    // check that admin service/pod exists in the domain namespace
    logger.info("Checking that admin service/pod {0} exists in namespace {1}",
        adminServerPodName, domainNamespace);
    checkPodReadyAndServiceExists(adminServerPodName, domainUid, domainNamespace);

    for (int i = 1; i <= replicaCount; i++) {
      String managedServerPodName = managedServerPodNamePrefix + i;

      // check that ms service/pod exists in the domain namespace
      logger.info("Checking that clustered ms service/pod {0} exists in namespace {1}",
          managedServerPodName, domainNamespace);
      checkPodReadyAndServiceExists(managedServerPodName, domainUid, domainNamespace);
    }

  }

  /**
   * Check the status reason of the domainUid matches the given reason.
   *
   * @param domainUid  domain uid
   * @param namespace the namespace in which the domainUid exists
   * @param statusReason the expected status reason of the domainUid
   */
  public static void checkDomainStatusReasonMatches(String domainUid, String namespace, String statusReason) {
    LoggingFacade logger = getLogger();
    testUntil(assertDoesNotThrow(() -> domainStatusReasonMatches(domainUid, namespace, statusReason)),
        logger,
        "the status reason of the domain {0} in namespace {1}",
        domainUid,
        namespace,
        statusReason);
  }

  /**
   * Check the domain status condition has expected status value.
   * @param domainUid Uid of the domain
   * @param namespace namespace of the domain
   * @param conditionType the type name of condition, accepted value: Completed, Available, Failed and
   *                      ConfigChangesPendingRestart
   * @param expectedStatus the expected value of the status, either True or False
   */
  public static void checkDomainStatusConditionTypeHasExpectedStatus(String domainUid,
                                                                     String namespace,
                                                                     String conditionType,
                                                                     String expectedStatus) {
    checkDomainStatusConditionTypeHasExpectedStatus(domainUid, namespace,
        conditionType, expectedStatus, DOMAIN_VERSION);
  }


  /**
   * Check the domain status condition has expected status value.
   * @param domainUid Uid of the domain
   * @param namespace namespace of the domain
   * @param conditionType the type name of condition, accepted value: Completed, Available, Failed and
   *                      ConfigChangesPendingRestart
   * @param expectedStatus the expected value of the status, either True or False
   * @param domainVersion version of domain
   */
  public static void checkDomainStatusConditionTypeHasExpectedStatus(String domainUid,
                                                                     String namespace,
                                                                     String conditionType,
                                                                     String expectedStatus,
                                                                     String domainVersion) {
    testUntil(
        withLongRetryPolicy,
        domainStatusConditionTypeHasExpectedStatus(domainUid, namespace, conditionType, expectedStatus, domainVersion),
        getLogger(),
        "domain status condition type {0} has expected status {1}",
        conditionType,
        expectedStatus);
  }

  /**
   * Check the domain status condition type exists.
   * @param domainUid uid of the domain
   * @param namespace namespace of the domain
   * @param conditionType the type name of condition, accepted value: Completed, Available, Failed and
   *                      ConfigChangesPendingRestart
   */
  public static void checkDomainStatusConditionTypeExists(String domainUid,
                                                          String namespace,
                                                          String conditionType) {
    checkDomainStatusConditionTypeExists(domainUid, namespace, conditionType, DOMAIN_VERSION);
  }

  /**
   * Check the domain status condition type exists.
   * @param domainUid uid of the domain
   * @param namespace namespace of the domain
   * @param conditionType the type name of condition, accepted value: Completed, Available, Failed and
   *                      ConfigChangesPendingRestart
   * @param domainVersion   version of domain
   */
  public static void checkDomainStatusConditionTypeExists(String domainUid,
                                                          String namespace,
                                                          String conditionType,
                                                          String domainVersion) {
    testUntil(
        domainStatusConditionTypeExists(domainUid, namespace, conditionType, domainVersion),
        getLogger(),
        "waiting for domain status condition type {0} exists",
        conditionType
    );
  }

  /**
   * Check the domain status condition type exists.
   * @param domainUid uid of the domain
   * @param namespace namespace of the domain
   * @param serverName name of the server
   * @param podPhase phase of the server pod
   * @param podReady status of the pod Ready condition
   */
  public static void checkServerStatusPodPhaseAndPodReady(String domainUid,
                                                          String namespace,
                                                          String serverName,
                                                          String podPhase,
                                                          String podReady) {
    domainStatusServerStatusHasExpectedPodStatus(domainUid, namespace, serverName, podPhase, podReady);
  }

  /**
   * Check the domain status condition type does not exist.
   * @param domainUid uid of the domain
   * @param domainNamespace namespace of the domain
   * @param conditionType the type name of condition, accepted value: Completed, Available, Failed and
   *                      ConfigChangesPendingRestart
   * @return true if the condition type does not exist, false otherwise
   */
  public static boolean verifyDomainStatusConditionTypeDoesNotExist(String domainUid,
                                                                    String domainNamespace,
                                                                    String conditionType) {
    return verifyDomainStatusConditionTypeDoesNotExist(domainUid, domainNamespace,
        conditionType, DOMAIN_VERSION);
  }

  /**
   * Check the domain status condition type does not exist.
   * @param domainUid uid of the domain
   * @param domainNamespace namespace of the domain
   * @param conditionType the type name of condition, accepted value: Completed, Available, Failed and
   *                      ConfigChangesPendingRestart
   * @param domainVersion version of domain
   * @return true if the condition type does not exist, false otherwise
   */
  public static boolean verifyDomainStatusConditionTypeDoesNotExist(String domainUid,
                                                                    String domainNamespace,
                                                                    String conditionType,
                                                                    String domainVersion) {
    DomainResource domain = assertDoesNotThrow(() -> getDomainCustomResource(domainUid, domainNamespace,
              domainVersion));

    if (domain != null && domain.getStatus() != null) {
      List<DomainCondition> domainConditionList = domain.getStatus().getConditions();
      for (DomainCondition domainCondition : domainConditionList) {
        if (domainCondition.getType().equalsIgnoreCase(conditionType)) {
          return false;
        }
      }
    } else {
      if (domain == null) {
        getLogger().info("domain is null");
      } else {
        getLogger().info("domain status is null");
      }
    }
    return true;
  }

  /**
   * Delete a domain in the specified namespace.
   * @param domainNS the namespace in which the domain exists
   * @param domainUid domain uid
   */
  public static void deleteDomainResource(String domainNS, String domainUid) {
    //clean up domain resources in namespace and set namespace to label , managed by operator
    getLogger().info("deleting domain custom resource {0} in namespace {1}", domainUid, domainNS);
    assertTrue(deleteDomainCustomResource(domainUid, domainNS));

    // wait until domain was deleted
    testUntil(
        withLongRetryPolicy,
        domainDoesNotExist(domainUid, DOMAIN_VERSION, domainNS),
        getLogger(),
        "domain {0} to be deleted in namespace {1}",
        domainUid,
        domainNS);
  }

  /**
   * Patch a domain with auxiliary image and verify pods are rolling restarted.
   * @param oldImageName old auxiliary image name
   * @param newImageName new auxiliary image name
   * @param domainUid uid of the domain
   * @param domainNamespace domain namespace
   * @param replicaCount replica count to verify
   */
  public static void patchDomainWithAuxiliaryImageAndVerify(String oldImageName, String newImageName,
                                                            String domainUid, String domainNamespace,
                                                            int replicaCount) {
    patchDomainWithAuxiliaryImageAndVerify(oldImageName, newImageName, domainUid,
        domainNamespace, true, replicaCount);
  }

  /**
   * Patch a domain with auxiliary image and verify pods are rolling restarted.
   *  @param oldImageName         old auxiliary image name
   * @param newImageName         new auxiliary image name
   * @param domainUid            uid of the domain
   * @param domainNamespace      domain namespace
   * @param verifyRollingRestart verify if the pods are rolling restarted
   * @param replicaCount replica count to verify
   */
  public static void patchDomainWithAuxiliaryImageAndVerify(String oldImageName, String newImageName,
                                                            String domainUid, String domainNamespace,
                                                            boolean verifyRollingRestart, int replicaCount) {

    String adminServerPodName = domainUid + "-admin-server";
    String managedServerPrefix = domainUid + "-managed-server";
    Map<String, OffsetDateTime> podsWithTimeStamps = null;
    DomainResource domain1 = assertDoesNotThrow(() -> getDomainCustomResource(domainUid, domainNamespace),
        String.format("getDomainCustomResource failed with ApiException when tried to get domain %s in namespace %s",
            domainUid, domainNamespace));
    assertNotNull(domain1, "Got null domain resource ");
    assertNotNull(domain1.getSpec().getConfiguration().getModel().getAuxiliaryImages(),
        domain1 + "/spec/serverPod/auxiliaryImages is null");
    List<AuxiliaryImage> auxiliaryImageList = domain1.getSpec().getConfiguration().getModel().getAuxiliaryImages();
    assertFalse(auxiliaryImageList.isEmpty(), "AuxiliaryImage list is empty");

    String searchString;
    int index = 0;

    AuxiliaryImage ai = auxiliaryImageList.stream()
        .filter(auxiliaryImage -> oldImageName.equals(auxiliaryImage.getImage()))
        .findAny()
        .orElse(null);
    assertNotNull(ai, "Can't find auxiliary image with Image name " + oldImageName
        + "can't patch domain " + domainUid);

    index = auxiliaryImageList.indexOf(ai);
    searchString = "\"/spec/configuration/model/auxiliaryImages/" + index + "/image\"";
    StringBuffer patchStr = new StringBuffer("[{");
    patchStr.append("\"op\": \"replace\",")
        .append(" \"path\": " + searchString + ",")
        .append(" \"value\":  \"" + newImageName + "\"")
        .append(" }]");
    getLogger().info("Auxiliary Image patch string: " + patchStr);

    //get current timestamp before domain rolling restart to verify domain roll events
    if (verifyRollingRestart) {
      podsWithTimeStamps = getPodsWithTimeStamps(domainNamespace, adminServerPodName,
          managedServerPrefix, replicaCount);
    }
    V1Patch patch = new V1Patch((patchStr).toString());

    boolean aiPatched = assertDoesNotThrow(() ->
            patchDomainCustomResource(domainUid, domainNamespace, patch, "application/json-patch+json"),
        "patchDomainCustomResource(Auxiliary Image)  failed ");
    assertTrue(aiPatched, "patchDomainCustomResource(auxiliary image) failed");

    domain1 = assertDoesNotThrow(() -> getDomainCustomResource(domainUid, domainNamespace),
        String.format("getDomainCustomResource failed with ApiException when tried to get domain %s in namespace %s",
            domainUid, domainNamespace));
    assertNotNull(domain1, "Got null domain resource after patching");
    assertNotNull(domain1.getSpec(), domain1 + " /spec is null");
    assertNotNull(domain1.getSpec().getServerPod(), domain1 + " /spec/serverPod is null");
    assertNotNull(domain1.getSpec().getConfiguration().getModel().getAuxiliaryImages(),
        domain1 + "/spec/serverPod/auxiliaryImages is null");

    //verify the new auxiliary image in the new patched domain
    auxiliaryImageList = domain1.getSpec().getConfiguration().getModel().getAuxiliaryImages();

    String auxiliaryImage = auxiliaryImageList.get(index).getImage();
    getLogger().info("In the new patched domain, imageValue is: {0}", auxiliaryImage);
    assertTrue(auxiliaryImage.equalsIgnoreCase(newImageName), "auxiliary image was not updated"
        + " in the new patched domain");

    // verify the server pods are rolling restarted and back to ready state
    getLogger().info("Verifying rolling restart occurred for domain {0} in namespace {1}",
        domainUid, domainNamespace);

    if (verifyRollingRestart) {
      assertTrue(verifyRollingRestartOccurred(podsWithTimeStamps, 1, domainNamespace),
          String.format("Rolling restart failed for domain %s in namespace %s", domainUid, domainNamespace));
    }
  }

  /**
   * Create a domain in PV using WDT.
   *
   * @param domainNamespace namespace in which the domain will be created
   * @return oracle.weblogic.domain.Domain objects
   */
  public static DomainResource createDomainOnPvUsingWdt(String domainUid,
                                                        String domainNamespace,
                                                        String wlSecretName,
                                                        String clusterName,
                                                        int replicaCount,
                                                        String testClassName) {

    int t3ChannelPort = getNextFreePort();

    final String pvName = getUniqueName(domainUid + "-pv-"); // name of the persistent volume
    final String pvcName = getUniqueName(domainUid + "-pvc-"); // name of the persistent volume claim

    // create pull secrets for WebLogic image when running in non Kind Kubernetes cluster
    // this secret is used only for non-kind cluster
    createBaseRepoSecret(domainNamespace);

    // create WebLogic domain credential secret
    createSecretWithUsernamePassword(wlSecretName, domainNamespace, ADMIN_USERNAME_DEFAULT, ADMIN_PASSWORD_DEFAULT);

    // create persistent volume and persistent volume claim for domain
    // these resources should be labeled with domainUid for cleanup after testing

    createPV(pvName, domainUid, testClassName);
    createPVC(pvName, pvcName, domainUid, domainNamespace);

    String labelSelector = String.format("weblogic.domainUid in (%s)", domainUid);
    LoggingFacade logger = getLogger();
    // check the persistent volume and persistent volume claim exist
    testUntil(
            assertDoesNotThrow(() -> pvExists(pvName, labelSelector),
                    String.format("pvExists failed with ApiException when checking pv %s", pvName)),
            logger,
            "persistent volume {0} exists",
            pvName);

    testUntil(
            assertDoesNotThrow(() -> pvcExists(pvcName, domainNamespace),
                    String.format("pvcExists failed with ApiException when checking pvc %s in namespace %s",
                            pvcName, domainNamespace)),
            logger,
            "persistent volume claim {0} exists in namespace {1}",
            pvcName,
            domainNamespace);


    // create a temporary WebLogic domain property file as a input for WDT model file
    File domainPropertiesFile = assertDoesNotThrow(() -> createTempFile("domainonpv" + domainUid, "properties"),
        "Failed to create domain properties file");

    Properties p = new Properties();
    p.setProperty("adminUsername", ADMIN_USERNAME_DEFAULT);
    p.setProperty("adminPassword", ADMIN_PASSWORD_DEFAULT);
    p.setProperty("domainName", domainUid);
    p.setProperty("adminServerName", ADMIN_SERVER_NAME_BASE);
    p.setProperty("productionModeEnabled", "true");
    p.setProperty("clusterName", clusterName);
    p.setProperty("configuredManagedServerCount", "4");
    p.setProperty("managedServerNameBase", MANAGED_SERVER_NAME_BASE);
    p.setProperty("t3ChannelPort", Integer.toString(t3ChannelPort));
    p.setProperty("t3PublicAddress", K8S_NODEPORT_HOST);
    p.setProperty("managedServerPort", "8001");
    p.setProperty("adminServerSslPort", "7002");
    assertDoesNotThrow(() ->
            p.store(new FileOutputStream(domainPropertiesFile), "WDT properties file"),
        "Failed to write domain properties file");

    // shell script to download WDT and run the WDT createDomain script
    Path wdtScript = get(RESOURCE_DIR, "bash-scripts", "setup_wdt.sh");
    // WDT model file containing WebLogic domain configuration
    Path wdtModelFile = get(RESOURCE_DIR, "wdt-models", "domain-onpv-wdt-model.yaml");

    // create configmap and domain in persistent volume using WDT
    runCreateDomainOnPVJobUsingWdt(wdtScript, wdtModelFile, domainPropertiesFile.toPath(),
        domainUid, pvName, pvcName, domainNamespace, testClassName);

    DomainResource domain = createDomainResourceForDomainOnPV(domainUid, domainNamespace, wlSecretName, pvName, pvcName,
        clusterName, replicaCount);

    // Verify the domain custom resource is created.
    // Also verify the admin server pod and managed server pods are up and running.
    createDomainAndVerify(domainUid, domain, domainNamespace, domainUid + "-" + ADMIN_SERVER_NAME_BASE,
        domainUid + "-" + MANAGED_SERVER_NAME_BASE, replicaCount);

    return domain;
  }

  /**
   * Create domain with domain-on-pv type and verify the domain is created.
   * Also verify the admin server pod and managed server pods are up and running.
   * @param domainUid - domain uid
   * @param domainNamespace - domain namespace
   * @param wlSecretName - wls administrator secret name
   * @param pvName - PV name
   * @param pvcName - PVC name
   * @param clusterName - cluster name
   * @param replicaCount - repica count of the clsuter
   * @return oracle.weblogic.domain.Domain object
   */
  public static DomainResource createDomainResourceForDomainOnPV(String domainUid,
                                                                 String domainNamespace,
                                                                 String wlSecretName,
                                                                 String pvName,
                                                                 String pvcName,
                                                                 String clusterName,
                                                                 int replicaCount) {
    String uniquePath = "/u01/shared/" + domainNamespace + "/domains/" + domainUid;

    // create the domain custom resource
    getLogger().info("Creating domain custom resource");
    DomainResource domain = new DomainResource()
        .apiVersion(DOMAIN_API_VERSION)
        .kind("Domain")
        .metadata(new V1ObjectMeta()
            .name(domainUid)
            .namespace(domainNamespace))
        .spec(new DomainSpec()
            .domainUid(domainUid)
            .domainHome(uniquePath)
            .replicas(replicaCount)
            .domainHomeSourceType("PersistentVolume")
            .image(WEBLOGIC_IMAGE_TO_USE_IN_SPEC)
            .imagePullPolicy(IMAGE_PULL_POLICY)
            .imagePullSecrets(Collections.singletonList(
                new V1LocalObjectReference()
                    .name(BASE_IMAGES_REPO_SECRET_NAME)))
            .webLogicCredentialsSecret(new V1LocalObjectReference()
                .name(wlSecretName))
            .includeServerOutInPodLog(true)
            .logHomeEnabled(Boolean.TRUE)
            .logHome(uniquePath + "/logs")
            .dataHome("")
            .serverStartPolicy("IfNeeded")
            .failureRetryIntervalSeconds(FAILURE_RETRY_INTERVAL_SECONDS)
            .failureRetryLimitMinutes(FAILURE_RETRY_LIMIT_MINUTES)
            .serverPod(new ServerPod()
                .addEnvItem(new V1EnvVar()
                    .name("JAVA_OPTIONS")
                    .value("-Dweblogic.StdoutDebugEnabled=false "
                        + "-Dweblogic.security.SSL.ignoreHostnameVerification=true"))
                .addEnvItem(new V1EnvVar()
                    .name("USER_MEM_ARGS")
                    .value("-Djava.security.egd=file:/dev/./urandom "))
                .addVolumesItem(new V1Volume()
                    .name(pvName)
                    .persistentVolumeClaim(new V1PersistentVolumeClaimVolumeSource()
                        .claimName(pvcName)))
                .addVolumeMountsItem(new V1VolumeMount()
                    .mountPath("/u01/shared")
                    .name(pvName)))
            .adminServer(new AdminServer()
                .adminService(new AdminService()
                    .addChannelsItem(new Channel()
                        .channelName("default")
                        .nodePort(getNextFreePort())))));

    // create cluster resource for the domain
    if (!Cluster.doesClusterExist(clusterName, CLUSTER_VERSION, domainNamespace)) {
      ClusterResource cluster = createClusterResource(clusterName,
          clusterName, domainNamespace, replicaCount);
      createClusterAndVerify(cluster);
    }
    domain.getSpec().withCluster(new V1LocalObjectReference().name(clusterName));

    setPodAntiAffinity(domain);

    return domain;
  }

  /**
   * Create a WebLogic domain in a persistent volume by doing the following.
   * Create a configmap containing WDT model file, property file and shell script to download and run WDT.
   * Create a Kubernetes job to create domain on persistent volume.
   *
   * @param domainCreationScriptFile path of the shell script to download and run WDT
   * @param modelFile path of the WDT model file
   * @param domainPropertiesFile property file holding properties referenced in WDT model file
   * @param domainUid unique id of the WebLogic domain
   * @param pvName name of the persistent volume to create domain in
   * @param pvcName name of the persistent volume claim
   * @param namespace name of the domain namespace in which the job is created
   * @param testClassName the test class name which calls this method
   */
  private static void runCreateDomainOnPVJobUsingWdt(Path domainCreationScriptFile,
                                                     Path modelFile,
                                                     Path domainPropertiesFile,
                                                     String domainUid,
                                                     String pvName,
                                                     String pvcName,
                                                     String namespace,
                                                     String testClassName) {
    getLogger().info("Preparing to run create domain job using WDT");

    List<Path> domainScriptFiles = new ArrayList<>();
    domainScriptFiles.add(domainCreationScriptFile);
    domainScriptFiles.add(domainPropertiesFile);
    domainScriptFiles.add(modelFile);
    
    String uniquePath = "/u01/shared/" + namespace + "/domains/" + domainUid;

    getLogger().info("Creating a config map to hold domain creation scripts");
    String domainScriptConfigMapName = "create-domain-scripts-cm-" + testClassName.toLowerCase();
    assertDoesNotThrow(
        () -> createConfigMapForDomainCreation(domainScriptConfigMapName, domainScriptFiles, namespace, testClassName),
        "Create configmap for domain creation failed");

    // create a V1Container with specific scripts and properties for creating domain
    V1Container jobCreationContainer = new V1Container()
        .addCommandItem("/bin/sh")
        .addArgsItem("/u01/weblogic/" + domainCreationScriptFile.getFileName())
        .addEnvItem(new V1EnvVar()
            .name("WDT_VERSION")
            .value(WDT_VERSION))
        .addEnvItem(new V1EnvVar()
            .name("WDT_MODEL_FILE")
            .value("/u01/weblogic/" + modelFile.getFileName()))
        .addEnvItem(new V1EnvVar()
            .name("WDT_VAR_FILE")
            .value("/u01/weblogic/" + domainPropertiesFile.getFileName()))
        .addEnvItem(new V1EnvVar()
            .name("WDT_DIR")
            .value("/u01/shared/wdt"))
        .addEnvItem(new V1EnvVar()
            .name("DOMAIN_HOME_DIR")
            .value(uniquePath));

    if (HTTP_PROXY != null) {
      jobCreationContainer.addEnvItem(new V1EnvVar().name("http_proxy").value(HTTP_PROXY));
    }
    if (HTTPS_PROXY != null) {
      jobCreationContainer.addEnvItem(new V1EnvVar().name("https_proxy").value(HTTPS_PROXY));
    }
    if (NO_PROXY != null) {
      jobCreationContainer.addEnvItem(new V1EnvVar().name("no_proxy").value(HTTPS_PROXY));
    }

    getLogger().info("Running a Kubernetes job to create the domain");
    createDomainJob(pvName, pvcName, domainScriptConfigMapName, namespace, jobCreationContainer);
  }

  /**
   * Create ConfigMap containing domain creation scripts.
   *
   * @param configMapName name of the ConfigMap to create
   * @param files files to add in ConfigMap
   * @param namespace name of the namespace in which to create ConfigMap
   * @param testClassName the test class name to call this method
   * @throws IOException when reading the domain script files fail
   */
  private static void createConfigMapForDomainCreation(String configMapName,
                                                       List<Path> files,
                                                       String namespace,
                                                       String testClassName)
      throws IOException {
    getLogger().info("Creating ConfigMap {0}", configMapName);

    Path domainScriptsDir = createDirectories(
        get(TestConstants.LOGS_DIR, testClassName, namespace));

    // add domain creation scripts and properties files to the configmap
    Map<String, String> data = new HashMap<>();
    for (Path file : files) {
      getLogger().info("Adding file {0} in ConfigMap", file);
      data.put(file.getFileName().toString(), readString(file));
      getLogger().info("Making a copy of file {0} to {1} for diagnostic purposes", file,
          domainScriptsDir.resolve(file.getFileName()));
      copy(file, domainScriptsDir.resolve(file.getFileName()), REPLACE_EXISTING);
    }
    V1ObjectMeta meta = new V1ObjectMeta()
        .name(configMapName)
        .namespace(namespace);
    V1ConfigMap configMap = new V1ConfigMap()
        .data(data)
        .metadata(meta);

    boolean cmCreated = assertDoesNotThrow(() -> createConfigMap(configMap),
        String.format("Failed to create ConfigMap %s with files %s", configMapName, files));
    assertTrue(cmCreated, String.format("Failed while creating ConfigMap %s", configMapName));
  }

  /**
   * Create a job to create a domain in persistent volume.
   *
   * @param pvName name of the persistent volume to create domain in
   * @param pvcName name of the persistent volume claim
   * @param domainScriptCM ConfigMap holding domain creation script files
   * @param namespace name of the domain namespace in which the job is created
   * @param jobContainer V1Container with job commands to create domain
   */
  private static void createDomainJob(String pvName,
                                      String pvcName,
                                      String domainScriptCM,
                                      String namespace,
                                      V1Container jobContainer) {
    getLogger().info("Running Kubernetes job to create domain");
    V1PodSpec podSpec = new V1PodSpec()
        .restartPolicy("Never")
        .addContainersItem(jobContainer  // container containing WLST or WDT details
               .name("create-weblogic-domain-onpv-container")
                        .image(WEBLOGIC_IMAGE_TO_USE_IN_SPEC)
                        .imagePullPolicy(IMAGE_PULL_POLICY)
                        .addPortsItem(new V1ContainerPort()
                            .containerPort(7001))
                        .volumeMounts(Arrays.asList(
                            new V1VolumeMount()
                                .name("create-weblogic-domain-job-cm-volume") // domain creation scripts volume
                                  .mountPath("/u01/weblogic"), // availble under /u01/weblogic inside pod
                            new V1VolumeMount()
                                .name(pvName) // location to write domain
                                .mountPath("/u01/shared")))) // mounted under /u01/shared inside pod
                    .volumes(Arrays.asList(
                        new V1Volume()
                            .name(pvName)
                            .persistentVolumeClaim(
                                new V1PersistentVolumeClaimVolumeSource()
                                    .claimName(pvcName)),
                        new V1Volume()
                            .name("create-weblogic-domain-job-cm-volume")
                            .configMap(
                                new V1ConfigMapVolumeSource()
                                    .name(domainScriptCM)))) //config map containing domain scripts
                    .imagePullSecrets(Arrays.asList(
                        new V1LocalObjectReference()
                            .name(BASE_IMAGES_REPO_SECRET_NAME)));  // this secret is used only for non-kind cluster
    if (!OKD) {
      podSpec.initContainers(Arrays.asList(createfixPVCOwnerContainer(pvName, "/u01/shared")));
    }

    V1PodTemplateSpec podTemplateSpec = new V1PodTemplateSpec();
    podTemplateSpec.spec(podSpec);
    V1Job jobBody = new V1Job()
        .metadata(
            new V1ObjectMeta()
                .name("create-domain-onpv-job-" + pvName) // name of the create domain job
                .namespace(namespace))
        .spec(new V1JobSpec()
            .backoffLimit(0) // try only once
            .template(podTemplateSpec));

    String jobName = createJobAndWaitUntilComplete(jobBody, namespace);

    // check job status and fail test if the job failed to create domain
    V1Job job = assertDoesNotThrow(() -> getJob(jobName, namespace),
        "Getting the job failed");
    if (job != null && job.getStatus() != null && job.getStatus().getConditions() != null) {
      V1JobCondition jobCondition = job.getStatus().getConditions().stream().filter(
          v1JobCondition -> "Failed".equals(v1JobCondition.getType()))
          .findAny()
          .orElse(null);
      if (jobCondition != null) {
        getLogger().severe("Job {0} failed to create domain", jobName);
        List<V1Pod> pods = assertDoesNotThrow(() -> listPods(
            namespace, "job-name=" + jobName).getItems(),
            "Listing pods failed");
        if (!pods.isEmpty() && pods.get(0) != null && pods.get(0).getMetadata() != null
            && pods.get(0).getMetadata().getName() != null) {
          String podLog = assertDoesNotThrow(() -> getPodLog(pods.get(0).getMetadata().getName(), namespace),
              "Failed to get pod log");
          getLogger().severe(podLog);
          fail("Domain create job failed");
        }
      }
    }
  }

  /**
   * Create a WebLogic domain in image using WDT.
   *
   * @param domainUid domain uid
   * @param domainNamespace namespace in which the domain to be created
   * @param wdtModelFileForDomainInImage WDT model file used to create domain image
   * @param appSrcDirList list of the app src in WDT model file
   * @param wlSecretName wls admin secret name
   * @param clusterName cluster name
   * @param replicaCount replica count of the cluster
   * @return oracle.weblogic.domain.Domain object
   */
  public static DomainResource createAndVerifyDomainInImageUsingWdt(String domainUid,
                                                                    String domainNamespace,
                                                                    String wdtModelFileForDomainInImage,
                                                                    List<String> appSrcDirList,
                                                                    String wlSecretName,
                                                                    String clusterName,
                                                                    int replicaCount) {

    // create secret for admin credentials
    getLogger().info("Create secret for admin credentials");
    createSecretWithUsernamePassword(wlSecretName, domainNamespace, ADMIN_USERNAME_DEFAULT, ADMIN_PASSWORD_DEFAULT);

    // create image with model files
    getLogger().info("Creating image with model file and verify");
    String domainInImageWithWDTImage = createImageAndVerify("domaininimage-wdtimage",
        Collections.singletonList(MODEL_DIR + "/" + wdtModelFileForDomainInImage), appSrcDirList,
        Collections.singletonList(MODEL_DIR + "/" + WDT_BASIC_MODEL_PROPERTIES_FILE),
        WEBLOGIC_IMAGE_NAME, WEBLOGIC_IMAGE_TAG, WLS_DOMAIN_TYPE, false,
        domainUid, false);

    // repo login and push image to registry if necessary
    imageRepoLoginAndPushImageToRegistry(domainInImageWithWDTImage);

    // Create the repo secret to pull the image
    // this secret is used only for non-kind cluster
    createTestRepoSecret(domainNamespace);

    return createDomainInImageAndVerify(domainUid, domainNamespace, domainInImageWithWDTImage, wlSecretName,
        clusterName, replicaCount);
  }

  /**
   * Create domain resource with domain-in-image type.
   *
   * @param domainUid domain uid
   * @param domainNamespace domain namespace
   * @param imageName image name used to create domain-in-image domain
   * @param wlSecretName wls admin secret name
   * @param clusterName cluster name
   * @param replicaCount replica count of the cluster
   * @return oracle.weblogic.domain.Domain object
   */
  public static DomainResource createDomainResourceForDomainInImage(String domainUid,
                                                                    String domainNamespace,
                                                                    String imageName,
                                                                    String wlSecretName,
                                                                    String clusterName,
                                                                    int replicaCount,
                                                                    Long... failureRetryLimitMinutesArgs) {
    Long failureRetryLimitMinutes =
        (failureRetryLimitMinutesArgs.length == 0) ? FAILURE_RETRY_LIMIT_MINUTES : failureRetryLimitMinutesArgs[0];

    // create the domain custom resource
    DomainResource domain = new DomainResource()
        .apiVersion(DOMAIN_API_VERSION)
        .kind("Domain")
        .metadata(new V1ObjectMeta()
            .name(domainUid)
            .namespace(domainNamespace))
        .spec(new DomainSpec()
            .domainUid(domainUid)
            .domainHome(WDT_IMAGE_DOMAINHOME_BASE_DIR + "/" + domainUid)
            .dataHome("/u01/mydata")
            .domainHomeSourceType("Image")
            .replicas(replicaCount)
            .image(imageName)
            .imagePullPolicy(IMAGE_PULL_POLICY)
            .addImagePullSecretsItem(new V1LocalObjectReference()
                .name(TEST_IMAGES_REPO_SECRET_NAME))
            .webLogicCredentialsSecret(new V1LocalObjectReference()
                .name(wlSecretName))
            .includeServerOutInPodLog(true)
            .serverStartPolicy("IfNeeded")
            .failureRetryIntervalSeconds(FAILURE_RETRY_INTERVAL_SECONDS)
            .failureRetryLimitMinutes(failureRetryLimitMinutes)
            .serverPod(new ServerPod()
                .addEnvItem(new V1EnvVar()
                    .name("JAVA_OPTIONS")
                    .value("-Dweblogic.StdoutDebugEnabled=false "
                        + "-Dweblogic.security.SSL.ignoreHostnameVerification=true"))
                .addEnvItem(new V1EnvVar()
                    .name("USER_MEM_ARGS")
                    .value("-Djava.security.egd=file:/dev/./urandom ")))
            .adminServer(new AdminServer()
                .adminService(new AdminService()
                    .addChannelsItem(new Channel()
                        .channelName("default")
                        .nodePort(getNextFreePort()))))
            .configuration(new Configuration()
                .model(new Model()
                    .domainType(WLS_DOMAIN_TYPE))
                .introspectorJobActiveDeadlineSeconds(300L)));

    // create cluster resource for the domain
    if (!Cluster.doesClusterExist(clusterName, CLUSTER_VERSION, domainNamespace)) {
      ClusterResource cluster = createClusterResource(clusterName,
          clusterName, domainNamespace, replicaCount);
      createClusterAndVerify(cluster);
    }
    domain.getSpec().withCluster(new V1LocalObjectReference().name(clusterName));

    setPodAntiAffinity(domain);

    return domain;
  }

  /**
   * Create domain with domain-in-image type and verify the domain is created.
   * Also verify the admin server pod and managed server pods are up and running.
   * @param domainUid domain uid
   * @param domainNamespace domain namespace
   * @param imageName image name used to create domain-in-image domain
   * @param wlSecretName wls admin secret name
   * @param clusterName cluster name
   * @param replicaCount replica count of the cluster
   * @return oracle.weblogic.domain.Domain object
   */
  public static DomainResource createDomainInImageAndVerify(String domainUid,
                                                            String domainNamespace,
                                                            String imageName,
                                                            String wlSecretName,
                                                            String clusterName,
                                                            int replicaCount) {
    // create the domain custom resource
    DomainResource domain = createDomainResourceForDomainInImage(domainUid, domainNamespace, imageName, wlSecretName,
        clusterName, replicaCount);

    createDomainAndVerify(domainUid, domain, domainNamespace, domainUid + "-" + ADMIN_SERVER_NAME_BASE,
        domainUid + "-" + MANAGED_SERVER_NAME_BASE, replicaCount);

    return domain;
  }


  /**
   * Create model-in-image type domain resource with configMap.
   *
   * @param domainUid unique id of the WebLogic domain
   * @param domainNamespace domain namespace
   * @param clusterName names of cluster
   * @param miiImage name of the image including its tag
   * @param wlSecretName wls admin secret name
   * @param repoSecretName name of the secret for pulling the WebLogic image
   * @param encryptionSecretName name of the secret used to encrypt the models
   * @param replicaCount replica count of the cluster
   * @param configmapName name of the configMap containing WebLogic Deploy Tooling model
   * @param introspectorDeadline seconds of introspector job active deadline
   * @param failureRetryLimitMinutesArgs the time in minutes before the operator will stop retrying Severe failures
   * @return oracle.weblogic.domain.Domain object
   */
  public static  DomainResource createMiiDomainResourceWithConfigMap(String domainUid,
                                                                     String domainNamespace,
                                                                     String clusterName,
                                                                     String wlSecretName,
                                                                     String repoSecretName,
                                                                     String encryptionSecretName,
                                                                     int replicaCount,
                                                                     String miiImage,
                                                                     String configmapName,
                                                                     Long introspectorDeadline,
                                                                     Long... failureRetryLimitMinutesArgs) {
    Long failureRetryLimitMinutes =
        (failureRetryLimitMinutesArgs.length == 0) ? FAILURE_RETRY_LIMIT_MINUTES : failureRetryLimitMinutesArgs[0];

    LoggingFacade logger = getLogger();
    String clusterResName = domainUid + "-" + clusterName;
    Map<String, String> keyValueMap = new HashMap<>();
    keyValueMap.put("testkey", "testvalue");

    // create the domain CR
    DomainResource domain = new DomainResource()
        .apiVersion(DOMAIN_API_VERSION)
        .kind("Domain")
        .metadata(new V1ObjectMeta()
            .name(domainUid)
            .namespace(domainNamespace))
        .spec(new DomainSpec()
            .domainUid(domainUid)
            .domainHomeSourceType("FromModel")
            .image(miiImage)
            .imagePullPolicy(IMAGE_PULL_POLICY)
            .addImagePullSecretsItem(new V1LocalObjectReference()
                .name(repoSecretName))
            .webLogicCredentialsSecret(new V1LocalObjectReference()
                .name(wlSecretName))
            .includeServerOutInPodLog(true)
            .serverStartPolicy("IfNeeded")
            .failureRetryIntervalSeconds(FAILURE_RETRY_INTERVAL_SECONDS)
            .failureRetryLimitMinutes(failureRetryLimitMinutes)
            .serverPod(new ServerPod()
                .addEnvItem(new V1EnvVar()
                    .name("JAVA_OPTIONS")
                    .value("-Dweblogic.security.SSL.ignoreHostnameVerification=true"))
                .addEnvItem(new V1EnvVar()
                    .name("USER_MEM_ARGS")
                    .value("-Djava.security.egd=file:/dev/./urandom ")))
            .adminServer(new AdminServer()
                .serverService(new ServerService()
                    .annotations(keyValueMap)
                    .labels(keyValueMap))
            .adminService(new AdminService()
                .addChannelsItem(new Channel()
                    .channelName("default")
                    .nodePort(getNextFreePort()))))
            .configuration(new Configuration()
                .model(new Model()
                    .domainType("WLS")
                    .configMap(configmapName)
                    .runtimeEncryptionSecret(encryptionSecretName))
            .introspectorJobActiveDeadlineSeconds(introspectorDeadline != null ? introspectorDeadline : 300L)));

    // create cluster resource for the domain
    if (!Cluster.doesClusterExist(clusterName, CLUSTER_VERSION, domainNamespace)) {
      ClusterResource cluster = createClusterResource(clusterResName, clusterName, domainNamespace, replicaCount);
      createClusterAndVerify(cluster);
    }
    // set cluster references
    domain.getSpec().withCluster(new V1LocalObjectReference().name(clusterResName));
    logger.info("Creating cluster resource {0} in namespace {1}", clusterResName, domainNamespace);

    setPodAntiAffinity(domain);

    return domain;
  }

  /**
   * Create a domain-in-image type domain resource with configMap.
   *
   * @param domainUid unique id of the WebLogic domain
   * @param domainNamespace domain namespace
   * @param imageName image name used to create domain-in-image domain
   * @param wlSecretName wls admin secret name
   * @param clusterName cluster name
   * @param replicaCount replica count of the cluster
   * @param configmapName name of the configMap
   * @param failureRetryLimitMinutesArgs the time in minutes before the operator will stop retrying Severe failures
   * @return oracle.weblogic.domain.Domain object
   */
  public static DomainResource createDomainResourceForDomainInImageWithConfigMap(String domainUid,
                                                                                 String domainNamespace,
                                                                                 String imageName,
                                                                                 String wlSecretName,
                                                                                 String clusterName,
                                                                                 int replicaCount,
                                                                                 String configmapName,
                                                                                 Long... failureRetryLimitMinutesArgs) {
    Long failureRetryLimitMinutes =
        (failureRetryLimitMinutesArgs.length == 0) ? FAILURE_RETRY_LIMIT_MINUTES : failureRetryLimitMinutesArgs[0];

    // create the domain custom resource
    DomainResource domain = new DomainResource()
        .apiVersion(DOMAIN_API_VERSION)
        .kind("Domain")
        .metadata(new V1ObjectMeta()
            .name(domainUid)
            .namespace(domainNamespace))
        .spec(new DomainSpec()
            .domainUid(domainUid)
            .domainHome(WDT_IMAGE_DOMAINHOME_BASE_DIR + "/" + domainUid)
            .dataHome("/u01/mydata")
            .domainHomeSourceType("Image")
            .replicas(replicaCount)
            .image(imageName)
            .imagePullPolicy(IMAGE_PULL_POLICY)
            .addImagePullSecretsItem(new V1LocalObjectReference()
                .name(TEST_IMAGES_REPO_SECRET_NAME))
            .webLogicCredentialsSecret(new V1LocalObjectReference()
                .name(wlSecretName))
            .includeServerOutInPodLog(true)
            .serverStartPolicy("IfNeeded")
            .failureRetryIntervalSeconds(FAILURE_RETRY_INTERVAL_SECONDS)
            .failureRetryLimitMinutes(failureRetryLimitMinutes)
            .serverPod(new ServerPod()
                .addEnvItem(new V1EnvVar()
                    .name("JAVA_OPTIONS")
                    .value("-Dweblogic.StdoutDebugEnabled=false "
                        + "-Dweblogic.security.SSL.ignoreHostnameVerification=true"))
                .addEnvItem(new V1EnvVar()
                    .name("USER_MEM_ARGS")
                    .value("-Djava.security.egd=file:/dev/./urandom ")))
            .adminServer(new AdminServer()
                .adminService(new AdminService()
                    .addChannelsItem(new Channel()
                        .channelName("default")
                        .nodePort(getNextFreePort()))))
            .configuration(new Configuration()
                  .model(new Model()
                      .domainType(WLS_DOMAIN_TYPE)
                      .configMap(configmapName))
            .introspectorJobActiveDeadlineSeconds(300L)));

    // create cluster resource for the domain
    if (!doesClusterExist(clusterName, CLUSTER_VERSION, domainNamespace)) {
      ClusterResource cluster = createClusterResource(clusterName, clusterName, domainNamespace, replicaCount);
      createClusterAndVerify(cluster);
    }
    domain.getSpec().withCluster(new V1LocalObjectReference().name(clusterName));
    setPodAntiAffinity(domain);

    return domain;
  }

  /**
   * Shutdown domain and verify all the server pods were shutdown.
   *
   * @param domainNamespace the namespace where the domain exists
   * @param domainUid the uid of the domain to shutdown
   * @param replicaCount replica count of the domain cluster
   */
  public static void shutdownDomainAndVerify(String domainNamespace, String domainUid, int replicaCount) {
    // shutdown domain
    getLogger().info("Shutting down domain {0} in namespace {1}", domainUid, domainNamespace);
    shutdownDomain(domainUid, domainNamespace);

    // verify all the pods were shutdown
    getLogger().info("Verifying all server pods were shutdown for the domain");
    // check admin server pod was shutdown
    checkPodDoesNotExist(domainUid + "-" + ADMIN_SERVER_NAME_BASE,
        domainUid, domainNamespace);

    for (int i = 1; i <= replicaCount; i++) {
      String managedServerPodName = domainUid + "-" + MANAGED_SERVER_NAME_BASE + i;
      checkPodDoesNotExist(managedServerPodName, domainUid, domainNamespace);
    }
  }

  /**
   * Obtains the specified domain, validates that it has a spec and no rolling condition.
   * @param domainNamespace the namespace
   * @param domainUid the UID
   */
  @Nonnull
  public static DomainResource getAndValidateInitialDomain(String domainNamespace, String domainUid) {
    DomainResource domain = assertDoesNotThrow(() -> getDomainCustomResource(domainUid, domainNamespace),
        String.format("getDomainCustomResource failed with ApiException when tried to get domain %s in namespace %s",
            domainUid, domainNamespace));

    assertNotNull(domain, "Got null domain resource");
    assertNotNull(domain.getSpec(), domain + "/spec is null");
    assertFalse(domainHasRollingCondition(domain), "Found rolling condition at start of test");
    return domain;
  }

  /**
   * Obtains the specified domain, validates that it has a spec and no rolling condition.
   * @param domainNamespace the domain namespace
   * @param domainUid the domain UID
   * @param regex check string
   * @return true if regex found, false otherwise.
   */
  @Nonnull
<<<<<<< HEAD
  public static boolean findStringInDomainStatusMessage(String domainNamespace,
                                                        String domainUid,
                                                        String regex,
                                                        String... multupleMessage) {
    StringBuffer getDomainInfoCmd = new StringBuffer("kubectl get domain/");
=======
  public static boolean findStringInDomainStatusMessage(String domainNamespace, String domainUid, String regex) {
    // get the domain status message
    StringBuffer getDomainInfoCmd = new StringBuffer(KUBERNETES_CLI + " get domain/");
>>>>>>> 2150a4b4
    getDomainInfoCmd
        .append(domainUid)
        .append(" -n ")
        .append(domainNamespace);

    if (multupleMessage.length == 0) {
      // get single field of domain message
      getDomainInfoCmd.append(" -o jsonpath='{.status.message}' --ignore-not-found");
    } else {
      // use [,] to get side by side multiple fields of the domain status message
      getDomainInfoCmd.append(" -o jsonpath=\"{.status.conditions[*]['status', 'message']}\" --ignore-not-found");
    }

    getLogger().info("Command to get domain status message: " + getDomainInfoCmd);

    CommandParams params = new CommandParams().defaults();
    params.command(getDomainInfoCmd.toString());
    ExecResult execResult = Command.withParams(params).executeAndReturnResult();
    getLogger().info("Search: {0} in Domain status message: {1}", regex, execResult.stdout());

    // match regex in domain info
    Pattern pattern = Pattern.compile(regex);
    Matcher matcher = pattern.matcher(execResult.stdout());

    return matcher.find();
  }

  private static boolean domainHasRollingCondition(DomainResource domain) {
    return Optional.ofNullable(domain.getStatus())
          .map(DomainStatus::conditions).orElse(Collections.emptyList()).stream()
          .map(DomainCondition::getType).anyMatch("Rolling"::equals);
  }
}<|MERGE_RESOLUTION|>--- conflicted
+++ resolved
@@ -1212,17 +1212,12 @@
    * @return true if regex found, false otherwise.
    */
   @Nonnull
-<<<<<<< HEAD
   public static boolean findStringInDomainStatusMessage(String domainNamespace,
                                                         String domainUid,
                                                         String regex,
                                                         String... multupleMessage) {
-    StringBuffer getDomainInfoCmd = new StringBuffer("kubectl get domain/");
-=======
-  public static boolean findStringInDomainStatusMessage(String domainNamespace, String domainUid, String regex) {
     // get the domain status message
     StringBuffer getDomainInfoCmd = new StringBuffer(KUBERNETES_CLI + " get domain/");
->>>>>>> 2150a4b4
     getDomainInfoCmd
         .append(domainUid)
         .append(" -n ")
