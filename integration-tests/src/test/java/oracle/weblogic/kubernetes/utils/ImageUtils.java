// Copyright (c) 2021, 2022, Oracle and/or its affiliates.
// Licensed under the Universal Permissive License v 1.0 as shown at https://oss.oracle.com/licenses/upl.

package oracle.weblogic.kubernetes.utils;

import java.text.DateFormat;
import java.text.SimpleDateFormat;
import java.util.ArrayList;
import java.util.Collections;
import java.util.Date;
import java.util.HashMap;
import java.util.List;
import java.util.Map;
import java.util.Random;

import com.google.gson.JsonObject;
import io.kubernetes.client.openapi.ApiException;
import io.kubernetes.client.openapi.models.V1ObjectMeta;
import io.kubernetes.client.openapi.models.V1Secret;
import io.kubernetes.client.openapi.models.V1SecretList;
import oracle.weblogic.kubernetes.TestConstants;
import oracle.weblogic.kubernetes.actions.impl.Namespace;
import oracle.weblogic.kubernetes.actions.impl.primitive.Image;
import oracle.weblogic.kubernetes.actions.impl.primitive.WitParams;
import oracle.weblogic.kubernetes.logging.LoggingFacade;

import static oracle.weblogic.kubernetes.TestConstants.BASE_IMAGES_REPO_EMAIL;
import static oracle.weblogic.kubernetes.TestConstants.BASE_IMAGES_REPO_PASSWORD;
import static oracle.weblogic.kubernetes.TestConstants.BASE_IMAGES_REPO_SECRET_NAME;
import static oracle.weblogic.kubernetes.TestConstants.BASE_IMAGES_REPO_USERNAME;
import static oracle.weblogic.kubernetes.TestConstants.DOMAIN_IMAGES_REPO;
import static oracle.weblogic.kubernetes.TestConstants.OKD;
import static oracle.weblogic.kubernetes.TestConstants.TEST_IMAGES_REPO;
import static oracle.weblogic.kubernetes.TestConstants.TEST_IMAGES_REPO_EMAIL;
import static oracle.weblogic.kubernetes.TestConstants.TEST_IMAGES_REPO_PASSWORD;
import static oracle.weblogic.kubernetes.TestConstants.TEST_IMAGES_REPO_SECRET_NAME;
import static oracle.weblogic.kubernetes.TestConstants.TEST_IMAGES_REPO_USERNAME;
import static oracle.weblogic.kubernetes.TestConstants.WDT_IMAGE_DOMAINHOME_BASE_DIR;
import static oracle.weblogic.kubernetes.TestConstants.WEBLOGIC_IMAGE_NAME;
import static oracle.weblogic.kubernetes.TestConstants.WEBLOGIC_IMAGE_TAG;
import static oracle.weblogic.kubernetes.TestConstants.WLSIMG_BUILDER;
import static oracle.weblogic.kubernetes.actions.ActionConstants.ARCHIVE_DIR;
import static oracle.weblogic.kubernetes.actions.ActionConstants.MODEL_DIR;
import static oracle.weblogic.kubernetes.actions.ActionConstants.WDT_VERSION;
import static oracle.weblogic.kubernetes.actions.ActionConstants.WIT_BUILD_DIR;
import static oracle.weblogic.kubernetes.actions.ActionConstants.WIT_JAVA_HOME;
import static oracle.weblogic.kubernetes.actions.ActionConstants.WLS;
import static oracle.weblogic.kubernetes.actions.ActionConstants.WORK_DIR;
import static oracle.weblogic.kubernetes.actions.TestActions.archiveApp;
import static oracle.weblogic.kubernetes.actions.TestActions.buildAppArchive;
import static oracle.weblogic.kubernetes.actions.TestActions.buildCoherenceArchive;
import static oracle.weblogic.kubernetes.actions.TestActions.createImage;
import static oracle.weblogic.kubernetes.actions.TestActions.createImageBuilderConfigJson;
import static oracle.weblogic.kubernetes.actions.TestActions.createNamespace;
import static oracle.weblogic.kubernetes.actions.TestActions.createSecret;
import static oracle.weblogic.kubernetes.actions.TestActions.defaultAppParams;
import static oracle.weblogic.kubernetes.actions.TestActions.imagePush;
import static oracle.weblogic.kubernetes.actions.TestActions.imageRepoLogin;
import static oracle.weblogic.kubernetes.actions.impl.primitive.Kubernetes.listSecrets;
import static oracle.weblogic.kubernetes.assertions.TestAssertions.doesImageExist;
import static oracle.weblogic.kubernetes.utils.CommonTestUtils.getDateAndTimeStamp;
import static oracle.weblogic.kubernetes.utils.CommonTestUtils.testUntil;
import static oracle.weblogic.kubernetes.utils.FileUtils.checkDirectory;
import static oracle.weblogic.kubernetes.utils.ThreadSafeLogger.getLogger;
import static org.junit.jupiter.api.Assertions.assertDoesNotThrow;
import static org.junit.jupiter.api.Assertions.assertTrue;

public class ImageUtils {

  /**
   * Create an image for a model in image domain.
   *
   * @param miiImageNameBase the base mii image name used in local or to construct the image name in repository
   * @param wdtModelFile the WDT model file used to build the image
   * @param appName the sample application name used to build sample app ear file in WDT model file
   * @return image name with tag
   */
  public static  String createMiiImageAndVerify(String miiImageNameBase,
                                                String wdtModelFile,
                                                String appName) {
    return createMiiImageAndVerify(miiImageNameBase, wdtModelFile, appName,
        WEBLOGIC_IMAGE_NAME, WEBLOGIC_IMAGE_TAG, WLS);
  }

  /**
   * Create an image for a model in image domain.
   *
   * @param miiImageNameBase the base mii image name used in local or to construct the image name in repository
   * @param wdtModelFile the WDT model file used to build the image
   * @param appName the sample application name used to build sample app ear file in WDT model file
   * @param additionalBuildCommands - Path to a file with additional build commands
   * @param additionalBuildFilesVarargs - Additional files that are required by your additionalBuildCommands
   * @return image name with tag
   */
  public static  String createMiiImageAndVerify(String miiImageNameBase,
                                                String wdtModelFile,
                                                String appName,
                                                String additionalBuildCommands,
                                                String... additionalBuildFilesVarargs) {
    // build the model file list
    final List<String> modelList = Collections.singletonList(MODEL_DIR + "/" + wdtModelFile);
    final List<String> appSrcDirList = Collections.singletonList(appName);

    return createImageAndVerify(
        miiImageNameBase, modelList, appSrcDirList, null, WEBLOGIC_IMAGE_NAME,
        WEBLOGIC_IMAGE_TAG, WLS, true, null, false,
        additionalBuildCommands, additionalBuildFilesVarargs);
  }

  /**
   * Create an image for a model in image domain.
   *
   * @param miiImageNameBase the base mii image name used in local or to construct the image name in repository
   * @param wdtModelFile the WDT model file used to build the image
   * @param appName the sample application name used to build sample app ear file in WDT model file
   * @param baseImageName the WebLogic base image name to be used while creating mii image
   * @param baseImageTag the WebLogic base image tag to be used while creating mii image
   * @param domainType the type of the WebLogic domain, valid values are "WLS, "JRF", and "Restricted JRF"
   * @return image name with tag
   */
  public static  String createMiiImageAndVerify(String miiImageNameBase,
                                                String wdtModelFile,
                                                String appName,
                                                String baseImageName,
                                                String baseImageTag,
                                                String domainType) {
    // build the model file list
    final String modelFile =
        wdtModelFile.contains(WORK_DIR) ? wdtModelFile : MODEL_DIR + "/" + wdtModelFile;
    final List<String> modelList = Collections.singletonList(modelFile);
    final List<String> appSrcDirList = Collections.singletonList(appName);

    return createMiiImageAndVerify(
        miiImageNameBase, modelList, appSrcDirList, baseImageName, baseImageTag, domainType, true);
  }

  /**
   * Create an image for a model in image domain using multiple WDT model files and application ear files.
   *
   * @param miiImageNameBase the base mii image name used in local or to construct the image name in repository
   * @param wdtModelList list of WDT model files used to build the image
   * @param appSrcDirList list of the sample application source directories used to build sample app ear files
   * @return image name with tag
   */
  public static  String createMiiImageAndVerify(String miiImageNameBase,
                                                List<String> wdtModelList,
                                                List<String> appSrcDirList) {
    return createMiiImageAndVerify(
        miiImageNameBase, wdtModelList, appSrcDirList, WEBLOGIC_IMAGE_NAME, WEBLOGIC_IMAGE_TAG, WLS, true);

  }

  /**
   * Create an image for a model in image domain using multiple WDT model files and application ear files.
   *
   * @param miiImageNameBase the base mii image name used in local or to construct the image name in repository
   * @param wdtModelList list of WDT model files used to build the image
   * @param appSrcDirList list of the sample application source directories used to build sample app ear files
   * @param baseImageName the WebLogic base image name to be used while creating mii image
   * @param baseImageTag the WebLogic base image tag to be used while creating mii image
   * @param domainType the type of the WebLogic domain, valid values are "WLS, "JRF", and "Restricted JRF"
   * @param oneArchiveContainsMultiApps whether one archive contains multiple apps
   * @return image name with tag
   */
  public static String createMiiImageAndVerify(String miiImageNameBase,
                                               List<String> wdtModelList,
                                               List<String> appSrcDirList,
                                               String baseImageName,
                                               String baseImageTag,
                                               String domainType,
                                               boolean oneArchiveContainsMultiApps) {

    return createImageAndVerify(
        miiImageNameBase, wdtModelList, appSrcDirList, null, baseImageName,
        baseImageTag, domainType, true, null, oneArchiveContainsMultiApps);
  }

  /**
   * Create an image for a domain-in-image domain.
   *
   * @param domainUid domain uid
   * @param domainNamespace domain namespace
   * @param imageNameBase the base image name used in local or to construct the image name in repository
   * @param modelFile the model file used to build the image
   * @param modelPropFile property file to be used with the model file above
   * @param appName - application source directories used to build app ear files
   * @return image name with tag
   */
  public static String createDiiImageAndVerify(String domainUid,
                                               String domainNamespace,
                                               String imageNameBase,
                                               String modelFile,
                                               String modelPropFile,
                                               String appName) {
    // create image with model files
    String domImage = createImageAndVerify(imageNameBase, modelFile, appName, modelPropFile, domainUid);

    // repo login and push image to repo registry if necessary
    imageRepoLoginAndPushImageToRegistry(domImage);

    // create repo registry secret to pull the image from registry
    // this secret is used only for non-kind cluster
    createTestRepoSecret(domainNamespace);

    return domImage;
  }

  /**
   * Create an image with modelfile, application archive and property file. If the property file
   * is needed to be updated with a property that has been created by the framework, it is copied
   * onto RESULT_ROOT and updated. Hence the altModelDir. Call this method to create a domain home in image.
   * @param imageNameBase - base image name used in local or to construct image name in repository
   * @param wdtModelList - model file used to build the image
   * @param appSrcDirList - application to be added to the image
   * @param modelPropFile - property file to be used with the model file above
   * @param altModelDir - directory where the property file is found if not in the default MODEL_DIR
   * @return image name with tag
   */
  public static String createImageAndVerify(String imageNameBase,
                                            List<String> wdtModelList,
                                            List<String> appSrcDirList,
                                            String modelPropFile,
                                            String altModelDir,
                                            String domainHome) {

    final List<String> modelPropList = Collections.singletonList(altModelDir + "/" + modelPropFile);

    return createImageAndVerify(
        imageNameBase, wdtModelList, appSrcDirList, modelPropList, WEBLOGIC_IMAGE_NAME,
        WEBLOGIC_IMAGE_TAG, WLS, false, domainHome, false);
  }

  /**
   * Create an image from the wdt model, application archives and property file. Call this method
   * to create a domain home in image.
   * @param imageNameBase - base image name used in local or to construct image name in repository
   * @param wdtModelFile - model file used to build the image
   * @param appName - application to be added to the image
   * @param modelPropFile - property file to be used with the model file above
   * @return image name with tag
   */
  public static String createImageAndVerify(String imageNameBase,
                                            String wdtModelFile,
                                            String appName,
                                            String modelPropFile,
                                            String domainHome) {

    final List<String> wdtModelList = Collections.singletonList(MODEL_DIR + "/" + wdtModelFile);
    final List<String> appSrcDirList = Collections.singletonList(appName);
    final List<String> modelPropList = Collections.singletonList(MODEL_DIR + "/" + modelPropFile);

    return createImageAndVerify(
        imageNameBase, wdtModelList, appSrcDirList, modelPropList, WEBLOGIC_IMAGE_NAME,
        WEBLOGIC_IMAGE_TAG, WLS, false, domainHome, false);
  }

  /**
   * Create an image for a model in image domain or domain home in image using multiple WDT model
   * files and application ear files.
   * @param imageNameBase - the base mii image name used in local or to construct the image name in repository
   * @param wdtModelList - list of WDT model files used to build the image
   * @param appSrcDirList - list of the sample application source directories used to build sample app ear files
   * @param modelPropList - the WebLogic base image name to be used while creating mii image
   * @param baseImageName - the WebLogic base image name to be used while creating mii image
   * @param baseImageTag - the WebLogic base image tag to be used while creating mii image
   * @param domainType - the type of the WebLogic domain, valid values are "WLS, "JRF", and "Restricted JRF"
   * @param modelType - create a model image only or domain in image. set to true for MII
   * @param domainHome - the domain home in the image
   * @param oneArchiveContainsMultiApps - whether one archive contains multiple apps
   * @return image name with tag
   */
  public static String createImageAndVerify(String imageNameBase,
                                            List<String> wdtModelList,
                                            List<String> appSrcDirList,
                                            List<String> modelPropList,
                                            String baseImageName,
                                            String baseImageTag,
                                            String domainType,
                                            boolean modelType,
                                            String domainHome,
                                            boolean oneArchiveContainsMultiApps) {
    return createImageAndVerify(
        imageNameBase, wdtModelList, appSrcDirList, modelPropList, baseImageName, baseImageTag, domainType,
        modelType, domainHome, oneArchiveContainsMultiApps, null);
  }

  /**
   * Create an image for a model in image domain or domain home in image using multiple WDT model
   * files and application ear files.
   * @param imageNameBase - the base mii image name used in local or to construct the image name in repository
   * @param wdtModelList - list of WDT model files used to build the image
   * @param appSrcDirList - list of the sample application source directories used to build sample app ear files
   * @param modelPropList - the WebLogic base image name to be used while creating mii image
   * @param baseImageName - the WebLogic base image name to be used while creating mii image
   * @param baseImageTag - the WebLogic base image tag to be used while creating mii image
   * @param domainType - the type of the WebLogic domain, valid values are "WLS, "JRF", and "Restricted JRF"
   * @param modelType - create a model image only or domain in image. set to true for MII
   * @param additionalBuildCommands - Path to a file with additional build commands
   * @param additionalBuildFilesVarargs -Additional files that are required by your additionalBuildCommands
   * @return image name with tag
   */
  public static String createImageAndVerify(String imageNameBase,
                                            List<String> wdtModelList,
                                            List<String> appSrcDirList,
                                            List<String> modelPropList,
                                            String baseImageName,
                                            String baseImageTag,
                                            String domainType,
                                            boolean modelType,
                                            String domainHome,
                                            boolean oneArchiveContainsMultiApps,
                                            String additionalBuildCommands,
                                            String... additionalBuildFilesVarargs) {

    LoggingFacade logger = getLogger();

    // create unique image name with date
    DateFormat dateFormat = new SimpleDateFormat("yyyy-MM-dd");
    Date date = new Date();
    final String imageTag = baseImageTag + "-" + dateFormat.format(date) + "-" + System.currentTimeMillis();
    // Add repository name in image name for Jenkins runs
    final String imageName = DOMAIN_IMAGES_REPO + imageNameBase;
    final String image = imageName + ":" + imageTag;

    List<String> archiveList = new ArrayList<>();
    if (appSrcDirList != null && appSrcDirList.size() != 0 && appSrcDirList.get(0) != null) {
      List<String> archiveAppsList = new ArrayList<>();
      List<String> buildAppDirList = new ArrayList<>(appSrcDirList);
      boolean buildCoherence = false;

      for (String appSrcDir : appSrcDirList) {
        if (appSrcDir.contains(".war") || appSrcDir.contains(".ear") || appSrcDir.contains(".jar")) {
          //remove from build
          buildAppDirList.remove(appSrcDir);
          archiveAppsList.add(appSrcDir);
        }

        if (appSrcDir.contains("coherence-proxy") || appSrcDir.contains("CoherenceApp")) {
          buildCoherence = true;
        }
      }

      if (archiveAppsList.size() != 0 && archiveAppsList.get(0) != null) {
        assertTrue(archiveApp(defaultAppParams()
            .srcDirList(archiveAppsList)));
        //archive provided ear or war file
        String appName = archiveAppsList.get(0).substring(archiveAppsList.get(0).lastIndexOf("/") + 1,
            appSrcDirList.get(0).lastIndexOf("."));

        // build the archive list
        String zipAppFile = String.format("%s/%s.zip", ARCHIVE_DIR, appName);
        archiveList.add(zipAppFile);

      }

      if (buildAppDirList.size() != 0 && buildAppDirList.get(0) != null) {
        // build an application archive using what is in resources/apps/APP_NAME
        String zipFile = "";
        if (oneArchiveContainsMultiApps) {
          assertTrue(buildAppArchive(defaultAppParams()
                  .srcDirList(buildAppDirList)),
              String.format("Failed to create app archive for %s", buildAppDirList.get(0)));
          zipFile = String.format("%s/%s.zip", ARCHIVE_DIR, buildAppDirList.get(0));
          // build the archive list
          archiveList.add(zipFile);
        } else if (buildCoherence) {
          // build the Coherence GAR file
          assertTrue(buildCoherenceArchive(defaultAppParams()
                  .srcDirList(buildAppDirList)),
              String.format("Failed to create app archive for %s", buildAppDirList.get(0)));
          zipFile = String.format("%s/%s.zip", ARCHIVE_DIR, buildAppDirList.get(0));
          // build the archive list
          archiveList.add(zipFile);
        } else {
          for (String appName : buildAppDirList) {
            assertTrue(buildAppArchive(defaultAppParams()
                    .srcDirList(Collections.singletonList(appName))
                    .appName(appName)),
                String.format("Failed to create app archive for %s", appName));
            zipFile = String.format("%s/%s.zip", ARCHIVE_DIR, appName);
            // build the archive list
            archiveList.add(zipFile);
          }
        }
      }
    }

    // Set additional environment variables for WIT

    // Generates a "unique" name by choosing a random name from
    // 26^4 possible combinations.
    Random random = new Random(System.currentTimeMillis());
    char[] cacheSfx = new char[4];
    for (int i = 0; i < cacheSfx.length; i++) {
      cacheSfx[i] = (char) (random.nextInt(25) + (int) 'a');
    }
    String cacheDir = WIT_BUILD_DIR + "/cache-" + new String(cacheSfx);
    logger.info("WLSIMG_CACHEDIR is set to {0}", cacheDir);
    logger.info("WLSIMG_BLDDIR is set to {0}", WIT_BUILD_DIR);

    checkDirectory(WIT_BUILD_DIR);
    checkDirectory(cacheDir);
    Map<String, String> env = new HashMap<>();
    env.put("WLSIMG_BLDDIR", WIT_BUILD_DIR);
    env.put("WLSIMG_CACHEDIR", cacheDir);

    // For k8s 1.16 support and as of May 6, 2020, we presently need a different JDK for these
    // tests and for image tool. This is expected to no longer be necessary once JDK 11.0.8 or
    // the next JDK 14 versions are released.
    if (WIT_JAVA_HOME != null) {
      env.put("JAVA_HOME", WIT_JAVA_HOME);
    }

    String witTarget = ((OKD) ? "OpenShift" : "Default");
    // build an image using WebLogic Image Tool
    logger.info("Creating image {0} using model directory {1}", image, MODEL_DIR);
    boolean result = false;
    if (!modelType) {  //create a domain home in image image
      result = createImage(
          new WitParams()
              .baseImageName(baseImageName)
              .baseImageTag(baseImageTag)
              .domainType(domainType)
              .modelImageName(imageName)
              .modelImageTag(imageTag)
              .modelFiles(wdtModelList)
              .modelVariableFiles(modelPropList)
              .modelArchiveFiles(archiveList)
              .domainHome(WDT_IMAGE_DOMAINHOME_BASE_DIR + "/" + domainHome)
              .wdtModelOnly(modelType)
              .wdtOperation("CREATE")
              .wdtVersion(WDT_VERSION)
              .target(witTarget)
              .env(env)
              .redirect(true));
    } else {
      WitParams witParams = new WitParams()
          .baseImageName(baseImageName)
          .baseImageTag(baseImageTag)
          .domainType(domainType)
          .modelImageName(imageName)
          .modelImageTag(imageTag)
          .modelFiles(wdtModelList)
          .modelVariableFiles(modelPropList)
          .modelArchiveFiles(archiveList)
          .wdtModelOnly(modelType)
          .wdtVersion(WDT_VERSION)
          .target(witTarget)
          .env(env)
          .redirect(true);

      if (additionalBuildCommands != null) {
        logger.info("additionalBuildCommands {0}", additionalBuildCommands);
        witParams.additionalBuildCommands(additionalBuildCommands);
        StringBuffer additionalBuildFilesBuff = new StringBuffer();
        for (String buildFile:additionalBuildFilesVarargs) {
          additionalBuildFilesBuff.append(buildFile).append(" ");
        }

        witParams.additionalBuildFiles(additionalBuildFilesBuff.toString().trim());
      }

      if (OKD) {
        witParams.target("OpenShift");
      }

      result = createImage(witParams);
    }

    assertTrue(result, String.format("Failed to create the image %s using WebLogic Image Tool", image));

    // Check image exists using 'WLSIMG_BUILDER images | grep image tag'.
    assertTrue(doesImageExist(imageTag),
        String.format("Image %s does not exist", image));

    logger.info("Image {0} are created successfully", image);
    return image;
  }

  /**
   * Create a registry secret in the specified namespace.
   * for BASE_IMAGES_REPO to download base images.
   *
   * @param namespace the namespace in which the secret will be created
   */
  public static void createBaseRepoSecret(String namespace) {
    LoggingFacade logger = getLogger();
    logger.info("Creating base image pull secret {0} in namespace {1}", BASE_IMAGES_REPO_SECRET_NAME, namespace);
    createImageRegistrySecret(BASE_IMAGES_REPO_USERNAME, BASE_IMAGES_REPO_PASSWORD, BASE_IMAGES_REPO_EMAIL,
            TestConstants.BASE_IMAGES_REPO, BASE_IMAGES_REPO_SECRET_NAME, namespace);
  }

  /**
   * Create a registry secret in the specified namespace.
   * for TEST_IMAGES_REPO to upload/download test images.
   * @param namespace the namespace in which the secret will be created
   */
  public static void createTestRepoSecret(String namespace) {
    LoggingFacade logger = getLogger();
    logger.info("Creating test image pull secret {0} in namespace {1}", TEST_IMAGES_REPO_SECRET_NAME, namespace);
    createImageRegistrySecret(TEST_IMAGES_REPO_USERNAME,
            TEST_IMAGES_REPO_PASSWORD, TEST_IMAGES_REPO_EMAIL,
            TEST_IMAGES_REPO, TEST_IMAGES_REPO_SECRET_NAME, namespace);
  }

  /**
   * Create repo registry secret with given parameters.
   * @param userName repository user name
   * @param password repository password
   * @param email repository email
   * @param registry registry name
   * @param secretName name of the secret to create
   * @param namespace namespace in which to create the secret
   */
  public static void createImageRegistrySecret(String userName, String password,
                                                String email, String registry, String secretName, String namespace) {
    LoggingFacade logger = getLogger();
    // Create registry secret in the namespace to pull the image from repository
    JsonObject configJsonObject = createImageBuilderConfigJson(
        userName, password, email, registry);
    String configJsonString = configJsonObject.toString();

    // skip if the secret already exists
    V1SecretList listSecrets = listSecrets(namespace);
    if (listSecrets != null) {
      for (V1Secret item : listSecrets.getItems()) {
        if (item.getMetadata().getName().equals(secretName)) {
          logger.info("Secret {0} already exists in namespace {1}, skipping secret creation", secretName, namespace);
          return;
        }
      }
    }

    // Create the V1Secret configuration
    V1Secret repoSecret = new V1Secret()
        .metadata(new V1ObjectMeta()
            .name(secretName)
            .namespace(namespace))
        .type("kubernetes.io/dockerconfigjson")
        .putDataItem(".dockerconfigjson", configJsonString.getBytes());

    boolean secretCreated = assertDoesNotThrow(() -> createSecret(repoSecret),
        String.format("createSecret failed for %s", secretName));
    assertTrue(secretCreated, String.format("createSecret failed while creating secret %s in namespace %s",
        secretName, namespace));
  }

  /**
<<<<<<< HEAD
   * Create a registry secret in the specified namespace to pull base images.
   *
   * @param namespace the namespace in which the secret will be created
   */
  public static void createSecretForBaseImages(String namespace) {
    if (BASE_IMAGES_REPO.equals(TestConstants.BASE_IMAGES_REPO)) {
      createBaseRepoSecret(namespace);
    }
  }

  /**
   * Repo login and push the image to registry.
=======
   * Docker login and push the image to Docker registry.
>>>>>>> ea28d619
   *
   * @param image the image to push to registry
   */
  public static void imageRepoLoginAndPushImageToRegistry(String image) {
    LoggingFacade logger = getLogger();
    // push image, if necessary
    if (!DOMAIN_IMAGES_REPO.isEmpty() && image.contains(DOMAIN_IMAGES_REPO)) {
      // repo login, if necessary
      logger.info(WLSIMG_BUILDER + " login");
      assertTrue(imageRepoLogin(TestConstants.BASE_IMAGES_REPO,
           BASE_IMAGES_REPO_USERNAME, BASE_IMAGES_REPO_PASSWORD),  WLSIMG_BUILDER + " login failed");
      logger.info(WLSIMG_BUILDER + " push image {0} to {1}", image, DOMAIN_IMAGES_REPO);
      testUntil(() -> imagePush(image),
          logger,
          WLSIMG_BUILDER + " push succeeds for image {0} to repo {1}",
          image,
          DOMAIN_IMAGES_REPO);
    }
  }

  /**
   * Build image with unique name, create corresponding repo secret and push to registry.
   *
   * @param dockerFileDir directory where dockerfile is located
   * @param baseImageName base image name
   * @param namespace image namespace
   * @param secretName repo secretname for image
   * @param extraImageBuilderArgs user specified extra args
   * @return image name
   */
  public static String createImageAndPushToRepo(String dockerFileDir, String baseImageName,
                                                String namespace, String secretName,
                                                String extraImageBuilderArgs) throws ApiException {
    // create unique image name with date
    final String imageTag = getDateAndTimeStamp();
    // Add repository name in image name for Jenkins runs
    final String imageName = DOMAIN_IMAGES_REPO + baseImageName;

    final String image = imageName + ":" + imageTag;
    LoggingFacade logger = getLogger();
    //build image
    assertTrue(
        Image.createImage(dockerFileDir, image, extraImageBuilderArgs),
        "Failed to create image " + baseImageName);
    logger.info("image is created with name {0}", image);
    if (!Namespace.exists(namespace)) {
      createNamespace(namespace);
    }

    //create registry secret
    createImageRegistrySecret(BASE_IMAGES_REPO_USERNAME, BASE_IMAGES_REPO_PASSWORD, BASE_IMAGES_REPO_EMAIL,
            TestConstants.BASE_IMAGES_REPO, secretName, namespace);
    // login and push image to registry if necessary
    imageRepoLoginAndPushImageToRegistry(image);

    return image;
  }
}<|MERGE_RESOLUTION|>--- conflicted
+++ resolved
@@ -546,22 +546,7 @@
   }
 
   /**
-<<<<<<< HEAD
-   * Create a registry secret in the specified namespace to pull base images.
-   *
-   * @param namespace the namespace in which the secret will be created
-   */
-  public static void createSecretForBaseImages(String namespace) {
-    if (BASE_IMAGES_REPO.equals(TestConstants.BASE_IMAGES_REPO)) {
-      createBaseRepoSecret(namespace);
-    }
-  }
-
-  /**
    * Repo login and push the image to registry.
-=======
-   * Docker login and push the image to Docker registry.
->>>>>>> ea28d619
    *
    * @param image the image to push to registry
    */
