--- conflicted
+++ resolved
@@ -536,20 +536,9 @@
     // push image, if necessary
     if (!DOMAIN_IMAGES_REPO.isEmpty() && dockerImage.contains(DOMAIN_IMAGES_REPO)) {
       // docker login, if necessary
-<<<<<<< HEAD
       logger.info("docker login");
       assertTrue(dockerLogin(TestConstants.BASE_IMAGES_REPO,
            BASE_IMAGES_REPO_USERNAME, BASE_IMAGES_REPO_PASSWORD), "docker login failed");
-=======
-      if (!OCIR_USERNAME.equals(REPO_DUMMY_VALUE)) {
-        logger.info("docker login");
-        testUntil(() -> dockerLogin(OCIR_REGISTRY, OCIR_USERNAME, OCIR_PASSWORD),
-            logger,
-            "docker login to repo {0} succeeds",
-            OCIR_REGISTRY);
-      }
->>>>>>> e48640c6
-
       logger.info("docker push image {0} to {1}", dockerImage, DOMAIN_IMAGES_REPO);
       testUntil(() -> dockerPush(dockerImage),
           logger,
