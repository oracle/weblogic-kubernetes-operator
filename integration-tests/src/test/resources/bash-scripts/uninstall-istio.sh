#!/bin/bash
# Copyright (c) 2020, 2022, Oracle and/or its affiliates.
# Licensed under the Universal Permissive License v 1.0 as shown at https://oss.oracle.com/licenses/upl.

# Description:
#
#  This script uninstall a given version of istio using Helm v3.x
<<<<<<< HEAD
#  Default istio version is 1.11.1
=======
#  Default istio version is 1.10.4
>>>>>>> 4756d316
#  https://istio.io/docs/setup/install/istioctl/
#  https://istio.io/latest/docs/setup/install/standalone-operator/

# Usage:
#
#  $0 [istio-version] [install-dir]

# Define functions

function uninstall_istio {

version=$1
workdir=$2

istiodir=${workdir}/istio-${version}
echo "Uninstalling Istio version [${version}] from location [${istiodir}]"
( cd ${istiodir}
  bin/istioctl x uninstall --purge -y
)
kubectl delete namespace istio-system --ignore-not-found
rm -rf ${istiodir}
}

# MAIN
<<<<<<< HEAD
version=${1:-1.11.1}
=======
version=${1:-1.10.4}
>>>>>>> 4756d316
workdir=${2:-`pwd`}

istiodir=${workdir}/istio-${version}

if [ ! -d ${istiodir} ]; then
 echo "Istio version [${version}] is NOT installed at location [${istiodir}]"
 exit 0
fi
   uninstall_istio ${version} ${workdir}
   exit 0 
fi
<|MERGE_RESOLUTION|>--- conflicted
+++ resolved
@@ -5,11 +5,7 @@
 # Description:
 #
 #  This script uninstall a given version of istio using Helm v3.x
-<<<<<<< HEAD
 #  Default istio version is 1.11.1
-=======
-#  Default istio version is 1.10.4
->>>>>>> 4756d316
 #  https://istio.io/docs/setup/install/istioctl/
 #  https://istio.io/latest/docs/setup/install/standalone-operator/
 
@@ -34,11 +30,7 @@
 }
 
 # MAIN
-<<<<<<< HEAD
 version=${1:-1.11.1}
-=======
-version=${1:-1.10.4}
->>>>>>> 4756d316
 workdir=${2:-`pwd`}
 
 istiodir=${workdir}/istio-${version}
