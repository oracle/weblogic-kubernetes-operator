--- conflicted
+++ resolved
@@ -26,11 +26,7 @@
 
   # Identify which Secret contains the credentials for pulling an image
   imagePullSecrets:
-<<<<<<< HEAD
-  - name: test-images-repo-secret
-=======
     - name: test-images-repo-secret
->>>>>>> f81cc74e
 
   # Identify which Secret contains the WebLogic Admin credentials (note that there is an example of
   # how to create that Secret at the end of this file)
