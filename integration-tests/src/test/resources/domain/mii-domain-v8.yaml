--- conflicted
+++ resolved
@@ -27,11 +27,7 @@
 
   # Identify which Secret contains the credentials for pulling an image
   imagePullSecrets:
-<<<<<<< HEAD
-  - name: test-images-repo-secret
-=======
     - name: test-images-repo-secret
->>>>>>> f81cc74e
   
   # Identify which Secret contains the WebLogic Admin credentials,
   # the secret must contain 'username' and 'password' fields.
