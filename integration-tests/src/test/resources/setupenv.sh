--- conflicted
+++ resolved
@@ -194,22 +194,13 @@
   /usr/local/packages/aime/ias/run_as_root "chmod 777 $PV_ROOT/acceptance_test_pv_archive"
 
 else
-<<<<<<< HEAD
   pull_tag_images
     
   #docker rmi -f $(docker images -q -f dangling=true)
   docker images --quiet --filter=dangling=true | xargs --no-run-if-empty docker rmi  -f
   
-  
-=======
-	pull_tag_images
-	  
-	#docker rmi -f $(docker images -q -f dangling=true)
-	docker images --quiet --filter=dangling=true | xargs --no-run-if-empty docker rmi  -f
-	 
-	docker images	
+  docker images	
 	
->>>>>>> 19a2345f
   export JAR_VERSION="`grep -m1 "<version>" pom.xml | cut -f2 -d">" | cut -f1 -d "<"`"
   docker build --build-arg http_proxy=$http_proxy --build-arg https_proxy=$https_proxy --build-arg no_proxy=$no_proxy -t "${IMAGE_NAME_OPERATOR}:${IMAGE_TAG_OPERATOR}"  --build-arg VERSION=$JAR_VERSION --no-cache=true .
 fi