--- conflicted
+++ resolved
@@ -5,11 +5,7 @@
     <parent>
         <artifactId>operator-parent</artifactId>
         <groupId>oracle.kubernetes</groupId>
-<<<<<<< HEAD
-        <version>2.3.1</version>
-=======
         <version>2.4.0</version>
->>>>>>> 4d4fe0a4
     </parent>
     <modelVersion>4.0.0</modelVersion>
 
