--- conflicted
+++ resolved
@@ -2,9 +2,5 @@
 # Licensed under the Universal Permissive License v 1.0 as shown at https://oss.oracle.com/licenses/upl.
 
 name: weblogic-operator
-<<<<<<< HEAD
-version: 2.3.1
-=======
 version: 2.4.0
->>>>>>> 4d4fe0a4
 description: Helm chart for configuring the WebLogic operator.