--- conflicted
+++ resolved
@@ -471,11 +471,7 @@
 {{- if $foundNS }}
 {{-   $foundResource := (lookup "v1" $type $namespace $name) }}
 {{-   if not $foundResource }}
-<<<<<<< HEAD
-{{-     $errorMsg := cat $type $name" does not exist in namespace" $namespace -}}
-=======
 {{-     $errorMsg := cat $type $name " not found in namespace " $namespace -}}
->>>>>>> 42989e15
 {{-     include "utils.recordValidationError" (list $scope $errorMsg) -}}
 {{-   end -}}
 {{- end -}}
