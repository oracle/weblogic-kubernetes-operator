--- conflicted
+++ resolved
@@ -20,11 +20,7 @@
   - "default"
 
 # image specifies the docker image containing the operator code.
-<<<<<<< HEAD
-image: "oracle/weblogic-kubernetes-operator:2.3.1"
-=======
 image: "oracle/weblogic-kubernetes-operator:2.4.0"
->>>>>>> 4d4fe0a4
 
 # imagePullPolicy specifies the image pull policy for the operator docker image.
 imagePullPolicy: "IfNotPresent"
@@ -116,4 +112,4 @@
 
 # Istio service mesh support is experimental.
 # istioEnabled specifies whether or not the domain is deployed under an Istio service mesh.
-istioEnabled: false
+istioEnabled: false