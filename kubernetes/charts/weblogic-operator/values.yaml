--- conflicted
+++ resolved
@@ -75,11 +75,7 @@
 # - name: "my-operator-secret"
 
 # externalRestEnabled specifies whether the operator's REST interface is exposed
-<<<<<<< HEAD
 # outside the Kubernetes cluster on the port specified by the 'externalRestHttpsPort'
-=======
-# outside of the Kubernetes cluster on the port specified by the 'externalRestHttpsPort'
->>>>>>> 62063855
 # property.
 #
 # If set to true, then the customer must provide the SSL certificate and private key for
