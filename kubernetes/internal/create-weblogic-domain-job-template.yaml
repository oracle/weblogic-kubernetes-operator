# Copyright 2017, 2018, Oracle Corporation and/or its affiliates.  All rights reserved.
# Licensed under the Universal Permissive License v 1.0 as shown at http://oss.oracle.com/licenses/upl.
apiVersion: v1
kind: ConfigMap
metadata:
  name: %DOMAIN_UID%-create-weblogic-domain-job-cm
  namespace: %NAMESPACE%
  labels:
    weblogic.domainUID: %DOMAIN_UID%
    weblogic.domainName: %DOMAIN_NAME%
data:
  utility.sh: |-
    #!/bin/bash
    #

    #
    # Report an error and fail the job
    # $1 - text of error
    function fail {
      echo ERROR: $1
      exit 1
    }

    #
    # Create a folder
    # $1 - path of folder to create
    function createFolder {
      mkdir -m 777 -p $1
      if [ ! -d $1 ]; then
        fail "Unable to create folder $1"
      fi
    }

    #
    # Check a file exists
    # $1 - path of file to check
    function checkFileExists {
      if [ ! -f $1 ]; then
        fail "The file $1 does not exist"
      fi
    }

  create-domain-job.sh: |-
    #!/bin/bash
    #

    # Include common utility functions
    source /u01/weblogic/utility.sh

    # Verify the script to create the domain exists
    script='/u01/weblogic/create-domain-script.sh'
    if [ -f $script ]; then
      echo The domain will be created using the script $script
    else
      fail "Could not locate the domain creation script ${script}"
    fi

    # Validate the domain secrets exist before proceeding.
    if [ ! -f /weblogic-operator/secrets/username ]; then
      fail "The domain secret /weblogic-operator/secrets/username was not found"
    fi
    if [ ! -f /weblogic-operator/secrets/password ]; then
      fail "The domain secret /weblogic-operator/secrets/password was not found"
    fi

    # Do not proceed if the domain already exists
    domainFolder=${SHARED_PATH}/domain/%DOMAIN_NAME%
    if [ -d ${domainFolder} ]; then
      fail "The create domain job will not overwrite an existing domain. The domain folder ${domainFolder} already exists"
    fi

    # Create the base folders
    createFolder ${SHARED_PATH}/domain
    createFolder ${SHARED_PATH}/applications
    createFolder ${SHARED_PATH}/logs
    createFolder ${SHARED_PATH}/stores

    # Execute the script to create the domain
    source $script

  read-domain-secret.py: |-
    #
    # +++ Start of common code for reading domain secrets

    # Read username secret
    file = open('/weblogic-operator/secrets/username', 'r')
    admin_username = file.read()
    file.close()

    # Read password secret
    file = open('/weblogic-operator/secrets/password', 'r')
    admin_password = file.read()
    file.close()

    # +++ End of common code for reading domain secrets
    #

  create-domain-script.sh: |-
    #!/bin/bash
    #

    # Include common utility functions
    source /u01/weblogic/utility.sh

    export DOMAIN_HOME=${SHARED_PATH}/domain/%DOMAIN_NAME%

<<<<<<< HEAD
    # Function to create node manager home for a server
    # $1 - Domain UID
    # $2 - Server Name
    # $3 - Admin Server Hostname (only passed for managed servers)
    function createNodeMgrHome() {

      # Create startup.properties file
      datadir=${DOMAIN_HOME}/servers/$2/data/nodemanager
      startProp=${datadir}/startup.properties
      createFolder ${datadir}
      echo "# Server startup properties" > ${startProp}
      echo "AutoRestart=true" >> ${startProp}
      if [ -n "$3" ]; then
        echo "AdminURL=http\://$3\:%ADMIN_PORT%" >> ${startProp}
      fi
      echo "RestartMax=2" >> ${startProp}
      echo "RotateLogOnStartup=false" >> ${startProp}
      echo "RotationType=bySize" >> ${startProp}
      echo "RotationTimeStart=00\:00" >> ${startProp}
      echo "RotatedFileCount=100" >> ${startProp}
      echo "RestartDelaySeconds=0" >> ${startProp}
      echo "FileSizeKB=5000" >> ${startProp}
      echo "FileTimeSpanFactor=3600000" >> ${startProp}
      echo "RestartInterval=3600" >> ${startProp}
      echo "NumberOfFilesLimited=true" >> ${startProp}
      echo "FileTimeSpan=24" >> ${startProp}
      echo "NMHostName=$1-$2" >> ${startProp}

      # Create nodemanager home for the server
      nmdir=${DOMAIN_HOME}/servers/$2/nodemgr_home
      createFolder ${nmdir}
      prop=${nmdir}/nodemanager.properties
      cp ${DOMAIN_HOME}/nodemanager/nodemanager.properties ${nmdir}
      cp ${DOMAIN_HOME}/nodemanager/nodemanager.domains ${nmdir}
      cp ${DOMAIN_HOME}/bin/startNodeManager.sh ${nmdir}

      # Edit the start nodemanager script to use the home for the server
      sed -i -e "s:/nodemanager:/servers/$2/nodemgr_home:g" ${nmdir}/startNodeManager.sh

      # Edit the nodemanager properties file to use the home for the server
      sed -i -e "s:DomainsFile=.*:DomainsFile=${nmdir}/nodemanager.domains:g" ${prop}
      sed -i -e "s:NodeManagerHome=.*:NodeManagerHome=${nmdir}:g" ${prop}
      sed -i -e "s:ListenAddress=.*:ListenAddress=$1-$2:g" ${prop}
      sed -i -e "s:LogFile=.*:LogFile=/shared/logs/nodemanager-$2.log:g" ${prop}

    }

    # Function to create script for starting a server
    # $1 - Domain UID
    # $2 - Server Name
    # $3 - Flag (only passed for admin server)
    function createStartScript() {

      nmdir=${DOMAIN_HOME}/servers/$2/nodemgr_home
      stateFile=${DOMAIN_HOME}/servers/$2/data/nodemanager/$2.state
      scriptFile=${nmdir}/startServer.sh
      pyFile=${nmdir}/start-server.py
      argsFile=${nmdir}/set-ms-args.py

      # Create a script that starts the node manager, then uses wlst to connect
      # to the nodemanager and start the server.
      # The script and 'EOF' on the following lines must not be indented!
      cat << EOF > ${scriptFile}
    #!/bin/bash

    # Base64 decode binary support files
    mkdir -p /tmp/weblogic-operator/bin
    shopt -s nullglob
    for f in /weblogic-operator/scripts/*.base64; do
      cat "\$f" | base64 --decode > /tmp/weblogic-operator/bin/\$(basename "\$f" .base64)
    done
    
    # Check for stale state file and remove if found"
    if [ -f ${stateFile} ]; then
      echo "Removing stale file ${stateFile}"
      rm ${stateFile}
    fi

    echo "Start the nodemanager"
    . ${nmdir}/startNodeManager.sh &

    echo "Allow the nodemanager some time to start before attempting to connect"
    sleep 15
    echo "Finished waiting for the nodemanager to start"

    echo "Update JVM arguments"
    if [ $# -eq 3 ]
    then
      echo "Update JVM arguments for admin server"
      echo "Arguments=\${USER_MEM_ARGS} -XX\:+UnlockExperimentalVMOptions -XX\:+UseCGroupMemoryLimitForHeap \${JAVA_OPTIONS}" >> ${startProp}
    else
      echo "Update JVM arguments for managed server"
      wlst.sh ${argsFile} $1 $2 ${startProp}
    fi

    echo "Start the server"
    wlst.sh -skipWLSModuleScanning ${pyFile}

    echo "Wait indefinitely so that the Kubernetes pod does not exit and try to restart"
    while true; do sleep 60; done
    EOF

      checkFileExists ${scriptFile}
      chmod +x ${scriptFile}

      # Create a python script to execute the wlst commands.
      # The script and 'EOF' on the following lines must not be indented!
      cat /u01/weblogic/read-domain-secret.py > ${pyFile}
      cat << EOF >> ${pyFile}

    # Connect to nodemanager and start server
    nmConnect(admin_username, admin_password, '$1-$2',  '5556', '%DOMAIN_NAME%', '${DOMAIN_HOME}', 'plain')
    nmStart('$2')

    # Exit WLST
    nmDisconnect()
    exit()
    EOF

      checkFileExists ${pyFile}

      # Create a python script to set JVM arguments for managed server.
      # The script and 'EOF' on the following lines must not be indented!
      cat << EOF > ${argsFile}

    import os
    import sys
    EOF

      cat /u01/weblogic/read-domain-secret.py >> ${argsFile}
      cat << EOF >> ${argsFile}

    mem_args=os.environ['USER_MEM_ARGS']
    java_opt=os.environ['JAVA_OPTIONS']
    admin_server=os.environ['ADMIN_NAME']
    admin_port=os.environ['ADMIN_PORT']

    domain_UID=sys.argv[1]
    server_name=sys.argv[2]
    startup_file=sys.argv[3]

    adminUrl='t3://' + domain_UID + '-' + admin_server + ':' + admin_port
    dirStr='Servers/managed-server1/ServerStart/' + server_name

    # Connect to admin server to get startup arguments of this server
    connect(admin_username, admin_password, adminUrl)
    cd(dirStr)
    args=get('Arguments')
    disconnect()

    f = open(startup_file, 'a')
    s=str("Arguments="+ mem_args + " -XX\:+UnlockExperimentalVMOptions -XX\:+UseCGroupMemoryLimitForHeap " + java_opt )
    if not (args is None):
      s=str(s + " " + args + "\n")
    else:
      s=str(s +  "\n")

    f.write(s)
    f.close()
    EOF

      checkFileExists ${argsFile}

    }

    # Function to create script for stopping a server
    # $1 - Domain UID
    # $2 - Server Name
    function createStopScript() {

      nmdir=${DOMAIN_HOME}/servers/$2/nodemgr_home
      scriptFile=${nmdir}/stopServer.sh
      pyFile=${nmdir}/stop-server.py

      # Create a script that stops the server.
      # The script and 'EOF' on the following lines must not be indented!
      cat << EOF > ${scriptFile}
    #!/bin/bash

    echo "Stop the server"
    wlst.sh -skipWLSModuleScanning ${pyFile}

    # Return status of 2 means failed to stop a server through the NodeManager.
    # Look to see if there is a server process that can be killed.
    if [ \$? -eq 2 ]; then
      pid=\$(jps -v | grep '[D]weblogic.Name=$2' | awk '{print \$1}')
      if [ ! -z \$pid ]; then
        echo "Killing the server process \$pid"
        kill -15 \$pid
      fi
    fi

    EOF

      checkFileExists ${scriptFile}
      chmod +x ${scriptFile}

      # Create a python script to execute the wlst commands.
      # The script and 'EOF' on the following lines must not be indented!
      cat /u01/weblogic/read-domain-secret.py > ${pyFile}
      cat << EOF >> ${pyFile}

    # Connect to nodemanager and stop server
    try:
      nmConnect(admin_username, admin_password, '$1-$2',  '5556', '%DOMAIN_NAME%', '${DOMAIN_HOME}', 'plain')
    except:
      print('Failed to connect to the NodeManager')
      exit(exitcode=2)

    # Kill the server
    try:
      nmKill('$2')
    except:
      print('Connected to the NodeManager, but failed to stop the server')
      exit(exitcode=2)

    # Exit WLST
    nmDisconnect()
    exit()
    EOF
    }

    checkFileExists ${pyFile}

=======
>>>>>>> 28f9232d
    # Create the domain
    wlst.sh -skipWLSModuleScanning /u01/weblogic/create-domain.py

    echo "Successfully Completed"

  create-domain.py: |-
    # This python script is used to create a WebLogic domain

    # Read the domain secrets from the common python file
    execfile("/u01/weblogic/read-domain-secret.py")

    server_port        = %MANAGED_SERVER_PORT%
    domain_path        = os.environ.get("DOMAIN_HOME")
    cluster_name       = "%CLUSTER_NAME%"
    number_of_ms       = %CONFIGURED_MANAGED_SERVER_COUNT%
    cluster_type       = "%CLUSTER_TYPE%"

    print('domain_path        : [%s]' % domain_path);
    print('domain_name        : [%DOMAIN_NAME%]');
    print('admin_username     : [%s]' % admin_username);
    print('admin_port         : [%ADMIN_PORT%]');
    print('cluster_name       : [%s]' % cluster_name);
    print('server_port        : [%s]' % server_port);
    print('cluster_type       : [%s]' % cluster_type);

    # Open default domain template
    # ============================
    readTemplate("/u01/oracle/wlserver/common/templates/wls/wls.jar")

    set('Name', '%DOMAIN_NAME%')
    setOption('DomainName', '%DOMAIN_NAME%')
    create('%DOMAIN_NAME%','Log')
    cd('/Log/%DOMAIN_NAME%');
    set('FileName', '/shared/logs/%DOMAIN_NAME%.log')

    # Configure the Administration Server
    # ===================================
    cd('/Servers/AdminServer')
    set('ListenAddress', '%DOMAIN_UID%-%ADMIN_SERVER_NAME%')
    set('ListenPort', %ADMIN_PORT%)
    set('Name', '%ADMIN_SERVER_NAME%')

    create('T3Channel', 'NetworkAccessPoint')
    cd('/Servers/%ADMIN_SERVER_NAME%/NetworkAccessPoints/T3Channel')
    set('PublicPort', %T3_CHANNEL_PORT%)
    set('PublicAddress', '%T3_PUBLIC_ADDRESS%')
    set('ListenAddress', '%DOMAIN_UID%-%ADMIN_SERVER_NAME%')
    set('ListenPort', %T3_CHANNEL_PORT%)

    cd('/Servers/%ADMIN_SERVER_NAME%')
    create('%ADMIN_SERVER_NAME%', 'Log')
    cd('/Servers/%ADMIN_SERVER_NAME%/Log/%ADMIN_SERVER_NAME%')
    set('FileName', '/shared/logs/%ADMIN_SERVER_NAME%.log')

    # Set the admin user's username and password
    # ==========================================
    cd('/Security/%DOMAIN_NAME%/User/weblogic')
    cmo.setName(admin_username)
    cmo.setPassword(admin_password)

    # Write the domain and close the domain template
    # ==============================================
    setOption('OverwriteDomain', 'true')

    # Configure the node manager
    # ==========================
    cd('/NMProperties')
    set('ListenAddress','0.0.0.0')
    set('ListenPort',5556)
    set('CrashRecoveryEnabled', 'true')
    set('NativeVersionEnabled', 'true')
    set('StartScriptEnabled', 'false')
    set('SecureListener', 'false')
    set('LogLevel', 'FINEST')
    set('DomainsDirRemoteSharingEnabled', 'true')

    # Set the Node Manager user name and password (domain name will change after writeDomain)
    cd('/SecurityConfiguration/base_domain')
    set('NodeManagerUsername', admin_username)
    set('NodeManagerPasswordEncrypted', admin_password)

    # Create a cluster
    # ======================
    cd('/')
    cl=create(cluster_name, 'Cluster')

    if cluster_type == "CONFIGURED":

      # Create managed servers
      for index in range(0, number_of_ms):
        cd('/')

        msIndex = index+1
        name = '%MANAGED_SERVER_NAME_BASE%%s' % msIndex

        create(name, 'Server')
        cd('/Servers/%s/' % name )
        print('managed server name is %s' % name);
        set('ListenAddress', '%DOMAIN_UID%-%s' % name)
        set('ListenPort', server_port)
        set('NumOfRetriesBeforeMSIMode', 0)
        set('RetryIntervalBeforeMSIMode', 1)
        set('Cluster', cluster_name)

        create(name,'Log')
        cd('/Servers/%s/Log/%s' % (name, name))
        set('FileName', '/shared/logs/%s.log' % name)
    else:
      print('Configuring Dynamic Cluster %s' % cluster_name)

      templateName = cluster_name + "-template"
      print('Creating Server Template: %s' % templateName)
      st1=create(templateName, 'ServerTemplate')
      print('Done creating Server Template: %s' % templateName)
      cd('/ServerTemplates/%s' % templateName)
      cmo.setListenPort(server_port)
      cmo.setListenAddress('%DOMAIN_UID%-%MANAGED_SERVER_NAME_BASE%${id}')
      cmo.setCluster(cl)
      print('Done setting attributes for Server Template: %s' % templateName);


      cd('/Clusters/%s' % cluster_name)
      create(cluster_name, 'DynamicServers')
      cd('DynamicServers/%s' % cluster_name)
      set('ServerTemplate', st1)
      set('ServerNamePrefix', "%MANAGED_SERVER_NAME_BASE%")
      set('DynamicClusterSize', number_of_ms)
      set('MaxDynamicClusterSize', number_of_ms)
      set('CalculatedListenPorts', false)
      set('Id', 1)

      print('Done setting attributes for Dynamic Cluster: %s' % cluster_name);

    # Write Domain
    # ============
    writeDomain(domain_path)
    closeTemplate()
    print 'Domain Created'

    # Update Domain
    readDomain(domain_path)
    cd('/')
    cmo.setProductionModeEnabled(%PRODUCTION_MODE_ENABLED%)
    updateDomain()
    closeDomain()
    print 'Domain Updated'
    print 'Done'

    # Exit WLST
    # =========
    exit()

---
apiVersion: batch/v1
kind: Job
metadata:
  name: %DOMAIN_UID%-create-weblogic-domain-job
  namespace: %NAMESPACE%
spec:
  template:
    metadata:
      labels:
        weblogic.domainUID: %DOMAIN_UID%
        weblogic.domainName: %DOMAIN_NAME%
        app: %DOMAIN_UID%-create-weblogic-domain-job
    spec:
      restartPolicy: Never
      containers:
        - name: create-weblogic-domain-job
          image: store/oracle/weblogic:12.2.1.3
          imagePullPolicy: IfNotPresent
          ports:
            - containerPort: 7001
          volumeMounts:
          - mountPath: /u01/weblogic
            name: create-weblogic-domain-job-cm-volume
          - mountPath: /shared
            name: weblogic-domain-storage-volume
          - mountPath: /weblogic-operator/secrets
            name: weblogic-credentials-volume
          command: ["/bin/sh"]
          args: ["/u01/weblogic/create-domain-job.sh"]
          env:
            - name: SHARED_PATH
              value: "/shared"
      volumes:
        - name: create-weblogic-domain-job-cm-volume
          configMap:
            name: %DOMAIN_UID%-create-weblogic-domain-job-cm
        - name: weblogic-domain-storage-volume
          persistentVolumeClaim:
            claimName: %DOMAIN_UID%-weblogic-domain-pvc
        - name: weblogic-credentials-volume
          secret:
            secretName: %WEBLOGIC_CREDENTIALS_SECRET_NAME%
      %WEBLOGIC_IMAGE_PULL_SECRET_PREFIX%imagePullSecrets:
      %WEBLOGIC_IMAGE_PULL_SECRET_PREFIX%- name: %WEBLOGIC_IMAGE_PULL_SECRET_NAME%<|MERGE_RESOLUTION|>--- conflicted
+++ resolved
@@ -104,233 +104,6 @@
 
     export DOMAIN_HOME=${SHARED_PATH}/domain/%DOMAIN_NAME%
 
-<<<<<<< HEAD
-    # Function to create node manager home for a server
-    # $1 - Domain UID
-    # $2 - Server Name
-    # $3 - Admin Server Hostname (only passed for managed servers)
-    function createNodeMgrHome() {
-
-      # Create startup.properties file
-      datadir=${DOMAIN_HOME}/servers/$2/data/nodemanager
-      startProp=${datadir}/startup.properties
-      createFolder ${datadir}
-      echo "# Server startup properties" > ${startProp}
-      echo "AutoRestart=true" >> ${startProp}
-      if [ -n "$3" ]; then
-        echo "AdminURL=http\://$3\:%ADMIN_PORT%" >> ${startProp}
-      fi
-      echo "RestartMax=2" >> ${startProp}
-      echo "RotateLogOnStartup=false" >> ${startProp}
-      echo "RotationType=bySize" >> ${startProp}
-      echo "RotationTimeStart=00\:00" >> ${startProp}
-      echo "RotatedFileCount=100" >> ${startProp}
-      echo "RestartDelaySeconds=0" >> ${startProp}
-      echo "FileSizeKB=5000" >> ${startProp}
-      echo "FileTimeSpanFactor=3600000" >> ${startProp}
-      echo "RestartInterval=3600" >> ${startProp}
-      echo "NumberOfFilesLimited=true" >> ${startProp}
-      echo "FileTimeSpan=24" >> ${startProp}
-      echo "NMHostName=$1-$2" >> ${startProp}
-
-      # Create nodemanager home for the server
-      nmdir=${DOMAIN_HOME}/servers/$2/nodemgr_home
-      createFolder ${nmdir}
-      prop=${nmdir}/nodemanager.properties
-      cp ${DOMAIN_HOME}/nodemanager/nodemanager.properties ${nmdir}
-      cp ${DOMAIN_HOME}/nodemanager/nodemanager.domains ${nmdir}
-      cp ${DOMAIN_HOME}/bin/startNodeManager.sh ${nmdir}
-
-      # Edit the start nodemanager script to use the home for the server
-      sed -i -e "s:/nodemanager:/servers/$2/nodemgr_home:g" ${nmdir}/startNodeManager.sh
-
-      # Edit the nodemanager properties file to use the home for the server
-      sed -i -e "s:DomainsFile=.*:DomainsFile=${nmdir}/nodemanager.domains:g" ${prop}
-      sed -i -e "s:NodeManagerHome=.*:NodeManagerHome=${nmdir}:g" ${prop}
-      sed -i -e "s:ListenAddress=.*:ListenAddress=$1-$2:g" ${prop}
-      sed -i -e "s:LogFile=.*:LogFile=/shared/logs/nodemanager-$2.log:g" ${prop}
-
-    }
-
-    # Function to create script for starting a server
-    # $1 - Domain UID
-    # $2 - Server Name
-    # $3 - Flag (only passed for admin server)
-    function createStartScript() {
-
-      nmdir=${DOMAIN_HOME}/servers/$2/nodemgr_home
-      stateFile=${DOMAIN_HOME}/servers/$2/data/nodemanager/$2.state
-      scriptFile=${nmdir}/startServer.sh
-      pyFile=${nmdir}/start-server.py
-      argsFile=${nmdir}/set-ms-args.py
-
-      # Create a script that starts the node manager, then uses wlst to connect
-      # to the nodemanager and start the server.
-      # The script and 'EOF' on the following lines must not be indented!
-      cat << EOF > ${scriptFile}
-    #!/bin/bash
-
-    # Base64 decode binary support files
-    mkdir -p /tmp/weblogic-operator/bin
-    shopt -s nullglob
-    for f in /weblogic-operator/scripts/*.base64; do
-      cat "\$f" | base64 --decode > /tmp/weblogic-operator/bin/\$(basename "\$f" .base64)
-    done
-    
-    # Check for stale state file and remove if found"
-    if [ -f ${stateFile} ]; then
-      echo "Removing stale file ${stateFile}"
-      rm ${stateFile}
-    fi
-
-    echo "Start the nodemanager"
-    . ${nmdir}/startNodeManager.sh &
-
-    echo "Allow the nodemanager some time to start before attempting to connect"
-    sleep 15
-    echo "Finished waiting for the nodemanager to start"
-
-    echo "Update JVM arguments"
-    if [ $# -eq 3 ]
-    then
-      echo "Update JVM arguments for admin server"
-      echo "Arguments=\${USER_MEM_ARGS} -XX\:+UnlockExperimentalVMOptions -XX\:+UseCGroupMemoryLimitForHeap \${JAVA_OPTIONS}" >> ${startProp}
-    else
-      echo "Update JVM arguments for managed server"
-      wlst.sh ${argsFile} $1 $2 ${startProp}
-    fi
-
-    echo "Start the server"
-    wlst.sh -skipWLSModuleScanning ${pyFile}
-
-    echo "Wait indefinitely so that the Kubernetes pod does not exit and try to restart"
-    while true; do sleep 60; done
-    EOF
-
-      checkFileExists ${scriptFile}
-      chmod +x ${scriptFile}
-
-      # Create a python script to execute the wlst commands.
-      # The script and 'EOF' on the following lines must not be indented!
-      cat /u01/weblogic/read-domain-secret.py > ${pyFile}
-      cat << EOF >> ${pyFile}
-
-    # Connect to nodemanager and start server
-    nmConnect(admin_username, admin_password, '$1-$2',  '5556', '%DOMAIN_NAME%', '${DOMAIN_HOME}', 'plain')
-    nmStart('$2')
-
-    # Exit WLST
-    nmDisconnect()
-    exit()
-    EOF
-
-      checkFileExists ${pyFile}
-
-      # Create a python script to set JVM arguments for managed server.
-      # The script and 'EOF' on the following lines must not be indented!
-      cat << EOF > ${argsFile}
-
-    import os
-    import sys
-    EOF
-
-      cat /u01/weblogic/read-domain-secret.py >> ${argsFile}
-      cat << EOF >> ${argsFile}
-
-    mem_args=os.environ['USER_MEM_ARGS']
-    java_opt=os.environ['JAVA_OPTIONS']
-    admin_server=os.environ['ADMIN_NAME']
-    admin_port=os.environ['ADMIN_PORT']
-
-    domain_UID=sys.argv[1]
-    server_name=sys.argv[2]
-    startup_file=sys.argv[3]
-
-    adminUrl='t3://' + domain_UID + '-' + admin_server + ':' + admin_port
-    dirStr='Servers/managed-server1/ServerStart/' + server_name
-
-    # Connect to admin server to get startup arguments of this server
-    connect(admin_username, admin_password, adminUrl)
-    cd(dirStr)
-    args=get('Arguments')
-    disconnect()
-
-    f = open(startup_file, 'a')
-    s=str("Arguments="+ mem_args + " -XX\:+UnlockExperimentalVMOptions -XX\:+UseCGroupMemoryLimitForHeap " + java_opt )
-    if not (args is None):
-      s=str(s + " " + args + "\n")
-    else:
-      s=str(s +  "\n")
-
-    f.write(s)
-    f.close()
-    EOF
-
-      checkFileExists ${argsFile}
-
-    }
-
-    # Function to create script for stopping a server
-    # $1 - Domain UID
-    # $2 - Server Name
-    function createStopScript() {
-
-      nmdir=${DOMAIN_HOME}/servers/$2/nodemgr_home
-      scriptFile=${nmdir}/stopServer.sh
-      pyFile=${nmdir}/stop-server.py
-
-      # Create a script that stops the server.
-      # The script and 'EOF' on the following lines must not be indented!
-      cat << EOF > ${scriptFile}
-    #!/bin/bash
-
-    echo "Stop the server"
-    wlst.sh -skipWLSModuleScanning ${pyFile}
-
-    # Return status of 2 means failed to stop a server through the NodeManager.
-    # Look to see if there is a server process that can be killed.
-    if [ \$? -eq 2 ]; then
-      pid=\$(jps -v | grep '[D]weblogic.Name=$2' | awk '{print \$1}')
-      if [ ! -z \$pid ]; then
-        echo "Killing the server process \$pid"
-        kill -15 \$pid
-      fi
-    fi
-
-    EOF
-
-      checkFileExists ${scriptFile}
-      chmod +x ${scriptFile}
-
-      # Create a python script to execute the wlst commands.
-      # The script and 'EOF' on the following lines must not be indented!
-      cat /u01/weblogic/read-domain-secret.py > ${pyFile}
-      cat << EOF >> ${pyFile}
-
-    # Connect to nodemanager and stop server
-    try:
-      nmConnect(admin_username, admin_password, '$1-$2',  '5556', '%DOMAIN_NAME%', '${DOMAIN_HOME}', 'plain')
-    except:
-      print('Failed to connect to the NodeManager')
-      exit(exitcode=2)
-
-    # Kill the server
-    try:
-      nmKill('$2')
-    except:
-      print('Connected to the NodeManager, but failed to stop the server')
-      exit(exitcode=2)
-
-    # Exit WLST
-    nmDisconnect()
-    exit()
-    EOF
-    }
-
-    checkFileExists ${pyFile}
-
-=======
->>>>>>> 28f9232d
     # Create the domain
     wlst.sh -skipWLSModuleScanning /u01/weblogic/create-domain.py
 
