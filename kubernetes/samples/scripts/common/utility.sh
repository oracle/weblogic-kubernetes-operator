--- conflicted
+++ resolved
@@ -927,7 +927,6 @@
  echo "Service [$svc] found"
 }
 
-<<<<<<< HEAD
 # Get pod name when pod available in a given namespace
 function getPodName(){
 
@@ -949,7 +948,8 @@
  fi
 
  echo "${pname}"
-=======
+}
+
 # Checks if a pod is available in a given namespace
 function detectPod(){
  ns=$1
@@ -966,5 +966,4 @@
  done
  retVal=`kubectl get pod -n ${ns} -o jsonpath={.items[0].metadata.name}`
  echo "$retVal"
->>>>>>> f26d1abd
 }