#!/bin/bash
# Copyright (c) 2018, 2019, Oracle Corporation and/or its affiliates. All rights reserved.
# Licensed under the Universal Permissive License v 1.0 as shown at https://oss.oracle.com/licenses/upl.
#
# Description:
#
#   This script generates a domain by calling the WebLogic Deploy Tool (WDT)
#   bin/createDomain.sh script.
#
#   It first installs WDT using the given download URLs, and then runs it using the
#   given Oracle home, WDT model file, WDT vars file, etc.
#
# Usage:
#
#   Export customized values for the input shell environment variables as needed
#   before calling this script.   
#
# Outputs:
#
#   WDT install:           WDT_DIR/weblogic-deploy/...
#
#   Copy of wdt model:     WDT_DIR/$(basename WDT_MODEL_FILE)
#   Copy of wdt vars:      WDT_DIR/$(basename WDT_VAR_FILE)
#
#   WDT logs:              WDT_DIR/weblogic-deploy/logs/...
#   WDT stdout:            WDT_DIR/createDomain.sh.out
#
#   WebLogic domain home:  DOMAIN_HOME_DIR
#                          default: /shared/domains/<domainUID>
#
# Input environment variables:
#
#   ORACLE_HOME    Oracle home with a WebLogic install.
#                  default:  /u01/oracle
#
#   WDT_MODEL_FILE Full path to WDT model file.
#                  default:  the directory that contains this script
#                            plus "/wdt_model.yaml"
#
#   WDT_VAR_FILE   Full path to WDT variable file (java properties format).
#                  default:  the directory that contains this script
#                            plus "/create-domain-inputs.yaml"
#
#   WDT_INSTALL_ZIP_FILE  Filename of WDT install zip.
#                  default:  weblogic-deploy.zip
#
#   WDT_VERSION    WDT version
<<<<<<< HEAD
#                  default:  1.4.0
=======
#                  default:  1.6.0
>>>>>>> 4d4fe0a4
#
#   WDT_INSTALL_ZIP_URL   URL for downloading WDT install zip
#                  default:  https://github.com/oracle/weblogic-deploy-tooling/releases/download/weblogic-deploy-tooling-$WDT_VERSION/$WDT_INSTALL_ZIP_FILE
#
#   https_proxy    Proxy for downloading WDT_INSTALL_ZIP_URL.
#                  default: "http://www-proxy-hqdc.us.oracle.com:80"
#                  (If set to empty the script will try with no proxy.)
#
#   https_proxy2   Alternate proxy for downloading WDT_INSTALL_ZIP_URL
#                  default: ""
#                  (If set to empty the script will try with no proxy.)
#
#   WDT_DIR        Target location to install and run WDT, and to keep a copy of
#                  $WDT_MODEL_FILE and $WDT_MODEL_VARS. Also the location
#                  of WDT log files.
#                  default:  /shared/wdt
#
#   DOMAIN_HOME_DIR  Target location for generated domain. 
#

# Initialize globals

export ORACLE_HOME=${ORACLE_HOME:-/u01/oracle}

SCRIPTPATH="$( cd "$(dirname "$0")" > /dev/null 2>&1 ; pwd -P )"
WDT_MODEL_FILE=${WDT_MODEL_FILE:-"$SCRIPTPATH/wdt_model.yaml"}
WDT_VAR_FILE=${WDT_VAR_FILE:-"$SCRIPTPATH/create-domain-inputs.yaml"}

WDT_DIR=${WDT_DIR:-/shared/wdt}
<<<<<<< HEAD
WDT_VERSION=${WDT_VERSION:-1.4.0}
=======
WDT_VERSION=${WDT_VERSION:-1.6.0}
>>>>>>> 4d4fe0a4

WDT_INSTALL_ZIP_FILE="${WDT_INSTALL_ZIP_FILE:-weblogic-deploy.zip}"
WDT_INSTALL_ZIP_URL=${WDT_INSTALL_ZIP_URL:-"https://github.com/oracle/weblogic-deploy-tooling/releases/download/weblogic-deploy-tooling-$WDT_VERSION/$WDT_INSTALL_ZIP_FILE"}

# using "-" instead of ":-" in case proxy vars are explicitly set to "".
https_proxy=${https_proxy-""}
https_proxy2=${https_proxy2-"http://www-proxy-hqdc.us.oracle.com:80"}

# Define functions

function setup_wdt_shared_dir {
  mkdir -p $WDT_DIR || return 1
}

function install_wdt {
  #
  # Download $WDT_INSTALL_ZIP_FILE from $WDT_INSTALL_ZIP_URL into $WDT_DIR using
  # proxies https_proxy or https_proxy2, then unzip the zip file in $WDT_DIR.
  #

  local save_dir=`pwd`
  cd $WDT_DIR || return 1

  local curl_res=1
  for proxy in "${https_proxy}" "${https_proxy2}"; do
    echo @@ "Info:  Downloading $WDT_INSTALL_ZIP_URL with https_proxy=\"$proxy\""
    https_proxy="${proxy}" \
      curl --silent --show-error --connect-timeout 10 -O -L $WDT_INSTALL_ZIP_URL 
    curl_res=$?
    [ $curl_res -eq 0 ] && break
  done

  if [ $curl_res -ne 0 ] || [ ! -f $WDT_INSTALL_ZIP_FILE ]; then
    cd $save_dir
    echo @@ "Error: Download failed or $WDT_INSTALL_ZIP_FILE not found."
    return 1
  fi

  echo @@ "Info: Archive downloaded to $WDT_DIR/$WDT_INSTALL_ZIP_FILE, about to unzip via 'jar xf'."

  jar xf $WDT_INSTALL_ZIP_FILE
  local jar_res=$?

  cd $save_dir

  if [ $jar_res -ne 0 ]; then
    echo @@ "Error: Install failed while unzipping $WDT_DIR/$WDT_INSTALL_ZIP_FILE"
    return $jar_res
  fi

  if [ ! -d "$WDT_DIR/weblogic-deploy/bin" ]; then
    echo @@ "Error: Install failed: directory '$WDT_DIR/weblogic-deploy/bin' not found."
    return 1
  fi

  chmod 775 $WDT_DIR/weblogic-deploy/bin/* || return 1

  echo @@ "Info: Install succeeded, wdt install is in the $WDT_DIR/weblogic-deploy directory."
  return 0
}

function run_wdt {
  #
  # Run WDT using WDT_VAR_FILE, WDT_MODEL_FILE, and ORACLE_HOME.  
  # Output:
  # - result domain will be in DOMAIN_HOME_DIR
  # - logging output is in $WDT_DIR/createDomain.sh.out and $WDT_DIR/weblogic-deploy/logs
  # - WDT_VAR_FILE & WDT_MODEL_FILE will be copied to WDT_DIR.
  #

  # Input files and directories.

  local inputs_orig="$WDT_VAR_FILE"
  local model_orig="$WDT_MODEL_FILE"
  local oracle_home="$ORACLE_HOME"
  local wdt_bin_dir="$WDT_DIR/weblogic-deploy/bin"
  local wdt_createDomain_script="$wdt_bin_dir/createDomain.sh"

  local domain_home_dir="$DOMAIN_HOME_DIR"
  if [ -z "${domain_home_dir}" ]; then
    local domain_dir="/shared/domains"
    local domain_uid=`egrep 'domainUID' $inputs_orig | awk '{print $2}'`
    local domain_home_dir=$domain_dir/$domain_uid
  fi 

  local domain_type=`egrep 'fmwDomainType:' $inputs_orig | grep -v '#' | awk '{print $2}'`
  echo domain_type = $domain_type
  echo domain_home_dir = $domain_home_dir

  # Output files and directories.

  local inputs_final=$WDT_DIR/$(basename "$inputs_orig")
  local model_final=$WDT_DIR/$(basename "$model_orig")
  local out_file=$WDT_DIR/createDomain.sh.out
  local wdt_log_dir="$WDT_DIR/weblogic-deploy/logs"

  echo @@ "Info:  About to run WDT createDomain.sh"

  for directory in wdt_bin_dir SCRIPTPATH WDT_DIR oracle_home; do
    if [ ! -d "${!directory}" ]; then
       echo @@ "Error:  Could not find ${directory} directory ${!directory}."    
       return 1
    fi
  done

  for fil in inputs_orig model_orig wdt_createDomain_script; do
    if [ ! -f "${!fil}" ]; then
       echo @@ "Error:  Could not find ${fil} file ${!fil}."
       return 1
    fi
  done

  cp $model_orig $model_final   || return 1
  cp $inputs_orig $inputs_final || return 1

  local save_dir=`pwd`
  cd $WDT_DIR || return 1

  echo @@ "Info:  WDT createDomain.sh output will be in $out_file and $wdt_log_dir"

  # domain_type can be WLS, JRF or RestrictedJRF
  $wdt_createDomain_script \
     -oracle_home $oracle_home \
     -domain_type ${domain_type} \
     -domain_home $domain_home_dir \
     -model_file $model_final \
     -variable_file $inputs_final > $out_file 2>&1

  local wdt_res=$?

  cd $save_dir

  if [ $wdt_res -ne 0 ]; then
    cat $WDT_DIR/createDomain.sh.out
    echo @@ "Info:  WDT createDomain.sh output is in $out_file and $wdt_log_dir"
    echo @@ "Error:  WDT createDomain.sh failed." 
    return 1
  fi

  echo @@ "Info:  WDT createDomain.sh succeeded."
  return 0
}

# Run

setup_wdt_shared_dir || exit 1

install_wdt || exit 1

run_wdt || exit 1<|MERGE_RESOLUTION|>--- conflicted
+++ resolved
@@ -45,11 +45,7 @@
 #                  default:  weblogic-deploy.zip
 #
 #   WDT_VERSION    WDT version
-<<<<<<< HEAD
-#                  default:  1.4.0
-=======
 #                  default:  1.6.0
->>>>>>> 4d4fe0a4
 #
 #   WDT_INSTALL_ZIP_URL   URL for downloading WDT install zip
 #                  default:  https://github.com/oracle/weblogic-deploy-tooling/releases/download/weblogic-deploy-tooling-$WDT_VERSION/$WDT_INSTALL_ZIP_FILE
@@ -79,11 +75,7 @@
 WDT_VAR_FILE=${WDT_VAR_FILE:-"$SCRIPTPATH/create-domain-inputs.yaml"}
 
 WDT_DIR=${WDT_DIR:-/shared/wdt}
-<<<<<<< HEAD
-WDT_VERSION=${WDT_VERSION:-1.4.0}
-=======
 WDT_VERSION=${WDT_VERSION:-1.6.0}
->>>>>>> 4d4fe0a4
 
 WDT_INSTALL_ZIP_FILE="${WDT_INSTALL_ZIP_FILE:-weblogic-deploy.zip}"
 WDT_INSTALL_ZIP_URL=${WDT_INSTALL_ZIP_URL:-"https://github.com/oracle/weblogic-deploy-tooling/releases/download/weblogic-deploy-tooling-$WDT_VERSION/$WDT_INSTALL_ZIP_FILE"}
