#!/bin/bash
# Copyright 2019, Oracle Corporation and/or its affiliates.  All rights reserved.
# Licensed under the Universal Permissive License v 1.0 as shown at http://oss.oracle.com/licenses/upl.

# Configure RCU schema based on schemaPreifix and rcuDatabaseURL

script="${BASH_SOURCE[0]}"
scriptDir="$( cd "$( dirname "${script}" )" && pwd )"
source ${scriptDir}/common/utility.sh

function usage {
  echo "usage: ${script} -s <schemaPrefix> -d <dburl> -i <image> -p <docker-store> [-h]"
  echo "  -s RCU Schema Prefix (needed)"
  echo "  -d RCU Oracle Database URL (optional) "
  echo "      (default: oracle-db.default.svc.cluster.local:1521/devpdb.k8s) "
  echo "  -p FMW Infrastructure ImagePull Secret (optional) "
  echo "      (default: docker-store) "
  echo "  -i FMW Infrastructure Image (optional) "
  echo "      (default: container-registry.oracle.com/middleware/fmw-infrastructure:12.2.1.3) "
  echo "  -h Help"
  exit $1
}

while getopts ":h:s:d:p:" opt; do
  case $opt in
    s) schemaPrefix="${OPTARG}"
    ;;
    d) dburl="${OPTARG}"
    ;;
    p) pullsecret="${OPTARG}"
    ;;
    i) fmwimage="${OPTARG}"
    ;;
    h) usage 0
    ;;
    *) usage 1
    ;;
  esac
done

if [ -z ${schemaPrefix} ]; then
  echo "${script}: -s <schemaPrefix> must be specified."
  usage 1
fi

if [ -z ${dburl} ]; then
  dburl="oracle-db.default.svc.cluster.local:1521/devpdb.k8s"
fi

if [ -z ${pullsecret} ]; then
  pullsecret="docker-store"
fi

if [ -z ${fmwimage} ]; then
  fmwimage="container-registry.oracle.com/middleware/fmw-infrastructure:12.2.1.3"
fi

echo "ImagePullSecret[$pullsecret] Image[${fmwimage}] dburl[${dburl}]"

dbpod=`kubectl get po | grep oracle | cut -f1 -d " " `
if [ -z ${dbpod} ]; then
  echo "Oracle deployment pod not found in [default] namespace"
  echo "Execute the script create-db-service.sh"
  exit -2
fi

# Make sure the DB deployment Pod is RUNNING
checkPod ${dbpod} default
checkPodState ${dbpod} default "1/1"

#kubectl run rcu --generator=run-pod/v1 --image ${jrf_image} -- sleep infinity
# Modify the ImagePullSecret based on input
sed -i -e '$d' ${scriptDir}/common/rcu.yaml
echo '           - name: docker-store' >> ${scriptDir}/common/rcu.yaml
sed -i -e "s?name: pullsecret?name: ${pullsecret}?g" ${scriptDir}/common/rcu.yaml
sed -i -e "s?name: pullsecret?name: ${pullsecret}?g" ${scriptDir}/common/rcu.yaml
sed -i -e "s?image:.*?image: ${fmwimage}?g" ${scriptDir}/common/rcu.yaml
<<<<<<< HEAD
kubectl create -f ${scriptDir}/common/rcu.yaml
=======
kubectl apply -f ${scriptDir}/common/rcu.yaml
>>>>>>> 9e3d8faa

# Make sure the rcu deployment Pod is RUNNING
checkPod rcu default
checkPodState rcu default "1/1"
sleep 5
kubectl get po/rcu 

# Generate the default password files for rcu command
echo "Oradoc_db1" > pwd.txt
echo "Oradoc_db1" >> pwd.txt

kubectl cp ${scriptDir}/common/createRepository.sh  rcu:/u01/oracle
kubectl cp pwd.txt rcu:/u01/oracle
rm -rf createRepository.sh pwd.txt

kubectl exec -it rcu /bin/bash /u01/oracle/createRepository.sh ${dburl} ${schemaPrefix}
if [ $? != 0  ]; then
 echo "######################";
 echo "[ERROR] Could not create the RCU Repository";
 echo "######################";
 exit -3;
fi

echo "[INFO] Modify the domain.input.yaml to use [$dburl] as rcuDatabaseURL and [${schemaPrefix}] as rcuSchemaPrefix "<|MERGE_RESOLUTION|>--- conflicted
+++ resolved
@@ -75,11 +75,7 @@
 sed -i -e "s?name: pullsecret?name: ${pullsecret}?g" ${scriptDir}/common/rcu.yaml
 sed -i -e "s?name: pullsecret?name: ${pullsecret}?g" ${scriptDir}/common/rcu.yaml
 sed -i -e "s?image:.*?image: ${fmwimage}?g" ${scriptDir}/common/rcu.yaml
-<<<<<<< HEAD
-kubectl create -f ${scriptDir}/common/rcu.yaml
-=======
 kubectl apply -f ${scriptDir}/common/rcu.yaml
->>>>>>> 9e3d8faa
 
 # Make sure the rcu deployment Pod is RUNNING
 checkPod rcu default
