#!/bin/bash
# Copyright 2019, Oracle Corporation and/or its affiliates.  All rights reserved.
# Licensed under the Universal Permissive License v 1.0 as shown at http://oss.oracle.com/licenses/upl.

# Bring up Oracle DB Instance in [default] NameSpace with a NodePort Service 

script="${BASH_SOURCE[0]}"
scriptDir="$( cd "$( dirname "${script}" )" && pwd )"
source ${scriptDir}/common/utility.sh

function usage {
  echo "usage: ${script} -p <nodeport> -i <image> -s <docker-store> [-h]"
  echo "  -i  Oracle DB Image (optional)"
  echo "      (default: container-registry.oracle.com/database/enterprise:12.2.0.1-slim ) "
  echo "  -p DB Service NodePort (optional)"
  echo "      (default: 30011) "
  echo "  -s DB Image PullSecret  (optional)"
  echo "      (default: docker-store) "
  echo "  -h Help"
  exit $1
}

while getopts ":h:p:s:i:" opt; do
  case $opt in
    p) nodeport="${OPTARG}"
    ;;
    s) pullsecret="${OPTARG}"
    ;;
    i) dbimage="${OPTARG}"
    ;;
    h) usage 0
    ;;
    *) usage 1
    ;;
  esac
done

if [ -z ${nodeport} ]; then
  nodeport=30011
fi

if [ -z ${pullsecret} ]; then
  pullsecret="docker-store"
fi

if [ -z ${cenodeport} ]; then
  nodeport=30011
fi
<<<<<<< HEAD

if [ -z ${dbimage} ]; then
  dbimage="container-registry.oracle.com/database/enterprise:12.2.0.1-slim"
fi

echo "NodePort[$nodeport] ImagePullSecret[$pullsecret] Image[${dbimage}]"

# Modify the ImagePullSecret based on input 
sed -i -e '$d' ${scriptDir}/common/oradb.yaml
echo '           - name: docker-store' >> ${scriptDir}/common/oradb.yaml
sed -i -e "s?name: pullsecret?name: ${pullsecret}?g" ${scriptDir}/common/oradb.yaml
sed -i -e "s?name: pullsecret?name: ${pullsecret}?g" ${scriptDir}/common/oradb.yaml
sed -i -e "s?image:.*?image: ${dbimage}?g" ${scriptDir}/common/oradb.yaml
kubectl create -f ${scriptDir}/common/oradb.yaml

=======

if [ -z ${dbimage} ]; then
  dbimage="container-registry.oracle.com/database/enterprise:12.2.0.1-slim"
fi

echo "NodePort[$nodeport] ImagePullSecret[$pullsecret] Image[${dbimage}]"

# Modify the ImagePullSecret based on input 
sed -i -e '$d' ${scriptDir}/common/oradb.yaml
echo '           - name: docker-store' >> ${scriptDir}/common/oradb.yaml
sed -i -e "s?name: pullsecret?name: ${pullsecret}?g" ${scriptDir}/common/oradb.yaml
sed -i -e "s?name: pullsecret?name: ${pullsecret}?g" ${scriptDir}/common/oradb.yaml
sed -i -e "s?image:.*?image: ${dbimage}?g" ${scriptDir}/common/oradb.yaml
kubectl apply -f ${scriptDir}/common/oradb.yaml

>>>>>>> 9e3d8faa
# Modify the NodePort based on input 
sed -i -e "s?nodePort:.*?nodePort: ${nodeport}?g" ${scriptDir}/common/orasvc.yaml
kubectl apply -f ${scriptDir}/common/orasvc.yaml
dbpod=`kubectl get po | grep oracle-db | cut -f1 -d " " `
checkPod ${dbpod} default
checkPodState ${dbpod} default "1/1"
kubectl get po
sleep 200
echo "######## start DB debugging ######"
kubectl log ${dbpod}
echo "######## end DB debugging ######"
kubectl get service

echo "Oracle DB service is RUNNING with NodePort [${nodeport}]"<|MERGE_RESOLUTION|>--- conflicted
+++ resolved
@@ -46,23 +46,6 @@
 if [ -z ${cenodeport} ]; then
   nodeport=30011
 fi
-<<<<<<< HEAD
-
-if [ -z ${dbimage} ]; then
-  dbimage="container-registry.oracle.com/database/enterprise:12.2.0.1-slim"
-fi
-
-echo "NodePort[$nodeport] ImagePullSecret[$pullsecret] Image[${dbimage}]"
-
-# Modify the ImagePullSecret based on input 
-sed -i -e '$d' ${scriptDir}/common/oradb.yaml
-echo '           - name: docker-store' >> ${scriptDir}/common/oradb.yaml
-sed -i -e "s?name: pullsecret?name: ${pullsecret}?g" ${scriptDir}/common/oradb.yaml
-sed -i -e "s?name: pullsecret?name: ${pullsecret}?g" ${scriptDir}/common/oradb.yaml
-sed -i -e "s?image:.*?image: ${dbimage}?g" ${scriptDir}/common/oradb.yaml
-kubectl create -f ${scriptDir}/common/oradb.yaml
-
-=======
 
 if [ -z ${dbimage} ]; then
   dbimage="container-registry.oracle.com/database/enterprise:12.2.0.1-slim"
@@ -78,7 +61,6 @@
 sed -i -e "s?image:.*?image: ${dbimage}?g" ${scriptDir}/common/oradb.yaml
 kubectl apply -f ${scriptDir}/common/oradb.yaml
 
->>>>>>> 9e3d8faa
 # Modify the NodePort based on input 
 sed -i -e "s?nodePort:.*?nodePort: ${nodeport}?g" ${scriptDir}/common/orasvc.yaml
 kubectl apply -f ${scriptDir}/common/orasvc.yaml
