--- conflicted
+++ resolved
@@ -691,7 +691,6 @@
       Desired State:  SHUTDOWN
       Server Name:    managed-server5
    ```
-<<<<<<< HEAD
 
 ## Automation
 
@@ -722,8 +721,6 @@
 ```
 
 The script will print the Admin Server IP address after successful deployment.
-=======
->>>>>>> 71c6b0d8
 
 ## Deployment Summary
 
@@ -841,56 +838,6 @@
    internal-weblogic-operator-svc     ClusterIP      10.0.1.23     <none>          8082/TCP             9m59s
    kubernetes                         ClusterIP      10.0.0.1      <none>          443/TCP              16m
    ```
-
-## Automation
-
-If you want to automate all the above steps, please use the [create-domain-on-aks.sh](create-domain-on-aks.sh).
-
-For input values, you can edit [create-domain-on-aks-inputs.yaml](create-domain-on-aks-inputs.yaml) directly, or copy the file and edit in your copy. The following values must be specified.
-  * `azureServicePrincipalAppId`: Application id of the service principal, must be specified, refer to the application id in [Create Service Principal](#create-service-principal-for-aks) section.
-  * `azureServicePrincipalClientSecret`: A client secret of the service principal, must be specified, refer to the client secret in [Create Service Principal](#create-service-principal-for-aks) section.
-  * `azureServicePrincipalTenantId`: Tenant(Directory ) id of the service principal, must be specified, refer to the client secret in [Create Service Principal](#create-service-principal-for-aks) section.
-  * `dockerUserName`: Your docker user name, must be specified, refer to [Docker Hub](#docker-hub) section.
-  * `dockerPassword`: Your docker password, must be specified, refer to [Docker Hub](#docker-hub) section.
-  * `dockerEmail`: Your docker email, must be specified, refer to [Docker Hub](#docker-hub) section.
-
-  You can use the default value for other parameters, if you don't want to change them.
-  Please make sure no extra whitespaces are added!
-
-```
-# Use ~/azure as output directory, please change it according to your requirement.
-
-# Use create-domain-on-aks-inputs.yaml as input file
-# cd kubernetes/samples/scripts/create-weblogic-domain-on-azure-kubernetes-service
-bash create-domain-on-aks.sh -i create-domain-on-aks-inputs.yaml -o ~/azure -e
-
-# Use your own input file.
-# cd kubernetes/samples/scripts/create-weblogic-domain-on-azure-kubernetes-service
-bash create-domain-on-aks.sh -i <your-input>.yaml -o ~/azure -e
-
-```
-
-The script will print the Admin Server IP address after successful deployment.
-
-It may take you up to 20 minutes to deploy all pods, please wait and make sure everything is ready. The final example output of `kubectl get svc` is as following:
-
-   ```
-   NAME                               TYPE           CLUSTER-IP    EXTERNAL-IP      PORT(S)              AGE
-   domain1-admin-server               ClusterIP      None          <none>           30012/TCP,7001/TCP   2d20h
-   domain1-admin-server-external      NodePort       10.0.182.50   <none>           7001:30701/TCP       2d20h
-   domain1-admin-server-external-lb   LoadBalancer   10.0.67.79    52.188.176.103   7001:32227/TCP       2d20h
-   domain1-cluster-1-lb               LoadBalancer   10.0.112.43   104.45.176.215   8001:30874/TCP       2d17h
-   domain1-cluster-cluster-1          ClusterIP      10.0.162.19   <none>           8001/TCP             2d20h
-   domain1-managed-server1            ClusterIP      None          <none>           8001/TCP             2d20h
-   domain1-managed-server2            ClusterIP      None          <none>           8001/TCP             2d20h
-   internal-weblogic-operator-svc     ClusterIP      10.0.192.13   <none>           8082/TCP             2d22h
-   kubernetes                         ClusterIP      10.0.0.1      <none>           443/TCP              2d22h
-   ```
-   
-In the example, the URL to access the admin server is: http://52.188.176.103:7001/console
-
-
-
 ## Useful Links
 
 * [Quickstart: Deploy an Azure Kubernetes Service cluster using the Azure CLI](https://docs.microsoft.com/en-us/azure/aks/kubernetes-walkthrough)  
