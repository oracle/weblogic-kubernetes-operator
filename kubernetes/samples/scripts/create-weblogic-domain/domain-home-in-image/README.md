# WebLogic sample domain home in Docker image

The sample scripts demonstrate the creation of a WebLogic domain home in a Docker image. If logHomeOnPV is enabled, then the log home resides on an existing Kubernetes persistent volume (PV) and persistent volume claim (PVC). The scripts also generate the domain YAML file, which can then be used to start the Kubernetes artifacts of the corresponding domain. Optionally, the scripts start up the domain, and WebLogic Server pods and services.

## Prerequisites

Before you begin, read this guide, [Domain Resource](../../../../../site/domain-resource.md)

The following prerequisites must be handled prior to running the create domain script:
* The WDT sample requires that `JAVA_HOME` is set to a Java JDK version 1.8 or later.
* Make sure that the WebLogic operator is running.
* The operator requires WebLogic Server 12.2.1.3.0 with patch 28076014 applied. Refer to [WebLogic Docker images](../../../../../site/weblogic-docker-images.md) for details on how to create one. If a different `domainHomeImageBase` (see Configuration table below) is specified, the specified image needs to be built locally or pulled from a repository.
* Create a Kubernetes namespace for the domain unless the intention is to use the default namespace.
<<<<<<< HEAD
* Create a Kubernetes secret for the WebLogic administrator credentials that contains the fields `username` and `password`, and make sure that the secret name matches the value specified for `weblogicCredentialsSecretName` (see Configuration table below). For example:

```
$ cd ./kubernetes/samples/scripts/create-weblogic-domain-credentials
$ create-weblogic-credentials.sh
   -u weblogic
   -p welcome1
   -d domain1
   -n default
   -s domain1-weblogic-credentials
```
**NOTE**: Then make sure to configure `weblogicCredentialsSecretName` to be `domain1-weblogic-credentials`.
=======
* If logHomeOnPV is enabled, create the Kubernetes persistent volume where the log home will be hosted, and the Kubernetes persistent volume claim for the domain in the same Kubernates namespace. For samples to create a PV and PVC, see [Create sample PV and PVC](../../create-weblogic-domain-pv-pvc/README.md).
* Create the Kubernetes secrets `username` and `password` of the admin account in the same Kubernetes namespace as the domain.
>>>>>>> 421aabf4

## Use the script to create a domain

Make a copy of the `create-domain-inputs.yaml` file, and run the create script, pointing it at your inputs file and an output directory:

```
$ ./create-domain.sh \
  -u <username> \
  -p <password> \
  -i create-domain-inputs.yaml \
  -o /path/to/output-directory
```

The script will perform the following steps:

* Create a directory for the generated properties and Kubernetes YAML files for this domain if it does not already exist.  The pathname is `/path/to/weblogic-operator-output-directory/weblogic-domains/<domainUID>`. If the directory already exists, its contents will be removed.
* Create a properties file, `domain.properties`, in the directory that is created above. This properties file will be used to create a sample WebLogic Server domain.
* Clone the WebLogic docker-images project into the current directory using `git clone https://github.com/oracle/docker-images.git`.
* Replace the built-in user name and password in the `properties/docker-build/domain_security.properties` file with the `username` and `password` that are supplied on the command line using the `-u` and `-p` options. These credentials need to match the WebLogic domain admin credentials in the secret that is specified via the `weblogicCredentialsSecretName` property in the `create-domain-inputs.yaml` file.
* Build a Docker image based on the Docker sample, [Example Image with a WebLogic Server Domain using the Oracle WebLogic Deploy Tooling (WDT)](https://github.com/oracle/docker-images/tree/master/OracleWebLogic/samples/12213-domain-home-in-image-wdt) and [Example Image with a WebLogic Server Domain using WLST](https://github.com/oracle/docker-images/tree/master/OracleWebLogic/samples/12213-domain-home-in-image). It will create a sample WebLogic Server domain in the Docker image. Also, you can run the Docker sample, [Example Image with a WebLogic Server Domain](https://github.com/oracle/docker-images/tree/master/OracleWebLogic/samples/12213-domain-home-in-image), manually with the generated `domain.properties` to create a domain home image. **Note**: Oracle recommends keeping the domain home image private in the local repository.
* Create a tag that refers to the generated Docker image.
* Create a Kubernetes domain YAML file, `domain.yaml`, in the directory that is created above. This YAML file can be used to create the Kubernetes resource using the `kubectl create -f` or `kubectl apply -f` command.
```
$ kubectl apply -f /path/to/output-directory/weblogic-domains/<domainUID>/domain.yaml
```

As a convenience, using the `-e` option, the script can optionally create the domain object, which in turn results in the creation of the corresponding WebLogic Server pods and services. This option should be used in a single node Kubernetes cluster only.

For a multi-node Kubernetes cluster, make sure that the generated image is available on all nodes before creating the domain resource using the `kubectl apply -f` command.

The usage of the create script is as follows:

```
$ sh create-domain.sh -h
usage: create-domain.sh -o dir -i file -u username -p password [-k] [-e] [-h]
  -i Parameter inputs file, must be specified.
  -o Ouput directory for the generated properties and YAML files, must be specified.
  -u User name used in building the Docker image for WebLogic domain in image.
  -p Password used in building the Docker image for WebLogic domain in image.
  -e Also create the resources in the generated YAML files, optional.
  -v Validate the existence of persistentVolumeClaim, optional.
  -k Keep what has been previously cloned from https://github.com/oracle/docker-images.git, optional.
     If not specified, this script will always remove the existing project and clone again.
  -h Help

```

If you copy the sample scripts to a different location, make sure that you copy everything in the `<weblogic-kubernetes-operator-project>/kubernetes/samples/scripts` directory together into the target directory, maintaining the original directory hierarchy.

The default domain created by the script has the following characteristics:

* An Administration Server named `admin-server` listening on port `7001`.
* A dynamic cluster named `cluster-1` of size 5.
* Two Managed Servers, named `managed-server1` and `managed-server2`, listening on port `8001`.
* No applications deployed.
* A T3 channel.

If you run the sample from a machine that is remote to the Kubernetes cluster, and you need to push the new image to a registry that is local to the cluster, you need to do the following (also see the `image` property in the Configuration parameters table in the next section):
* Set the `image` property in the inputs file to the target image name (including the registry hostname/port and the tag, if needed).
* Run the `create-domain.sh` script without the `-e` option.
* Push the `image` to the target registry.
* Run the following command to create the domain:

```
$ kubectl apply -f /path/to/output-directory/weblogic-domains/<domainUID>/domain.yaml
```

The domain creation inputs can be customized by editing `create-domain-inputs.yaml`.

### Configuration parameters
The following parameters can be provided in the inputs file.

| Parameter | Definition | Default |
| --- | --- | --- |
| `adminPort` | Port number for the Administration Server inside the Kubernetes cluster. | `7001` |
| `adminNodePort` | Port number of the Administration Server outside the Kubernetes cluster. | `30701` |
| `adminServerName` | Name of the Administration Server. | `admin-server` |
| `clusterName` | Name of the WebLogic cluster instance to generate for the domain. | `cluster-1` |
| `clusterType` | Type of the WebLogic Cluster. Legal values are `CONFIGURED` or `DYNAMIC`. | `DYNAMIC` |
| `configuredManagedServerCount` | Number of Managed Server instances to generate for the domain. | `5` |
<<<<<<< HEAD
| `domainHomeImageBase` | Base WebLogic binary image used to build the WebLogic domain image. The operator requires WebLogic Server 12.2.1.3.0 with patch 28076014 applied. Refer to [Weblogic Docker images](../../../../../site/weblogic-docker-images.md) for details on how to create one. If a different `domainHomeImageBase` is specified, the specified image needs to be built locally or pulled from a repository before the `create-domain.sh` script is executed. | |
| `domainHomeImageBuildPath` | Location of the WebLogic "domain home in image" Docker image in `https://github.com/oracle/docker-images.git` project. If not specified, use `./docker-images/OracleWebLogic/samples/12213-domain-home-in-image-wdt`. Another possible value is `./docker-images/OracleWebLogic/samples/12213-domain-home-in-image` which uses WLST scripts, instead of WDT, to generate the domain configuration. | `./docker-images/OracleWebLogic/samples/12213-domain-home-in-image-wdt` |
=======
| `domainHomeImageBase` | Base WebLogic binary image used to build the WebLogic domain image. The operator requires WebLogic Server 12.2.1.3.0 with patch 28076014 applied. Refer to [Weblogic Docker images](../../../../../site/weblogic-docker-images.md) for details on how to create one. If a different `domainHomeImageBase` (see Configuration table below) is specified, the specified image needs to be built locally or pulled from a repository before the `create-domain.sh` script is executed. | |
| `domainHomeImageBuildPath` | Location of the WebLogic "domain home in image" Docker image in `https://github.com/oracle/docker-images.git` project. If not specified, use "./docker-images/OracleWebLogic/samples/12213-domain-home-in-image-wdt". Another possible value is "./docker-images/OracleWebLogic/samples/12213-domain-home-in-image" which uses WLST scripts, instead of WDT, to generate the domain configuration. | `./docker-images/OracleWebLogic/samples/12213-domain-home-in-image-wdt` |
| `domainPVMountPath` | Mount path of the domain persistent volume. | `/shared` |
>>>>>>> 421aabf4
| `domainUID` | Unique ID that will be used to identify this particular domain. Used as the name of the generated WebLogic domain as well as the name of the Kubernetes domain resource. This ID must be unique across all domains in a Kubernetes cluster. This ID cannot contain any character that is not valid in a Kubernetes service name. | `domain1` |
| `exposeAdminNodePort` | Boolean indicating if the Administration Server is exposed outside of the Kubernetes cluster. | `false` |
| `exposeAdminT3Channel` | Boolean indicating if the T3 administrative channel is exposed outside the Kubernetes cluster. | `false` |
| `image` | WebLogic Docker image that the domain resource will pull if needed. You need to specify this only if you are going to tag the generated image to a different name. If you run the sample script from a machine that is remote to the Kubernetes cluster, you need to specify this to point to an image in a registry local to the cluster, and then push the generated image to that registry before starting the domain. If not specified, the sample uses the internally generated image name, either `domain-home-in-image:latest` or `domain-home-in-image-wdt:latest`. | |
| `imagePullPolicy` | WebLogic Docker image pull policy. Legal values are `IfNotPresent`, `Always`, or `Never`. | `IfNotPresent` |
| `imagePullSecretName` | Name of the Kubernetes secret to access the Docker Store to pull the WebLogic Server Docker image. The presence of the secret will be validated when this parameter is specified. |  |
| `includeServerOutInPodLog` | Boolean indicating whether to include `server.out` to the pod's stdout. | `true` |
| `initialManagedServerReplicas` | Number of Managed Servers to initially start for the domain. | `2` |
| `javaOptions` | Java options for starting the Administration and Managed Servers. A Java option can have references to one or more of the following pre-defined variables to obtain WebLogic domain information: `$(DOMAIN_NAME)`, `$(DOMAIN_HOME)`, `$(ADMIN_NAME)`, `$(ADMIN_PORT)`, and `$(SERVER_NAME)`. | `-Dweblogic.StdoutDebugEnabled=false` |
| `logHomeOnPV` | Specifies whether the log home is stored on the persistent volume. | `false` |
| `logHome` | The in-pod name of the directory to store the domain, node manager, server logs, and server .out files in. If not specified, the value is derived from the `domainUID` as `/shared/logs/<domainUID>`. | `/shared/logs/domain1` |
| `managedServerNameBase` | Base string used to generate Managed Server names. | `managed-server` |
| `managedServerPort` | Port number for each Managed Server. | `8001` |
| `namespace` | Kubernetes namespace in which to create the domain. | `default` |
| `persistentVolumeClaimName` | Name of the persistent volume claim. If not specified, the value is derived from the `domainUID` as `<domainUID>-weblogic-sample-pvc` | `domain1-weblogic-sample-pvc` |
| `productionModeEnabled` | Boolean indicating if production mode is enabled for the domain. | `true` |
| `serverStartPolicy` | Determines which WebLogic Servers will be started up. Legal values are `NEVER`, `IF_NEEDED`, `ADMIN_ONLY`. | `IF_NEEDED` |
| `t3ChannelPort` | Port for the T3 channel of the NetworkAccessPoint. | `30012` |
| `t3PublicAddress` | Public address for the T3 channel. | `kubernetes` |
| `weblogicCredentialsSecretName` | Name of the Kubernetes secret for the Administration Server's username and password. | `domain1-weblogic-credentials` |

Note that the names of the Kubernetes resources in the generated YAML files may be formed with the value of some of the properties specified in the `create-inputs.yaml` file. Those properties include the `adminServerName`, `clusterName` and `managedServerNameBase`. If those values contain any characters that are invalid in a Kubernetes service name, those characters are converted to valid values in the generated YAML files. For example, an uppercase letter is converted to a lowercase letter and an underscore `("_")` is converted to a hyphen `("-")`.

The sample demonstrates how to create a WebLogic domain home and associated Kubernetes resources for a domain that has only one cluster. In addition, the sample provides the capability for users to supply their own scripts to create the domain home for other use cases. Also, the generated domain YAML file can be modified to cover more use cases.

## Verify the results

The create script will verify that the domain was created, and will report failure if there was any error.  However, it may be desirable to manually verify the domain, even if just to gain familiarity with the various Kubernetes objects that were created by the script.

Note that the example results below use the `default` Kubernetes namespace. If you are using a different namespace, you need to replace `NAMESPACE` in the example `kubectl` commands with the actual Kubernetes namespace.

### Generated YAML files with the default inputs

The content of the generated `domain.yaml`:

```
# Copyright 2017, 2018, Oracle Corporation and/or its affiliates. All rights reserved.
# Licensed under the Universal Permissive License v 1.0 as shown at http://oss.oracle.com/licenses/upl.
#
# This is an example of how to define a Domain resource.
#
apiVersion: "weblogic.oracle/v2"
kind: Domain
metadata:
  name: domain1
  namespace: default
  labels:
    weblogic.resourceVersion: domain-v2
    weblogic.domainUID: domain1
spec:
  # The WebLogic Domain Home
  domainHome: /u01/oracle/user_projects/domains/domain1
  # If the domain home is in the image
  domainHomeInImage: true
  # The Operator currently does not support other images
  image: "12213-domain-home-in-image:latest"
  # imagePullPolicy defaults to "Never"
  imagePullPolicy: "Never"
  # Identify which Secret contains the WebLogic Admin credentials (note that there is an example of
  # how to create that Secret at the end of this file)
  webLogicCredentialsSecret:
    name: domain1-weblogic-credentials
  # Whether to include the server out file into the pod's stdout, default is true
  includeServerOutInPodLog: true
  # serverStartPolicy legal values are "NEVER", "IF_NEEDED", or "ADMIN_ONLY"
  # This determines which WebLogic Servers the Operator will start up when it discovers this Domain
  # - "NEVER" will not start any servers in the domain
  # - "ADMIN_ONLY" will start up only the administration server (no managed servers will be started)
  # - "IF_NEEDED" will start all non-clustered servers, including the administration server and clustered servers up to the replica count
  serverStartPolicy: "IF_NEEDED"
  serverPod:
    # an (optional) list of environment variable to be set on the servers
    env:
    - name: JAVA_OPTIONS
      value: "-Dweblogic.StdoutDebugEnabled=false"
    - name: USER_MEM_ARGS
      value: "-Xms64m -Xmx256m "
  # adminServer is used to configure the desired behavior for starting the administration server.
  adminServer:
  # serverStartState legal values are "RUNNING" or "ADMIN"
  # "RUNNING" means the listed server will be started up to "RUNNING" mode
  # "ADMIN" means the listed server will be start up to "ADMIN" mode
    serverStartState: "RUNNING"
    # The Admin Server's NodePort
    # nodePort: 30701
    # Uncomment to export the T3Channel as a service
    # exportedNetworkAccessPoints:
    #   T3Channel: {}
  # clusters is used to configure the desired behavior for starting member servers of a cluster.  
  # If you use this entry, then the rules will be applied to ALL servers that are members of the named clusters.
  clusters:
    cluster-1:
      desiredState: "RUNNING"
      replicas: 2
  # The number of managed servers to start for unlisted clusters
  # replicas: 1

```
###

### Verify the domain

To confirm that the domain was created, use this command:

```
$ kubectl describe domain DOMAINUID -n NAMESPACE
```

Replace `DOMAINUID` with the `domainUID` and `NAMESPACE` with the actual namespace.

Here is an example of the output of this command:

```
$ kubectl describe domain domain1
Name:         domain1
Namespace:    default
Labels:       weblogic.domainUID=domain1
              weblogic.resourceVersion=domain-v2
Annotations:  kubectl.kubernetes.io/last-applied-configuration={"apiVersion":"weblogic.oracle/v2","kind":"Domain","metadata":{"annotations":{},"labels":{"weblogic.domainUID":"domain1","weblogic.resourceVersion":"do...
API Version:  weblogic.oracle/v2
Kind:         Domain
Metadata:
  Cluster Name:        
  Creation Timestamp:  2018-12-17T05:58:12Z
  Generation:          1
  Resource Version:    15193
  Self Link:           /apis/weblogic.oracle/v2/namespaces/default/domains/domain1
  UID:                 bce25779-01c0-11e9-baf4-0021f6985fb7
Spec:
  Admin Server:
    Exported Network Access Points:
    Node Port Annotations:
    Node Port Labels:
    Server Pod:
      Container Security Context:
      Env:
      Liveness Probe:
      Node Selector:
      Pod Annotations:
      Pod Labels:
      Pod Security Context:
      Readiness Probe:
      Resources:
        Limits:
        Requests:
      Service Annotations:
      Service Labels:
      Volume Mounts:
      Volumes:
    Server Start State:  RUNNING
  Clusters:
    Cluster Name:  cluster-1
    Replicas:      2
    Server Pod:
      Container Security Context:
      Env:
      Liveness Probe:
      Node Selector:
      Pod Annotations:
      Pod Labels:
      Pod Security Context:
      Readiness Probe:
      Resources:
        Limits:
        Requests:
      Service Annotations:
      Service Labels:
      Volume Mounts:
      Volumes:
    Server Start State:           RUNNING
  Domain Home:                    /u01/oracle/user_projects/domains/domain1
  Domain Home In Image:           true
  Image:                          12213-domain-home-in-image:latest
  Image Pull Policy:              Never
  Include Server Out In Pod Log:  true
  Managed Servers:
  Server Pod:
    Container Security Context:
    Env:
      Name:   JAVA_OPTIONS
      Value:  -Dweblogic.StdoutDebugEnabled=false
      Name:   USER_MEM_ARGS
      Value:  -Xms64m -Xmx256m
    Liveness Probe:
    Node Selector:
    Pod Annotations:
    Pod Labels:
    Pod Security Context:
    Readiness Probe:
    Resources:
      Limits:
      Requests:
    Service Annotations:
    Service Labels:
    Volume Mounts:
    Volumes:
  Server Start Policy:  IF_NEEDED
  Web Logic Credentials Secret:
    Name:  domain1-weblogic-credentials
Status:
  Conditions:
    Last Transition Time:  2018-12-17T05:59:55.227Z
    Reason:                ServersReady
    Status:                True
    Type:                  Available
  Servers:
    Health:
      Activation Time:  2018-12-17T05:59:37.977Z
      Overall Health:   ok
      Subsystems:
    Node Name:     xxxxxxxx
    Server Name:   admin-server
    State:         RUNNING
    Cluster Name:  cluster-1
    Health:
      Activation Time:  2018-12-17T06:01:23.764Z
      Overall Health:   ok
      Subsystems:
    Node Name:     xxxxxxxx
    Server Name:   managed-server1
    State:         RUNNING
    Cluster Name:  cluster-1
    Health:
      Activation Time:  2018-12-17T06:01:25.393Z
      Overall Health:   ok
      Subsystems:
    Node Name:     xxxxxxxx
    Server Name:   managed-server2
    State:        RUNNING
  Start Time:     2018-12-17T05:58:12.615Z
Events:            <none>
```

In the `Status` section of the output, the available servers and clusters are listed.  Note that if this command is issued very soon after the script finishes, there may be no servers available yet, or perhaps only the Administration Server but no Managed Servers.  The operator will start up the Administration Server first and wait for it to become ready before starting the Managed Servers.

### Verify the pods

Use the following command to see the pods running the servers:

```
$ kubectl get pods -n NAMESPACE
```

Here is an example of the output of this command:

```
$ kubectl get pods
NAME                                         READY     STATUS    RESTARTS   AGE
domain1-admin-server                         1/1       Running   0          30m
domain1-managed-server1                      1/1       Running   0          29m
domain1-managed-server2                      1/1       Running   0          29m
```

### Verify the services

Use the following command to see the services for the domain:

```
$ kubectl get services -n NAMESPACE
```

Here is an example of the output of this command:
```
$ kubectl get services
NAME                                        TYPE        CLUSTER-IP       EXTERNAL-IP   PORT(S)           AGE
domain1-admin-server                        ClusterIP   None             <none>        7001/TCP          32m
domain1-cluster-cluster-1                   ClusterIP   10.99.151.142    <none>        8001/TCP          31m
domain1-managed-server1                     ClusterIP   None             <none>        8001/TCP          31m
domain1-managed-server2                     ClusterIP   None             <none>        8001/TCP          22m
```

## Delete the domain

The generated YAML file in the `/path/to/weblogic-operator-output-directory/weblogic-domains/<domainUID>` directory can be used to delete the Kubernetes resource. Use the following command to delete the domain:

```
$ kubectl delete -f domain.yaml

```<|MERGE_RESOLUTION|>--- conflicted
+++ resolved
@@ -11,7 +11,7 @@
 * Make sure that the WebLogic operator is running.
 * The operator requires WebLogic Server 12.2.1.3.0 with patch 28076014 applied. Refer to [WebLogic Docker images](../../../../../site/weblogic-docker-images.md) for details on how to create one. If a different `domainHomeImageBase` (see Configuration table below) is specified, the specified image needs to be built locally or pulled from a repository.
 * Create a Kubernetes namespace for the domain unless the intention is to use the default namespace.
-<<<<<<< HEAD
+* If logHomeOnPV is enabled, create the Kubernetes persistent volume where the log home will be hosted, and the Kubernetes persistent volume claim for the domain in the same Kubernates namespace. For samples to create a PV and PVC, see [Create sample PV and PVC](../../create-weblogic-domain-pv-pvc/README.md).
 * Create a Kubernetes secret for the WebLogic administrator credentials that contains the fields `username` and `password`, and make sure that the secret name matches the value specified for `weblogicCredentialsSecretName` (see Configuration table below). For example:
 
 ```
@@ -24,10 +24,6 @@
    -s domain1-weblogic-credentials
 ```
 **NOTE**: Then make sure to configure `weblogicCredentialsSecretName` to be `domain1-weblogic-credentials`.
-=======
-* If logHomeOnPV is enabled, create the Kubernetes persistent volume where the log home will be hosted, and the Kubernetes persistent volume claim for the domain in the same Kubernates namespace. For samples to create a PV and PVC, see [Create sample PV and PVC](../../create-weblogic-domain-pv-pvc/README.md).
-* Create the Kubernetes secrets `username` and `password` of the admin account in the same Kubernetes namespace as the domain.
->>>>>>> 421aabf4
 
 ## Use the script to create a domain
 
@@ -108,14 +104,9 @@
 | `clusterName` | Name of the WebLogic cluster instance to generate for the domain. | `cluster-1` |
 | `clusterType` | Type of the WebLogic Cluster. Legal values are `CONFIGURED` or `DYNAMIC`. | `DYNAMIC` |
 | `configuredManagedServerCount` | Number of Managed Server instances to generate for the domain. | `5` |
-<<<<<<< HEAD
 | `domainHomeImageBase` | Base WebLogic binary image used to build the WebLogic domain image. The operator requires WebLogic Server 12.2.1.3.0 with patch 28076014 applied. Refer to [Weblogic Docker images](../../../../../site/weblogic-docker-images.md) for details on how to create one. If a different `domainHomeImageBase` is specified, the specified image needs to be built locally or pulled from a repository before the `create-domain.sh` script is executed. | |
 | `domainHomeImageBuildPath` | Location of the WebLogic "domain home in image" Docker image in `https://github.com/oracle/docker-images.git` project. If not specified, use `./docker-images/OracleWebLogic/samples/12213-domain-home-in-image-wdt`. Another possible value is `./docker-images/OracleWebLogic/samples/12213-domain-home-in-image` which uses WLST scripts, instead of WDT, to generate the domain configuration. | `./docker-images/OracleWebLogic/samples/12213-domain-home-in-image-wdt` |
-=======
-| `domainHomeImageBase` | Base WebLogic binary image used to build the WebLogic domain image. The operator requires WebLogic Server 12.2.1.3.0 with patch 28076014 applied. Refer to [Weblogic Docker images](../../../../../site/weblogic-docker-images.md) for details on how to create one. If a different `domainHomeImageBase` (see Configuration table below) is specified, the specified image needs to be built locally or pulled from a repository before the `create-domain.sh` script is executed. | |
-| `domainHomeImageBuildPath` | Location of the WebLogic "domain home in image" Docker image in `https://github.com/oracle/docker-images.git` project. If not specified, use "./docker-images/OracleWebLogic/samples/12213-domain-home-in-image-wdt". Another possible value is "./docker-images/OracleWebLogic/samples/12213-domain-home-in-image" which uses WLST scripts, instead of WDT, to generate the domain configuration. | `./docker-images/OracleWebLogic/samples/12213-domain-home-in-image-wdt` |
 | `domainPVMountPath` | Mount path of the domain persistent volume. | `/shared` |
->>>>>>> 421aabf4
 | `domainUID` | Unique ID that will be used to identify this particular domain. Used as the name of the generated WebLogic domain as well as the name of the Kubernetes domain resource. This ID must be unique across all domains in a Kubernetes cluster. This ID cannot contain any character that is not valid in a Kubernetes service name. | `domain1` |
 | `exposeAdminNodePort` | Boolean indicating if the Administration Server is exposed outside of the Kubernetes cluster. | `false` |
 | `exposeAdminT3Channel` | Boolean indicating if the T3 administrative channel is exposed outside the Kubernetes cluster. | `false` |
