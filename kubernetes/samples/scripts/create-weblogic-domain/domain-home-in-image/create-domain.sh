#!/usr/bin/env bash
# Copyright 2018, Oracle Corporation and/or its affiliates.  All rights reserved.
# Licensed under the Universal Permissive License v 1.0 as shown at http://oss.oracle.com/licenses/upl.
#
# Description
#  This sample script creates a WebLogic domain home in docker image, and generates the domain resource
#  yaml file, which can be used to restart the Kubernetes artifacts of the corresponding domain.
#
#  The domain creation inputs can be customized by editing create-domain-inputs.yaml
#
#  The following pre-requisites must be handled prior to running this script:
#    * The kubernetes namespace must already be created
#    * The kubernetes secrets 'username' and 'password' of the admin account have been created in the namespace
#

# Initialize
script="${BASH_SOURCE[0]}"
scriptDir="$( cd "$( dirname "${script}" )" && pwd )"
source ${scriptDir}/../../common/utility.sh
source ${scriptDir}/../../common/validate.sh

function usage {
  echo usage: ${script} -o dir -i file -u username -p password [-e] [-h]
  echo "  -i Parameter inputs file, must be specified."
  echo "  -o Ouput directory for the generated properties and YAML files, must be specified."
  echo "  -u Username used in building the Docker image for WebLogic domain in image."
  echo "  -p Password used in building the Docker image for WebLogic domain in image."
  echo "  -e Also create the resources in the generated YAML files, optional."
  echo "  -h Help"
  exit $1
}

#
# Parse the command line options
#
executeIt=false
while getopts "evhi:o:u:p:" opt; do
  case $opt in
    i) valuesInputFile="${OPTARG}"
    ;;
    o) outputDir="${OPTARG}"
    ;;
    e) executeIt=true
    ;;
    u) username="${OPTARG}"
    ;;
    p) password="${OPTARG}"
    ;;
    h) usage 0
    ;;
    *) usage 1
    ;;
  esac
done

if [ -z ${valuesInputFile} ]; then
  echo "${script}: -i must be specified."
  missingRequiredOption="true"
fi

if [ -z ${username} ]; then
  echo "${script}: -u must be specified."
  missingRequiredOption="true"
fi

if [ -z ${password} ]; then
  echo "${script}: -p must be specified."
  missingRequiredOption="true"
fi

if [ -z ${outputDir} ]; then
  echo "${script}: -o must be specified."
  missingRequiredOption="true"
fi

if [ "${missingRequiredOption}" == "true" ]; then
  usage 1
fi

#
# Function to initialize and validate the output directory
# for the generated properties and yaml files for this domain.
#
function initOutputDir {
  domainOutputDir="${outputDir}/weblogic-domains/${domainUID}"
  # Create a directory for this domain's output files
  mkdir -p ${domainOutputDir}

  rm -rf ${domainOutputDir}/*
}

#
# Function to validate the domain secret
#
function validateDomainSecret {
  # Verify the secret exists
  validateSecretExists ${weblogicCredentialsSecretName} ${namespace}
  failIfValidationErrors

  # Verify the secret contains a username
  SECRET=`kubectl get secret ${weblogicCredentialsSecretName} -n ${namespace} -o jsonpath='{.data}'| grep username: | wc | awk ' { print $1; }'`
  if [ "${SECRET}" != "1" ]; then
    validationError "The domain secret ${weblogicCredentialsSecretName} in namespace ${namespace} does contain a username"
  fi

  # Verify the secret contains a password
  SECRET=`kubectl get secret ${weblogicCredentialsSecretName} -n ${namespace} -o jsonpath='{.data}'| grep password: | wc | awk ' { print $1; }'`
  if [ "${SECRET}" != "1" ]; then
    validationError "The domain secret ${weblogicCredentialsSecretName} in namespace ${namespace} does contain a password"
  fi
  failIfValidationErrors
}

#
# Function to validate a kubernetes secret exists
# $1 - the name of the secret
# $2 - namespace
function validateSecretExists {
  echo "Checking to see if the secret ${1} exists in namespace ${2}"
  local SECRET=`kubectl get secret ${1} -n ${2} | grep ${1} | wc | awk ' { print $1; }'`
  if [ "${SECRET}" != "1" ]; then
    validationError "The secret ${1} was not found in namespace ${2}"
  fi
}

# try to execute docker to see whether docker is available
function validateDockerAvailable {
  if ! [ -x "$(command -v docker)" ]; then
    validationError "docker is not installed"
  fi
}

#
# Function to setup the environment to create domain
#
function initialize {

  # Validate the required files exist
  validateErrors=false

  validateDockerAvailable
  validateKubectlAvailable

  if [ -z "${valuesInputFile}" ]; then
    validationError "You must use the -i option to specify the name of the inputs parameter file (a modified copy of kubernetes/samples/scripts/create-weblogic-domain/domain-home-in-image/create-domain-inputs.yaml)."
  else
    if [ ! -f ${valuesInputFile} ]; then
      validationError "Unable to locate the input parameters file ${valuesInputFile}"
    fi
  fi

  if [ -z "${outputDir}" ]; then
    validationError "You must use the -o option to specify the name of an existing directory to store the generated properties and yaml files in."
  fi

  domainPropertiesInput="${scriptDir}/properties-template.properties"
  if [ ! -f ${domainPropertiesInput} ]; then
    validationError "The template file ${domainPropertiesInput} for creating a WebLogic domain was not found"
  fi

  dcrInput="${scriptDir}/domain-template.yaml"
  if [ ! -f ${dcrInput} ]; then
    validationError "The template file ${dcrInput} for creating the domain resource was not found"
  fi

  failIfValidationErrors

  # Parse the commonn inputs file
  parseCommonInputs

  validateInputParamsSpecified \
    adminServerName \
    domainUID \
    clusterName \
    managedServerNameBase \
    namespace \
    t3PublicAddress \
    version 

  validateIntegerInputParamsSpecified \
    adminPort \
    configuredManagedServerCount \
    initialManagedServerReplicas \
    managedServerPort \
    t3ChannelPort \
    adminNodePort 

  validateBooleanInputParamsSpecified \
    productionModeEnabled \
    exposeAdminT3Channel \
    exposeAdminNodePort \
    includeServerOutInPodLog

  export requiredInputsVersion="create-weblogic-sample-domain-inputs-v1"
  validateVersion 

  validateDomainUid
  validateNamespace
  validateAdminServerName
  validateManagedServerNameBase
  validateClusterName
  validateWeblogicCredentialsSecretName
<<<<<<< HEAD
  validateWeblogicImagePullPolicy
  validateWeblogicImagePullSecretName
=======
  initAndValidateOutputDir
>>>>>>> 9d8ce42e
  validateServerStartPolicy
  validateClusterType
  failIfValidationErrors

  initOutputDir

  getDockerSample
}

#
# Function to get the dependency docker sample
#
function getDockerSample {
  rm -rf {scriptDir}/docker-images
  git clone https://github.com/oracle/docker-images.git
}

#
# Function to generate the properties and yaml files for creating a domain
#
function createFiles {

  # Make sure the output directory has a copy of the inputs file.
  # The user can either pre-create the output directory, put the inputs
  # file there, and create the domain from it, or the user can put the
  # inputs file some place else and let this script create the output directory
  # (if needed) and copy the inputs file there.
  copyInputsFileToOutputDirectory ${valuesInputFile} "${domainOutputDir}/create-domain-inputs.yaml"

  domainPropertiesOutput="${domainOutputDir}/domain.properties"
  dcrOutput="${domainOutputDir}/domain.yaml"

  enabledPrefix=""     # uncomment the feature
  disabledPrefix="# "  # comment out the feature

  domainName=${domainUID}

  # Generate the properties file that will be used when creating the weblogic domain
  echo Generating ${domainPropertiesOutput}

  cp ${domainPropertiesInput} ${domainPropertiesOutput}
  sed -i -e "s:%DOMAIN_NAME%:${domainName}:g" ${domainPropertiesOutput}
  sed -i -e "s:%ADMIN_PORT%:${adminPort}:g" ${domainPropertiesOutput}
  sed -i -e "s:%ADMIN_SERVER_NAME%:${adminServerName}:g" ${domainPropertiesOutput}
  sed -i -e "s:%MANAGED_SERVER_PORT%:${managedServerPort}:g" ${domainPropertiesOutput}
  sed -i -e "s:%MANAGED_SERVER_NAME_BASE%:${managedServerNameBase}:g" ${domainPropertiesOutput}
  sed -i -e "s:%CONFIGURED_MANAGED_SERVER_COUNT%:${configuredManagedServerCount}:g" ${domainPropertiesOutput}
  sed -i -e "s:%CLUSTER_NAME%:${clusterName}:g" ${domainPropertiesOutput}
  sed -i -e "s:%PRODUCTION_MODE_ENABLED%:${productionModeEnabled}:g" ${domainPropertiesOutput}
  sed -i -e "s:%CLUSTER_TYPE%:${clusterType}:g" ${domainPropertiesOutput}
  sed -i -e "s:%JAVA_OPTIONS%:${javaOptions}:g" ${domainPropertiesOutput}
  sed -i -e "s:%T3_CHANNEL_PORT%:${t3ChannelPort}:g" ${domainPropertiesOutput}
  sed -i -e "s:%T3_PUBLIC_ADDRESS%:${t3PublicAddress}:g" ${domainPropertiesOutput}

  # Generate the yaml to create the domain resource
  echo Generating ${dcrOutput}

  if [ "${exposeAdminT3Channel}" = true ]; then
    exposeAdminT3ChannelPrefix="${enabledPrefix}"
  else
    exposeAdminT3ChannelPrefix="${disabledPrefix}"
  fi

  if [ "${exposeAdminNodePort}" = true ]; then
    exposeAdminNodePortPrefix="${enabledPrefix}"
  else
    exposeAdminNodePortPrefix="${disabledPrefix}"
  fi

  domainHome="/u01/oracle/user_projects/domains/${domainName}"

  if [ -z "${weblogicCredentialsSecretName}" ]; then
    weblogicCredentialsSecretName="${domainUID}-weblogic-credentials"
  fi

  cp ${dcrInput} ${dcrOutput}
  sed -i -e "s:%NAMESPACE%:$namespace:g" ${dcrOutput}
  sed -i -e "s:%DOMAIN_UID%:${domainUID}:g" ${dcrOutput}
  sed -i -e "s:%DOMAIN_NAME%:${domainName}:g" ${dcrOutput}
  sed -i -e "s:%DOMAIN_HOME%:${domainHome}:g" ${dcrOutput}
  sed -i -e "s:%WEBLOGIC_CREDENTIALS_SECRET_NAME%:${weblogicCredentialsSecretName}:g" ${dcrOutput}
  sed -i -e "s:%ADMIN_SERVER_NAME%:${adminServerName}:g" ${dcrOutput}
  sed -i -e "s:%ADMIN_PORT%:${adminPort}:g" ${dcrOutput}
  sed -i -e "s:%INCLUDE_SERVER_OUT_IN_POD_LOG%:${includeServerOutInPodLog}:g" ${dcrOutput}
  sed -i -e "s:%SERVER_START_POLICY%:${serverStartPolicy}:g" ${dcrOutput}
  sed -i -e "s:%EXPOSE_ADMIN_PORT_PREFIX%:${exposeAdminNodePortPrefix}:g" ${dcrOutput}
  sed -i -e "s:%ADMIN_NODE_PORT%:${adminNodePort}:g" ${dcrOutput}
  sed -i -e "s:%EXPOSE_T3_CHANNEL_PREFIX%:${exposeAdminT3ChannelPrefix}:g" ${dcrOutput}
  sed -i -e "s:%JAVA_OPTIONS%:${javaOptions}:g" ${dcrOutput}
  sed -i -e "s:%CLUSTER_NAME%:${clusterName}:g" ${dcrOutput}
  sed -i -e "s:%INITIAL_MANAGED_SERVER_REPLICAS%:${initialManagedServerReplicas}:g" ${dcrOutput}
 
  # Remove any "...yaml-e" files left over from running sed
  rm -f ${domainOutputDir}/*.yaml-e
}

#
# Function to build docker image and create WebLogic domain home
#
function createDomainHome {
  cp ${domainPropertiesOutput} ./docker-images/OracleWebLogic/samples/12213-domain-home-in-image/properties/docker_build

  cd docker-images/OracleWebLogic/samples/12213-domain-home-in-image

  sed -i -e "s|myuser|${username}|g" properties/docker_build/domain_security.properties
  sed -i -e "s|mypassword1|${password}|g" properties/docker_build/domain_security.properties

  ./build.sh

  if [ "$?" != "0" ]; then
    fail "Create domain ${domainName} failed."
  fi

  cd -
  echo ""
  echo "Create domain ${domainName} successfully."
}

#
# Function to output to the console a summary of the work completed
#
function printSummary {

  # Get the IP address of the kubernetes cluster (into K8S_IP)
  getKubernetesClusterIP

  echo ""
  echo "Domain ${domainName} was created and will be started by the WebLogic Kubernetes Operator"
  echo ""
  if [ "${exposeAdminNodePort}" = true ]; then
    echo "Administration console access is available at http:${K8S_IP}:${adminNodePort}/console"
  fi
  if [ "${exposeAdminT3Channel}" = true ]; then
    echo "T3 access is available at t3:${K8S_IP}:${t3ChannelPort}"
  fi
  echo "The following files were generated:"
  echo "  ${domainOutputDir}/create-domain-inputs.yaml"
  echo "  ${domainPropertiesOutput}"
  echo "  ${dcrOutput}"
}

#
# Function to create the domain resource
#
function createDomainResource {
  pwd
  kubectl apply -f ${dcrOutput}
  DCR_AVAIL=`kubectl get domain -n ${namespace} | grep ${domainUID} | wc | awk ' { print $1; } '`
  if [ "${DCR_AVAIL}" != "1" ]; then
    fail "The domain resource ${domainUID} was not found"
  fi
}

#
# Perform the following sequence of steps to create a domain
#

# Setup the environment for running this script and perform initial validation checks
initialize

# Generate the properties and yaml files for creating the domain
createFiles

# Check that the domain secret exists and contains the required elements
validateDomainSecret

# Create the WebLogic domain
createDomainHome

if [ "${executeIt}" = true ]; then
  createDomainResource
fi

# Print a summary
printSummary

echo 
echo Completed
<|MERGE_RESOLUTION|>--- conflicted
+++ resolved
@@ -200,12 +200,6 @@
   validateManagedServerNameBase
   validateClusterName
   validateWeblogicCredentialsSecretName
-<<<<<<< HEAD
-  validateWeblogicImagePullPolicy
-  validateWeblogicImagePullSecretName
-=======
-  initAndValidateOutputDir
->>>>>>> 9d8ce42e
   validateServerStartPolicy
   validateClusterType
   failIfValidationErrors
