#!/usr/bin/env bash
# Copyright 2018, Oracle Corporation and/or its affiliates.  All rights reserved.
# Licensed under the Universal Permissive License v 1.0 as shown at http://oss.oracle.com/licenses/upl.
#
# Description
#  This sample script creates a WebLogic domain home in docker image, and generates the domain resource
#  yaml file, which can be used to restart the Kubernetes artifacts of the corresponding domain.
#
#  The domain creation inputs can be customized by editing create-domain-inputs.yaml
#
#  The following pre-requisites must be handled prior to running this script:
#    * The kubernetes namespace must already be created
#    * The kubernetes secrets 'username' and 'password' of the admin account have been created in the namespace
#

# Initialize
script="${BASH_SOURCE[0]}"
scriptDir="$( cd "$( dirname "${script}" )" && pwd )"
source ${scriptDir}/../../common/utility.sh
source ${scriptDir}/../../common/validate.sh

function usage {
  echo usage: ${script} -o dir -i file -u username -p password [-k] [-e] [-h]
  echo "  -i Parameter inputs file, must be specified."
  echo "  -o Ouput directory for the generated properties and YAML files, must be specified."
  echo "  -u Username used in building the Docker image for WebLogic domain in image."
  echo "  -p Password used in building the Docker image for WebLogic domain in image."
  echo "  -e Also create the resources in the generated YAML files, optional."
  echo "  -k Keep what has been previously from cloned https://github.com/oracle/docker-images.git, optional. "
  echo "     If not specified, this script will always remove existing project directory and clone again."
  echo "  -h Help"
  exit $1
}

#
# Parse the command line options
#
executeIt=false
cloneIt=true
while getopts "evhki:o:u:p:" opt; do
  case $opt in
    i) valuesInputFile="${OPTARG}"
    ;;
    o) outputDir="${OPTARG}"
    ;;
    e) executeIt=true
    ;;
    u) username="${OPTARG}"
    ;;
    p) password="${OPTARG}"
    ;;
    k) cloneIt=false;
    ;;
    h) usage 0
    ;;
    *) usage 1
    ;;
  esac
done

if [ -z ${valuesInputFile} ]; then
  echo "${script}: -i must be specified."
  missingRequiredOption="true"
fi

if [ -z ${username} ]; then
  echo "${script}: -u must be specified."
  missingRequiredOption="true"
fi

if [ -z ${password} ]; then
  echo "${script}: -p must be specified."
  missingRequiredOption="true"
fi

if [ -z ${outputDir} ]; then
  echo "${script}: -o must be specified."
  missingRequiredOption="true"
fi

if [ "${missingRequiredOption}" == "true" ]; then
  usage 1
fi

#
# Function to initialize and validate the output directory
# for the generated properties and yaml files for this domain.
#
function initOutputDir {
  domainOutputDir="${outputDir}/weblogic-domains/${domainUID}"
  # Create a directory for this domain's output files
  mkdir -p ${domainOutputDir}

  removeFileIfExists ${domainOutputDir}/${valuesInputFile}
  removeFileIfExists ${domainOutputDir}/create-domain-inputs.yaml
  removeFileIfExists ${domainOutputDir}/domain.properties
  removeFileIfExists ${domainOutputDir}/domain.yaml
}

# try to execute docker to see whether docker is available
function validateDockerAvailable {
  if ! [ -x "$(command -v docker)" ]; then
    validationError "docker is not installed"
  fi
}

#
# Function to setup the environment to create domain
#
function initialize {

  # Validate the required files exist
  validateErrors=false

  validateDockerAvailable
  validateKubectlAvailable

  if [ -z "${valuesInputFile}" ]; then
    validationError "You must use the -i option to specify the name of the inputs parameter file (a modified copy of kubernetes/samples/scripts/create-weblogic-domain/domain-home-in-image/create-domain-inputs.yaml)."
  else
    if [ ! -f ${valuesInputFile} ]; then
      validationError "Unable to locate the input parameters file ${valuesInputFile}"
    fi
  fi

  if [ -z "${outputDir}" ]; then
    validationError "You must use the -o option to specify the name of an existing directory to store the generated properties and yaml files in."
  fi

  domainPropertiesInput="${scriptDir}/properties-template.properties"
  if [ ! -f ${domainPropertiesInput} ]; then
    validationError "The template file ${domainPropertiesInput} for creating a WebLogic domain was not found"
  fi

  dcrInput="${scriptDir}/domain-template.yaml"
  if [ ! -f ${dcrInput} ]; then
    validationError "The template file ${dcrInput} for creating the domain resource was not found"
  fi

  failIfValidationErrors

  validateCommonInputs

  initOutputDir

  if [ "${cloneIt}" = true ]; then
    getDockerSample
  fi
}

#
# Function to get the dependency docker sample
#
function getDockerSample {
  rm -rf ${scriptDir}/docker-images
  git clone https://github.com/oracle/docker-images.git ${scriptDir}/docker-images
}

#
# Function to generate the properties and yaml files for creating a domain
#
function createFiles {

  # Make sure the output directory has a copy of the inputs file.
  # The user can either pre-create the output directory, put the inputs
  # file there, and create the domain from it, or the user can put the
  # inputs file some place else and let this script create the output directory
  # (if needed) and copy the inputs file there.
  copyInputsFileToOutputDirectory ${valuesInputFile} "${domainOutputDir}/create-domain-inputs.yaml"

  domainPropertiesOutput="${domainOutputDir}/domain.properties"
  dcrOutput="${domainOutputDir}/domain.yaml"

  enabledPrefix=""     # uncomment the feature
  disabledPrefix="# "  # comment out the feature

<<<<<<< HEAD
  if [ -z "${image}" ]; then
    fail "Please specify image in your input YAML"
  fi

  domainName=${domainUID}
=======
  domainName=${domainUID} 
>>>>>>> 8801c731

  # Generate the properties file that will be used when creating the weblogic domain
  echo Generating ${domainPropertiesOutput}
   
  cp ${domainPropertiesInput} ${domainPropertiesOutput}
  sed -i -e "s:%DOMAIN_NAME%:${domainName}:g" ${domainPropertiesOutput}
  sed -i -e "s:%ADMIN_PORT%:${adminPort}:g" ${domainPropertiesOutput}
  sed -i -e "s:%ADMIN_SERVER_NAME%:${adminServerName}:g" ${domainPropertiesOutput}
  sed -i -e "s:%MANAGED_SERVER_PORT%:${managedServerPort}:g" ${domainPropertiesOutput}
  sed -i -e "s:%MANAGED_SERVER_NAME_BASE%:${managedServerNameBase}:g" ${domainPropertiesOutput}
  sed -i -e "s:%CONFIGURED_MANAGED_SERVER_COUNT%:${configuredManagedServerCount}:g" ${domainPropertiesOutput}
  sed -i -e "s:%CLUSTER_NAME%:${clusterName}:g" ${domainPropertiesOutput}
  sed -i -e "s:%PRODUCTION_MODE_ENABLED%:${productionModeEnabled}:g" ${domainPropertiesOutput}
  sed -i -e "s:%CLUSTER_TYPE%:${clusterType}:g" ${domainPropertiesOutput}
  sed -i -e "s:%JAVA_OPTIONS%:${javaOptions}:g" ${domainPropertiesOutput}
  sed -i -e "s:%T3_CHANNEL_PORT%:${t3ChannelPort}:g" ${domainPropertiesOutput}
  sed -i -e "s:%T3_PUBLIC_ADDRESS%:${t3PublicAddress}:g" ${domainPropertiesOutput}

  # Generate the yaml to create the domain resource
  echo Generating ${dcrOutput}

  if [ "${exposeAdminT3Channel}" = true ]; then
    exposeAdminT3ChannelPrefix="${enabledPrefix}"
  else
    exposeAdminT3ChannelPrefix="${disabledPrefix}"
  fi

  if [ "${exposeAdminNodePort}" = true ]; then
    exposeAdminNodePortPrefix="${enabledPrefix}"
  else
    exposeAdminNodePortPrefix="${disabledPrefix}"
  fi

  domainHome="/u01/oracle/user_projects/domains/${domainName}"

  if [ -z "${weblogicCredentialsSecretName}" ]; then
    weblogicCredentialsSecretName="${domainUID}-weblogic-credentials"
  fi

  cp ${dcrInput} ${dcrOutput}
  sed -i -e "s:%NAMESPACE%:$namespace:g" ${dcrOutput}
  sed -i -e "s:%DOMAIN_UID%:${domainUID}:g" ${dcrOutput}
  sed -i -e "s:%DOMAIN_NAME%:${domainName}:g" ${dcrOutput}
  sed -i -e "s:%DOMAIN_HOME%:${domainHome}:g" ${dcrOutput}
  sed -i -e "s:%WEBLOGIC_CREDENTIALS_SECRET_NAME%:${weblogicCredentialsSecretName}:g" ${dcrOutput}
  sed -i -e "s:%ADMIN_SERVER_NAME%:${adminServerName}:g" ${dcrOutput}
  sed -i -e "s:%ADMIN_PORT%:${adminPort}:g" ${dcrOutput}
  sed -i -e "s:%INCLUDE_SERVER_OUT_IN_POD_LOG%:${includeServerOutInPodLog}:g" ${dcrOutput}
  sed -i -e "s:%SERVER_START_POLICY%:${serverStartPolicy}:g" ${dcrOutput}
  sed -i -e "s:%EXPOSE_ADMIN_PORT_PREFIX%:${exposeAdminNodePortPrefix}:g" ${dcrOutput}
  sed -i -e "s:%ADMIN_NODE_PORT%:${adminNodePort}:g" ${dcrOutput}
  sed -i -e "s:%EXPOSE_T3_CHANNEL_PREFIX%:${exposeAdminT3ChannelPrefix}:g" ${dcrOutput}
  sed -i -e "s:%JAVA_OPTIONS%:${javaOptions}:g" ${dcrOutput}
  sed -i -e "s:%CLUSTER_NAME%:${clusterName}:g" ${dcrOutput}
  sed -i -e "s:%INITIAL_MANAGED_SERVER_REPLICAS%:${initialManagedServerReplicas}:g" ${dcrOutput}
  sed -i -e "s:%WEBLOGIC_IMAGE_PULL_SECRET_PREFIX%:${imagePullSecretPrefix}:g" ${dcrOutput}
  sed -i -e "s:%WEBLOGIC_IMAGE_PULL_POLICY%:${imagePullPolicy}:g" ${dcrOutput}
  sed -i -e "s:%WEBLOGIC_IMAGE_PULL_SECRET_NAME%:${imagePullSecretName}:g" ${dcrOutput}
  sed -i -e "s:%WEBLOGIC_IMAGE_PULL_SECRET_PREFIX%:${imagePullSecretPrefix}:g" ${dcrOutput}
 
  if [ -z $imagePath ]; then
    imagePath="12213-domain-home-in-image-wdt"
  fi
  imageName="${imagePath}:latest"

  # now we know which image to use, update the domain yaml file
  if [ -z $image ]; then
    sed -i -e "s|%IMAGE_NAME%|${imageName}|g" ${dcrOutput}
  else
    sed -i -e "s|%IMAGE_NAME%|${image}|g" ${dcrOutput}
  fi

  # Remove any "...yaml-e" files left over from running sed
  rm -f ${domainOutputDir}/*.yaml-e
}

#
# Function to build docker image and create WebLogic domain home
#
function createDomainHome {
  dockerDir=${scriptDir}/docker-images/OracleWebLogic/samples/${imagePath}
  dockerPropsDir=${dockerDir}/properties
  cp ${domainPropertiesOutput} ${dockerPropsDir}/docker-build

  # 12213-domain-home-in-image use one properties file for the credentials 
  usernameFile="${dockerPropsDir}/docker-build/domain_security.properties"
  passwordFile="${dockerPropsDir}/docker-build/domain_security.properties"
 
  # 12213-domain-home-in-image-wdt uses two properties files for the credentials 
  if [ ! -f $usernameFile ]; then
    usernameFile="${dockerPropsDir}/docker-build/adminuser.properties"
    passwordFile="${dockerPropsDir}/docker-build/adminpass.properties"
  fi
  
  sed -i -e "s|myuser|${username}|g" $usernameFile
  sed -i -e "s|mypassword1|${password}|g" $passwordFile
    
  if [ ! -z $baseImage ]; then
    sed -i -e "s|\(FROM \).*|\1 ${baseImage}|g" ${dockerDir}/Dockerfile
  fi

  sh ${dockerDir}/build.sh

  if [ "$?" != "0" ]; then
    fail "Create domain ${domainName} failed."
  fi

  echo ""
  echo "Create domain ${domainName} successfully."
}

#
# Function to output to the console a summary of the work completed
#
function printSummary {

  # Get the IP address of the kubernetes cluster (into K8S_IP)
  getKubernetesClusterIP

  echo ""
  echo "Domain ${domainName} was created and will be started by the WebLogic Kubernetes Operator"
  echo ""
  if [ "${exposeAdminNodePort}" = true ]; then
    echo "Administration console access is available at http:${K8S_IP}:${adminNodePort}/console"
  fi
  if [ "${exposeAdminT3Channel}" = true ]; then
    echo "T3 access is available at t3:${K8S_IP}:${t3ChannelPort}"
  fi
  echo "The following files were generated:"
  echo "  ${domainOutputDir}/create-domain-inputs.yaml"
  echo "  ${domainPropertiesOutput}"
  echo "  ${dcrOutput}"
  echo ""
  echo "Completed"
}

# Perform the sequence of steps to create a domain
createDomain
<|MERGE_RESOLUTION|>--- conflicted
+++ resolved
@@ -174,19 +174,15 @@
   enabledPrefix=""     # uncomment the feature
   disabledPrefix="# "  # comment out the feature
 
-<<<<<<< HEAD
   if [ -z "${image}" ]; then
     fail "Please specify image in your input YAML"
   fi
 
   domainName=${domainUID}
-=======
-  domainName=${domainUID} 
->>>>>>> 8801c731
 
   # Generate the properties file that will be used when creating the weblogic domain
   echo Generating ${domainPropertiesOutput}
-   
+
   cp ${domainPropertiesInput} ${domainPropertiesOutput}
   sed -i -e "s:%DOMAIN_NAME%:${domainName}:g" ${domainPropertiesOutput}
   sed -i -e "s:%ADMIN_PORT%:${adminPort}:g" ${domainPropertiesOutput}
