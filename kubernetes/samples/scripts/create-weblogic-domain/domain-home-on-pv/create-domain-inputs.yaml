--- conflicted
+++ resolved
@@ -55,7 +55,6 @@
 # The name must be lowercase
 weblogicCredentialsSecretName: domain1-weblogic-credentials
 
-<<<<<<< HEAD
 # Name of the Kubernetes secret to access the Docker Store to pull the WebLogic Server Docker image
 # The presence of the secret will be validated when this parameter is enabled.
 #imagePullSecretName:
@@ -65,12 +64,10 @@
 
 # The in-pod name of the directory to store the domain, node manager, server logs, and server .out
 # files in.
-# If not specified or empty, domain log file, server logs, server out, and node manager log files 
+# If not specified or empty, domain log file, server logs, server out, and node manager log files
 # will be stored in the default logHome location of /shared/logs/<domainUID>/.
 #logHome: /shared/logs
 
-=======
->>>>>>> dac729a1
 # Port for the T3Channel of the NetworkAccessPoint
 t3ChannelPort: 30012
 
