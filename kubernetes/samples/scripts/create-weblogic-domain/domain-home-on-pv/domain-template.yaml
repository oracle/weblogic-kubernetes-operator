# Copyright 2017, 2018, Oracle Corporation and/or its affiliates. All rights reserved.

# Licensed under the Universal Permissive License v 1.0 as shown at http://oss.oracle.com/licenses/upl.
#
# This is an example of how to define a Domain resource.
#
apiVersion: "weblogic.oracle/v2"
kind: Domain
metadata:
  name: %DOMAIN_UID%
  namespace: %NAMESPACE%
  labels:
    weblogic.resourceVersion: domain-v2
    weblogic.domainUID: %DOMAIN_UID%
spec:
  # The WebLogic Domain Home
  domainHome: %DOMAIN_HOME%
  # If the domain home is in the image
  domainHomeInImage: false
  # The Operator currently does not support other images
  image: "%WEBLOGIC_IMAGE%"
  # imagePullPolicy defaults to "Always" if image version is :latest
  imagePullPolicy: "%WEBLOGIC_IMAGE_PULL_POLICY%"
  # Identify which Secret contains the credentials for pulling an image
  %WEBLOGIC_IMAGE_PULL_SECRET_PREFIX%imagePullSecrets:
  %WEBLOGIC_IMAGE_PULL_SECRET_PREFIX%- name: %WEBLOGIC_IMAGE_PULL_SECRET_NAME%
  # Identify which Secret contains the WebLogic Admin credentials (note that there is an example of
  # how to create that Secret at the end of this file)
  webLogicCredentialsSecret: 
    name: %WEBLOGIC_CREDENTIALS_SECRET_NAME%
  # Whether to include the server out file into the pod's stdout, default is true
  includeServerOutInPodLog: %INCLUDE_SERVER_OUT_IN_POD_LOG%
  # The in-pod name of the directory to store the domain, node manager, server logs, and server .out
  # files in.
  # If not specified or empty, domain log file, server logs, server out, and node manager log files 
  # will be stored in the default logHome location of /shared/logs/<domainUID>/.
  logHome: %LOG_HOME%
  # serverStartPolicy legal values are "NEVER", "ALWAYS", "IF_NEEDED", or "ADMIN_ONLY"
  # This determines which WebLogic Servers the Operator will start up when it discovers this Domain
  # - "ALWAYS" will start up all defined servers
  # - "ADMIN_ONLY" will start up only the administration server (no managed servers will be started)
  # - "IF_NEEDED" will start all non-clustered servers, including the administration server and clustered servers up to the replica count
  serverStartPolicy: "%SERVER_START_POLICY%"
<<<<<<< HEAD
  # an (optional) list of environment variable to be set on the servers
  serverPod:
=======
  serverPod:
    # an (optional) list of environment variable to be set on the server
>>>>>>> a609f751
    env:
    - name: JAVA_OPTIONS
      value: "%JAVA_OPTIONS%"
    - name: USER_MEM_ARGS
      value: "-Xms64m -Xmx256m "
<<<<<<< HEAD
=======
    volumes:
    - name: weblogic-domain-storage-volume
      persistentVolumeClaim:
        claimName: %DOMAIN_PVC_NAME%
    volumeMounts:
    - mountPath: %DOMAIN_ROOT_DIR%
      name: weblogic-domain-storage-volume
>>>>>>> a609f751
  # adminServer is used to configure the desired behavior for starting the administration server.
  adminServer:
    # serverStartState legal values are "RUNNING" or "ADMIN"
    # "RUNNING" means the listed server will be started up to "RUNNING" mode
    # "ADMIN" means the listed server will be start up to "ADMIN" mode
    serverStartState: "RUNNING"
    # The Admin Server's NodePort
    %EXPOSE_ADMIN_PORT_PREFIX%nodePort: %ADMIN_NODE_PORT%
    # Uncomment to export the T3Channel as a service
    %EXPOSE_T3_CHANNEL_PREFIX%exportedNetworkAccessPoints:
    %EXPOSE_T3_CHANNEL_PREFIX%  T3Channel: {}
  # clusters is used to configure the desired behavior for starting member servers of a cluster.  
  # If you use this entry, then the rules will be applied to ALL servers that are members of the named clusters.
  clusters:
    - clusterName: %CLUSTER_NAME%
      replicas: %INITIAL_MANAGED_SERVER_REPLICAS%
  # The number of managed servers to start for unlisted clusters
  # replicas: 1<|MERGE_RESOLUTION|>--- conflicted
+++ resolved
@@ -41,20 +41,13 @@
   # - "ADMIN_ONLY" will start up only the administration server (no managed servers will be started)
   # - "IF_NEEDED" will start all non-clustered servers, including the administration server and clustered servers up to the replica count
   serverStartPolicy: "%SERVER_START_POLICY%"
-<<<<<<< HEAD
-  # an (optional) list of environment variable to be set on the servers
   serverPod:
-=======
-  serverPod:
-    # an (optional) list of environment variable to be set on the server
->>>>>>> a609f751
+    # an (optional) list of environment variable to be set on the servers
     env:
     - name: JAVA_OPTIONS
       value: "%JAVA_OPTIONS%"
     - name: USER_MEM_ARGS
       value: "-Xms64m -Xmx256m "
-<<<<<<< HEAD
-=======
     volumes:
     - name: weblogic-domain-storage-volume
       persistentVolumeClaim:
@@ -62,7 +55,6 @@
     volumeMounts:
     - mountPath: %DOMAIN_ROOT_DIR%
       name: weblogic-domain-storage-volume
->>>>>>> a609f751
   # adminServer is used to configure the desired behavior for starting the administration server.
   adminServer:
     # serverStartState legal values are "RUNNING" or "ADMIN"
