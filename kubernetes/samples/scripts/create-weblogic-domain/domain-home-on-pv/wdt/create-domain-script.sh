--- conflicted
+++ resolved
@@ -45,11 +45,7 @@
 #                  default:  weblogic-deploy.zip
 #
 #   WDT_INSTALL_ZIP_URL   URL for downloading WDT install zip
-<<<<<<< HEAD
-#                  default:  https://github.com/oracle/weblogic-deploy-tooling/releases/download/weblogic-deploy-tooling-1.4.0/$WDT_INSTALL_ZIP_FILE
-=======
 #                  default:  https://github.com/oracle/weblogic-deploy-tooling/releases/download/weblogic-deploy-tooling-1.6.0/$WDT_INSTALL_ZIP_FILE
->>>>>>> 4d4fe0a4
 #
 #   https_proxy    Proxy for downloading WDT_INSTALL_ZIP_URL.
 #                  default: "http://www-proxy-hqdc.us.oracle.com:80"
@@ -64,11 +60,7 @@
 #                  of WDT log files.
 #                  default:  /shared/wdt
 #   WDT_VERSION    WDT version to download.
-<<<<<<< HEAD
-#                  default:  1.4.0
-=======
 #                  default:  1.6.0
->>>>>>> 4d4fe0a4
 #
 #   DOMAIN_HOME_DIR  Target location for generated domain. 
 #
@@ -82,11 +74,7 @@
 WDT_VAR_FILE=${WDT_VAR_FILE:-"$SCRIPTPATH/create-domain-inputs.yaml"}
 
 WDT_DIR=${WDT_DIR:-/shared/wdt}
-<<<<<<< HEAD
-WDT_VERSION=${WDT_VERSION:-1.4.0}
-=======
 WDT_VERSION=${WDT_VERSION:-1.6.0}
->>>>>>> 4d4fe0a4
 
 WDT_INSTALL_ZIP_FILE="${WDT_INSTALL_ZIP_FILE:-weblogic-deploy.zip}"
 WDT_INSTALL_ZIP_URL=${WDT_INSTALL_ZIP_URL:-"https://github.com/oracle/weblogic-deploy-tooling/releases/download/weblogic-deploy-tooling-$WDT_VERSION/$WDT_INSTALL_ZIP_FILE"}
