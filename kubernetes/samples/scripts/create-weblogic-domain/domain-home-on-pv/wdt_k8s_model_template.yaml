# Copyright (c) 2017, 2022, Oracle and/or its affiliates.

#
# This is the template for kubernetes section for wdt_model file. This
# will be appended to the wdt_model.yaml file so that we can use wdt's
# extractDomainResource script to generate a domain.yaml
#
kubernetes:
<<<<<<< HEAD
  apiVersion: weblogic.oracle/v8
=======
  apiVersion: "weblogic.oracle/v8"
>>>>>>> 5dac5559
  kind: Domain
  metadata:
    name: %DOMAIN_UID%
    namespace: "%NAMESPACE%"
    labels:
      #weblogic.resourceVersion: "domain-v2"
      weblogic.domainUID: %DOMAIN_UID%
  spec:
    # The WebLogic Domain Home
    domainHome: %DOMAIN_HOME%

    # The domain home source type
    # Set to PersistentVolume for domain-in-pv, Image for domain-in-image, or FromModel for model-in-image
    domainHomeSourceType: %DOMAIN_HOME_SOURCE_TYPE%

    # The WebLogic Server Docker image that the Operator uses to start the domain
    image: "%WEBLOGIC_IMAGE%"

    # imagePullPolicy defaults to "Always" if image version is :latest
    imagePullPolicy: %WEBLOGIC_IMAGE_PULL_POLICY%

    # Identify which Secret contains the credentials for pulling an image
    %WEBLOGIC_IMAGE_PULL_SECRET_PREFIX%imagePullSecrets:
    %WEBLOGIC_IMAGE_PULL_SECRET_PREFIX%  - name: "%WEBLOGIC_IMAGE_PULL_SECRET_NAME%"
    # Identify which Secret contains the WebLogic Admin credentials (note that there is an example of
    # how to create that Secret at the end of this file)
    webLogicCredentialsSecret:
       name: '%WEBLOGIC_CREDENTIALS_SECRET_NAME%'

    # Whether to include the server out file into the pod's stdout, default is true
    includeServerOutInPodLog: %INCLUDE_SERVER_OUT_IN_POD_LOG%

    # Whether to enable log home
    %LOG_HOME_ON_PV_PREFIX%logHomeEnabled: %LOG_HOME_ENABLED%

    # Whether to write HTTP access log file to log home
    #%LOG_HOME_ON_PV_PREFIX%httpAccessLogInLogHome: %HTTP_ACCESS_LOG_IN_LOG_HOME%

    # The in-pod location for domain log, server logs, server out, and Node Manager log files
    %LOG_HOME_ON_PV_PREFIX%logHome: %LOG_HOME%
    # An (optional) in-pod location for data storage of default and custom file stores.
    # If not specified or the value is either not set or empty (e.g. dataHome: "") then the
    # data storage directories are determined from the WebLogic domain home configuration.
    dataHome: "%DATA_HOME%"

    replicas: 2
    # serverStartPolicy legal values are "NEVER", "IF_NEEDED", or "ADMIN_ONLY"
    # This determines which WebLogic Servers the Operator will start up when it discovers this Domain
    # - "NEVER" will not start any server in the domain
    # - "ADMIN_ONLY" will start up only the administration server (no managed servers will be started)
    # - "IF_NEEDED" will start all non-clustered servers, including the administration server and clustered servers up to the replica count
    serverStartPolicy: %SERVER_START_POLICY%

    serverPod:
      # an (optional) list of environment variable to be set on the servers
      env:
        - name: JAVA_OPTIONS
          value: "%JAVA_OPTIONS%"
        - name: USER_MEM_ARGS
          value: "-Djava.security.egd=file:/dev/./urandom "
      %OPTIONAL_SERVERPOD_RESOURCES%
      %LOG_HOME_ON_PV_PREFIX%volumes:
      %LOG_HOME_ON_PV_PREFIX%  - name: 'weblogic-domain-storage-volume'
      %LOG_HOME_ON_PV_PREFIX%    persistentVolumeClaim:
      %LOG_HOME_ON_PV_PREFIX%       claimName: '%DOMAIN_PVC_NAME%'
      %LOG_HOME_ON_PV_PREFIX%volumeMounts:
      %LOG_HOME_ON_PV_PREFIX%  - name: 'weblogic-domain-storage-volume'
      %LOG_HOME_ON_PV_PREFIX%    mountPath: %DOMAIN_ROOT_DIR%
             
    # adminServer is used to configure the desired behavior for starting the administration server.
    adminServer:
      %EXPOSE_ANY_CHANNEL_PREFIX%adminService:
      %EXPOSE_ANY_CHANNEL_PREFIX%  channels:
      # The Admin Server's NodePort
      %EXPOSE_ANY_CHANNEL_PREFIX%  - channelName: default
      %EXPOSE_ADMIN_PORT_PREFIX%    nodePort: %ADMIN_NODE_PORT%
      # Uncomment to export the T3Channel as a service
      %EXPOSE_T3_CHANNEL_PREFIX%  - channelName: T3Channel

    # clusters is used to configure the desired behavior for starting member servers of a cluster.
    # If you use this entry, then the rules will be applied to ALL servers that are members of the named clusters.
    clusters:
    - clusterName: %CLUSTER_NAME%
      replicas: %INITIAL_MANAGED_SERVER_REPLICAS%
<|MERGE_RESOLUTION|>--- conflicted
+++ resolved
@@ -6,11 +6,7 @@
 # extractDomainResource script to generate a domain.yaml
 #
 kubernetes:
-<<<<<<< HEAD
-  apiVersion: weblogic.oracle/v8
-=======
   apiVersion: "weblogic.oracle/v8"
->>>>>>> 5dac5559
   kind: Domain
   metadata:
     name: %DOMAIN_UID%
