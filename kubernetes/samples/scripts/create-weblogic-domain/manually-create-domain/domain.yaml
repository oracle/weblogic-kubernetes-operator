# Copyright (c) 2017, 2021, Oracle and/or its affiliates.
# Licensed under the Universal Permissive License v 1.0 as shown at https://oss.oracle.com/licenses/upl.
#
# This is an example of how to define a Domain resource.  Please read through the comments which explain
# what updates are needed.
#
apiVersion: "weblogic.oracle/v9"
kind: Domain
metadata:
  # Update this with the `domainUID` of your domain:
  name: domain1
  # Update this with the namespace your domain will run in:
  namespace: weblogic
  labels:
    # Update this with the `domainUID` of your domain:
    weblogic.domainUID: domain1

spec:
  # This parameter provides the location of the WebLogic Domain Home (from the container's point of view).
  # Note that this might be in the image itself or in a mounted volume or network storage.
  domainHome: /u01/oracle/user_projects/domains/domain1

  # Domain home source type.  Legal values are Image, PersistentVolume, or FromModel
  domainHomeSourceType: Image

  # Update this with the name of the image that will be used to run your domain:
  image: "my-domain1-image:1.0"

  # imagePullPolicy defaults to "Always" if image version is :latest
  imagePullPolicy: IfNotPresent

  # If credentials are needed to pull the image, uncomment this section and identify which
  # Secret contains the credentials for pulling an image:
  #imagePullSecrets:
  #- name:

  # Identify which Secret contains the WebLogic Admin credentials (note that there is an example of
  # how to create that Secret at the end of this file)
  webLogicCredentialsSecret:
    # Update this with the name of the secret containing your WebLogic server boot credentials:
    name: domain1-weblogic-credentials

  # If you want to include the server out file into the pod's stdout, set this to `true`:
  includeServerOutInPodLog: true

  # If you want to use a mounted volume as the log home, i.e. to persist logs outside the container, then
  # uncomment this and set it to `true`:
  # logHomeEnabled: false
  # The in-pod name of the directory to store the domain, node manager, server logs, and server .out
  # files in.
  # If not specified or empty, domain log file, server logs, server out, introspector out, and node manager log files
  # will be stored in the default logHome location of /shared/logs/<domainUID>/.
  # logHome: /shared/logs/domain1

  # serverStartPolicy legal values are "Never", "IfNeeded", or "AdminOnly"
  # This determines which WebLogic Servers the Operator will start up when it discovers this Domain
  # - "Never" will not start any server in the domain
  # - "AdminOnly" will start up only the administration server (no managed servers will be started)
  # - "IfNeeded" will start all non-clustered servers, including the administration server and clustered servers up to the replica count
  serverStartPolicy: IfNeeded

  serverPod:
    # an (optional) list of environment variable to be set on the servers
    env:
    - name: JAVA_OPTIONS
      value: "-Dweblogic.StdoutDebugEnabled=false"
    - name: USER_MEM_ARGS
      value: "-Xms256m -Xmx512m -Djava.security.egd=file:/dev/./urandom "
    resources:
      requests:
        cpu: "250m"
        memory: "768Mi"

    # If you are storing your domain on a persistent volume (as opposed to inside the image),
    # then uncomment this section and provide the PVC details and mount path here (standard images
    # from Oracle assume the mount path is `/shared`):
    # volumes:
    # - name: weblogic-domain-storage-volume
    #   persistentVolumeClaim:
    #     claimName: domain1-weblogic-sample-pvc
    # volumeMounts:
    # - mountPath: /shared
    #   name: weblogic-domain-storage-volume

  # adminServer is used to configure the desired behavior for starting the administration server.
  adminServer:
    adminService:
      channels:
       # Update this to set the NodePort to use for the Admin Server's default channel (where the
       # admin console will be available):
       - channelName: default
         nodePort: 30701
       # Uncomment to export the T3Channel as a service
       #- channelName: T3Channel

  # clusters is used to configure the desired behavior for starting member servers of a cluster.
  # If you use this entry, then the rules will be applied to ALL servers that are members of the named clusters.
  clusters:
  - clusterName: cluster-1
<<<<<<< HEAD
    serverStartState: "RUNNING"
=======
    serverPod:
      # Instructs Kubernetes scheduler to prefer nodes for new cluster members where there are not
      # already members of the same cluster.
      affinity:
        podAntiAffinity:
          preferredDuringSchedulingIgnoredDuringExecution:
            - weight: 100
              podAffinityTerm:
                labelSelector:
                  matchExpressions:
                    - key: "weblogic.clusterName"
                      operator: In
                      values:
                        - $(CLUSTER_NAME)
                topologyKey: "kubernetes.io/hostname"
>>>>>>> de78525d
    replicas: 2

  # The number of managed servers to start for any unlisted clusters
  # replicas: 1<|MERGE_RESOLUTION|>--- conflicted
+++ resolved
@@ -97,25 +97,6 @@
   # If you use this entry, then the rules will be applied to ALL servers that are members of the named clusters.
   clusters:
   - clusterName: cluster-1
-<<<<<<< HEAD
-    serverStartState: "RUNNING"
-=======
-    serverPod:
-      # Instructs Kubernetes scheduler to prefer nodes for new cluster members where there are not
-      # already members of the same cluster.
-      affinity:
-        podAntiAffinity:
-          preferredDuringSchedulingIgnoredDuringExecution:
-            - weight: 100
-              podAffinityTerm:
-                labelSelector:
-                  matchExpressions:
-                    - key: "weblogic.clusterName"
-                      operator: In
-                      values:
-                        - $(CLUSTER_NAME)
-                topologyKey: "kubernetes.io/hostname"
->>>>>>> de78525d
     replicas: 2
 
   # The number of managed servers to start for any unlisted clusters
