#!/bin/sh
# Copyright (c) 2020, 2022, Oracle and/or its affiliates.
# Licensed under the Universal Permissive License v 1.0 as shown at https://oss.oracle.com/licenses/upl.
#

script="${BASH_SOURCE[0]}"
scriptDir="$( cd "$( dirname "${script}" )" && pwd )"
source ${scriptDir}/helper.sh
if [ "${debug}" == "true" ]; then set -x; fi;

usage() {

  cat << EOF

  This script starts a WebLogic cluster in a domain by patching
  'spec.clusters[<cluster-name>].serverStartPolicy' attribute of the domain
  resource to 'IF_NEEDED'. This change will cause the operator to initiate
  startup of cluster's WebLogic server instance pods if the pods are not
  already running and the spec.replicas or
  'spec.clusters[<cluster-name>].serverStartPolicy' is set higher than zero.

  Usage:

    $(basename $0) -c mycluster [-n mynamespace] [-d mydomainuid] [-m kubecli]

    -c <cluster-name>   : Cluster name (required parameter).

    -d <domain_uid>     : Domain unique-id. Default is 'sample-domain1'.

    -n <namespace>      : Domain namespace. Default is 'sample-domain1-ns'.

    -m <kubernetes_cli> : Kubernetes command line interface. Default is 'kubectl' if KUBERNETES_CLI env
                          variable is not set. Otherwise default is the value of KUBERNETES_CLI env variable.

    -v <verbose_mode>   : Enables verbose mode. Default is 'false'.

    -h                  : This help.

EOF
exit $1
}

set -eu

kubernetesCli=${KUBERNETES_CLI:-kubectl}
clusterName=""
domainUid="sample-domain1"
domainNamespace="sample-domain1-ns"
verboseMode=false
patchJson=""
clusterResource=""

while getopts "vc:n:m:d:h" opt; do
  case $opt in
    c) clusterName="${OPTARG}"
    ;;
    n) domainNamespace="${OPTARG}"
    ;;
    d) domainUid="${OPTARG}"
    ;;
    m) kubernetesCli="${OPTARG}"
    ;;
    v) verboseMode=true;
    ;;
    h) usage 0
    ;;
    *) usage 1
    ;;
  esac
done

#
# Function to perform validations, read files and initialize workspace
#
initialize() {

  validateErrors=false

  validateKubernetesCliAvailable
  validateJqAvailable

  if [ -z "${clusterName}" ]; then
    validationError "Please specify cluster name using '-c' parameter e.g. '-c cluster-1'."
  fi

  failIfValidationErrors

}

initialize

# Get the domain in json format
domainJson=$(${kubernetesCli} get domain.v8.weblogic.oracle ${domainUid} -n ${domainNamespace} -o json --ignore-not-found)
if [ -z "${domainJson}" ]; then
  printError "Unable to get domain resource for domain '${domainUid}' in namespace '${domainNamespace}'. Please make sure the 'domain_uid' and 'namespace' specified by the '-d' and '-n' arguments are correct. Exiting."
  exit 1
fi

isValidCluster=""
validateClusterName "${domainUid}" "${domainNamespace}" "${clusterName}" isValidCluster
if [ "${isValidCluster}" != 'true' ]; then
  printError "cluster ${clusterName} is not part of domain ${domainUid} in namespace ${domainNamespace}. Please make sure that cluster name is correct."
  exit 1
fi

<<<<<<< HEAD
=======
getClusterResource "${domainJson}" "${domainNamespace}" "${clusterName}" clusterResource

clusterJson=$(${kubernetesCli} get cluster ${clusterResource} -n ${domainNamespace} -o json --ignore-not-found)
printInfo "clusterJson content before changes: ${clusterJson}"
if [ -z "${clusterJson}" ]; then
  printError "Unable to get cluster resource for cluster '${clusterName}' in namespace '${domainNamespace}'. Please make sure that a Cluster exists for cluster '${clusterName}' and that this Cluster is referenced by the Domain."
  exit 1
fi

>>>>>>> 863cc3ba
getDomainPolicy "${domainJson}" domainStartPolicy
# Fail if effective start policy of domain is NEVER or ADMIN_ONLY
if [[ "${domainStartPolicy}" == 'NEVER' || "${domainStartPolicy}" == 'ADMIN_ONLY' ]]; then
  printError "Cannot start cluster '${clusterName}', the domain is configured with a 'spec.serverStartPolicy' attribute on the domain resource of 'NEVER' or 'ADMIN_ONLY'."
  exit 1
fi

# Get server start policy for this cluster
getClusterPolicy "${domainJson}" "${clusterName}" startPolicy
if [ -z "${startPolicy}" ]; then
  startPolicy=${domainStartPolicy}
fi

if [ "${startPolicy}" == 'IF_NEEDED' ]; then
  printInfo "No changes needed, exiting. The cluster '${clusterName}' is already started or starting. The effective value of 'spec.clusters[?(clusterName=\"${clusterName}\"].serverStartPolicy' attribute on the domain resource is 'IF_NEEDED'."
  exit 0
fi

<<<<<<< HEAD
# Set policy value to IF_NEEDED
printInfo "Patching start policy of cluster '${clusterName}' from '${startPolicy}' to 'IF_NEEDED'."
createPatchJsonToUpdateClusterPolicy "${domainJson}" "${clusterName}" "IF_NEEDED" patchJson
=======
# Set policy value to IfNeeded. Changed made on 08/16/2022
printInfo "Patching start policy of cluster '${clusterName}' from '${startPolicy}' to 'IfNeeded'."
#createPatchJsonToUpdateClusterPolicy "${clusterJson}" "${clusterName}" "IfNeeded" patchJson
createPatchJsonToUpdateClusterPolicyUsingClusterResource "${clusterJson}" "${clusterName}" "IfNeeded" patchJson

# Changed made on 08/16/2022
#executePatchCommand "${kubernetesCli}" "${domainUid}" "${domainNamespace}" "${patchJson}" "${verboseMode}"
printInfo "Patch command to execute is: ${kubernetesCli} ${clusterName} ${domainNamespace} ${patchJson} ${verboseMode}"
executeClusterPatchCommand "${kubernetesCli}" "${clusterResource}" "${domainNamespace}" "${patchJson}" "${verboseMode}"
>>>>>>> 863cc3ba

executePatchCommand "${kubernetesCli}" "${domainUid}" "${domainNamespace}" "${patchJson}" "${verboseMode}"

printInfo "Successfully patched cluster '${clusterName}' with 'IF_NEEDED' start policy!."<|MERGE_RESOLUTION|>--- conflicted
+++ resolved
@@ -14,15 +14,15 @@
 
   This script starts a WebLogic cluster in a domain by patching
   'spec.clusters[<cluster-name>].serverStartPolicy' attribute of the domain
-  resource to 'IF_NEEDED'. This change will cause the operator to initiate
+  resource to 'IfNeeded'. This change will cause the operator to initiate
   startup of cluster's WebLogic server instance pods if the pods are not
   already running and the spec.replicas or
   'spec.clusters[<cluster-name>].serverStartPolicy' is set higher than zero.
-
+ 
   Usage:
-
+ 
     $(basename $0) -c mycluster [-n mynamespace] [-d mydomainuid] [-m kubecli]
-
+  
     -c <cluster-name>   : Cluster name (required parameter).
 
     -d <domain_uid>     : Domain unique-id. Default is 'sample-domain1'.
@@ -35,7 +35,7 @@
     -v <verbose_mode>   : Enables verbose mode. Default is 'false'.
 
     -h                  : This help.
-
+   
 EOF
 exit $1
 }
@@ -89,8 +89,8 @@
 
 initialize
 
-# Get the domain in json format
-domainJson=$(${kubernetesCli} get domain.v8.weblogic.oracle ${domainUid} -n ${domainNamespace} -o json --ignore-not-found)
+# Get the domain in json format. Changed made on 08/16/2022
+domainJson=$(${kubernetesCli} get domain ${domainUid} -n ${domainNamespace} -o json --ignore-not-found)
 if [ -z "${domainJson}" ]; then
   printError "Unable to get domain resource for domain '${domainUid}' in namespace '${domainNamespace}'. Please make sure the 'domain_uid' and 'namespace' specified by the '-d' and '-n' arguments are correct. Exiting."
   exit 1
@@ -103,8 +103,6 @@
   exit 1
 fi
 
-<<<<<<< HEAD
-=======
 getClusterResource "${domainJson}" "${domainNamespace}" "${clusterName}" clusterResource
 
 clusterJson=$(${kubernetesCli} get cluster ${clusterResource} -n ${domainNamespace} -o json --ignore-not-found)
@@ -114,30 +112,25 @@
   exit 1
 fi
 
->>>>>>> 863cc3ba
 getDomainPolicy "${domainJson}" domainStartPolicy
-# Fail if effective start policy of domain is NEVER or ADMIN_ONLY
-if [[ "${domainStartPolicy}" == 'NEVER' || "${domainStartPolicy}" == 'ADMIN_ONLY' ]]; then
-  printError "Cannot start cluster '${clusterName}', the domain is configured with a 'spec.serverStartPolicy' attribute on the domain resource of 'NEVER' or 'ADMIN_ONLY'."
+# Fail if effective start policy of domain is Never or AdminOnly
+if [[ "${domainStartPolicy}" == 'Never' || "${domainStartPolicy}" == 'AdminOnly' ]]; then
+  printError "Cannot start cluster '${clusterName}', the domain is configured with a 'spec.serverStartPolicy' attribute on the domain resource of 'Never' or 'AdminOnly'."
   exit 1
 fi
 
-# Get server start policy for this cluster
-getClusterPolicy "${domainJson}" "${clusterName}" startPolicy
+# Get server start policy for this cluster. Changed made on 08/16/2022
+#getClusterPolicy "${domainJson}" "${clusterName}" startPolicy
+getClusterPolicyUsingClusterResource "${clusterJson}" "${clusterName}" startPolicy
 if [ -z "${startPolicy}" ]; then
   startPolicy=${domainStartPolicy}
 fi
 
-if [ "${startPolicy}" == 'IF_NEEDED' ]; then
-  printInfo "No changes needed, exiting. The cluster '${clusterName}' is already started or starting. The effective value of 'spec.clusters[?(clusterName=\"${clusterName}\"].serverStartPolicy' attribute on the domain resource is 'IF_NEEDED'."
+if [ "${startPolicy}" == 'IfNeeded' ]; then
+  printInfo "No changes needed, exiting. The cluster '${clusterName}' is already started or starting. The effective value of 'spec.clusters[?(clusterName=\"${clusterName}\"].serverStartPolicy' attribute on the domain resource is 'IfNeeded'."
   exit 0
 fi
 
-<<<<<<< HEAD
-# Set policy value to IF_NEEDED
-printInfo "Patching start policy of cluster '${clusterName}' from '${startPolicy}' to 'IF_NEEDED'."
-createPatchJsonToUpdateClusterPolicy "${domainJson}" "${clusterName}" "IF_NEEDED" patchJson
-=======
 # Set policy value to IfNeeded. Changed made on 08/16/2022
 printInfo "Patching start policy of cluster '${clusterName}' from '${startPolicy}' to 'IfNeeded'."
 #createPatchJsonToUpdateClusterPolicy "${clusterJson}" "${clusterName}" "IfNeeded" patchJson
@@ -147,8 +140,8 @@
 #executePatchCommand "${kubernetesCli}" "${domainUid}" "${domainNamespace}" "${patchJson}" "${verboseMode}"
 printInfo "Patch command to execute is: ${kubernetesCli} ${clusterName} ${domainNamespace} ${patchJson} ${verboseMode}"
 executeClusterPatchCommand "${kubernetesCli}" "${clusterResource}" "${domainNamespace}" "${patchJson}" "${verboseMode}"
->>>>>>> 863cc3ba
 
-executePatchCommand "${kubernetesCli}" "${domainUid}" "${domainNamespace}" "${patchJson}" "${verboseMode}"
+clusterJson=$(${kubernetesCli} get cluster ${clusterName} -n ${domainNamespace} -o json --ignore-not-found)
+printInfo "clusterJson content after changes: ${clusterJson}"
 
-printInfo "Successfully patched cluster '${clusterName}' with 'IF_NEEDED' start policy!."+printInfo "Successfully patched cluster '${clusterName}' with 'IfNeeded' start policy!."