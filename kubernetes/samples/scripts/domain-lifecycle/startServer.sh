#!/bin/sh
# Copyright (c) 2020, 2022, Oracle and/or its affiliates.
# Licensed under the Universal Permissive License v 1.0 as shown at https://oss.oracle.com/licenses/upl.
#

# This script starts a WebLogic managed server in a domain.
# Internal code notes :-
# - If server start policy is ALWAYS or policy is IF_NEEDED and the server is selected
#   to start based on the replica count, it means that server is already started or is
#   in the process of starting. In this case, script exits without making any changes.
#
# - If start policy of servers parent cluster or domain is 'NEVER', script
#   fails as server can't be started.
#
# - If server is part of a cluster and keep_replica_constant option is false (the default)
#   and the effective start policy of the server is IF_NEEDED and increasing replica count
#   will naturally start the server, the script increases the replica count.
#
# - If server is part of a cluster and keep_replica_constant option is false (the default)
#   and unsetting policy and increasing the replica count will start this server, script
#   unsets the policy and increases replica count. For e.g. if replica count is 1 and
#   start policy of server2 is NEVER, unsetting policy and increasing replica count will
#   start server2.
#
# - If option to keep replica count constant ('-k') is selected and unsetting start policy
#   will naturally start the server, script will unset the policy. For e.g. if replica count
#   is 2 and start policy  of server2 is NEVER, unsetting policy will start server2.
#
# - If above conditions are not true, it implies that either start policy is NEVER or policy
#   is IF_NEEDED but server is not next in the order to start. In this case, script sets start
#   policy to ALWAYS. For e.g. replica count is 3 and server10 needs to start. The script also
#   increments the replica count by default. If option to keep replica count constant ('-k')
#   is selected, it only sets the start policy to ALWAYS.
#

script="${BASH_SOURCE[0]}"
scriptDir="$( cd "$( dirname "${script}" )" && pwd )"
source ${scriptDir}/helper.sh
if [ "${debug}" == "true" ]; then set -x; fi;
set -eu

usage() {

  cat << EOF

  This script starts a WebLogic server in a domain. For the managed servers, it either
  increases the value of 'spec.clusters[<cluster-name>].replicas' by '1' or updates the
  'spec.managedServers[<server-name>].serverStartPolicy' attribute of the domain
  resource or both as necessary for starting the server. For the administration server, it
  updates the value of 'spec.adminServer.serverStartPolicy' attribute of the domain resource.
  The 'spec.clusters[<cluster-name>].replicas' value can be kept constant by using '-k' option.
  Please see README.md for more details.

  Usage:

    $(basename $0) -s myserver [-n mynamespace] [-d mydomainuid] [-k] [-m kubecli] [-v]

    -s <server_name>           : The WebLogic server name (not the pod name).
                                 This parameter is required.

    -d <domain_uid>            : Domain unique-id. Default is 'sample-domain1'.

    -n <namespace>             : Domain namespace. Default is 'sample-domain1-ns'.

    -k <keep_replica_constant> : Keep replica count constant for the clustered servers. The default behavior
                                 is to increment the replica count for the clustered servers. This parameter
                                 is ignored for the administration and non-clustered managed servers.

    -m <kubernetes_cli>        : Kubernetes command line interface. Default is 'kubectl' if KUBERNETES_CLI env
                                 variable is not set. Otherwise default is the value of KUBERNETES_CLI env variable.

    -v <verbose_mode>          : Enables verbose mode. Default is 'false'.

    -h                         : This help.

EOF
exit $1
}

kubernetesCli=${KUBERNETES_CLI:-kubectl}
serverName=""
clusterName=""
domainUid="sample-domain1"
domainNamespace="sample-domain1-ns"
keepReplicaConstant=false
verboseMode=false
withReplicas="CONSTANT"
withPolicy="CONSTANT"
managedServerPolicy=""
effectivePolicy=""
isValidServer=""
patchJson=""
clusterJson=""
serverStarted=""
startsByPolicyUnset=""
startsByReplicaIncreaseAndPolicyUnset=""
isAdminServer=false
incrementReplicaPatch=""
clusterResource=""

while getopts "vkd:n:m:s:h" opt; do
  case $opt in
    s) serverName="${OPTARG}"
    ;;
    n) domainNamespace="${OPTARG}"
    ;;
    d) domainUid="${OPTARG}"
    ;;
    k) keepReplicaConstant=true;
    ;;
    m) kubernetesCli="${OPTARG}"
    ;;
    v) verboseMode=true;
    ;;
    h) usage 0
    ;;
    *) usage 1
    ;;
  esac
done

#
# Function to perform validations, read files and initialize workspace
#
initialize() {

  # Validate the required files exist
  validateErrors=false

  validateKubernetesCliAvailable
  validateJqAvailable

  # Validate that server name parameter is specified.
  if [ -z "${serverName}" ]; then
    validationError "Please specify a server name using '-s' parameter e.g. '-s managed-server1'."
  fi

  failIfValidationErrors
}

initialize

# Get the domain in json format
domainJson=$(${kubernetesCli} get domain.v8.weblogic.oracle ${domainUid} -n ${domainNamespace} -o json --ignore-not-found)
if [ -z "${domainJson}" ]; then
  printError "Unable to get domain resource for domain '${domainUid}' in namespace '${domainNamespace}'. Please make sure the 'domain_uid' and 'namespace' specified by the '-d' and '-n' arguments are correct. Exiting."
  exit 1
fi

# Validate that specified server is either part of a cluster or is an independent managed server
validateServerAndFindCluster "${domainUid}" "${domainNamespace}" "${serverName}" isValidServer clusterName isAdminServer
if [ "${isValidServer}" != 'true' ]; then
  printError "Server ${serverName} is not part of any cluster and it's not an independent managed server. Please make sure that server name specified is correct."
  exit 1
fi

getClusterPolicy "${domainJson}" "${clusterName}" clusterPolicy
if [ "${clusterPolicy}" == 'NEVER' ]; then
  printError "Cannot start server '${serverName}', the server's parent cluster '.spec.clusters[?(clusterName=\"${clusterName}\"].serverStartPolicy' in the domain resource is set to 'NEVER'."
  exit 1
fi

getDomainPolicy "${domainJson}" domainPolicy
if [ "${domainPolicy}" == 'NEVER' ] || [[ "${domainPolicy}" == 'ADMIN_ONLY' && "${isAdminServer}" != 'true' ]]; then
  printError "Cannot start server '${serverName}', the .spec.serverStartPolicy in the domain resource is set to 'NEVER' or 'ADMIN_ONLY'."
  exit 1
fi

getEffectivePolicy "${domainJson}" "${serverName}" "${clusterName}" effectivePolicy
if [ "${isAdminServer}" == 'true' ]; then
    getEffectiveAdminPolicy "${domainJson}" effectivePolicy
    if [[ "${effectivePolicy}" == "IF_NEEDED" || "${effectivePolicy}" == "ALWAYS" ]]; then
      printInfo "No changes needed, exiting. Server should be already starting or started because effective sever start policy is '${effectivePolicy}'."
      exit 0
    fi
fi

if [ -n "${clusterName}" ]; then
  getClusterResource "${domainJson}" "${domainNamespace}" "${clusterName}" clusterResource

  clusterJson=$(${kubernetesCli} get cluster ${clusterResource} -n ${domainNamespace} -o json --ignore-not-found)
  if [ -z "${clusterJson}" ]; then
    printError "Unable to get cluster resource for cluster '${clusterName}' in namespace '${domainNamespace}'. Please make sure that a Cluster exists for cluster '${clusterName}' and that this Cluster is referenced by the Domain."
    exit 1
  fi

  # Server is part of a cluster, check currently started servers
<<<<<<< HEAD
  checkStartedServers "${domainJson}" "${serverName}" "${clusterName}" "${withReplicas}" "${withPolicy}" serverStarted
  if [[ ${effectivePolicy} == "IF_NEEDED" && ${serverStarted} == "true" ]]; then
=======
  checkStartedServers "${domainJson}" "${clusterJson}" "${serverName}" "${clusterName}" "${withReplicas}" "${withPolicy}" serverStarted
  if [[ ${effectivePolicy} == "IfNeeded" && ${serverStarted} == "true" ]]; then
>>>>>>> 863cc3ba
    printInfo "No changes needed, exiting. The server should be already started or it's in the process of starting. The start policy for server ${serverName} is ${effectivePolicy} and server is chosen to be started based on current replica count."
    exit 0
  elif [[ "${effectivePolicy}" == "ALWAYS" && ${serverStarted} == "true" ]]; then
    printInfo "No changes needed, exiting. The server should be already started or it's in the process of starting. The start policy for server ${serverName} is ${effectivePolicy}."
    exit 0
  fi
else
  # Server is an independent managed server.
  if [[ "${effectivePolicy}" == "ALWAYS" || "${effectivePolicy}" == "IF_NEEDED" ]]; then
    printInfo "No changes needed, exiting. The server should be already started or it's in the process of starting. The start policy for server ${serverName} is ${effectivePolicy}."
    exit 0
  fi
fi

getServerPolicy "${domainJson}" "${serverName}" managedServerPolicy
createServerStartPolicyPatch "${domainJson}" "${serverName}" "ALWAYS" alwaysStartPolicyPatch

# if server is part of a cluster and replica count will increase
if [[ -n ${clusterName} && "${keepReplicaConstant}" != 'true' ]]; then
  #check if server starts by increasing replicas and unsetting policy
  withReplicas="INCREASED"
  withPolicy="UNSET"
  checkStartedServers "${domainJson}" "${clusterJson}" "${serverName}" "${clusterName}" "${withReplicas}" "${withPolicy}" startsByReplicaIncreaseAndPolicyUnset
  createReplicaPatch "${domainJson}" "${clusterJson}" "${clusterName}" "INCREMENT" incrementReplicaPatch replicaCount
  if [[ -n ${managedServerPolicy} && ${startsByReplicaIncreaseAndPolicyUnset} == "true" ]]; then
    # Server starts by increasing replicas and policy unset, increment and unset
    printInfo "Unsetting the current start policy '${managedServerPolicy}' for '${serverName}' and incrementing replica count ${replicaCount}."
    createPatchJsonToUnsetPolicy "${domainJson}" "${clusterJson}" "${serverName}" patchJson
  elif [[ -z ${managedServerPolicy} && ${startsByReplicaIncreaseAndPolicyUnset} == "true" ]]; then
    # Start policy is not set, server starts by increasing replicas based on effective policy, increment replicas
    printInfo "Updating replica count for cluster '${clusterName}' to ${replicaCount}."
  else
    # Patch server policy to always and increment replicas
    printInfo "Patching start policy of server '${serverName}' from '${effectivePolicy}' to 'ALWAYS' and \
incrementing replica count for cluster '${clusterName}' to ${replicaCount}."
    createPatchJsonToUpdatePolicy "${alwaysStartPolicyPatch}" patchJson
  fi
elif [[ -n ${clusterName} && "${keepReplicaConstant}" == 'true' ]]; then
  # Replica count needs to stay constant, check if server starts by unsetting policy
  withReplicas="CONSTANT"
  withPolicy="UNSET"
<<<<<<< HEAD
  checkStartedServers "${domainJson}" "${serverName}" "${clusterName}" "${withReplicas}" "${withPolicy}" startsByPolicyUnset
  if [[ "${effectivePolicy}" == "NEVER" && ${startsByPolicyUnset} == "true" ]]; then
=======
  checkStartedServers "${domainJson}" "${clusterJson}" "${serverName}" "${clusterName}" "${withReplicas}" "${withPolicy}" startsByPolicyUnset
  if [[ "${effectivePolicy}" == "Never" && ${startsByPolicyUnset} == "true" ]]; then
>>>>>>> 863cc3ba
    # Server starts by unsetting policy, unset policy
    printInfo "Unsetting the current start policy '${effectivePolicy}' for '${serverName}'."
    createPatchJsonToUnsetPolicy "${domainJson}" "${clusterJson}" "${serverName}" patchJson
  else
    # Patch server policy to always
    printInfo "Patching start policy for '${serverName}' to 'ALWAYS'."
    createPatchJsonToUpdatePolicy "${alwaysStartPolicyPatch}" patchJson
  fi
elif [ "${isAdminServer}" == 'true' ]; then
  printInfo "Patching start policy of '${serverName}' from '${effectivePolicy}' to 'IF_NEEDED'."
  createPatchJsonToUpdateAdminPolicy "${domainJson}" "IF_NEEDED" patchJson
else
  # Server is an independent managed server
  printInfo "Unsetting the current start policy '${effectivePolicy}' for '${serverName}'."
  createPatchJsonToUnsetPolicy "${domainJson}" "${clusterJson}" "${serverName}" patchJson
fi

if [ ! -z "${incrementReplicaPatch}" ]; then
  executeClusterPatchCommand "${kubernetesCli}" "${clusterResource}" "${domainNamespace}" "${incrementReplicaPatch}" "${verboseMode}"
fi
if [ ! -z "${patchJson}" ]; then
  executePatchCommand "${kubernetesCli}" "${domainUid}" "${domainNamespace}" "${patchJson}" "${verboseMode}"
fi

printInfo "Patch command succeeded !"<|MERGE_RESOLUTION|>--- conflicted
+++ resolved
@@ -3,35 +3,35 @@
 # Licensed under the Universal Permissive License v 1.0 as shown at https://oss.oracle.com/licenses/upl.
 #
 
-# This script starts a WebLogic managed server in a domain.
+# This script starts a WebLogic managed server in a domain. 
 # Internal code notes :-
-# - If server start policy is ALWAYS or policy is IF_NEEDED and the server is selected
+# - If server start policy is Always or policy is IfNeeded and the server is selected
 #   to start based on the replica count, it means that server is already started or is
 #   in the process of starting. In this case, script exits without making any changes.
 #
-# - If start policy of servers parent cluster or domain is 'NEVER', script
+# - If start policy of servers parent cluster or domain is 'Never', script
 #   fails as server can't be started.
 #
 # - If server is part of a cluster and keep_replica_constant option is false (the default)
-#   and the effective start policy of the server is IF_NEEDED and increasing replica count
-#   will naturally start the server, the script increases the replica count.
-#
-# - If server is part of a cluster and keep_replica_constant option is false (the default)
-#   and unsetting policy and increasing the replica count will start this server, script
-#   unsets the policy and increases replica count. For e.g. if replica count is 1 and
-#   start policy of server2 is NEVER, unsetting policy and increasing replica count will
+#   and the effective start policy of the server is IfNeeded and increasing replica count
+#   will naturally start the server, the script increases the replica count. 
+#
+# - If server is part of a cluster and keep_replica_constant option is false (the default) 
+#   and unsetting policy and increasing the replica count will start this server, script 
+#   unsets the policy and increases replica count. For e.g. if replica count is 1 and 
+#   start policy of server2 is Never, unsetting policy and increasing replica count will
 #   start server2.
 #
 # - If option to keep replica count constant ('-k') is selected and unsetting start policy
 #   will naturally start the server, script will unset the policy. For e.g. if replica count
-#   is 2 and start policy  of server2 is NEVER, unsetting policy will start server2.
-#
-# - If above conditions are not true, it implies that either start policy is NEVER or policy
-#   is IF_NEEDED but server is not next in the order to start. In this case, script sets start
-#   policy to ALWAYS. For e.g. replica count is 3 and server10 needs to start. The script also
-#   increments the replica count by default. If option to keep replica count constant ('-k')
-#   is selected, it only sets the start policy to ALWAYS.
-#
+#   is 2 and start policy  of server2 is Never, unsetting policy will start server2.
+#
+# - If above conditions are not true, it implies that either start policy is Never or policy
+#   is IfNeeded but server is not next in the order to start. In this case, script sets start
+#   policy to Always. For e.g. replica count is 3 and server10 needs to start. The script also
+#   increments the replica count by default. If option to keep replica count constant ('-k') 
+#   is selected, it only sets the start policy to Always.
+# 
 
 script="${BASH_SOURCE[0]}"
 scriptDir="$( cd "$( dirname "${script}" )" && pwd )"
@@ -55,7 +55,7 @@
 
     $(basename $0) -s myserver [-n mynamespace] [-d mydomainuid] [-k] [-m kubecli] [-v]
 
-    -s <server_name>           : The WebLogic server name (not the pod name).
+    -s <server_name>           : The WebLogic server name (not the pod name). 
                                  This parameter is required.
 
     -d <domain_uid>            : Domain unique-id. Default is 'sample-domain1'.
@@ -72,7 +72,7 @@
     -v <verbose_mode>          : Enables verbose mode. Default is 'false'.
 
     -h                         : This help.
-
+   
 EOF
 exit $1
 }
@@ -141,7 +141,7 @@
 initialize
 
 # Get the domain in json format
-domainJson=$(${kubernetesCli} get domain.v8.weblogic.oracle ${domainUid} -n ${domainNamespace} -o json --ignore-not-found)
+domainJson=$(${kubernetesCli} get domain ${domainUid} -n ${domainNamespace} -o json --ignore-not-found)
 if [ -z "${domainJson}" ]; then
   printError "Unable to get domain resource for domain '${domainUid}' in namespace '${domainNamespace}'. Please make sure the 'domain_uid' and 'namespace' specified by the '-d' and '-n' arguments are correct. Exiting."
   exit 1
@@ -155,21 +155,21 @@
 fi
 
 getClusterPolicy "${domainJson}" "${clusterName}" clusterPolicy
-if [ "${clusterPolicy}" == 'NEVER' ]; then
-  printError "Cannot start server '${serverName}', the server's parent cluster '.spec.clusters[?(clusterName=\"${clusterName}\"].serverStartPolicy' in the domain resource is set to 'NEVER'."
+if [ "${clusterPolicy}" == 'Never' ]; then
+  printError "Cannot start server '${serverName}', the server's parent cluster '.spec.clusters[?(clusterName=\"${clusterName}\"].serverStartPolicy' in the domain resource is set to 'Never'."
   exit 1
 fi
 
 getDomainPolicy "${domainJson}" domainPolicy
-if [ "${domainPolicy}" == 'NEVER' ] || [[ "${domainPolicy}" == 'ADMIN_ONLY' && "${isAdminServer}" != 'true' ]]; then
-  printError "Cannot start server '${serverName}', the .spec.serverStartPolicy in the domain resource is set to 'NEVER' or 'ADMIN_ONLY'."
+if [ "${domainPolicy}" == 'Never' ] || [[ "${domainPolicy}" == 'AdminOnly' && "${isAdminServer}" != 'true' ]]; then
+  printError "Cannot start server '${serverName}', the .spec.serverStartPolicy in the domain resource is set to 'Never' or 'AdminOnly'."
   exit 1
 fi
 
 getEffectivePolicy "${domainJson}" "${serverName}" "${clusterName}" effectivePolicy
 if [ "${isAdminServer}" == 'true' ]; then
     getEffectiveAdminPolicy "${domainJson}" effectivePolicy
-    if [[ "${effectivePolicy}" == "IF_NEEDED" || "${effectivePolicy}" == "ALWAYS" ]]; then
+    if [[ "${effectivePolicy}" == "IfNeeded" || "${effectivePolicy}" == "Always" ]]; then
       printInfo "No changes needed, exiting. Server should be already starting or started because effective sever start policy is '${effectivePolicy}'."
       exit 0
     fi
@@ -185,29 +185,24 @@
   fi
 
   # Server is part of a cluster, check currently started servers
-<<<<<<< HEAD
-  checkStartedServers "${domainJson}" "${serverName}" "${clusterName}" "${withReplicas}" "${withPolicy}" serverStarted
-  if [[ ${effectivePolicy} == "IF_NEEDED" && ${serverStarted} == "true" ]]; then
-=======
   checkStartedServers "${domainJson}" "${clusterJson}" "${serverName}" "${clusterName}" "${withReplicas}" "${withPolicy}" serverStarted
   if [[ ${effectivePolicy} == "IfNeeded" && ${serverStarted} == "true" ]]; then
->>>>>>> 863cc3ba
     printInfo "No changes needed, exiting. The server should be already started or it's in the process of starting. The start policy for server ${serverName} is ${effectivePolicy} and server is chosen to be started based on current replica count."
     exit 0
-  elif [[ "${effectivePolicy}" == "ALWAYS" && ${serverStarted} == "true" ]]; then
+  elif [[ "${effectivePolicy}" == "Always" && ${serverStarted} == "true" ]]; then
     printInfo "No changes needed, exiting. The server should be already started or it's in the process of starting. The start policy for server ${serverName} is ${effectivePolicy}."
     exit 0
   fi
-else
-  # Server is an independent managed server.
-  if [[ "${effectivePolicy}" == "ALWAYS" || "${effectivePolicy}" == "IF_NEEDED" ]]; then
+else 
+  # Server is an independent managed server. 
+  if [[ "${effectivePolicy}" == "Always" || "${effectivePolicy}" == "IfNeeded" ]]; then
     printInfo "No changes needed, exiting. The server should be already started or it's in the process of starting. The start policy for server ${serverName} is ${effectivePolicy}."
     exit 0
   fi
 fi
 
 getServerPolicy "${domainJson}" "${serverName}" managedServerPolicy
-createServerStartPolicyPatch "${domainJson}" "${serverName}" "ALWAYS" alwaysStartPolicyPatch
+createServerStartPolicyPatch "${domainJson}" "${serverName}" "Always" alwaysStartPolicyPatch
 
 # if server is part of a cluster and replica count will increase
 if [[ -n ${clusterName} && "${keepReplicaConstant}" != 'true' ]]; then
@@ -225,7 +220,7 @@
     printInfo "Updating replica count for cluster '${clusterName}' to ${replicaCount}."
   else
     # Patch server policy to always and increment replicas
-    printInfo "Patching start policy of server '${serverName}' from '${effectivePolicy}' to 'ALWAYS' and \
+    printInfo "Patching start policy of server '${serverName}' from '${effectivePolicy}' to 'Always' and \
 incrementing replica count for cluster '${clusterName}' to ${replicaCount}."
     createPatchJsonToUpdatePolicy "${alwaysStartPolicyPatch}" patchJson
   fi
@@ -233,24 +228,19 @@
   # Replica count needs to stay constant, check if server starts by unsetting policy
   withReplicas="CONSTANT"
   withPolicy="UNSET"
-<<<<<<< HEAD
-  checkStartedServers "${domainJson}" "${serverName}" "${clusterName}" "${withReplicas}" "${withPolicy}" startsByPolicyUnset
-  if [[ "${effectivePolicy}" == "NEVER" && ${startsByPolicyUnset} == "true" ]]; then
-=======
   checkStartedServers "${domainJson}" "${clusterJson}" "${serverName}" "${clusterName}" "${withReplicas}" "${withPolicy}" startsByPolicyUnset
   if [[ "${effectivePolicy}" == "Never" && ${startsByPolicyUnset} == "true" ]]; then
->>>>>>> 863cc3ba
     # Server starts by unsetting policy, unset policy
     printInfo "Unsetting the current start policy '${effectivePolicy}' for '${serverName}'."
     createPatchJsonToUnsetPolicy "${domainJson}" "${clusterJson}" "${serverName}" patchJson
   else
     # Patch server policy to always
-    printInfo "Patching start policy for '${serverName}' to 'ALWAYS'."
+    printInfo "Patching start policy for '${serverName}' to 'Always'."
     createPatchJsonToUpdatePolicy "${alwaysStartPolicyPatch}" patchJson
   fi
 elif [ "${isAdminServer}" == 'true' ]; then
-  printInfo "Patching start policy of '${serverName}' from '${effectivePolicy}' to 'IF_NEEDED'."
-  createPatchJsonToUpdateAdminPolicy "${domainJson}" "IF_NEEDED" patchJson
+  printInfo "Patching start policy of '${serverName}' from '${effectivePolicy}' to 'IfNeeded'."
+  createPatchJsonToUpdateAdminPolicy "${domainJson}" "IfNeeded" patchJson
 else
   # Server is an independent managed server
   printInfo "Unsetting the current start policy '${effectivePolicy}' for '${serverName}'."
