#!/bin/sh
# Copyright (c) 2020, 2022, Oracle and/or its affiliates.
# Licensed under the Universal Permissive License v 1.0 as shown at https://oss.oracle.com/licenses/upl.
#

script="${BASH_SOURCE[0]}"
scriptDir="$( cd "$( dirname "${script}" )" && pwd )"
source ${scriptDir}/helper.sh
if [ "${debug}" == "true" ]; then set -x; fi;

usage() {

  cat << EOF

  This script stops a WebLogic cluster in a domain by patching
  'spec.clusters[<cluster-name>].serverStartPolicy' attribute of the domain
  resource to 'NEVER'. This change will cause the operator to initiate shutdown
  of cluster's WebLogic server instance pods if the pods are running.

  Usage:

    $(basename $0) -c mycluster [-n mynamespace] [-d mydomainuid] [-m kubecli]

    -c <cluster-name>   : Cluster name (required parameter).

    -d <domain_uid>     : Domain unique-id. Default is 'sample-domain1'.

    -n <namespace>      : Domain namespace. Default is 'sample-domain1-ns'.

    -m <kubernetes_cli> : Kubernetes command line interface. Default is 'kubectl' if KUBERNETES_CLI env
                          variable is not set. Otherwise default is the value of KUBERNETES_CLI env variable.

    -v <verbose_mode>   : Enables verbose mode. Default is 'false'.

    -h                  : This help.

EOF
exit $1
}

kubernetesCli=${KUBERNETES_CLI:-kubectl}
clusterName=""
domainUid="sample-domain1"
domainNamespace="sample-domain1-ns"
verboseMode=false
patchJson=""
clusterResource=""

while getopts "vc:n:m:d:h" opt; do
  case $opt in
    c) clusterName="${OPTARG}"
    ;;
    n) domainNamespace="${OPTARG}"
    ;;
    d) domainUid="${OPTARG}"
    ;;
    m) kubernetesCli="${OPTARG}"
    ;;
    v) verboseMode=true;
    ;;
    h) usage 0
    ;;
    *) usage 1
    ;;
  esac
done

set -eu

#
# Function to perform validations, read files and initialize workspace
#
initialize() {

  validateErrors=false

  validateKubernetesCliAvailable
  validateJqAvailable

  if [ -z "${clusterName}" ]; then
    validationError "Please specify cluster name using '-c' parameter e.g. '-c cluster-1'."
  fi

  failIfValidationErrors
}

initialize

# Get the domain in json format
domainJson=$(${kubernetesCli} get domain.v8.weblogic.oracle ${domainUid} -n ${domainNamespace} -o json --ignore-not-found)
if [ -z "${domainJson}" ]; then
  printError "Unable to get domain resource for domain '${domainUid}' in namespace '${domainNamespace}'. Please make sure the 'domain_uid' and 'namespace' specified by the '-d' and '-n' arguments are correct. Exiting."
  exit 1
fi

isValidCluster=""
validateClusterName "${domainUid}" "${domainNamespace}" "${clusterName}" isValidCluster
if [ "${isValidCluster}" != 'true' ]; then
  printError "cluster ${clusterName} is not part of domain ${domainUid} in namespace ${domainNamespace}. Please make sure that cluster name is correct."
  exit 1
fi

<<<<<<< HEAD
# Get server start policy for this server
getClusterPolicy "${domainJson}" "${clusterName}" startPolicy
=======
getClusterResource "${domainJson}" "${domainNamespace}" "${clusterName}" clusterResource

clusterJson=$(${kubernetesCli} get cluster ${clusterResource} -n ${domainNamespace} -o json --ignore-not-found)
printInfo "clusterJson content before changes: ${clusterJson}"
if [ -z "${clusterJson}" ]; then
  printError "Unable to get cluster resource for cluster '${clusterName}' in namespace '${domainNamespace}'. Please make sure that a Cluster exists for cluster '${clusterName}' and that this Cluster is referenced by the Domain."
  exit 1
fi

# Get server start policy for this server. Changed made on 08/16/2022
#getClusterPolicy "${clusterJson}" "${clusterName}" startPolicy
getClusterPolicyUsingClusterResource "${clusterJson}" "${clusterName}" startPolicy
>>>>>>> 863cc3ba
if [ -z "${startPolicy}" ]; then
  getDomainPolicy "${domainJson}" startPolicy
fi

if [[ "${startPolicy}" == 'NEVER' || "${startPolicy}" == 'ADMIN_ONLY' ]]; then
  printInfo "No changes needed, exiting. The cluster '${clusterName}' is already stopped or stopping. The effective value of spec.clusters[?(clusterName="${clusterName}"].serverStartPolicy attribute on the domain resource is 'NEVER' or 'ADMIN_ONLY'."
  exit 0
fi

<<<<<<< HEAD
# Set policy value to NEVER
printInfo "Patching start policy of cluster '${clusterName}' from '${startPolicy}' to 'NEVER'."
createPatchJsonToUpdateClusterPolicy "${domainJson}" "${clusterName}" "NEVER" patchJson

executePatchCommand "${kubernetesCli}" "${domainUid}" "${domainNamespace}" "${patchJson}" "${verboseMode}"
=======
# Set policy value to Never. Changed made on 08/16/2022
printInfo "Patching start policy of cluster '${clusterName}' from '${startPolicy}' to 'Never'."
#createPatchJsonToUpdateClusterPolicy "${domainJson}" "${clusterName}" "Never" patchJson
createPatchJsonToUpdateClusterPolicyUsingClusterResource "${clusterJson}" "${clusterName}" "Never" patchJson

# Changed made on 08/16/2022
#executePatchCommand "${kubernetesCli}" "${domainUid}" "${domainNamespace}" "${patchJson}" "${verboseMode}"
printInfo "Patch command to execute is: ${kubernetesCli} ${clusterName} ${domainNamespace} ${patchJson} ${verboseMode}"
executeClusterPatchCommand "${kubernetesCli}" "${clusterResource}" "${domainNamespace}" "${patchJson}" "${verboseMode}"

clusterJson=$(${kubernetesCli} get cluster ${clusterResource} -n ${domainNamespace} -o json --ignore-not-found)
printInfo "clusterJson content after changes: ${clusterJson}"
>>>>>>> 863cc3ba

printInfo "Successfully patched cluster '${clusterName}' with 'NEVER' start policy!"<|MERGE_RESOLUTION|>--- conflicted
+++ resolved
@@ -14,13 +14,13 @@
 
   This script stops a WebLogic cluster in a domain by patching
   'spec.clusters[<cluster-name>].serverStartPolicy' attribute of the domain
-  resource to 'NEVER'. This change will cause the operator to initiate shutdown
+  resource to 'Never'. This change will cause the operator to initiate shutdown
   of cluster's WebLogic server instance pods if the pods are running.
-
+ 
   Usage:
-
+ 
     $(basename $0) -c mycluster [-n mynamespace] [-d mydomainuid] [-m kubecli]
-
+  
     -c <cluster-name>   : Cluster name (required parameter).
 
     -d <domain_uid>     : Domain unique-id. Default is 'sample-domain1'.
@@ -33,7 +33,7 @@
     -v <verbose_mode>   : Enables verbose mode. Default is 'false'.
 
     -h                  : This help.
-
+   
 EOF
 exit $1
 }
@@ -86,8 +86,8 @@
 
 initialize
 
-# Get the domain in json format
-domainJson=$(${kubernetesCli} get domain.v8.weblogic.oracle ${domainUid} -n ${domainNamespace} -o json --ignore-not-found)
+# Get the domain in json format. Changed made on 08/16/2022
+domainJson=$(${kubernetesCli} get domain ${domainUid} -n ${domainNamespace} -o json --ignore-not-found)
 if [ -z "${domainJson}" ]; then
   printError "Unable to get domain resource for domain '${domainUid}' in namespace '${domainNamespace}'. Please make sure the 'domain_uid' and 'namespace' specified by the '-d' and '-n' arguments are correct. Exiting."
   exit 1
@@ -100,10 +100,6 @@
   exit 1
 fi
 
-<<<<<<< HEAD
-# Get server start policy for this server
-getClusterPolicy "${domainJson}" "${clusterName}" startPolicy
-=======
 getClusterResource "${domainJson}" "${domainNamespace}" "${clusterName}" clusterResource
 
 clusterJson=$(${kubernetesCli} get cluster ${clusterResource} -n ${domainNamespace} -o json --ignore-not-found)
@@ -116,23 +112,15 @@
 # Get server start policy for this server. Changed made on 08/16/2022
 #getClusterPolicy "${clusterJson}" "${clusterName}" startPolicy
 getClusterPolicyUsingClusterResource "${clusterJson}" "${clusterName}" startPolicy
->>>>>>> 863cc3ba
 if [ -z "${startPolicy}" ]; then
   getDomainPolicy "${domainJson}" startPolicy
 fi
 
-if [[ "${startPolicy}" == 'NEVER' || "${startPolicy}" == 'ADMIN_ONLY' ]]; then
-  printInfo "No changes needed, exiting. The cluster '${clusterName}' is already stopped or stopping. The effective value of spec.clusters[?(clusterName="${clusterName}"].serverStartPolicy attribute on the domain resource is 'NEVER' or 'ADMIN_ONLY'."
+if [[ "${startPolicy}" == 'Never' || "${startPolicy}" == 'AdminOnly' ]]; then
+  printInfo "No changes needed, exiting. The cluster '${clusterName}' is already stopped or stopping. The effective value of spec.clusters[?(clusterName="${clusterName}"].serverStartPolicy attribute on the domain resource is 'Never' or 'AdminOnly'."
   exit 0
 fi
 
-<<<<<<< HEAD
-# Set policy value to NEVER
-printInfo "Patching start policy of cluster '${clusterName}' from '${startPolicy}' to 'NEVER'."
-createPatchJsonToUpdateClusterPolicy "${domainJson}" "${clusterName}" "NEVER" patchJson
-
-executePatchCommand "${kubernetesCli}" "${domainUid}" "${domainNamespace}" "${patchJson}" "${verboseMode}"
-=======
 # Set policy value to Never. Changed made on 08/16/2022
 printInfo "Patching start policy of cluster '${clusterName}' from '${startPolicy}' to 'Never'."
 #createPatchJsonToUpdateClusterPolicy "${domainJson}" "${clusterName}" "Never" patchJson
@@ -145,6 +133,5 @@
 
 clusterJson=$(${kubernetesCli} get cluster ${clusterResource} -n ${domainNamespace} -o json --ignore-not-found)
 printInfo "clusterJson content after changes: ${clusterJson}"
->>>>>>> 863cc3ba
 
-printInfo "Successfully patched cluster '${clusterName}' with 'NEVER' start policy!"+printInfo "Successfully patched cluster '${clusterName}' with 'Never' start policy!"