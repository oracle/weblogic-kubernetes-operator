// Copyright (c) 2018, 2022, Oracle and/or its affiliates.
// Licensed under the Universal Permissive License v 1.0 as shown at https://oss.oracle.com/licenses/upl.

package oracle.kubernetes.operator.create;

import java.util.List;

import io.kubernetes.client.custom.Quantity;
import io.kubernetes.client.openapi.models.V1ClusterRole;
import io.kubernetes.client.openapi.models.V1ClusterRoleBinding;
import io.kubernetes.client.openapi.models.V1ConfigMap;
import io.kubernetes.client.openapi.models.V1Container;
import io.kubernetes.client.openapi.models.V1Deployment;
import io.kubernetes.client.openapi.models.V1DeploymentStrategy;
import io.kubernetes.client.openapi.models.V1EnvVarSource;
import io.kubernetes.client.openapi.models.V1LabelSelector;
import io.kubernetes.client.openapi.models.V1Namespace;
import io.kubernetes.client.openapi.models.V1PolicyRule;
import io.kubernetes.client.openapi.models.V1Probe;
import io.kubernetes.client.openapi.models.V1ResourceRequirements;
import io.kubernetes.client.openapi.models.V1Role;
import io.kubernetes.client.openapi.models.V1RoleBinding;
import io.kubernetes.client.openapi.models.V1Secret;
import io.kubernetes.client.openapi.models.V1Service;
import io.kubernetes.client.openapi.models.V1ServiceAccount;
import io.kubernetes.client.openapi.models.V1ServiceSpec;
import oracle.kubernetes.operator.utils.GeneratedOperatorObjects;
import oracle.kubernetes.operator.utils.KubernetesArtifactUtils;
import oracle.kubernetes.operator.utils.OperatorValues;
import oracle.kubernetes.operator.utils.OperatorYamlFactory;
import org.apache.commons.codec.binary.Base64;
import org.apache.commons.lang3.StringUtils;
import org.junit.jupiter.api.Test;

import static java.util.Arrays.asList;
import static java.util.Collections.singletonList;
import static oracle.kubernetes.operator.LabelConstants.APP_LABEL;
import static oracle.kubernetes.operator.LabelConstants.OPERATORNAME_LABEL;
import static oracle.kubernetes.operator.utils.KubernetesArtifactUtils.newClusterRole;
import static oracle.kubernetes.operator.utils.KubernetesArtifactUtils.newClusterRoleBinding;
import static oracle.kubernetes.operator.utils.KubernetesArtifactUtils.newClusterRoleRef;
import static oracle.kubernetes.operator.utils.KubernetesArtifactUtils.newConfigMap;
import static oracle.kubernetes.operator.utils.KubernetesArtifactUtils.newConfigMapVolumeSource;
import static oracle.kubernetes.operator.utils.KubernetesArtifactUtils.newContainer;
import static oracle.kubernetes.operator.utils.KubernetesArtifactUtils.newDeployment;
import static oracle.kubernetes.operator.utils.KubernetesArtifactUtils.newDeploymentSpec;
import static oracle.kubernetes.operator.utils.KubernetesArtifactUtils.newEnvVar;
import static oracle.kubernetes.operator.utils.KubernetesArtifactUtils.newEnvVarSource;
import static oracle.kubernetes.operator.utils.KubernetesArtifactUtils.newExecAction;
import static oracle.kubernetes.operator.utils.KubernetesArtifactUtils.newNamespace;
import static oracle.kubernetes.operator.utils.KubernetesArtifactUtils.newObjectFieldSelector;
import static oracle.kubernetes.operator.utils.KubernetesArtifactUtils.newObjectMeta;
import static oracle.kubernetes.operator.utils.KubernetesArtifactUtils.newPodSpec;
import static oracle.kubernetes.operator.utils.KubernetesArtifactUtils.newPodTemplateSpec;
import static oracle.kubernetes.operator.utils.KubernetesArtifactUtils.newPolicyRule;
import static oracle.kubernetes.operator.utils.KubernetesArtifactUtils.newProbe;
import static oracle.kubernetes.operator.utils.KubernetesArtifactUtils.newRole;
import static oracle.kubernetes.operator.utils.KubernetesArtifactUtils.newRoleBinding;
import static oracle.kubernetes.operator.utils.KubernetesArtifactUtils.newRoleRef;
import static oracle.kubernetes.operator.utils.KubernetesArtifactUtils.newSecret;
import static oracle.kubernetes.operator.utils.KubernetesArtifactUtils.newSecretVolumeSource;
import static oracle.kubernetes.operator.utils.KubernetesArtifactUtils.newService;
import static oracle.kubernetes.operator.utils.KubernetesArtifactUtils.newServiceAccount;
import static oracle.kubernetes.operator.utils.KubernetesArtifactUtils.newServicePort;
import static oracle.kubernetes.operator.utils.KubernetesArtifactUtils.newServiceSpec;
import static oracle.kubernetes.operator.utils.KubernetesArtifactUtils.newSubject;
import static oracle.kubernetes.operator.utils.KubernetesArtifactUtils.newVolume;
import static oracle.kubernetes.operator.utils.KubernetesArtifactUtils.newVolumeMount;
import static org.hamcrest.MatcherAssert.assertThat;
import static org.hamcrest.Matchers.equalTo;
import static org.hamcrest.Matchers.hasKey;
import static org.hamcrest.Matchers.not;

/**
 * Base class for testing that the all artifacts in the yaml files that create-weblogic-operator.sh
 * generates
 */
abstract class CreateOperatorGeneratedFilesTestBase {

  private static OperatorValues inputs;
  private static GeneratedOperatorObjects generatedFiles;

  protected static OperatorValues getInputs() {
    return inputs;
  }

  private static GeneratedOperatorObjects getGeneratedFiles() {
    return generatedFiles;
  }

  static void setup(OperatorYamlFactory factory, OperatorValues val) throws Exception {
    inputs = val;
    generatedFiles = factory.generate(val);
  }

  @Test
  void generatesCorrect_operatorConfigMap() {
    assertThat(
        getActualWeblogicOperatorConfigMap(), equalTo(getExpectedWeblogicOperatorConfigMap()));
  }

  private V1ConfigMap getActualWeblogicOperatorConfigMap() {
    return getGeneratedFiles().getOperatorConfigMap();
  }

  private V1ConfigMap getExpectedWeblogicOperatorConfigMap() {
    V1ConfigMap v1ConfigMap =
        newConfigMap()
            .metadata(
                newObjectMeta()
                    .name("weblogic-operator-cm")
                    .namespace(getInputs().getNamespace())
                    .putLabelsItem(OPERATORNAME_LABEL, getInputs().getNamespace()))
            .putDataItem("serviceaccount", getInputs().getServiceAccount())
            .putDataItem("domainNamespaceSelectionStrategy", getInputs().getDomainNamespaceSelectionStrategy())
            .putDataItem("domainNamespaces", getInputs().getDomainNamespaces())
            .putDataItem("introspectorJobNameSuffix", "-introspector")
            .putDataItem("externalServiceNameSuffix", "-ext")
            .putDataItem("clusterSizePaddingValidationEnabled", "true");

    if (StringUtils.isNotEmpty(getInputs().getDomainNamespaceLabelSelector())) {
      v1ConfigMap.putDataItem("domainNamespaceLabelSelector", getInputs().getDomainNamespaceLabelSelector());
    }
    if (StringUtils.isNotEmpty(getInputs().getDomainNamespaceRegExp())) {
      v1ConfigMap.putDataItem("domainNamespaceRegExp", getInputs().getDomainNamespaceRegExp());
    }

    if (expectExternalCredentials()) {
      v1ConfigMap.putDataItem(
          "externalOperatorCert",
          Base64.encodeBase64String(getExpectedExternalWeblogicOperatorCert().getBytes()));
    }
    return v1ConfigMap;
  }

  protected abstract String getExpectedExternalWeblogicOperatorCert();

  @Test
  void generatesCorrect_operatorSecrets() {
    if (expectExternalCredentials()) {
      assertThat(
          new String(getActualWeblogicOperatorSecrets().getData().get("externalOperatorKey")),
          equalTo(new String(getExpectedWeblogicOperatorSecrets().getData().get("externalOperatorKey"))));
    } else {
      assertThat(getActualWeblogicOperatorSecrets().getData(), not(hasKey("externalOperatorKey")));
    }
  }

  private V1Secret getActualWeblogicOperatorSecrets() {
    return getGeneratedFiles().getOperatorSecrets();
  }

  private V1Secret getExpectedWeblogicOperatorSecrets() {
    V1Secret v1Secret =
        newSecret()
            .metadata(
                newObjectMeta()
                    .name("weblogic-operator-secrets")
                    .namespace(getInputs().getNamespace())
                    .putLabelsItem(OPERATORNAME_LABEL, getInputs().getNamespace()))
            .type("Opaque");
    if (expectExternalCredentials()) {
      v1Secret.putDataItem(
          "externalOperatorKey", getExpectedExternalWeblogicOperatorKey().getBytes());
    }
    return v1Secret;
  }

  private boolean expectExternalCredentials() {
    return isExternalRestPortEnabled();
  }

  private boolean isExternalRestPortEnabled() {
    return Boolean.parseBoolean(getInputs().getExternalRestEnabled());
  }

  protected abstract String getExpectedExternalWeblogicOperatorKey();

  @Test
  void generatesCorrect_operatorDeployment() {
    assertThat(
        getActualWeblogicOperatorDeployment(),
        equalTo(getExpectedWeblogicOperatorDeployment()));
  }

  private V1Deployment getActualWeblogicOperatorDeployment() {
    return getGeneratedFiles().getOperatorDeployment();
  }

  protected V1Deployment getExpectedWeblogicOperatorDeployment() {
    return newDeployment()
        .metadata(
            newObjectMeta()
                .name("weblogic-operator")
                .namespace(getInputs().getNamespace())
                .putLabelsItem(OPERATORNAME_LABEL, getInputs().getNamespace()))
        .spec(
            newDeploymentSpec()
                .selector(new V1LabelSelector()
                    .putMatchLabelsItem(OPERATORNAME_LABEL, getInputs().getNamespace()))
                .replicas(1)
                .strategy(new V1DeploymentStrategy()
                    .type(V1DeploymentStrategy.TypeEnum.RECREATE))
                .template(
                    newPodTemplateSpec()
                        .metadata(
                            newObjectMeta()
                                .putLabelsItem(OPERATORNAME_LABEL, getInputs().getNamespace())
                                .putLabelsItem(APP_LABEL, "weblogic-operator")
                                .putAnnotationsItem("prometheus.io/port", "8083")
                                .putAnnotationsItem("prometheus.io/scrape", "true"))
                        .spec(
                            newPodSpec()
                                .serviceAccountName(getInputs().getServiceAccount())
                                .addContainersItem(
                                    newContainer()
                                        .name("weblogic-operator")
                                        .image(getInputs().getWeblogicOperatorImage())
                                        .imagePullPolicy(
                                            getInputs().getWeblogicOperatorImagePullPolicy())
                                        .addCommandItem("bash")
                                        .addArgsItem("/deployment/operator.sh")
                                        .addEnvItem(
                                            newEnvVar()
                                                .name("OPERATOR_NAMESPACE")
                                                .valueFrom(
                                                    newEnvVarSource()
                                                        .fieldRef(
                                                            newObjectFieldSelector()
                                                                .fieldPath("metadata.namespace"))))
                                        .addEnvItem(
                                            newEnvVar()
                                                .name("OPERATOR_POD_NAME")
                                                .valueFrom(new V1EnvVarSource()
                                                    .fieldRef(newObjectFieldSelector()
                                                        .fieldPath("metadata.name"))))
                                        .addEnvItem(
                                            newEnvVar()
                                                .name("OPERATOR_POD_UID")
                                                .valueFrom(new V1EnvVarSource()
                                                    .fieldRef(newObjectFieldSelector()
                                                        .fieldPath("metadata.uid"))))
                                        .addEnvItem(
                                            newEnvVar().name("OPERATOR_VERBOSE").value("false"))
                                        .addEnvItem(
                                            newEnvVar()
                                                .name("JAVA_LOGGING_LEVEL")
                                                .value(getInputs().getJavaLoggingLevel()))
                                        .addEnvItem(
                                            newEnvVar()
                                                .name("JAVA_LOGGING_MAXSIZE")
                                                .value("2e+07"))
                                        .addEnvItem(
                                            newEnvVar()
                                                .name("JAVA_LOGGING_COUNT")
                                                .value("10"))
                                        .resources(
                                            new V1ResourceRequirements()
                                                .putRequestsItem("cpu", Quantity.fromString("250m"))
                                                .putRequestsItem(
                                                    "memory", Quantity.fromString("512Mi")))
                                        .addVolumeMountsItem(
                                            newVolumeMount()
                                                .name("weblogic-operator-cm-volume")
                                                .mountPath("/deployment/config"))
                                        .addVolumeMountsItem(
                                            newVolumeMount()
                                                .name("weblogic-operator-debug-cm-volume")
                                                .mountPath("/deployment/debug-config"))
                                        .addVolumeMountsItem(
                                            newVolumeMount()
                                                .name("weblogic-operator-secrets-volume")
                                                .mountPath("/deployment/secrets")
                                                .readOnly(true)))
                                .addVolumesItem(
                                    newVolume()
                                        .name("weblogic-operator-cm-volume")
                                        .configMap(
                                            newConfigMapVolumeSource()
                                                .name("weblogic-operator-cm")))
                                .addVolumesItem(
                                    newVolume()
                                        .name("weblogic-operator-debug-cm-volume")
                                        .configMap(
                                            newConfigMapVolumeSource()
                                                .optional(Boolean.TRUE)
                                                .name("weblogic-operator-debug-cm")))
                                .addVolumesItem(
                                    newVolume()
                                        .name("weblogic-operator-secrets-volume")
                                        .secret(
                                            newSecretVolumeSource()
                                                .secretName("weblogic-operator-secrets"))))));
  }

  void expectProbes(V1Container container) {
    container
        .livenessProbe(createProbe(40, 10, 5, "/probes/livenessProbe.sh"))
        .readinessProbe(createProbe(2, 10, null, "/probes/readinessProbe.sh"));
  }

  private V1Probe createProbe(Integer initialDelaySeconds, Integer periodSeconds,
                              Integer failureThreshold, String shellScript) {
    return newProbe()
        .initialDelaySeconds(initialDelaySeconds)
        .periodSeconds(periodSeconds)
        .failureThreshold(failureThreshold)
        .exec(newExecAction().addCommandItem("bash").addCommandItem(shellScript));
  }

  @Test
  void generatesCorrect_externalWeblogicOperatorService() {
    V1Service expected = getExpectedExternalWeblogicOperatorService();
    if (expected != null) {
      assertThat(getGeneratedFiles().getExternalOperatorService(), equalTo(expected));
    }
  }

  protected abstract V1Service getExpectedExternalWeblogicOperatorService();

  V1Service getExpectedExternalWeblogicOperatorService(
      boolean debuggingEnabled, boolean externalRestEnabled) {
    if (!debuggingEnabled && !externalRestEnabled) {
      return null;
    }
    V1ServiceSpec spec =
        newServiceSpec().type(V1ServiceSpec.TypeEnum.NODEPORT).putSelectorItem(APP_LABEL, "weblogic-operator");
    if (externalRestEnabled) {
      spec.addPortsItem(newServicePort()
              .name("rest")
              .port(8081)
              .appProtocol("https")
              .nodePort(Integer.parseInt(getInputs().getExternalRestHttpsPort())));
    }
    if (debuggingEnabled) {
      spec.addPortsItem(
          newServicePort()
              .name("debug")
              .port(Integer.parseInt(getInputs().getInternalDebugHttpPort()))
              .appProtocol("http")
              .nodePort(Integer.parseInt(getInputs().getExternalDebugHttpPort())));
    }
    return newService()
        .metadata(
            newObjectMeta()
                .name("external-weblogic-operator-svc")
                .namespace(getInputs().getNamespace())
                .putLabelsItem(OPERATORNAME_LABEL, getInputs().getNamespace()))
        .spec(spec);
  }

  @Test
  void generatesCorrect_internalWeblogicOperatorService() {
    assertThat(
        getActualInternalWeblogicOperatorService(),
        equalTo(getExpectedInternalWeblogicOperatorService()));
  }

  private V1Service getActualInternalWeblogicOperatorService() {
    return getGeneratedFiles().getInternalOperatorService();
  }

  private V1Service getExpectedInternalWeblogicOperatorService() {
    return newService()
        .metadata(
            newObjectMeta()
                .name("internal-weblogic-operator-svc")
                .namespace(getInputs().getNamespace())
                .putLabelsItem(OPERATORNAME_LABEL, getInputs().getNamespace()))
        .spec(
            newServiceSpec()
                .type(V1ServiceSpec.TypeEnum.CLUSTERIP)
                .putSelectorItem(APP_LABEL, "weblogic-operator")
                .addPortsItem(newServicePort().name("rest").appProtocol("https").port(8082))
                .addPortsItem(newServicePort().name("metrics").appProtocol("http").port(8083)));
  }

  @Test
  protected void generatesCorrect_weblogicOperatorNamespace() {
    assertThat(
        getActualWeblogicOperatorNamespace(), equalTo(getExpectedWeblogicOperatorNamespace()));
  }

  private V1Namespace getActualWeblogicOperatorNamespace() {
    return getGeneratedFiles().getOperatorNamespace();
  }

  private V1Namespace getExpectedWeblogicOperatorNamespace() {
    return newNamespace()
        .metadata(
            newObjectMeta()
                .name(getInputs().getNamespace())
                .putLabelsItem(OPERATORNAME_LABEL, getInputs().getNamespace()));
  }

  @Test
  protected void generatesCorrect_weblogicOperatorServiceAccount() {
    assertThat(
        getActualWeblogicOperatorServiceAccount(),
        equalTo(getExpectedWeblogicOperatorServiceAccount()));
  }

  private V1ServiceAccount getActualWeblogicOperatorServiceAccount() {
    return getGeneratedFiles().getOperatorServiceAccount();
  }

  private V1ServiceAccount getExpectedWeblogicOperatorServiceAccount() {
    return newServiceAccount()
        .metadata(
            newObjectMeta()
                .name(getInputs().getServiceAccount())
                .namespace(getInputs().getNamespace())
                .putLabelsItem(OPERATORNAME_LABEL, getInputs().getNamespace()));
  }

  @Test
  void generatesCorrect_weblogicOperatorClusterRole() {
    assertThat(
        getActualWeblogicOperatorClusterRole(),
        equalTo(getExpectedWeblogicOperatorClusterRole()));
  }

  private V1ClusterRole getActualWeblogicOperatorClusterRole() {
    return getGeneratedFiles().getWeblogicOperatorClusterRole();
  }

  private V1ClusterRole getExpectedWeblogicOperatorClusterRole() {
    return newClusterRole()
        .metadata(
            newObjectMeta()
                .name(getInputs().getNamespace() + "-weblogic-operator-clusterrole-general")
                .putLabelsItem(OPERATORNAME_LABEL, getInputs().getNamespace()))
        .addRulesItem(
            newPolicyRule()
                .addApiGroupsItem("")
                .resources(singletonList("namespaces"))
                .verbs(asList("get", "list", "watch")))
        .addRulesItem(
            newPolicyRule()
                .addApiGroupsItem("apiextensions.k8s.io")
                .addResourcesItem("customresourcedefinitions")
                .verbs(
                    asList(
                        "get",
                        "list",
                        "watch",
                        "create",
                        "update",
                        "patch")))
        .addRulesItem(
            newPolicyRule()
                .addApiGroupsItem("weblogic.oracle")
                .addResourcesItem("clusters")
                .addResourcesItem("domains")
                .addResourcesItem("domains/status")
<<<<<<< HEAD
                .verbs(asList("get", "create", "list", "watch", "update", "patch")))
=======
                .addResourcesItem("clusters/status")
                .verbs(asList("get", "list", "watch", "update", "patch")))
>>>>>>> 55cf3391
        .addRulesItem(
            newPolicyRule()
                .addApiGroupsItem("authentication.k8s.io")
                .addResourcesItem("tokenreviews")
                .verbs(singletonList("create")))
        .addRulesItem(
            newPolicyRule()
                .addApiGroupsItem("authorization.k8s.io")
                .resources(singletonList("selfsubjectrulesreviews"))
                .verbs(singletonList("create")))
        .addRulesItem(newPolicyRuleForValidatingWebhookConfiguration());
  }

  @Test
  void generatesCorrect_weblogicOperatorClusterRoleNonResource() {
    assertThat(
        getGeneratedFiles().getWeblogicOperatorClusterRoleNonResource(),
        equalTo(getExpectedWeblogicOperatorClusterRoleNonResource()));
  }

  private V1ClusterRole getExpectedWeblogicOperatorClusterRoleNonResource() {
    return newClusterRole()
        .metadata(
            newObjectMeta()
                .name(getInputs().getNamespace() + "-weblogic-operator-clusterrole-nonresource")
                .putLabelsItem(OPERATORNAME_LABEL, getInputs().getNamespace()))
        .addRulesItem(newPolicyRule().addNonResourceURLsItem("/version/*").addVerbsItem("get"));
  }

  @Test
  void generatesCorrect_operatorRoleBinding() {
    assertThat(
        getGeneratedFiles().getOperatorRoleBinding(),
        equalTo(
            newClusterRoleBinding()
                .metadata(
                    newObjectMeta()
                        .name(
                            getInputs().getNamespace()
                                + "-weblogic-operator-clusterrolebinding-general")
                        .putLabelsItem(OPERATORNAME_LABEL, getInputs().getNamespace()))
                .addSubjectsItem(
                    newSubject()
                        .kind("ServiceAccount")
                        .name(getInputs().getServiceAccount())
                        .namespace(getInputs().getNamespace())
                        .apiGroup(""))
                .roleRef(
                    newClusterRoleRef()
                        .name(getInputs().getNamespace() + "-weblogic-operator-clusterrole-general")
                        .apiGroup(KubernetesArtifactUtils.API_GROUP_RBAC))));
  }

  @Test
  void generatesCorrect_operatorRoleBindingNonResource() {
    assertThat(
        getActualOperatorRoleBindingNonResource(),
        equalTo(getExpectedOperatorRoleBindingNonResource()));
  }

  private V1ClusterRoleBinding getActualOperatorRoleBindingNonResource() {
    return getGeneratedFiles().getOperatorRoleBindingNonResource();
  }

  private V1ClusterRoleBinding getExpectedOperatorRoleBindingNonResource() {
    return newClusterRoleBinding()
        .metadata(
            newObjectMeta()
                .name(
                    getInputs().getNamespace()
                        + "-weblogic-operator-clusterrolebinding-nonresource")
                .putLabelsItem(OPERATORNAME_LABEL, getInputs().getNamespace()))
        .addSubjectsItem(
            newSubject()
                .kind("ServiceAccount")
                .name(getInputs().getServiceAccount())
                .namespace(getInputs().getNamespace())
                .apiGroup(""))
        .roleRef(
            newClusterRoleRef()
                .name(getInputs().getNamespace() + "-weblogic-operator-clusterrole-nonresource")
                .apiGroup(KubernetesArtifactUtils.API_GROUP_RBAC));
  }

  @Test
  void generatesCorrect_operatorRoleBindingDiscovery() {
    assertThat(
        getGeneratedFiles().getOperatorRoleBindingDiscovery(),
        equalTo(getExpectedOperatorRoleBindingDiscovery()));
  }

  private V1ClusterRoleBinding getExpectedOperatorRoleBindingDiscovery() {
    return newClusterRoleBinding()
        .metadata(
            newObjectMeta()
                .name(
                    getInputs().getNamespace() + "-weblogic-operator-clusterrolebinding-discovery")
                .putLabelsItem(OPERATORNAME_LABEL, getInputs().getNamespace()))
        .addSubjectsItem(
            newSubject()
                .kind("ServiceAccount")
                .name(getInputs().getServiceAccount())
                .namespace(getInputs().getNamespace())
                .apiGroup(""))
        .roleRef(
            newClusterRoleRef()
                .name("system:discovery")
                .apiGroup(KubernetesArtifactUtils.API_GROUP_RBAC));
  }

  @Test
  void generatesCorrect_operatorRoleBindingAuthDelegator() {
    assertThat(
        getGeneratedFiles().getOperatorRoleBindingAuthDelegator(),
        equalTo(getExpectedOperatorRoleBindingAuthDelegator()));
  }

  private V1ClusterRoleBinding getExpectedOperatorRoleBindingAuthDelegator() {
    return newClusterRoleBinding()
        .metadata(
            newObjectMeta()
                .name(
                    getInputs().getNamespace()
                        + "-weblogic-operator-clusterrolebinding-auth-delegator")
                .putLabelsItem(OPERATORNAME_LABEL, getInputs().getNamespace()))
        .addSubjectsItem(
            newSubject()
                .kind("ServiceAccount")
                .name(getInputs().getServiceAccount())
                .namespace(getInputs().getNamespace())
                .apiGroup(""))
        .roleRef(
            newClusterRoleRef()
                .name("system:auth-delegator")
                .apiGroup(KubernetesArtifactUtils.API_GROUP_RBAC));
  }

  @Test
  void generatesCorrect_weblogicOperatorNamespaceRole() {
    assertThat(
        getGeneratedFiles().getWeblogicOperatorNamespaceRole(),
        equalTo(getExpectedWeblogicOperatorNamespaceRole()));
  }

  private V1ClusterRole getExpectedWeblogicOperatorNamespaceRole() {
    return newClusterRole()
        .metadata(
            newObjectMeta()
                .name(getInputs().getNamespace() + "-weblogic-operator-clusterrole-namespace")
                .putLabelsItem(OPERATORNAME_LABEL, getInputs().getNamespace()))
        .addRulesItem(
            newPolicyRule()
                .addApiGroupsItem("")
                .resources(
                    asList(
                        "services",
                        "configmaps",
                        "pods",
                        "events"))
                .verbs(
                    asList(
                        "get",
                        "list",
                        "watch",
                        "create",
                        "update",
                        "patch",
                        "delete",
                        "deletecollection")))
        .addRulesItem(
            newPolicyRule()
                .addApiGroupsItem("")
                .resources(singletonList("secrets"))
                .verbs(asList("get", "list", "watch")))
        .addRulesItem(
            newPolicyRule()
                .addApiGroupsItem("")
                .resources(singletonList("pods/log"))
                .verbs(asList("get", "list")))
        .addRulesItem(
            newPolicyRule()
                .addApiGroupsItem("")
                .resources(singletonList("pods/exec"))
                .verbs(asList("get", "create")))
        .addRulesItem(
            newPolicyRule()
                .addApiGroupsItem("batch")
                .resources(singletonList("jobs"))
                .verbs(
                    asList(
                        "get",
                        "list",
                        "watch",
                        "create",
                        "update",
                        "patch",
                        "delete",
                        "deletecollection")))
        .addRulesItem(
            newPolicyRule()
                .addApiGroupsItem("policy")
                .resources(singletonList("poddisruptionbudgets"))
                .verbs(
                    asList(
                        "get",
                        "list",
                        "watch",
                        "create",
                        "update",
                        "patch",
                        "delete",
                        "deletecollection")));
  }

  @Test
  void generatesCorrect_domainNamespaces_weblogicOperatorRoleBindings() {
    for (String domainNamespace : getInputs().getDomainNamespaces().split(",")) {
      String namespace = domainNamespace.trim();
      assertThat(
          getGeneratedFiles().getWeblogicOperatorRoleBinding(namespace),
          equalTo(getExpectedWeblogicOperatorRoleBinding(namespace)));
    }
  }

  private V1RoleBinding getExpectedWeblogicOperatorRoleBinding(String namespace) {
    return newRoleBinding()
        .metadata(
            newObjectMeta()
                .name("weblogic-operator-rolebinding-namespace")
                .namespace(namespace)
                .putLabelsItem(OPERATORNAME_LABEL, getInputs().getNamespace()))
        .addSubjectsItem(
            newSubject()
                .kind("ServiceAccount")
                .name(getInputs().getServiceAccount())
                .namespace(getInputs().getNamespace())
                .apiGroup(""))
        .roleRef(
            newClusterRoleRef()
                .name(getInputs().getNamespace() + "-weblogic-operator-clusterrole-namespace")
                .apiGroup(KubernetesArtifactUtils.API_GROUP_RBAC));
  }

  private V1RoleBinding getExpectedWeblogicOperatorRoleBinding() {
    return newRoleBinding()
        .metadata(
            newObjectMeta()
                .name("weblogic-operator-rolebinding")
                .namespace(getInputs().getNamespace())
                .putLabelsItem(OPERATORNAME_LABEL, getInputs().getNamespace()))
        .addSubjectsItem(
            newSubject()
                .kind("ServiceAccount")
                .name(getInputs().getServiceAccount())
                .namespace(getInputs().getNamespace())
                .apiGroup(""))
        .roleRef(
            newRoleRef()
                .name("weblogic-operator-role")
                .apiGroup(KubernetesArtifactUtils.API_GROUP_RBAC));
  }

  @Test
  void generatesCorrect_weblogicOperatorRole() {
    assertThat(
        getGeneratedFiles().getWeblogicOperatorRole(),
        equalTo(getExpectedWeblogicOperatorRole()));
  }

  private V1Role getExpectedWeblogicOperatorRole() {
    return newRole()
        .metadata(
            newObjectMeta()
                .name("weblogic-operator-role")
                .namespace(getInputs().getNamespace())
                .putLabelsItem(OPERATORNAME_LABEL, getInputs().getNamespace()))
        .addRulesItem(
            newPolicyRule()
                .addApiGroupsItem("")
                .resources(asList("events", "secrets", "configmaps"))
                .verbs(
                    asList(
                        "get",
                        "list",
                        "watch",
                        "create",
                        "update",
                        "patch",
                        "delete",
                        "deletecollection")))
        .addRulesItem(
            newPolicyRuleForValidatingWebhookConfiguration());
  }

  private V1PolicyRule newPolicyRuleForValidatingWebhookConfiguration() {
    return newPolicyRule()
        .addApiGroupsItem("admissionregistration.k8s.io")
        .resources(List.of("validatingwebhookconfigurations"))
        .verbs(
            asList(
                "get",
                "create",
                "update",
                "patch"));
  }

  @Test
  void generatesCorrect_weblogicOperatorRoleBinding() {
    assertThat(
        getGeneratedFiles().getWeblogicOperatorRoleBinding(),
        equalTo(getExpectedWeblogicOperatorRoleBinding()));
  }

  @SuppressWarnings("unused")
  protected V1Service getExpectedExternalOperatorService(
      boolean debuggingEnabled, boolean externalRestEnabled) {
    V1ServiceSpec spec =
        newServiceSpec().type(V1ServiceSpec.TypeEnum.NODEPORT).putSelectorItem(APP_LABEL, "weblogic-operator");
    if (externalRestEnabled) {
      spec.addPortsItem(
          newServicePort()
              .name("rest")
              .port(8081)
              .nodePort(Integer.parseInt(inputs.getExternalRestHttpsPort())));
    }
    if (debuggingEnabled) {
      spec.addPortsItem(
          newServicePort()
              .name("debug")
              .port(Integer.parseInt(inputs.getInternalDebugHttpPort()))
              .nodePort(Integer.parseInt(inputs.getExternalDebugHttpPort())));
    }
    return newService()
        .metadata(
            newObjectMeta()
                .name("external-weblogic-operator-svc")
                .namespace(inputs.getNamespace())
                .putLabelsItem(OPERATORNAME_LABEL, getInputs().getNamespace()))
        .spec(spec);
  }

  protected void expectRemoteDebug(V1Container operatorContainer, String debugSuspend) {
    operatorContainer.addEnvItem(
        newEnvVar().name("REMOTE_DEBUG_PORT").value(getInputs().getInternalDebugHttpPort()));
    operatorContainer.addEnvItem(newEnvVar().name("DEBUG_SUSPEND").value(debugSuspend));
  }
}<|MERGE_RESOLUTION|>--- conflicted
+++ resolved
@@ -453,12 +453,8 @@
                 .addResourcesItem("clusters")
                 .addResourcesItem("domains")
                 .addResourcesItem("domains/status")
-<<<<<<< HEAD
+                .addResourcesItem("clusters/status")
                 .verbs(asList("get", "create", "list", "watch", "update", "patch")))
-=======
-                .addResourcesItem("clusters/status")
-                .verbs(asList("get", "list", "watch", "update", "patch")))
->>>>>>> 55cf3391
         .addRulesItem(
             newPolicyRule()
                 .addApiGroupsItem("authentication.k8s.io")
