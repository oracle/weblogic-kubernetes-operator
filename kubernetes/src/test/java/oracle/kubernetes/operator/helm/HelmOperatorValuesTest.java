--- conflicted
+++ resolved
@@ -519,11 +519,7 @@
         .append("externalDebugHttpPort: 30999\n")
         .append("externalRestEnabled: false\n")
         .append("externalRestHttpsPort: 31001\n")
-<<<<<<< HEAD
-        .append("image: oracle/weblogic-kubernetes-operator:2.3.1\n")
-=======
         .append("image: oracle/weblogic-kubernetes-operator:2.4.0\n")
->>>>>>> 4d4fe0a4
         .append("imagePullPolicy: IfNotPresent\n")
         .append("internalDebugHttpPort: 30999\n")
         .append("istioEnabled: false\n")
