// Copyright 2018, Oracle Corporation and/or its affiliates.  All rights reserved.
// Licensed under the Universal Permissive License v 1.0 as shown at
// http://oss.oracle.com/licenses/upl.

package oracle.kubernetes.weblogic.domain;

import io.kubernetes.client.models.V1PodSecurityContext;
import io.kubernetes.client.models.V1SecurityContext;

/** An interface for an object to configure a server in a test. */
@SuppressWarnings("UnusedReturnValue")
public interface ServerConfigurator {
  ServerConfigurator withDesiredState(String desiredState);

  ServerConfigurator withEnvironmentVariable(String name, String value);

  ServerConfigurator withServerStartState(String state);

  ServerConfigurator withServerStartPolicy(String startNever);

  ServerConfigurator withLivenessProbeSettings(
      Integer initialDelay, Integer timeout, Integer period);

  ServerConfigurator withReadinessProbeSettings(
      Integer initialDelay, Integer timeout, Integer period);

<<<<<<< HEAD
  ServerConfigurator withNodeSelector(String labelKey, String labelValue);

  ServerConfigurator withRequestRequirement(String resource, String quantity);

  ServerConfigurator withLimitRequirement(String resource, String quantity);

  ServerConfigurator withContainerSecurityContext(V1SecurityContext containerSecurityContext);

  ServerConfigurator withPodSecurityContext(V1PodSecurityContext podSecurityContext);
=======
  ServerConfigurator withAdditionalVolume(String name, String path);

  ServerConfigurator withAdditionalVolumeMount(String name, String path);
>>>>>>> 2eee6231
}<|MERGE_RESOLUTION|>--- conflicted
+++ resolved
@@ -24,7 +24,6 @@
   ServerConfigurator withReadinessProbeSettings(
       Integer initialDelay, Integer timeout, Integer period);
 
-<<<<<<< HEAD
   ServerConfigurator withNodeSelector(String labelKey, String labelValue);
 
   ServerConfigurator withRequestRequirement(String resource, String quantity);
@@ -34,9 +33,8 @@
   ServerConfigurator withContainerSecurityContext(V1SecurityContext containerSecurityContext);
 
   ServerConfigurator withPodSecurityContext(V1PodSecurityContext podSecurityContext);
-=======
+
   ServerConfigurator withAdditionalVolume(String name, String path);
 
   ServerConfigurator withAdditionalVolumeMount(String name, String path);
->>>>>>> 2eee6231
 }