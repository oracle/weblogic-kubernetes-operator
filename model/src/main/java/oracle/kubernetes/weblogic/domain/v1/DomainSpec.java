// Copyright 2017, 2018, Oracle Corporation and/or its affiliates.  All rights reserved.
// Licensed under the Universal Permissive License v 1.0 as shown at
// http://oss.oracle.com/licenses/upl.

package oracle.kubernetes.weblogic.domain.v1;

import static oracle.kubernetes.operator.StartupControlConstants.AUTO_STARTUPCONTROL;

import com.google.gson.annotations.Expose;
import com.google.gson.annotations.SerializedName;
import io.kubernetes.client.models.V1SecretReference;
import java.util.ArrayList;
import java.util.List;
import java.util.Optional;
import javax.validation.Valid;
import javax.validation.constraints.NotNull;
import org.apache.commons.lang3.builder.EqualsBuilder;
import org.apache.commons.lang3.builder.HashCodeBuilder;
import org.apache.commons.lang3.builder.ToStringBuilder;

/** DomainSpec is a description of a domain. */
public class DomainSpec {

  /** Domain unique identifier. Must be unique across the Kubernetes cluster. (Required) */
  @SerializedName("domainUID")
  @Expose
  @NotNull
  private String domainUID;
  /** Domain name (Required) */
  @SerializedName("domainName")
  @Expose
  @NotNull
  private String domainName;
  /** WebLogic Docker image. Defaults to store/oracle/weblogic:12.2.1.3 */
  @SerializedName("image")
  @Expose
  private String image;
  /**
   * Image pull policy. One of Always, Never, IfNotPresent. Defaults to Always if :latest tag is
   * specified, or IfNotPresent otherwise. Cannot be updated. More info:
   * https://kubernetes.io/docs/concepts/containers/images#updating-images
   */
  @SerializedName("imagePullPolicy")
  @Expose
  private String imagePullPolicy;
  /**
   * Reference to secret containing domain administrator username and password. Secret must contain
   * keys names 'username' and 'password' (Required)
   */
  @SerializedName("adminSecret")
  @Expose
  @Valid
  @NotNull
  private V1SecretReference adminSecret;
  /**
   * Admin server name. Note: Possibly temporary as we could find this value through domain home
   * inspection. (Required)
   */
  @SerializedName("asName")
  @Expose
  @NotNull
  private String asName;
  /**
   * Administration server port. Note: Possibly temporary as we could find this value through domain
   * home inspection. (Required)
   */
  @SerializedName("asPort")
  @Expose
  @NotNull
  private Integer asPort;
  /**
   * List of specific T3 channels to export. Named T3 Channels will be exposed using NodePort
   * Services. The internal and external ports must match; therefore, it is required that the
   * channel's port in the WebLogic configuration be a legal and unique value in the Kubernetes
   * cluster's legal NodePort port range.
   */
  @SerializedName("exportT3Channels")
  @Expose
  @Valid
  private List<String> exportT3Channels = new ArrayList<String>();
  /**
   * Controls which managed servers will be started. Legal values are NONE, ADMIN, ALL, SPECIFIED or
   * AUTO. Defaults to AUTO. NONE indicates that no servers, including the administration server,
   * will be started. ADMIN indicates that only the administration server is started. ALL indicates
   * that all servers in the domain will be started. SPECIFIED indicates that the administration
   * server is started and then additionally only those servers listed under serverStartup or
   * managed servers belonging to clusters listed under clusterStartup up to the cluster's replicas
   * field will be started. AUTO indicates that servers will be started exactly as with SPECIFIED,
   * but then managed servers belonging to clusters not listed under clusterStartup will be started
   * up to the replicas field.
   */
  @SerializedName("startupControl")
  @Expose
  private String startupControl;
  /** List of server startup details for selected servers. */
  @SerializedName("serverStartup")
  @Expose
  @Valid
  private List<ServerStartup> serverStartup = new ArrayList<ServerStartup>();
  /** List of server startup details for selected clusters */
  @SerializedName("clusterStartup")
  @Expose
  @Valid
  private List<ClusterStartup> clusterStartup = new ArrayList<>();
  /**
   * Replicas is the desired number of managed servers running in each WebLogic cluster that is not
   * configured under clusterStartup. Provided so that administrators can scale the Domain resource.
   * Ignored if startupControl is not AUTO.
   */
  @SerializedName("replicas")
  @Expose
  private Integer replicas;

  String getEffectiveStartupControl() {
    return Optional.ofNullable(getStartupControl()).orElse(AUTO_STARTUPCONTROL).toUpperCase();
  }

  ServerSpec getAdminServerSpec() {
    return new ServerSpecV1Impl(this, getAsName(), null);
  }

  ServerStartup getServerStartup(String name) {
    if (getServerStartup() == null) return null;

    for (ServerStartup ss : getServerStartup()) {
      if (ss.getServerName().equals(name)) {
        return ss;
      }
    }

    return null;
  }

  int getReplicaLimit(String clusterName) {
    ClusterStartup clusterStartup = getClusterStartup(clusterName);
    return clusterStartup == null ? getReplicas() : clusterStartup.getReplicas();
  }

  ClusterStartup getClusterStartup(String clusterName) {
    if (getClusterStartup() == null || clusterName == null) return null;

    for (ClusterStartup cs : getClusterStartup()) {
      if (clusterName.equals(cs.getClusterName())) {
        return cs;
      }
    }

    return null;
  }

  /**
   * Domain unique identifier. Must be unique across the Kubernetes cluster. (Required)
   *
   * @return domain UID
   */
  public String getDomainUID() {
    return domainUID;
  }

  /**
   * Domain unique identifier. Must be unique across the Kubernetes cluster. (Required)
   *
   * @param domainUID domain UID
   */
  public void setDomainUID(String domainUID) {
    this.domainUID = domainUID;
  }

  /**
   * Domain unique identifier. Must be unique across the Kubernetes cluster. (Required)
   *
   * @param domainUID domain UID
   * @return this
   */
  public DomainSpec withDomainUID(String domainUID) {
    this.domainUID = domainUID;
    return this;
  }

  /**
   * Domain name (Required)
   *
   * @return domain name
   */
  public String getDomainName() {
    return domainName;
  }

  /**
   * Domain name (Required)
   *
   * @param domainName domain name
   */
  public void setDomainName(String domainName) {
    this.domainName = domainName;
  }

  /**
   * Domain name (Required)
   *
   * @param domainName domain name
   * @return this
   */
  public DomainSpec withDomainName(String domainName) {
    this.domainName = domainName;
    return this;
  }

  /**
   * WebLogic Docker image. Defaults to store/oracle/weblogic:12.2.1.3
   *
   * @return image
   */
  public String getImage() {
    return image;
  }

  /**
   * WebLogic Docker image. Defaults to store/oracle/weblogic:12.2.1.3
   *
   * @param image image
   */
  public void setImage(String image) {
    this.image = image;
  }

  /**
   * WebLogic Docker image. Defaults to store/oracle/weblogic:12.2.1.3
   *
   * @param image image
   * @return this
   */
  public DomainSpec withImage(String image) {
    this.image = image;
    return this;
  }

  /**
   * Image pull policy. One of Always, Never, IfNotPresent. Defaults to Always if :latest tag is
   * specified, or IfNotPresent otherwise. Cannot be updated. More info:
   * https://kubernetes.io/docs/concepts/containers/images#updating-images
   *
   * @return image pull policy
   */
  public String getImagePullPolicy() {
    return imagePullPolicy;
  }

  /**
   * Image pull policy. One of Always, Never, IfNotPresent. Defaults to Always if :latest tag is
   * specified, or IfNotPresent otherwise. Cannot be updated. More info:
   * https://kubernetes.io/docs/concepts/containers/images#updating-images
   *
   * @param imagePullPolicy image pull policy
   */
  public void setImagePullPolicy(String imagePullPolicy) {
    this.imagePullPolicy = imagePullPolicy;
  }

  /**
   * Image pull policy. One of Always, Never, IfNotPresent. Defaults to Always if :latest tag is
   * specified, or IfNotPresent otherwise. Cannot be updated. More info:
   * https://kubernetes.io/docs/concepts/containers/images#updating-images
   *
   * @param imagePullPolicy image pull policy
   * @return this
   */
  public DomainSpec withImagePullPolicy(String imagePullPolicy) {
    this.imagePullPolicy = imagePullPolicy;
    return this;
  }

  /**
   * Reference to secret containing domain administrator username and password. Secret must contain
   * keys names 'username' and 'password' (Required)
   *
   * @return admin secret
   */
  public V1SecretReference getAdminSecret() {
    return adminSecret;
  }

  /**
   * Reference to secret containing domain administrator username and password. Secret must contain
   * keys names 'username' and 'password' (Required)
   *
   * @param adminSecret admin secret
   */
  public void setAdminSecret(V1SecretReference adminSecret) {
    this.adminSecret = adminSecret;
  }

  /**
   * Reference to secret containing domain administrator username and password. Secret must contain
   * keys names 'username' and 'password' (Required)
   *
   * @param adminSecret admin secret
   * @return this
   */
  public DomainSpec withAdminSecret(V1SecretReference adminSecret) {
    this.adminSecret = adminSecret;
    return this;
  }

  /**
   * Admin server name. Note: Possibly temporary as we could find this value through domain home
   * inspection. (Required)
   *
   * @return admin server name
   */
  public String getAsName() {
    return asName;
  }

  /**
   * Admin server name. Note: Possibly temporary as we could find this value through domain home
   * inspection. (Required)
   *
   * @param asName admin server name
   */
  public void setAsName(String asName) {
    this.asName = asName;
  }

  /**
   * Admin server name. Note: Possibly temporary as we could find this value through domain home
   * inspection. (Required)
   *
   * @param asName admin server name
   * @return this
   */
  public DomainSpec withAsName(String asName) {
    this.asName = asName;
    return this;
  }

  /**
   * Administration server port. Note: Possibly temporary as we could find this value through domain
   * home inspection. (Required)
   *
   * @return admin server port
   */
  public Integer getAsPort() {
    return asPort;
  }

  /**
   * Administration server port. Note: Possibly temporary as we could find this value through domain
   * home inspection. (Required)
   *
   * @param asPort admin server port
   */
  public void setAsPort(Integer asPort) {
    this.asPort = asPort;
  }

  /**
   * Administration server port. Note: Possibly temporary as we could find this value through domain
   * home inspection. (Required)
   *
   * @param asPort admin server port
   * @return this
   */
  public DomainSpec withAsPort(Integer asPort) {
    this.asPort = asPort;
    return this;
  }

  /**
   * List of specific T3 channels to export. Named T3 Channels will be exposed using NodePort
   * Services. The internal and external ports must match; therefore, it is required that the
   * channel's port in the WebLogic configuration be a legal and unique value in the Kubernetes
   * cluster's legal NodePort port range.
   *
   * @return exported channels
   */
  public List<String> getExportT3Channels() {
    return exportT3Channels;
  }

  /**
   * List of specific T3 channels to export. Named T3 Channels will be exposed using NodePort
   * Services. The internal and external ports must match; therefore, it is required that the
   * channel's port in the WebLogic configuration be a legal and unique value in the Kubernetes
   * cluster's legal NodePort port range.
   *
   * @param exportT3Channels exported channels
   */
  public void setExportT3Channels(List<String> exportT3Channels) {
    this.exportT3Channels = exportT3Channels;
  }

  /**
   * List of specific T3 channels to export. Named T3 Channels will be exposed using NodePort
   * Services. The internal and external ports must match; therefore, it is required that the
   * channel's port in the WebLogic configuration be a legal and unique value in the Kubernetes
   * cluster's legal NodePort port range.
   *
   * @param exportT3Channels exported channels
   * @return this
   */
  public DomainSpec withExportT3Channels(List<String> exportT3Channels) {
    this.exportT3Channels = exportT3Channels;
    return this;
  }

  /**
   * Controls which managed servers will be started. Legal values are NONE, ADMIN, ALL, SPECIFIED or
   * AUTO. Defaults to AUTO. NONE indicates that no servers, including the administration server,
   * will be started. ADMIN indicates that only the administration server is started. ALL indicates
   * that all servers in the domain will be started. SPECIFIED indicates that the administration
   * server is started and then additionally only those servers listed under serverStartup or
   * managed servers belonging to clusters listed under clusterStartup up to the cluster's replicas
   * field will be started. AUTO indicates that servers will be started exactly as with SPECIFIED,
   * but then managed servers belonging to clusters not listed under clusterStartup will be started
   * up to the replicas field.
   *
   * @return startup control
   */
  public String getStartupControl() {
    return startupControl;
  }

  /**
   * Controls which managed servers will be started. Legal values are NONE, ADMIN, ALL, SPECIFIED or
   * AUTO. Defaults to AUTO. NONE indicates that no servers, including the administration server,
   * will be started. ADMIN indicates that only the administration server is started. ALL indicates
   * that all servers in the domain will be started. SPECIFIED indicates that the administration
   * server is started and then additionally only those servers listed under serverStartup or
   * managed servers belonging to clusters listed under clusterStartup up to the cluster's replicas
   * field will be started. AUTO indicates that servers will be started exactly as with SPECIFIED,
   * but then managed servers belonging to clusters not listed under clusterStartup will be started
   * up to the replicas field.
   *
   * @param startupControl startup control
   */
  public void setStartupControl(String startupControl) {
    this.startupControl = startupControl;
  }

  /**
   * Controls which managed servers will be started. Legal values are NONE, ADMIN, ALL, SPECIFIED or
   * AUTO. Defaults to AUTO. NONE indicates that no servers, including the administration server,
   * will be started. ADMIN indicates that only the administration server is started. ALL indicates
   * that all servers in the domain will be started. SPECIFIED indicates that the administration
   * server is started and then additionally only those servers listed under serverStartup or
   * managed servers belonging to clusters listed under clusterStartup up to the cluster's replicas
   * field will be started. AUTO indicates that servers will be started exactly as with SPECIFIED,
   * but then managed servers belonging to clusters not listed under clusterStartup will be started
   * up to the replicas field.
   *
   * @param startupControl startup control
   * @return this
   */
  public DomainSpec withStartupControl(String startupControl) {
    this.startupControl = startupControl;
    return this;
  }

  /**
   * List of server startup details for selected servers.
   *
   * @return server startup
   */
  public List<ServerStartup> getServerStartup() {
    return serverStartup;
  }

  /**
   * List of server startup details for selected servers.
   *
   * @param serverStartup server startup
   */
  public void setServerStartup(List<ServerStartup> serverStartup) {
    this.serverStartup = serverStartup;
  }

  /**
   * List of server startup details for selected servers.
   *
   * @param serverStartup server startup
   * @return this
   */
  public DomainSpec withServerStartup(List<ServerStartup> serverStartup) {
    this.serverStartup = serverStartup;
    return this;
  }

  /**
   * Add server startup details for one servers.
   *
   * @param serverStartupItem a single item to add
   * @return this
   */
  public DomainSpec addServerStartupItem(ServerStartup serverStartupItem) {
    if (serverStartup == null) serverStartup = new ArrayList<>();
    serverStartup.add(serverStartupItem);
    return this;
  }

  /**
   * List of server startup details for selected clusters
   *
   * @return cluster startup
   */
  public List<ClusterStartup> getClusterStartup() {
    return clusterStartup;
  }

  /**
   * List of server startup details for selected clusters
   *
   * @param clusterStartup cluster startup
   */
  public void setClusterStartup(List<ClusterStartup> clusterStartup) {
    this.clusterStartup = clusterStartup;
  }

  /**
   * Set list of server startup details for selected clusters
   *
   * @param clusterStartup cluster startup
   * @return this
   */
  public DomainSpec withClusterStartup(List<ClusterStartup> clusterStartup) {
    this.clusterStartup = clusterStartup;
    return this;
  }

  /**
   * Add startup details for a cluster
   *
   * @param clusterStartupItem cluster startup
   * @return this
   */
  public DomainSpec addClusterStartupItem(ClusterStartup clusterStartupItem) {
    if (clusterStartup == null) clusterStartup = new ArrayList<>();
    clusterStartup.add(clusterStartupItem);
    return this;
  }

  /**
   * Replicas is the desired number of managed servers running in each WebLogic cluster that is not
   * configured under clusterStartup. Provided so that administrators can scale the Domain resource.
   * Ignored if startupControl is not AUTO.
   *
   * @return replicas
   */
  public Integer getReplicas() {
    return replicas;
  }

  /**
   * Replicas is the desired number of managed servers running in each WebLogic cluster that is not
   * configured under clusterStartup. Provided so that administrators can scale the Domain resource.
   * Ignored if startupControl is not AUTO.
   *
   * @param replicas replicas
   */
  public void setReplicas(Integer replicas) {
    this.replicas = replicas;
  }

  /**
   * Replicas is the desired number of managed servers running in each WebLogic cluster that is not
   * configured under clusterStartup. Provided so that administrators can scale the Domain resource.
   * Ignored if startupControl is not AUTO.
   *
   * @param replicas replicas
   * @return this
   */
  public DomainSpec withReplicas(Integer replicas) {
    this.replicas = replicas;
    return this;
  }

<<<<<<< HEAD
=======
  /**
   * The default desired state of servers.
   *
   * @return server defaults
   */
  public Server getServerDefaults() {
    return serverDefaults;
  }

  /**
   * The default desired state of servers.
   *
   * @param serverDefaults server defaults
   */
  public void setServerDefaults(Server serverDefaults) {
    this.serverDefaults = serverDefaults;
  }

  /**
   * The default desired state of servers.
   *
   * @param serverDefaults server defaults
   * @return this
   */
  public DomainSpec withServerDefaults(Server serverDefaults) {
    this.serverDefaults = serverDefaults;
    return this;
  }

  /**
   * The default desired state of non-clustered servers.
   *
   * @return server defaults
   */
  public NonClusteredServer getNonClusteredServerDefaults() {
    return nonClusteredServerDefaults;
  }

  /**
   * The default desired state of non-clustered servers.
   *
   * @param nonClusteredServerDefaults non-clustered server defaults
   */
  public void setNonClusteredServerDefaults(NonClusteredServer nonClusteredServerDefaults) {
    this.nonClusteredServerDefaults = nonClusteredServerDefaults;
  }

  /**
   * The default desired state of non-clustered servers.
   *
   * @param nonClusteredServerDefaults non-clustered server defaults
   * @return this
   */
  public DomainSpec withNonClusteredServerDefaults(NonClusteredServer nonClusteredServerDefaults) {
    this.nonClusteredServerDefaults = nonClusteredServerDefaults;
    return this;
  }

  /**
   * Maps the name of a non-clustered server to its desired state.
   *
   * <p>The server property values use the following defaulting rules:
   *
   * <ol>
   *   <li>If there is an entry for the server in nonClusteredServers property, and the property has
   *       been specified on that server, then use its value.
   *   <li>If not, and the property has been specified on the nonClusteredServerDefaults property,
   *       then use its value.
   *   <li>If not, and the property value has been specified on the serverDefaults property, then
   *       use its value.
   *   <li>If not, then use the default value for the property.
   * </ol>
   *
   * @return servers
   */
  public Map<String, NonClusteredServer> getServers() {
    return this.servers;
  }

  /**
   * Maps the name of a non-clustered server to its desired state.
   *
   * <p>The server property values use the following defaulting rules:
   *
   * <ol>
   *   <li>If there is an entry for the server in nonClusteredServers property, and the property has
   *       been specified on that server, then use its value.
   *   <li>If not, and the property has been specified on the nonClusteredServerDefaults property,
   *       then use its value.
   *   <li>If not, and the property value has been specified on the serverDefaults property, then
   *       use its value.
   *   <li>If not, then use the default value for the property.
   * </ol>
   *
   * @param servers servers
   */
  public void setServers(Map<String, NonClusteredServer> servers) {
    this.servers = servers;
  }

  /**
   * Maps the name of a non-clustered server to its desired state.
   *
   * <p>The server property values use the following defaulting rules:
   *
   * <ol>
   *   <li>If there is an entry for the server in nonClusteredServers property, and the property has
   *       been specified on that server, then use its value.
   *   <li>If not, and the property has been specified on the nonClusteredServerDefaults property,
   *       then use its value.
   *   <li>If not, and the property value has been specified on the serverDefaults property, then
   *       use its value.
   *   <li>If not, then use the default value for the property.
   * </ol>
   *
   * @param servers servers
   * @return this
   */
  public DomainSpec withServers(Map<String, NonClusteredServer> servers) {
    this.servers = servers;
    return this;
  }

  /**
   * Maps the name of a non-clustered server to its desired state.
   *
   * <p>The server property values use the following defaulting rules:
   *
   * <ol>
   *   <li>If there is an entry for the server in nonClusteredServers property, and the property has
   *       been specified on that server, then use its value.
   *   <li>If not, and the property has been specified on the nonClusteredServerDefaults property,
   *       then use its value.
   *   <li>If not, and the property value has been specified on the serverDefaults property, then
   *       use its value.
   *   <li>If not, then use the default value for the property.
   * </ol>
   *
   * @param name cluster name
   * @param server server
   */
  public void setServer(String name, NonClusteredServer server) {
    this.servers.put(name, server);
  }

  /**
   * Maps the name of a non-clustered server to its desired state.
   *
   * <p>The server property values use the following defaulting rules:
   *
   * <ol>
   *   <li>If there is an entry for the server in nonClusteredServers property, and the property has
   *       been specified on that server, then use its value.
   *   <li>If not, and the property has been specified on the nonClusteredServerDefaults property,
   *       then use its value.
   *   <li>If not, and the property value has been specified on the serverDefaults property, then
   *       use its value.
   *   <li>If not, then use the default value for the property.
   * </ol>
   *
   * @param name name
   * @param server server
   * @return this
   */
  public DomainSpec withServer(String name, NonClusteredServer server) {
    this.servers.put(name, server);
    return this;
  }

  /**
   * The default desired state of clusters.
   *
   * @return cluster defaults
   */
  public ClusterParams getClusterDefaults() {
    return clusterDefaults;
  }

  /**
   * The default desired state of clusters.
   *
   * @param clusterDefaults cluster defaults
   */
  public void setClusterDefaults(ClusterParams clusterDefaults) {
    this.clusterDefaults = clusterDefaults;
  }

  /**
   * The default desired state of clusters.
   *
   * @param clusterDefaults cluster defaults
   * @return this
   */
  public DomainSpec withClusterDefaults(ClusterParams clusterDefaults) {
    this.clusterDefaults = clusterDefaults;
    return this;
  }

  /**
   * Maps the name of a cluster to its desired state.
   *
   * <p>The cluster property values use the following defaulting rules:
   *
   * <ol>
   *   <li>If there is an entry for the cluster in the clusters property, and the property has been
   *       specified on that cluster, then use its value.
   *   <li>If not, and the property has been specified on the clusterDefaults property, then use its
   *       value.
   *   <li>If not, then use the default value for the property.
   * </ol>
   *
   * @return servers
   */
  public Map<String, Cluster> getClusters() {
    return this.clusters;
  }

  /**
   * Maps the name of a cluster to its desired state.
   *
   * <p>The cluster property values use the following defaulting rules:
   *
   * <ol>
   *   <li>If there is an entry for the cluster in the clusters property, and the property has been
   *       specified on that cluster, then use its value.
   *   <li>If not, and the property has been specified on the clusterDefaults property, then use its
   *       value.
   *   <li>If not, then use the default value for the property.
   * </ol>
   *
   * @param clusters clusters
   */
  public void setClusters(Map<String, Cluster> clusters) {
    this.clusters = clusters;
  }

  /**
   * Maps the name of a cluster to its desired state.
   *
   * <p>The cluster property values use the following defaulting rules:
   *
   * <ol>
   *   <li>If there is an entry for the cluster in the clusters property, and the property has been
   *       specified on that cluster, then use its value.
   *   <li>If not, and the property has been specified on the clusterDefaults property, then use its
   *       value.
   *   <li>If not, then use the default value for the property.
   * </ol>
   *
   * @param clusters clusters
   * @return this
   */
  public DomainSpec withClusters(Map<String, Cluster> clusters) {
    this.clusters = clusters;
    return this;
  }

  /**
   * Maps the name of a cluster to its desired state.
   *
   * <p>The cluster property values use the following defaulting rules:
   *
   * <ol>
   *   <li>If there is an entry for the cluster in the clusters property, and the property has been
   *       specified on that cluster, then use its value.
   *   <li>If not, and the property has been specified on the clusterDefaults property, then use its
   *       value.
   *   <li>If not, then use the default value for the property.
   * </ol>
   *
   * @param name server name
   * @param cluster cluster
   */
  public void setCluster(String name, Cluster cluster) {
    this.clusters.put(name, cluster);
  }

  /**
   * Maps the name of a cluster to its desired state.
   *
   * <p>The cluster property values use the following defaulting rules:
   *
   * <ol>
   *   <li>If there is an entry for the cluster in the clusters property, and the property has been
   *       specified on that cluster, then use its value.
   *   <li>If not, and the property has been specified on the clusterDefaults property, then use its
   *       value.
   *   <li>If not, then use the default value for the property.
   * </ol>
   *
   * @param name name
   * @param cluster cluster
   * @return this
   */
  public DomainSpec withCluster(String name, Cluster cluster) {
    this.clusters.put(name, cluster);
    return this;
  }

>>>>>>> 86bd18b4
  @Override
  public String toString() {
    return new ToStringBuilder(this)
        .append("domainUID", domainUID)
        .append("domainName", domainName)
        .append("image", image)
        .append("imagePullPolicy", imagePullPolicy)
        .append("adminSecret", adminSecret)
        .append("asName", asName)
        .append("asPort", asPort)
        .append("exportT3Channels", exportT3Channels)
        .append("startupControl", startupControl)
        .append("serverStartup", serverStartup)
        .append("clusterStartup", clusterStartup)
        .append("replicas", replicas)
        .toString();
  }

  @Override
  public int hashCode() {
    return new HashCodeBuilder()
        .append(image)
        .append(imagePullPolicy)
        .append(asName)
        .append(replicas)
        .append(startupControl)
        .append(domainUID)
        .append(clusterStartup)
        .append(asPort)
        .append(domainName)
        .append(exportT3Channels)
        .append(serverStartup)
        .append(adminSecret)
        .toHashCode();
  }

  @Override
  public boolean equals(Object other) {
    if (other == this) {
      return true;
    }
    if ((other instanceof DomainSpec) == false) {
      return false;
    }
    DomainSpec rhs = ((DomainSpec) other);
    return new EqualsBuilder()
        .append(image, rhs.image)
        .append(imagePullPolicy, rhs.imagePullPolicy)
        .append(asName, rhs.asName)
        .append(replicas, rhs.replicas)
        .append(startupControl, rhs.startupControl)
        .append(domainUID, rhs.domainUID)
        .append(clusterStartup, rhs.clusterStartup)
        .append(asPort, rhs.asPort)
        .append(domainName, rhs.domainName)
        .append(exportT3Channels, rhs.exportT3Channels)
        .append(serverStartup, rhs.serverStartup)
        .append(adminSecret, rhs.adminSecret)
        .isEquals();
  }
}<|MERGE_RESOLUTION|>--- conflicted
+++ resolved
@@ -26,11 +26,13 @@
   @Expose
   @NotNull
   private String domainUID;
+
   /** Domain name (Required) */
   @SerializedName("domainName")
   @Expose
   @NotNull
   private String domainName;
+
   /** WebLogic Docker image. Defaults to store/oracle/weblogic:12.2.1.3 */
   @SerializedName("image")
   @Expose
@@ -43,6 +45,7 @@
   @SerializedName("imagePullPolicy")
   @Expose
   private String imagePullPolicy;
+
   /**
    * Reference to secret containing domain administrator username and password. Secret must contain
    * keys names 'username' and 'password' (Required)
@@ -60,6 +63,7 @@
   @Expose
   @NotNull
   private String asName;
+
   /**
    * Administration server port. Note: Possibly temporary as we could find this value through domain
    * home inspection. (Required)
@@ -68,6 +72,7 @@
   @Expose
   @NotNull
   private Integer asPort;
+
   /**
    * List of specific T3 channels to export. Named T3 Channels will be exposed using NodePort
    * Services. The internal and external ports must match; therefore, it is required that the
@@ -77,7 +82,8 @@
   @SerializedName("exportT3Channels")
   @Expose
   @Valid
-  private List<String> exportT3Channels = new ArrayList<String>();
+  private List<String> exportT3Channels = new ArrayList<>();
+
   /**
    * Controls which managed servers will be started. Legal values are NONE, ADMIN, ALL, SPECIFIED or
    * AUTO. Defaults to AUTO. NONE indicates that no servers, including the administration server,
@@ -92,16 +98,19 @@
   @SerializedName("startupControl")
   @Expose
   private String startupControl;
+
   /** List of server startup details for selected servers. */
   @SerializedName("serverStartup")
   @Expose
   @Valid
-  private List<ServerStartup> serverStartup = new ArrayList<ServerStartup>();
+  private List<ServerStartup> serverStartup = new ArrayList<>();
+
   /** List of server startup details for selected clusters */
   @SerializedName("clusterStartup")
   @Expose
   @Valid
   private List<ClusterStartup> clusterStartup = new ArrayList<>();
+
   /**
    * Replicas is the desired number of managed servers running in each WebLogic cluster that is not
    * configured under clusterStartup. Provided so that administrators can scale the Domain resource.
@@ -574,308 +583,6 @@
     return this;
   }
 
-<<<<<<< HEAD
-=======
-  /**
-   * The default desired state of servers.
-   *
-   * @return server defaults
-   */
-  public Server getServerDefaults() {
-    return serverDefaults;
-  }
-
-  /**
-   * The default desired state of servers.
-   *
-   * @param serverDefaults server defaults
-   */
-  public void setServerDefaults(Server serverDefaults) {
-    this.serverDefaults = serverDefaults;
-  }
-
-  /**
-   * The default desired state of servers.
-   *
-   * @param serverDefaults server defaults
-   * @return this
-   */
-  public DomainSpec withServerDefaults(Server serverDefaults) {
-    this.serverDefaults = serverDefaults;
-    return this;
-  }
-
-  /**
-   * The default desired state of non-clustered servers.
-   *
-   * @return server defaults
-   */
-  public NonClusteredServer getNonClusteredServerDefaults() {
-    return nonClusteredServerDefaults;
-  }
-
-  /**
-   * The default desired state of non-clustered servers.
-   *
-   * @param nonClusteredServerDefaults non-clustered server defaults
-   */
-  public void setNonClusteredServerDefaults(NonClusteredServer nonClusteredServerDefaults) {
-    this.nonClusteredServerDefaults = nonClusteredServerDefaults;
-  }
-
-  /**
-   * The default desired state of non-clustered servers.
-   *
-   * @param nonClusteredServerDefaults non-clustered server defaults
-   * @return this
-   */
-  public DomainSpec withNonClusteredServerDefaults(NonClusteredServer nonClusteredServerDefaults) {
-    this.nonClusteredServerDefaults = nonClusteredServerDefaults;
-    return this;
-  }
-
-  /**
-   * Maps the name of a non-clustered server to its desired state.
-   *
-   * <p>The server property values use the following defaulting rules:
-   *
-   * <ol>
-   *   <li>If there is an entry for the server in nonClusteredServers property, and the property has
-   *       been specified on that server, then use its value.
-   *   <li>If not, and the property has been specified on the nonClusteredServerDefaults property,
-   *       then use its value.
-   *   <li>If not, and the property value has been specified on the serverDefaults property, then
-   *       use its value.
-   *   <li>If not, then use the default value for the property.
-   * </ol>
-   *
-   * @return servers
-   */
-  public Map<String, NonClusteredServer> getServers() {
-    return this.servers;
-  }
-
-  /**
-   * Maps the name of a non-clustered server to its desired state.
-   *
-   * <p>The server property values use the following defaulting rules:
-   *
-   * <ol>
-   *   <li>If there is an entry for the server in nonClusteredServers property, and the property has
-   *       been specified on that server, then use its value.
-   *   <li>If not, and the property has been specified on the nonClusteredServerDefaults property,
-   *       then use its value.
-   *   <li>If not, and the property value has been specified on the serverDefaults property, then
-   *       use its value.
-   *   <li>If not, then use the default value for the property.
-   * </ol>
-   *
-   * @param servers servers
-   */
-  public void setServers(Map<String, NonClusteredServer> servers) {
-    this.servers = servers;
-  }
-
-  /**
-   * Maps the name of a non-clustered server to its desired state.
-   *
-   * <p>The server property values use the following defaulting rules:
-   *
-   * <ol>
-   *   <li>If there is an entry for the server in nonClusteredServers property, and the property has
-   *       been specified on that server, then use its value.
-   *   <li>If not, and the property has been specified on the nonClusteredServerDefaults property,
-   *       then use its value.
-   *   <li>If not, and the property value has been specified on the serverDefaults property, then
-   *       use its value.
-   *   <li>If not, then use the default value for the property.
-   * </ol>
-   *
-   * @param servers servers
-   * @return this
-   */
-  public DomainSpec withServers(Map<String, NonClusteredServer> servers) {
-    this.servers = servers;
-    return this;
-  }
-
-  /**
-   * Maps the name of a non-clustered server to its desired state.
-   *
-   * <p>The server property values use the following defaulting rules:
-   *
-   * <ol>
-   *   <li>If there is an entry for the server in nonClusteredServers property, and the property has
-   *       been specified on that server, then use its value.
-   *   <li>If not, and the property has been specified on the nonClusteredServerDefaults property,
-   *       then use its value.
-   *   <li>If not, and the property value has been specified on the serverDefaults property, then
-   *       use its value.
-   *   <li>If not, then use the default value for the property.
-   * </ol>
-   *
-   * @param name cluster name
-   * @param server server
-   */
-  public void setServer(String name, NonClusteredServer server) {
-    this.servers.put(name, server);
-  }
-
-  /**
-   * Maps the name of a non-clustered server to its desired state.
-   *
-   * <p>The server property values use the following defaulting rules:
-   *
-   * <ol>
-   *   <li>If there is an entry for the server in nonClusteredServers property, and the property has
-   *       been specified on that server, then use its value.
-   *   <li>If not, and the property has been specified on the nonClusteredServerDefaults property,
-   *       then use its value.
-   *   <li>If not, and the property value has been specified on the serverDefaults property, then
-   *       use its value.
-   *   <li>If not, then use the default value for the property.
-   * </ol>
-   *
-   * @param name name
-   * @param server server
-   * @return this
-   */
-  public DomainSpec withServer(String name, NonClusteredServer server) {
-    this.servers.put(name, server);
-    return this;
-  }
-
-  /**
-   * The default desired state of clusters.
-   *
-   * @return cluster defaults
-   */
-  public ClusterParams getClusterDefaults() {
-    return clusterDefaults;
-  }
-
-  /**
-   * The default desired state of clusters.
-   *
-   * @param clusterDefaults cluster defaults
-   */
-  public void setClusterDefaults(ClusterParams clusterDefaults) {
-    this.clusterDefaults = clusterDefaults;
-  }
-
-  /**
-   * The default desired state of clusters.
-   *
-   * @param clusterDefaults cluster defaults
-   * @return this
-   */
-  public DomainSpec withClusterDefaults(ClusterParams clusterDefaults) {
-    this.clusterDefaults = clusterDefaults;
-    return this;
-  }
-
-  /**
-   * Maps the name of a cluster to its desired state.
-   *
-   * <p>The cluster property values use the following defaulting rules:
-   *
-   * <ol>
-   *   <li>If there is an entry for the cluster in the clusters property, and the property has been
-   *       specified on that cluster, then use its value.
-   *   <li>If not, and the property has been specified on the clusterDefaults property, then use its
-   *       value.
-   *   <li>If not, then use the default value for the property.
-   * </ol>
-   *
-   * @return servers
-   */
-  public Map<String, Cluster> getClusters() {
-    return this.clusters;
-  }
-
-  /**
-   * Maps the name of a cluster to its desired state.
-   *
-   * <p>The cluster property values use the following defaulting rules:
-   *
-   * <ol>
-   *   <li>If there is an entry for the cluster in the clusters property, and the property has been
-   *       specified on that cluster, then use its value.
-   *   <li>If not, and the property has been specified on the clusterDefaults property, then use its
-   *       value.
-   *   <li>If not, then use the default value for the property.
-   * </ol>
-   *
-   * @param clusters clusters
-   */
-  public void setClusters(Map<String, Cluster> clusters) {
-    this.clusters = clusters;
-  }
-
-  /**
-   * Maps the name of a cluster to its desired state.
-   *
-   * <p>The cluster property values use the following defaulting rules:
-   *
-   * <ol>
-   *   <li>If there is an entry for the cluster in the clusters property, and the property has been
-   *       specified on that cluster, then use its value.
-   *   <li>If not, and the property has been specified on the clusterDefaults property, then use its
-   *       value.
-   *   <li>If not, then use the default value for the property.
-   * </ol>
-   *
-   * @param clusters clusters
-   * @return this
-   */
-  public DomainSpec withClusters(Map<String, Cluster> clusters) {
-    this.clusters = clusters;
-    return this;
-  }
-
-  /**
-   * Maps the name of a cluster to its desired state.
-   *
-   * <p>The cluster property values use the following defaulting rules:
-   *
-   * <ol>
-   *   <li>If there is an entry for the cluster in the clusters property, and the property has been
-   *       specified on that cluster, then use its value.
-   *   <li>If not, and the property has been specified on the clusterDefaults property, then use its
-   *       value.
-   *   <li>If not, then use the default value for the property.
-   * </ol>
-   *
-   * @param name server name
-   * @param cluster cluster
-   */
-  public void setCluster(String name, Cluster cluster) {
-    this.clusters.put(name, cluster);
-  }
-
-  /**
-   * Maps the name of a cluster to its desired state.
-   *
-   * <p>The cluster property values use the following defaulting rules:
-   *
-   * <ol>
-   *   <li>If there is an entry for the cluster in the clusters property, and the property has been
-   *       specified on that cluster, then use its value.
-   *   <li>If not, and the property has been specified on the clusterDefaults property, then use its
-   *       value.
-   *   <li>If not, then use the default value for the property.
-   * </ol>
-   *
-   * @param name name
-   * @param cluster cluster
-   * @return this
-   */
-  public DomainSpec withCluster(String name, Cluster cluster) {
-    this.clusters.put(name, cluster);
-    return this;
-  }
-
->>>>>>> 86bd18b4
   @Override
   public String toString() {
     return new ToStringBuilder(this)
@@ -917,7 +624,7 @@
     if (other == this) {
       return true;
     }
-    if ((other instanceof DomainSpec) == false) {
+    if (!(other instanceof DomainSpec)) {
       return false;
     }
     DomainSpec rhs = ((DomainSpec) other);
