--- conflicted
+++ resolved
@@ -252,21 +252,16 @@
     }
   }
 
-<<<<<<< HEAD
   private void copyValues(List<V1Container> to, List<V1Container> from) {
     if (from != null) {
       to.addAll(from);
     }
   }
 
-  private List<V1EnvVar> getV1EnvVars() {
-    return Optional.ofNullable(getEnv()).orElse(emptyList());
-=======
   private void addIfMissing(V1Volume var) {
     if (!hasVolumeName(var.getName())) {
       addAdditionalVolume(var);
     }
->>>>>>> 3aa2fa15
   }
 
   private void addIfMissing(V1EnvVar var) {
@@ -297,7 +292,6 @@
     return false;
   }
 
-<<<<<<< HEAD
   private static void copyValues(V1ResourceRequirements to, V1ResourceRequirements from) {
     if (from != null) {
       if (from.getRequests() != null) {
@@ -309,8 +303,6 @@
     }
   }
 
-=======
->>>>>>> 3aa2fa15
   private boolean hasVolumeName(String name) {
     for (V1Volume var : volumes) {
       if (var.getName().equals(name)) {
