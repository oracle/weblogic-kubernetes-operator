// Copyright (c) 2020, Oracle Corporation and/or its affiliates.
// Licensed under the Universal Permissive License v 1.0 as shown at https://oss.oracle.com/licenses/upl.

package oracle.weblogic.kubernetes;

import java.util.Arrays;
import java.util.HashMap;
import java.util.List;
import java.util.Map;

import com.google.gson.JsonObject;
import io.kubernetes.client.openapi.ApiException;
import io.kubernetes.client.openapi.models.V1EnvVar;
import io.kubernetes.client.openapi.models.V1LocalObjectReference;
import io.kubernetes.client.openapi.models.V1ObjectMeta;
import io.kubernetes.client.openapi.models.V1Pod;
import io.kubernetes.client.openapi.models.V1Secret;
import io.kubernetes.client.openapi.models.V1SecretReference;
import io.kubernetes.client.openapi.models.V1ServiceAccount;
import oracle.weblogic.domain.AdminServer;
import oracle.weblogic.domain.AdminService;
import oracle.weblogic.domain.Channel;
import oracle.weblogic.domain.Cluster;
import oracle.weblogic.domain.Configuration;
import oracle.weblogic.domain.Domain;
import oracle.weblogic.domain.DomainSpec;
import oracle.weblogic.domain.Model;
import oracle.weblogic.domain.ServerPod;
import oracle.weblogic.kubernetes.actions.impl.OperatorParams;
import oracle.weblogic.kubernetes.actions.impl.primitive.HelmParams;
import oracle.weblogic.kubernetes.annotations.IntegrationTest;
import oracle.weblogic.kubernetes.annotations.Namespaces;
import oracle.weblogic.kubernetes.annotations.tags.MustNotRunInParallel;
import oracle.weblogic.kubernetes.annotations.tags.Slow;
import oracle.weblogic.kubernetes.extensions.LoggedTest;
import oracle.weblogic.kubernetes.utils.ExecResult;
import org.awaitility.core.ConditionFactory;
import org.junit.jupiter.api.AfterAll;
import org.junit.jupiter.api.BeforeAll;
import org.junit.jupiter.api.DisplayName;
import org.junit.jupiter.api.MethodOrderer;
import org.junit.jupiter.api.Order;
import org.junit.jupiter.api.Test;
import org.junit.jupiter.api.TestMethodOrder;

import static java.util.concurrent.TimeUnit.MINUTES;
import static java.util.concurrent.TimeUnit.SECONDS;
import static oracle.weblogic.kubernetes.TestConstants.DOMAIN_API_VERSION;
import static oracle.weblogic.kubernetes.TestConstants.DOMAIN_VERSION;
import static oracle.weblogic.kubernetes.TestConstants.MII_BASIC_IMAGE_NAME;
import static oracle.weblogic.kubernetes.TestConstants.MII_BASIC_IMAGE_TAG;
import static oracle.weblogic.kubernetes.TestConstants.OPERATOR_CHART_DIR;
import static oracle.weblogic.kubernetes.TestConstants.OPERATOR_RELEASE_NAME;
import static oracle.weblogic.kubernetes.TestConstants.REPO_EMAIL;
import static oracle.weblogic.kubernetes.TestConstants.REPO_PASSWORD;
import static oracle.weblogic.kubernetes.TestConstants.REPO_REGISTRY;
import static oracle.weblogic.kubernetes.TestConstants.REPO_SECRET_NAME;
import static oracle.weblogic.kubernetes.TestConstants.REPO_USERNAME;
import static oracle.weblogic.kubernetes.actions.TestActions.createDockerConfigJson;
import static oracle.weblogic.kubernetes.actions.TestActions.createDomainCustomResource;
import static oracle.weblogic.kubernetes.actions.TestActions.createSecret;
import static oracle.weblogic.kubernetes.actions.TestActions.createServiceAccount;
import static oracle.weblogic.kubernetes.actions.TestActions.deleteDomainCustomResource;
import static oracle.weblogic.kubernetes.actions.TestActions.execCommand;
import static oracle.weblogic.kubernetes.actions.TestActions.getOperatorImageName;
import static oracle.weblogic.kubernetes.actions.TestActions.installOperator;
import static oracle.weblogic.kubernetes.actions.TestActions.upgradeOperator;
import static oracle.weblogic.kubernetes.assertions.TestAssertions.domainExists;
import static oracle.weblogic.kubernetes.assertions.TestAssertions.isHelmReleaseDeployed;
import static oracle.weblogic.kubernetes.assertions.TestAssertions.operatorIsReady;
import static oracle.weblogic.kubernetes.assertions.TestAssertions.podExists;
import static oracle.weblogic.kubernetes.assertions.TestAssertions.podReady;
import static oracle.weblogic.kubernetes.assertions.TestAssertions.serviceExists;
import static org.awaitility.Awaitility.with;
import static org.junit.jupiter.api.Assertions.assertDoesNotThrow;
import static org.junit.jupiter.api.Assertions.assertEquals;
import static org.junit.jupiter.api.Assertions.assertFalse;
import static org.junit.jupiter.api.Assertions.assertNotNull;
import static org.junit.jupiter.api.Assertions.assertTrue;
import static org.junit.jupiter.api.Assertions.fail;

// Test to create model in image domain and verify the domain started successfully
@TestMethodOrder(MethodOrderer.OrderAnnotation.class)
@DisplayName("Test to create model in image domain and start the domain")
@IntegrationTest
class ItMiiDomain implements LoggedTest {

  private static final String READ_STATE_COMMAND = "/weblogic-operator/scripts/readState.sh";

  private static HelmParams opHelmParams = null;
  private static V1ServiceAccount serviceAccount = null;
  private String serviceAccountName = null;
  private static String opNamespace = null;
  private static String operatorImage = null;
  private static String domainNamespace = null;
  private static String domainNamespace1 = null;
  private static String domainNamespace2 = null;
  private static ConditionFactory withStandardRetryPolicy = null;
  private static String dockerConfigJson = "";

  private String domainUid = "domain1";
  private String domainUid1 = "domain2";

  private static Map<String, Object> secretNameMap;

  /**
   * Install Operator.
   * @param namespaces list of namespaces created by the IntegrationTestWatcher by the
   JUnit engine parameter resolution mechanism
   */
  @BeforeAll
  public static void initAll(@Namespaces(3) List<String> namespaces) {
    // create standard, reusable retry/backoff policy
    withStandardRetryPolicy = with().pollDelay(2, SECONDS)
        .and().with().pollInterval(10, SECONDS)
        .atMost(5, MINUTES).await();

    // get a new unique opNamespace
    logger.info("Creating unique namespace for Operator");
    assertNotNull(namespaces.get(0), "Namespace list is null");
    opNamespace = namespaces.get(0);

    logger.info("Creating unique namespace for Domain");
    assertNotNull(namespaces.get(1), "Namespace list is null");
    domainNamespace = namespaces.get(1);
    assertNotNull(namespaces.get(2), "Namespace list is null");
    domainNamespace1 = namespaces.get(2);

    // Create a service account for the unique opNamespace
    logger.info("Creating service account");
    String serviceAccountName = opNamespace + "-sa";
    assertDoesNotThrow(() -> createServiceAccount(new V1ServiceAccount()
        .metadata(
            new V1ObjectMeta()
                .namespace(opNamespace)
                .name(serviceAccountName))));
    logger.info("Created service account: {0}", serviceAccountName);

    // get Operator image name
    operatorImage = getOperatorImageName();
    assertFalse(operatorImage.isEmpty(), "Operator image name can not be empty");
    logger.info("Operator image name {0}", operatorImage);

    // Create docker registry secret in the operator namespace to pull the image from repository
    logger.info("Creating docker registry secret in namespace {0}", opNamespace);
    JsonObject dockerConfigJsonObject = createDockerConfigJson(
        REPO_USERNAME, REPO_PASSWORD, REPO_EMAIL, REPO_REGISTRY);
    dockerConfigJson = dockerConfigJsonObject.toString();

    // Create the V1Secret configuration
    logger.info("Creating repo secret {0}", REPO_SECRET_NAME);
    V1Secret repoSecret = new V1Secret()
        .metadata(new V1ObjectMeta()
            .name(REPO_SECRET_NAME)
            .namespace(opNamespace))
        .type("kubernetes.io/dockerconfigjson")
        .putDataItem(".dockerconfigjson", dockerConfigJson.getBytes());

    boolean secretCreated = assertDoesNotThrow(() -> createSecret(repoSecret),
        String.format("createSecret failed for %s", REPO_SECRET_NAME));
    assertTrue(secretCreated, String.format("createSecret failed while creating secret %s in namespace",
                  REPO_SECRET_NAME, opNamespace));

    // map with secret
    secretNameMap = new HashMap<String, Object>();
    secretNameMap.put("name", REPO_SECRET_NAME);
    // helm install parameters
    opHelmParams = new HelmParams()
        .releaseName(OPERATOR_RELEASE_NAME)
        .namespace(opNamespace)
        .chartDir(OPERATOR_CHART_DIR);

    // Operator chart values to override
    OperatorParams opParams =
        new OperatorParams()
            .helmParams(opHelmParams)
            .image(operatorImage)
            .imagePullSecrets(secretNameMap)
            .domainNamespaces(Arrays.asList(domainNamespace, domainNamespace1))
            .serviceAccount(serviceAccountName);

    // install Operator
    logger.info("Installing Operator in namespace {0}", opNamespace);
    assertTrue(installOperator(opParams),
        String.format("Operator install failed in namespace %s", opNamespace));
    logger.info("Operator installed in namespace {0}", opNamespace);

    // list helm releases matching Operator release name in operator namespace
    logger.info("Checking Operator release {0} status in namespace {1}",
        OPERATOR_RELEASE_NAME, opNamespace);
    assertTrue(isHelmReleaseDeployed(OPERATOR_RELEASE_NAME, opNamespace),
        String.format("Operator release %s is not in deployed status in namespace %s",
            OPERATOR_RELEASE_NAME, opNamespace));
    logger.info("Operator release {0} status is deployed in namespace {1}",
        OPERATOR_RELEASE_NAME, opNamespace);

    // check operator is running
    logger.info("Check Operator pod is running in namespace {0}", opNamespace);
    withStandardRetryPolicy
        .conditionEvaluationListener(
            condition -> logger.info("Waiting for operator to be running in namespace {0} "
                    + "(elapsed time {1}ms, remaining time {2}ms)",
                opNamespace,
                condition.getElapsedTimeInMS(),
                condition.getRemainingTimeInMS()))
        .until(operatorIsReady(opNamespace));

  }

  @Test
  @Order(1)
  @DisplayName("Create model in image domain")
  @Slow
  @MustNotRunInParallel
  public void testCreateMiiDomain() {
    // admin/managed server name here should match with model yaml in WDT_MODEL_FILE
    final String adminServerPodName = domainUid + "-admin-server";
    final String managedServerPrefix = domainUid + "-managed-server";
    final int replicaCount = 2;

<<<<<<< HEAD
=======
    // create image with model files
    miiImage = createImageAndVerify();

    // docker login, if necessary
    if (!REPO_USERNAME.equals(REPO_DUMMY_VALUE)) {
      logger.info("docker login");
      assertTrue(dockerLogin(REPO_REGISTRY, REPO_USERNAME, REPO_PASSWORD), "docker login failed");
    }

    // push image, if necessary
    if (!REPO_NAME.isEmpty()) {
      logger.info("docker push image {0} to {1}", miiImage, REPO_NAME);
      assertTrue(dockerPush(miiImage), String.format("docker push failed for image %s", miiImage));
    }

>>>>>>> 3170f8ed
    // Create the repo secret to pull the image
    assertDoesNotThrow(() -> createRepoSecret(domainNamespace),
            String.format("createSecret failed for %s", REPO_SECRET_NAME));

    // create secret for admin credentials
    logger.info("Create secret for admin credentials");
    String adminSecretName = "weblogic-credentials";
    assertDoesNotThrow(() -> createDomainSecret(adminSecretName,"weblogic",
            "welcome1", domainNamespace),
            String.format("createSecret failed for %s", adminSecretName));

    // create encryption secret
    logger.info("Create encryption secret");
    String encryptionSecretName = "encryptionsecret";
    assertDoesNotThrow(() -> createDomainSecret(encryptionSecretName, "weblogicenc",
            "weblogicenc", domainNamespace),
             String.format("createSecret failed for %s", encryptionSecretName));

    // create the domain CR
    createDomainResource(domainUid, domainNamespace, adminSecretName, REPO_SECRET_NAME,
              encryptionSecretName, replicaCount);

    // wait for the domain to exist
    logger.info("Check for domain custom resource in namespace {0}", domainNamespace);
    withStandardRetryPolicy
        .conditionEvaluationListener(
            condition -> logger.info("Waiting for domain {0} to be created in namespace {1} "
                    + "(elapsed time {2}ms, remaining time {3}ms)",
                domainUid,
                domainNamespace,
                condition.getElapsedTimeInMS(),
                condition.getRemainingTimeInMS()))
        .until(domainExists(domainUid, DOMAIN_VERSION, domainNamespace));


    // check admin server pod exists
    logger.info("Check for admin server pod {0} existence in namespace {1}",
        adminServerPodName, domainNamespace);
    checkPodCreated(adminServerPodName, domainUid, domainNamespace);

    // check managed server pods exist
    for (int i = 1; i <= replicaCount; i++) {
      logger.info("Check for managed server pod {0} existence in namespace {1}",
          managedServerPrefix + i, domainNamespace);
      checkPodCreated(managedServerPrefix + i, domainUid, domainNamespace);
    }

    // check admin server pod is ready
    logger.info("Wait for admin server pod {0} to be ready in namespace {1}",
        adminServerPodName, domainNamespace);
    checkPodReady(adminServerPodName, domainUid, domainNamespace);

    logger.info("Check admin server status by calling read state command");
    checkServerReadyStatusByExec(adminServerPodName, domainNamespace);

    // check managed server pods are ready
    for (int i = 1; i <= replicaCount; i++) {
      logger.info("Wait for managed server pod {0} to be ready in namespace {1}",
          managedServerPrefix + i, domainNamespace);
      checkPodReady(managedServerPrefix + i, domainUid, domainNamespace);
    }

    logger.info("Check admin service {0} is created in namespace {1}",
        adminServerPodName, domainNamespace);
    checkServiceCreated(adminServerPodName, domainNamespace);

    // check managed server services created
    for (int i = 1; i <= replicaCount; i++) {
      logger.info("Check managed server service {0} is created in namespace {1}",
          managedServerPrefix + i, domainNamespace);
      checkServiceCreated(managedServerPrefix + i, domainNamespace);
    }

  }

  @Test
  @Order(2)
  @DisplayName("Create a second domain with the image from the the first test")
  @Slow
  @MustNotRunInParallel
  public void testCreateMiiSecondDomainDiffNSSameImage() {
    // admin/managed server name here should match with model yaml in WDT_MODEL_FILE
    final String adminServerPodName = domainUid1 + "-admin-server";
    final String managedServerPrefix = domainUid1 + "-managed-server";
    final int replicaCount = 2;

    OperatorParams opParams =
            new OperatorParams()
                    .helmParams(opHelmParams)
                    .image(operatorImage)
                    .imagePullSecrets(secretNameMap)
                    .domainNamespaces(Arrays.asList(domainNamespace,domainNamespace1))
                    .serviceAccount(serviceAccountName);

    // upgrade Operator
    logger.info("Upgrading Operator in namespace {0}", opNamespace);
    assertTrue(upgradeOperator(opParams),
            String.format("Operator upgrade failed in namespace %s", opNamespace));
    logger.info("Operator upgraded in namespace {0}", opNamespace);

    // Create the repo secret to pull the image
    logger.info("Creating repo secret {0}", REPO_SECRET_NAME);
    assertDoesNotThrow(() -> createRepoSecret(domainNamespace1),
              String.format("createSecret failed for %s", REPO_SECRET_NAME));

    // create secret for admin credentials
    logger.info("Create secret for admin credentials");
    String adminSecretName = domainUid1 + "-weblogic-credentials";
    assertDoesNotThrow(() -> createDomainSecret(adminSecretName,"weblogic",
            "welcome2", domainNamespace1),
            String.format("createSecret failed for %s", adminSecretName));

    // create encryption secret
    logger.info("Create encryption secret");
    String encryptionSecretName = "encryptionsecretdomain2";
    assertDoesNotThrow(() -> createDomainSecret(encryptionSecretName, "weblogicencdomain2",
            "weblogicencdomain2", domainNamespace1),
             String.format("createSecret failed for %s", encryptionSecretName));

    // create the domain CR
    logger.info("Creating custom domain resource");
    createDomainResource(domainUid1, domainNamespace1, adminSecretName, REPO_SECRET_NAME,
              encryptionSecretName, replicaCount);

    // wait for the domain to exist
    logger.info("Check for domain custom resource in namespace {0}", domainNamespace1);
    withStandardRetryPolicy
        .conditionEvaluationListener(
            condition -> logger.info("Waiting for domain {0} to be created in namespace {1} "
                    + "(elapsed time {2}ms, remaining time {3}ms)",
                domainUid1,
                domainNamespace1,
                condition.getElapsedTimeInMS(),
                condition.getRemainingTimeInMS()))
        .until(domainExists(domainUid1, DOMAIN_VERSION, domainNamespace1));


    // check admin server pod exists
    logger.info("Check for admin server pod {0} existence in namespace {1}",
            adminServerPodName, domainNamespace1);
    checkPodCreated(adminServerPodName, domainUid1, domainNamespace1);

    // check managed server pods exist
    for (int i = 1; i <= replicaCount; i++) {
      logger.info("Check for managed server pod {0} existence in namespace {1}",
              managedServerPrefix + i, domainNamespace1);
      checkPodCreated(managedServerPrefix + i, domainUid1, domainNamespace1);
    }

    // check admin server pod is ready
    logger.info("Wait for admin server pod {0} to be ready in namespace {1}",
            adminServerPodName, domainNamespace1);
    checkPodReady(adminServerPodName, domainUid1, domainNamespace1);

    // check managed server pods are ready
    for (int i = 1; i <= replicaCount; i++) {
      logger.info("Wait for managed server pod {0} to be ready in namespace {1}",
              managedServerPrefix + i, domainNamespace1);
      checkPodReady(managedServerPrefix + i, domainUid1, domainNamespace1);
    }

    logger.info("Check admin service {0} is created in namespace {1}",
            adminServerPodName, domainNamespace1);
    checkServiceCreated(adminServerPodName, domainNamespace1);

    // check managed server services created
    for (int i = 1; i <= replicaCount; i++) {
      logger.info("Check managed server service {0} is created in namespace {1}",
              managedServerPrefix + i, domainNamespace1);
      checkServiceCreated(managedServerPrefix + i, domainNamespace1);
    }
  }

  @Test
  @Order(3)
  @DisplayName("Create a domain with same domainUid as first domain but in a new namespace")
  @Slow
  @MustNotRunInParallel
  public void testCreateMiiDomainSameDomainUidDiffNS() {
    // admin/managed server name here should match with model yaml in WDT_MODEL_FILE
    final String adminServerPodName = domainUid + "-admin-server";
    final String managedServerPrefix = domainUid + "-managed-server";
    final int replicaCount = 2;

    // Create the repo secret to pull the image
    assertDoesNotThrow(() -> createRepoSecret(domainNamespace1),
            String.format("createSecret failed for %s", REPO_SECRET_NAME));

    // create secret for admin credentials
    logger.info("Create secret for admin credentials");
    String adminSecretName = domainUid + "-weblogic-credentials";
    assertDoesNotThrow(() -> createDomainSecret(adminSecretName,"weblogic",
            "welcome3", domainNamespace1),
            String.format("createSecret failed for %s", adminSecretName));

    // create encryption secret
    logger.info("Create encryption secret");
    String encryptionSecretName = "encryptionsecretdomain3";
    assertDoesNotThrow(() -> createDomainSecret(encryptionSecretName, "weblogicencdomain3",
            "weblogicencdomain3", domainNamespace1),
             String.format("createSecret failed for %s", encryptionSecretName));

    // create the domain CR
    createDomainResource(domainUid, domainNamespace1, adminSecretName, REPO_SECRET_NAME,
              encryptionSecretName, replicaCount);

    // wait for the domain to exist
    logger.info("Check for domain custom resource in namespace {0}", domainNamespace1);
    withStandardRetryPolicy
        .conditionEvaluationListener(
            condition -> logger.info("Waiting for domain {0} to be created in namespace {1} "
                   + "(elapsed time {2}ms, remaining time {3}ms)",
                domainUid,
                domainNamespace1,
                condition.getElapsedTimeInMS(),
                condition.getRemainingTimeInMS()))
        .until(domainExists(domainUid, DOMAIN_VERSION, domainNamespace1));


    // check admin server pod exists
    logger.info("Check for admin server pod {0} existence in namespace {1}",
            adminServerPodName, domainNamespace1);
    checkPodCreated(adminServerPodName, domainUid, domainNamespace1);

    // check managed server pods exist
    for (int i = 1; i <= replicaCount; i++) {
      logger.info("Check for managed server pod {0} existence in namespace {1}",
              managedServerPrefix + i, domainNamespace1);
      checkPodCreated(managedServerPrefix + i, domainUid, domainNamespace1);
    }

    // check admin server pod is ready
    logger.info("Wait for admin server pod {0} to be ready in namespace {1}",
            adminServerPodName, domainNamespace1);
    checkPodReady(adminServerPodName, domainUid, domainNamespace1);

    // check managed server pods are ready
    for (int i = 1; i <= replicaCount; i++) {
      logger.info("Wait for managed server pod {0} to be ready in namespace {1}",
              managedServerPrefix + i, domainNamespace1);
      checkPodReady(managedServerPrefix + i, domainUid, domainNamespace1);
    }

    logger.info("Check admin service {0} is created in namespace {1}",
            adminServerPodName, domainNamespace1);
    checkServiceCreated(adminServerPodName, domainNamespace1);

    // check managed server services created
    for (int i = 1; i <= replicaCount; i++) {
      logger.info("Check managed server service {0} is created in namespace {1}",
              managedServerPrefix + i, domainNamespace1);
      checkServiceCreated(managedServerPrefix + i, domainNamespace1);
    }
  }


  // This method is needed in this test class, since the cleanup util
  // won't cleanup the images.
  @AfterAll
  void tearDown() {

    // Delete domain custom resource
    logger.info("Delete domain custom resource in namespace {0}", domainNamespace);
    assertDoesNotThrow(() -> deleteDomainCustomResource(domainUid, domainNamespace),
        "deleteDomainCustomResource failed with ApiException");
    logger.info("Deleted Domain Custom Resource " + domainUid + " from " + domainNamespace);

    logger.info("Delete domain custom resource in namespace {0}", domainNamespace1);
    assertDoesNotThrow(() -> deleteDomainCustomResource(domainUid1, domainNamespace1),
            "deleteDomainCustomResource failed with ApiException");
    logger.info("Deleted Domain Custom Resource " + domainUid1 + " from " + domainNamespace1);

    logger.info("Delete domain custom resource in namespace {0}", domainNamespace1);
    assertDoesNotThrow(() -> deleteDomainCustomResource(domainUid, domainNamespace1),
            "deleteDomainCustomResource failed with ApiException");
    logger.info("Deleted Domain Custom Resource " + domainUid + " from " + domainNamespace1);

<<<<<<< HEAD
=======
    // delete the domain image created for the test
    if (miiImage != null) {
      deleteImage(miiImage);
    }

  }

  private String createImageAndVerify() {
    // create unique image name with date
    DateFormat dateFormat = new SimpleDateFormat("yyyy-MM-dd");
    Date date = new Date();
    final String imageTag = dateFormat.format(date) + "-" + System.currentTimeMillis();
    // Add repository name in image name for Jenkins runs
    final String imageName = REPO_NAME + MII_IMAGE_NAME;
    final String image = imageName + ":" + imageTag;

    // build the model file list
    final List<String> modelList = Collections.singletonList(MODEL_DIR + "/" + WDT_MODEL_FILE);

    // build an application archive using what is in resources/apps/APP_NAME
    assertTrue(buildAppArchive(defaultAppParams()
        .srcDir(APP_NAME)), String.format("Failed to create app archive for %s", APP_NAME));

    // build the archive list
    String zipFile = String.format("%s/%s.zip", ARCHIVE_DIR, APP_NAME);
    final List<String> archiveList = Collections.singletonList(zipFile);

    // Set additional environment variables for WIT
    checkDirectory(WIT_BUILD_DIR);
    Map<String, String> env = new HashMap<>();
    env.put("WLSIMG_BLDDIR", WIT_BUILD_DIR);

    // For k8s 1.16 support and as of May 6, 2020, we presently need a different JDK for these
    // tests and for image tool. This is expected to no longer be necessary once JDK 11.0.8 or
    // the next JDK 14 versions are released.
    String witJavaHome = System.getenv("WIT_JAVA_HOME");
    if (witJavaHome != null) {
      env.put("JAVA_HOME", witJavaHome);
    }

    // build an image using WebLogic Image Tool
    logger.info("Create image {0} using model directory {1}", image, MODEL_DIR);
    boolean result = createMiiImage(
        defaultWitParams()
            .modelImageName(imageName)
            .modelImageTag(imageTag)
            .modelFiles(modelList)
            .modelArchiveFiles(archiveList)
            .wdtVersion(WDT_VERSION)
            .env(env)
            .redirect(true));

    assertTrue(result, String.format("Failed to create the image %s using WebLogic Image Tool", image));

    /* Check image exists using docker images | grep image tag.
     * Tag name is unique as it contains date and timestamp.
     * This is a workaround for the issue on Jenkins machine
     * as docker images imagename:imagetag is not working and
     * the test fails even though the image exists.
     */
    assertTrue(doesImageExist(imageTag),
        String.format("Image %s doesn't exist", image));

    return image;
>>>>>>> 3170f8ed
  }

  private void createRepoSecret(String domNamespace) throws ApiException {
    V1Secret repoSecret = new V1Secret()
            .metadata(new V1ObjectMeta()
                    .name(REPO_SECRET_NAME)
                    .namespace(domNamespace))
            .type("kubernetes.io/dockerconfigjson")
            .putDataItem(".dockerconfigjson", dockerConfigJson.getBytes());

    boolean secretCreated = false;
    try {
      secretCreated = createSecret(repoSecret);
    } catch (ApiException e) {
      logger.info("Exception when calling CoreV1Api#createNamespacedSecret");
      logger.info("Status code: " + e.getCode());
      logger.info("Reason: " + e.getResponseBody());
      logger.info("Response headers: " + e.getResponseHeaders());
      //409 means that the secret already exists - it is not an error, so can proceed
      if (e.getCode() != 409) {
        throw e;
      } else {
        secretCreated = true;
      }

    }
    assertTrue(secretCreated, String.format("create secret failed for %s in namespace %s",
            REPO_SECRET_NAME, domNamespace));
  }

  private void createDomainSecret(String secretName, String username, String password, String domNamespace)
          throws ApiException {
    Map<String, String> secretMap = new HashMap();
    secretMap.put("username", username);
    secretMap.put("password", password);
    boolean secretCreated = assertDoesNotThrow(() -> createSecret(new V1Secret()
            .metadata(new V1ObjectMeta()
                    .name(secretName)
                    .namespace(domNamespace))
            .stringData(secretMap)), "Create secret failed with ApiException");
    assertTrue(secretCreated, String.format("create secret failed for %s in namespace %s", secretName, domNamespace));

  }

  private void createDomainResource(String domainUid, String domNamespace, String adminSecretName,
                                    String repoSecretName, String encryptionSecretName, int replicaCount) {
    // create the domain CR
    Domain domain = new Domain()
            .apiVersion(DOMAIN_API_VERSION)
            .kind("Domain")
            .metadata(new V1ObjectMeta()
                    .name(domainUid)
                    .namespace(domNamespace))
            .spec(new DomainSpec()
                    .domainUid(domainUid)
                    .domainHomeSourceType("FromModel")
                    .image(MII_BASIC_IMAGE_NAME + ":" + MII_BASIC_IMAGE_TAG)
                    .addImagePullSecretsItem(new V1LocalObjectReference()
                            .name(repoSecretName))
                    .webLogicCredentialsSecret(new V1SecretReference()
                            .name(adminSecretName)
                            .namespace(domNamespace))
                    .includeServerOutInPodLog(true)
                    .serverStartPolicy("IF_NEEDED")
                    .serverPod(new ServerPod()
                            .addEnvItem(new V1EnvVar()
                                    .name("JAVA_OPTIONS")
                                    .value("-Dweblogic.StdoutDebugEnabled=false"))
                            .addEnvItem(new V1EnvVar()
                                    .name("USER_MEM_ARGS")
                                    .value("-Djava.security.egd=file:/dev/./urandom ")))
                    .adminServer(new AdminServer()
                            .serverStartState("RUNNING")
                            .adminService(new AdminService()
                                    .addChannelsItem(new Channel()
                                            .channelName("default")
                                            .nodePort(0))))
                    .addClustersItem(new Cluster()
                            .clusterName("cluster-1")
                            .replicas(replicaCount)
                            .serverStartState("RUNNING"))
                    .configuration(new Configuration()
                            .model(new Model()
                                    .domainType("WLS")
                                    .runtimeEncryptionSecret(encryptionSecretName))
                        .introspectorJobActiveDeadlineSeconds(300L)));

    logger.info("Create domain custom resource for domainUid {0} in namespace {1}",
            domainUid, domNamespace);
    boolean domCreated = assertDoesNotThrow(() -> createDomainCustomResource(domain),
            String.format("Create domain custom resource failed with ApiException for %s in namespace %s",
                    domainUid, domNamespace));
    assertTrue(domCreated, String.format("Create domain custom resource failed with ApiException "
                    + "for %s in namespace %s", domainUid, domNamespace));
  }

  private void checkPodCreated(String podName, String domainUid, String domNamespace) {
    withStandardRetryPolicy
        .conditionEvaluationListener(
            condition -> logger.info("Waiting for pod {0} to be created in namespace {1} "
                    + "(elapsed time {2}ms, remaining time {3}ms)",
                podName,
                domNamespace,
                condition.getElapsedTimeInMS(),
                condition.getRemainingTimeInMS()))
        .until(assertDoesNotThrow(() -> podExists(podName, domainUid, domNamespace),
            String.format("podExists failed with ApiException for %s in namespace in %s",
                podName, domNamespace)));

  }

  private void checkPodReady(String podName, String domainUid, String domNamespace) {
    withStandardRetryPolicy
        .conditionEvaluationListener(
            condition -> logger.info("Waiting for pod {0} to be ready in namespace {1} "
                    + "(elapsed time {2}ms, remaining time {3}ms)",
                podName,
                domNamespace,
                condition.getElapsedTimeInMS(),
                condition.getRemainingTimeInMS()))
        .until(assertDoesNotThrow(() -> podReady(podName, domainUid, domNamespace),
            String.format(
                "pod %s is not ready in namespace %s", podName, domNamespace)));

  }

  private void checkServiceCreated(String serviceName, String domNamespace) {
    withStandardRetryPolicy
        .conditionEvaluationListener(
            condition -> logger.info("Waiting for service {0} to be created in namespace {1} "
                    + "(elapsed time {2}ms, remaining time {3}ms)",
                serviceName,
                domNamespace,
                condition.getElapsedTimeInMS(),
                condition.getRemainingTimeInMS()))
        .until(assertDoesNotThrow(() -> serviceExists(serviceName, null, domNamespace),
            String.format(
                "Service %s is not ready in namespace %s", serviceName, domainNamespace)));

  }

  private void checkServerReadyStatusByExec(String podName, String namespace) {
    final V1Pod pod = assertDoesNotThrow(() -> oracle.weblogic.kubernetes.assertions.impl.Kubernetes
        .getPod(namespace, null, podName));

    if (pod != null) {
      ExecResult execResult = assertDoesNotThrow(
          () -> execCommand(pod, null, true, READ_STATE_COMMAND));
      if (execResult.exitValue() == 0) {
        logger.info("execResult: " + execResult);
        assertEquals("RUNNING", execResult.stdout(),
            "Expected " + podName + ", in namespace " + namespace + ", to be in RUNNING ready status");
      } else {
        fail("Ready command failed with exit status code: " + execResult.exitValue());
      }
    } else {
      fail("Did not find pod " + podName + " in namespace " + namespace);
    }
  }

}<|MERGE_RESOLUTION|>--- conflicted
+++ resolved
@@ -218,24 +218,6 @@
     final String managedServerPrefix = domainUid + "-managed-server";
     final int replicaCount = 2;
 
-<<<<<<< HEAD
-=======
-    // create image with model files
-    miiImage = createImageAndVerify();
-
-    // docker login, if necessary
-    if (!REPO_USERNAME.equals(REPO_DUMMY_VALUE)) {
-      logger.info("docker login");
-      assertTrue(dockerLogin(REPO_REGISTRY, REPO_USERNAME, REPO_PASSWORD), "docker login failed");
-    }
-
-    // push image, if necessary
-    if (!REPO_NAME.isEmpty()) {
-      logger.info("docker push image {0} to {1}", miiImage, REPO_NAME);
-      assertTrue(dockerPush(miiImage), String.format("docker push failed for image %s", miiImage));
-    }
-
->>>>>>> 3170f8ed
     // Create the repo secret to pull the image
     assertDoesNotThrow(() -> createRepoSecret(domainNamespace),
             String.format("createSecret failed for %s", REPO_SECRET_NAME));
@@ -512,74 +494,6 @@
     assertDoesNotThrow(() -> deleteDomainCustomResource(domainUid, domainNamespace1),
             "deleteDomainCustomResource failed with ApiException");
     logger.info("Deleted Domain Custom Resource " + domainUid + " from " + domainNamespace1);
-
-<<<<<<< HEAD
-=======
-    // delete the domain image created for the test
-    if (miiImage != null) {
-      deleteImage(miiImage);
-    }
-
-  }
-
-  private String createImageAndVerify() {
-    // create unique image name with date
-    DateFormat dateFormat = new SimpleDateFormat("yyyy-MM-dd");
-    Date date = new Date();
-    final String imageTag = dateFormat.format(date) + "-" + System.currentTimeMillis();
-    // Add repository name in image name for Jenkins runs
-    final String imageName = REPO_NAME + MII_IMAGE_NAME;
-    final String image = imageName + ":" + imageTag;
-
-    // build the model file list
-    final List<String> modelList = Collections.singletonList(MODEL_DIR + "/" + WDT_MODEL_FILE);
-
-    // build an application archive using what is in resources/apps/APP_NAME
-    assertTrue(buildAppArchive(defaultAppParams()
-        .srcDir(APP_NAME)), String.format("Failed to create app archive for %s", APP_NAME));
-
-    // build the archive list
-    String zipFile = String.format("%s/%s.zip", ARCHIVE_DIR, APP_NAME);
-    final List<String> archiveList = Collections.singletonList(zipFile);
-
-    // Set additional environment variables for WIT
-    checkDirectory(WIT_BUILD_DIR);
-    Map<String, String> env = new HashMap<>();
-    env.put("WLSIMG_BLDDIR", WIT_BUILD_DIR);
-
-    // For k8s 1.16 support and as of May 6, 2020, we presently need a different JDK for these
-    // tests and for image tool. This is expected to no longer be necessary once JDK 11.0.8 or
-    // the next JDK 14 versions are released.
-    String witJavaHome = System.getenv("WIT_JAVA_HOME");
-    if (witJavaHome != null) {
-      env.put("JAVA_HOME", witJavaHome);
-    }
-
-    // build an image using WebLogic Image Tool
-    logger.info("Create image {0} using model directory {1}", image, MODEL_DIR);
-    boolean result = createMiiImage(
-        defaultWitParams()
-            .modelImageName(imageName)
-            .modelImageTag(imageTag)
-            .modelFiles(modelList)
-            .modelArchiveFiles(archiveList)
-            .wdtVersion(WDT_VERSION)
-            .env(env)
-            .redirect(true));
-
-    assertTrue(result, String.format("Failed to create the image %s using WebLogic Image Tool", image));
-
-    /* Check image exists using docker images | grep image tag.
-     * Tag name is unique as it contains date and timestamp.
-     * This is a workaround for the issue on Jenkins machine
-     * as docker images imagename:imagetag is not working and
-     * the test fails even though the image exists.
-     */
-    assertTrue(doesImageExist(imageTag),
-        String.format("Image %s doesn't exist", image));
-
-    return image;
->>>>>>> 3170f8ed
   }
 
   private void createRepoSecret(String domNamespace) throws ApiException {
