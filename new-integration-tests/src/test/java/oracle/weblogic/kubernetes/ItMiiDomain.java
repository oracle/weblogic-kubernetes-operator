--- conflicted
+++ resolved
@@ -31,10 +31,7 @@
 import oracle.weblogic.kubernetes.actions.impl.OperatorParams;
 import oracle.weblogic.kubernetes.actions.impl.primitive.HelmParams;
 import oracle.weblogic.kubernetes.annotations.IntegrationTest;
-<<<<<<< HEAD
-=======
 import oracle.weblogic.kubernetes.annotations.Namespaces;
->>>>>>> 725ec101
 import oracle.weblogic.kubernetes.annotations.tags.MustNotRunInParallel;
 import oracle.weblogic.kubernetes.annotations.tags.Slow;
 import oracle.weblogic.kubernetes.extensions.LoggedTest;
@@ -84,11 +81,8 @@
 import static oracle.weblogic.kubernetes.utils.FileUtils.checkDirectory;
 import static org.awaitility.Awaitility.with;
 import static org.junit.jupiter.api.Assertions.assertDoesNotThrow;
-<<<<<<< HEAD
 import static org.junit.jupiter.api.Assertions.assertFalse;
-=======
 import static org.junit.jupiter.api.Assertions.assertNotNull;
->>>>>>> 725ec101
 import static org.junit.jupiter.api.Assertions.assertTrue;
 
 // Test to create model in image domain and verify the domain started successfully
@@ -111,14 +105,15 @@
   private static String opNamespace = null;
   private static String domainNamespace = null;
   private static ConditionFactory withStandardRetryPolicy = null;
+  private static String repoRegistry = "dummy";
+  private static String repoUserName = "dummy";
+  private static String repoPassword = "dummy";
+  private static String repoEmail = "dummy";
+  private static String dockerConfigJson = "";
+  private static String repoSecretName = "ocir-secret";
 
   private String domainUid = "domain1";
-  private String repoSecretName = "reposecret";
   private String miiImage = null;
-  private String repoRegistry = "dummy";
-  private String repoUserName = "dummy";
-  private String repoPassword = "dummy";
-  private String repoEmail = "dummy";
 
   /**
    * Install Operator.
@@ -155,8 +150,35 @@
     assertFalse(operatorImage.isEmpty(), "Operator image name can not be empty");
     logger.info("Operator image name {0}", operatorImage);
 
-    // To Do : Create repo registry secret in opNamespace and use that to pull the operator image
-
+
+    // Create docker registry secret in the operator namespace to pull the image from repository
+    if (System.getenv("REPO_REGISTRY") != null && System.getenv("REPO_USERNAME") != null
+        && System.getenv("REPO_PASSWORD") != null && System.getenv("REPO_EMAIL") != null) {
+      repoRegistry = System.getenv("REPO_REGISTRY");
+      repoUserName = System.getenv("REPO_USERNAME");
+      repoPassword = System.getenv("REPO_PASSWORD");
+      repoEmail = System.getenv("REPO_EMAIL");
+    }
+    logger.info("Creating docker registry secret in namespace {0}", opNamespace);
+    JsonObject dockerConfigJsonObject = createDockerConfigJson(
+        repoUserName, repoPassword, repoEmail, repoRegistry);
+    dockerConfigJson = dockerConfigJsonObject.toString();
+
+    // Create the V1Secret configuration
+    V1Secret repoSecret = new V1Secret()
+        .metadata(new V1ObjectMeta()
+            .name(repoSecretName)
+            .namespace(opNamespace))
+        .type("kubernetes.io/dockerconfigjson")
+        .putDataItem(".dockerconfigjson", dockerConfigJson.getBytes());
+
+    boolean secretCreated = assertDoesNotThrow(() -> createSecret(repoSecret),
+        String.format("createSecret failed for %s", repoSecretName));
+    assertTrue(secretCreated, String.format("createSecret failed while creating secret %s", repoSecretName));
+
+    // map with secret
+    Map<String, Object> secretNameMap = new HashMap<String, Object>();
+    secretNameMap.put("name", repoSecretName);
     // helm install parameters
     opHelmParams = new HelmParams()
         .releaseName(OPERATOR_RELEASE_NAME)
@@ -168,6 +190,7 @@
         new OperatorParams()
             .helmParams(opHelmParams)
             .image(operatorImage)
+            .imagePullSecrets(secretNameMap)
             .domainNamespaces(Arrays.asList(domainNamespace))
             .serviceAccount(serviceAccountName);
 
@@ -209,12 +232,7 @@
     miiImage = createImageAndVerify();
 
     // push the image to OCIR to make the test work in multi node cluster
-    if (System.getenv("REPO_REGISTRY") != null && System.getenv("REPO_USERNAME") != null
-        && System.getenv("REPO_PASSWORD") != null && System.getenv("REPO_EMAIL") != null) {
-      repoRegistry = System.getenv("REPO_REGISTRY");
-      repoUserName = System.getenv("REPO_USERNAME");
-      repoPassword = System.getenv("REPO_PASSWORD");
-      repoEmail = System.getenv("REPO_EMAIL");
+    if (!repoUserName.equals("dummy")) {
       miiImage = REPO_NAME + miiImage;
 
       logger.info("docker login");
@@ -223,11 +241,6 @@
       logger.info("docker push image {0} to OCIR", miiImage);
       assertTrue(dockerPush(miiImage), String.format("docker push failed for image %s", miiImage));
     }
-
-    // create docker registry secret in the domain namespace to pull the image from OCIR
-    JsonObject dockerConfigJsonObject = createDockerConfigJson(
-        repoUserName, repoPassword, repoEmail, repoRegistry);
-    String dockerConfigJson = dockerConfigJsonObject.toString();
 
     // Create the V1Secret configuration
     V1Secret repoSecret = new V1Secret()
