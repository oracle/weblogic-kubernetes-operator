// Copyright (c) 2020, Oracle Corporation and/or its affiliates.
// Licensed under the Universal Permissive License v 1.0 as shown at https://oss.oracle.com/licenses/upl.

package oracle.weblogic.kubernetes;

import java.text.DateFormat;
import java.text.SimpleDateFormat;
import java.util.Arrays;
import java.util.Base64;
import java.util.Collections;
import java.util.Date;
import java.util.HashMap;
import java.util.List;
import java.util.Map;
import java.util.concurrent.TimeUnit;

import com.google.gson.JsonObject;
import io.kubernetes.client.custom.V1Patch;
import io.kubernetes.client.openapi.models.V1EnvVar;
import io.kubernetes.client.openapi.models.V1LocalObjectReference;
import io.kubernetes.client.openapi.models.V1ObjectMeta;
import io.kubernetes.client.openapi.models.V1Secret;
import io.kubernetes.client.openapi.models.V1SecretReference;
import io.kubernetes.client.openapi.models.V1ServiceAccount;
import oracle.weblogic.domain.AdminServer;
import oracle.weblogic.domain.AdminService;
import oracle.weblogic.domain.Channel;
import oracle.weblogic.domain.Cluster;
import oracle.weblogic.domain.Configuration;
import oracle.weblogic.domain.Domain;
import oracle.weblogic.domain.DomainSpec;
import oracle.weblogic.domain.Model;
import oracle.weblogic.domain.ServerPod;
import oracle.weblogic.kubernetes.actions.impl.OperatorParams;
import oracle.weblogic.kubernetes.actions.impl.primitive.HelmParams;
import oracle.weblogic.kubernetes.annotations.tags.MustNotRunInParallel;
import oracle.weblogic.kubernetes.annotations.tags.Slow;
import oracle.weblogic.kubernetes.extensions.LoggedTest;
import oracle.weblogic.kubernetes.extensions.Timing;
import org.awaitility.core.ConditionFactory;
import org.junit.jupiter.api.AfterAll;
import org.junit.jupiter.api.BeforeAll;
import org.junit.jupiter.api.DisplayName;
import org.junit.jupiter.api.MethodOrderer;
import org.junit.jupiter.api.Order;
import org.junit.jupiter.api.Test;
import org.junit.jupiter.api.TestMethodOrder;
import org.junit.jupiter.api.extension.ExtendWith;

import static java.util.concurrent.TimeUnit.MINUTES;
import static java.util.concurrent.TimeUnit.SECONDS;
import static oracle.weblogic.kubernetes.actions.ActionConstants.ARCHIVE_DIR;
import static oracle.weblogic.kubernetes.actions.ActionConstants.MODEL_DIR;
import static oracle.weblogic.kubernetes.actions.ActionConstants.WDT_VERSION;
import static oracle.weblogic.kubernetes.actions.ActionConstants.WIT_BUILD_DIR;
import static oracle.weblogic.kubernetes.actions.TestActions.buildAppArchive;
import static oracle.weblogic.kubernetes.actions.TestActions.createDomainCustomResource;
import static oracle.weblogic.kubernetes.actions.TestActions.createMiiImage;
import static oracle.weblogic.kubernetes.actions.TestActions.createSecret;
import static oracle.weblogic.kubernetes.actions.TestActions.createServiceAccount;
import static oracle.weblogic.kubernetes.actions.TestActions.createUniqueNamespace;
import static oracle.weblogic.kubernetes.actions.TestActions.defaultAppParams;
import static oracle.weblogic.kubernetes.actions.TestActions.defaultWitParams;
import static oracle.weblogic.kubernetes.actions.TestActions.deleteDomainCustomResource;
import static oracle.weblogic.kubernetes.actions.TestActions.deleteImage;
import static oracle.weblogic.kubernetes.actions.TestActions.deleteNamespace;
import static oracle.weblogic.kubernetes.actions.TestActions.deleteServiceAccount;
import static oracle.weblogic.kubernetes.actions.TestActions.dockerLogin;
import static oracle.weblogic.kubernetes.actions.TestActions.dockerPush;
import static oracle.weblogic.kubernetes.actions.TestActions.helmList;
import static oracle.weblogic.kubernetes.actions.TestActions.installOperator;
import static oracle.weblogic.kubernetes.actions.TestActions.patchDomainCustomResource;
import static oracle.weblogic.kubernetes.actions.TestActions.uninstallOperator;
import static oracle.weblogic.kubernetes.assertions.TestAssertions.appAccessibleInPod;
import static oracle.weblogic.kubernetes.assertions.TestAssertions.appAccessibleInPodCallable;
import static oracle.weblogic.kubernetes.assertions.TestAssertions.dockerImageExists;
import static oracle.weblogic.kubernetes.assertions.TestAssertions.domainExists;
import static oracle.weblogic.kubernetes.assertions.TestAssertions.operatorIsRunning;
import static oracle.weblogic.kubernetes.assertions.TestAssertions.podExists;
import static oracle.weblogic.kubernetes.assertions.TestAssertions.podReady;
import static oracle.weblogic.kubernetes.assertions.TestAssertions.serviceExists;
import static oracle.weblogic.kubernetes.utils.FileUtils.checkDirectory;
import static org.awaitility.Awaitility.with;
import static org.junit.jupiter.api.Assertions.assertDoesNotThrow;
import static org.junit.jupiter.api.Assertions.assertFalse;
import static org.junit.jupiter.api.Assertions.assertTrue;

// Test to create model in image domain and verify the domain started successfully
@TestMethodOrder(MethodOrderer.OrderAnnotation.class)
@DisplayName("Test to create model in image domain and start the domain")
@ExtendWith(Timing.class)
class ItMiiDomain implements LoggedTest {

  // operator constants
  private static final String OPERATOR_RELEASE_NAME = "weblogic-operator";
  private static final String OPERATOR_CHART_DIR =
      "../kubernetes/charts/weblogic-operator";
  private static final String OPERATOR_IMAGE =
      "oracle/weblogic-kubernetes-operator:3.0.0";
  //"phx.ocir.io/weblogick8s/weblogic-kubernetes-operator:develop";

  // mii constants
  private static final String WDT_MODEL_FILE = "model1-wls.yaml";
  private static final String MII_IMAGE_NAME = "mii-image";
  private static final String APP_NAME = "sample-app";

  // domain constants
  private static final String DOMAIN_VERSION = "v7";
  private static final String API_VERSION = "weblogic.oracle/" + DOMAIN_VERSION;
  
  // app constants
  private static final String APP_RESPONSE_V1 = "Hello World, you have reached server managed-server1";
  private static final String APP_RESPONSE_V2 = "Hello World AGAIN, you have reached server managed-server1";

  private static HelmParams opHelmParams = null;
  private static V1ServiceAccount serviceAccount = null;
  private static String opNamespace = null;
  private static String domainNamespace = null;
  private static ConditionFactory withStandardRetryPolicy = null;

  private String domainUid = "domain1";
  private String repoSecretName = "reposecret";
  private String miiImage = null;
  private String repoRegistry = "dummy";
  private String repoUserName = "dummy";
  private String repoPassword = "dummy";
  private String repoEmail = "dummy";

  /**
   * Install Operator.
   */
  @BeforeAll
  public static void initAll() {
    // create standard, reusable retry/backoff policy
    withStandardRetryPolicy = with().pollDelay(2, SECONDS)
        .and().with().pollInterval(10, SECONDS)
        .atMost(5, MINUTES).await();

    // get a new unique opNamespace
    logger.info("Creating unique namespace for Operator");
    opNamespace = assertDoesNotThrow(() -> createUniqueNamespace(),
        "Failed to create unique namespace due to ApiException");
    logger.info("Created a new namespace called {0}", opNamespace);

    logger.info("Creating unique namespace for Domain");
    domainNamespace = assertDoesNotThrow(() -> createUniqueNamespace(),
        "Failed to create unique namespace due to ApiException");
    logger.info("Created a new namespace called {0}", domainNamespace);

    // Create a service account for the unique opNamespace
    logger.info("Creating service account");
    String serviceAccountName = opNamespace + "-sa";
    assertDoesNotThrow(() -> createServiceAccount(new V1ServiceAccount()
        .metadata(
            new V1ObjectMeta()
                .namespace(opNamespace)
                .name(serviceAccountName))));
    logger.info("Created service account: {0}", serviceAccountName);

    // helm install parameters
    opHelmParams = new HelmParams()
        .releaseName(OPERATOR_RELEASE_NAME)
        .namespace(opNamespace)
        .chartDir(OPERATOR_CHART_DIR);

    // Operator chart values to override
    OperatorParams opParams =
        new OperatorParams()
            .helmParams(opHelmParams)
            .image(OPERATOR_IMAGE)
            .domainNamespaces(Arrays.asList(domainNamespace))
            .serviceAccount(serviceAccountName);

    // install Operator
    logger.info("Installing Operator in namespace {0}", opNamespace);
    assertTrue(installOperator(opParams),
        String.format("Operator install failed in namespace %s", opNamespace));
    logger.info("Operator installed in namespace {0}", opNamespace);

    // list helm releases
    logger.info("List helm releases in namespace {0}", opNamespace);
    helmList(opHelmParams);

    // check operator is running
    logger.info("Check Operator pod is running in namespace {0}", opNamespace);
    withStandardRetryPolicy
        .conditionEvaluationListener(
            condition -> logger.info("Waiting for operator to be running in namespace {0} "
                    + "(elapsed time {1}ms, remaining time {2}ms)",
                opNamespace,
                condition.getElapsedTimeInMS(),
                condition.getRemainingTimeInMS()))
        .until(operatorIsRunning(opNamespace));

  }

  @Test
  @Order(1)
  @DisplayName("Create model in image domain")
  @Slow
  @MustNotRunInParallel
  public void testCreateMiiDomain() {
    // admin/managed server name here should match with model yaml in WDT_MODEL_FILE
    final String adminServerPodName = domainUid + "-admin-server";
    final String managedServerPrefix = domainUid + "-managed-server";
    final int replicaCount = 2;

    // create image with model files
    miiImage = createFirstDomainImage();

    // push the image to OCIR to make the test work in multi node cluster
    if (System.getenv("REPO_REGISTRY") != null && System.getenv("REPO_USERNAME") != null
        && System.getenv("REPO_PASSWORD") != null && System.getenv("REPO_EMAIL") != null) {
      repoRegistry = System.getenv("REPO_REGISTRY");
      repoUserName = System.getenv("REPO_USERNAME");
      repoPassword = System.getenv("REPO_PASSWORD");
      repoEmail = System.getenv("REPO_EMAIL");

      logger.info("docker login");
      assertTrue(dockerLogin(repoRegistry, repoUserName, repoPassword), "docker login failed");

      logger.info("docker push image {0} to OCIR", miiImage);
      assertTrue(dockerPush(miiImage), String.format("docker push failed for image %s", miiImage));
    }

    // create docker registry secret in the domain namespace to pull the image from OCIR
    JsonObject dockerConfigJsonObject = getDockerConfigJson(
        repoUserName, repoPassword, repoEmail, repoRegistry);
    String dockerConfigJson = dockerConfigJsonObject.toString();

    // Create the V1Secret configuration
    V1Secret repoSecret = new V1Secret()
        .metadata(new V1ObjectMeta()
            .name(repoSecretName)
            .namespace(domainNamespace))
        .type("kubernetes.io/dockerconfigjson")
        .putDataItem(".dockerconfigjson", dockerConfigJson.getBytes());

    boolean secretCreated = assertDoesNotThrow(() -> createSecret(repoSecret),
        String.format("createSecret failed for %s", repoSecretName));
    assertTrue(secretCreated, String.format("createSecret failed while creating secret %s", repoSecretName));

    // create secret for admin credentials
    logger.info("Create secret for admin credentials");
    String adminSecretName = "weblogic-credentials";
    Map<String, String> adminSecretMap = new HashMap();
    adminSecretMap.put("username", "weblogic");
    adminSecretMap.put("password", "welcome1");
    secretCreated = assertDoesNotThrow(() -> createSecret(new V1Secret()
        .metadata(new V1ObjectMeta()
            .name(adminSecretName)
            .namespace(domainNamespace))
        .stringData(adminSecretMap)), "Create secret failed with ApiException");
    assertTrue(secretCreated, String.format("create secret failed for %s", adminSecretName));

    // create encryption secret
    logger.info("Create encryption secret");
    String encryptionSecretName = "encryptionsecret";
    Map<String, String> encryptionSecretMap = new HashMap();
    encryptionSecretMap.put("username", "weblogicenc");
    encryptionSecretMap.put("password", "weblogicenc");
    secretCreated = assertDoesNotThrow(() -> createSecret(new V1Secret()
        .metadata(new V1ObjectMeta()
            .name(encryptionSecretName)
            .namespace(domainNamespace))
        .stringData(encryptionSecretMap)), "Create secret failed with ApiException");
    assertTrue(secretCreated, String.format("create secret failed for %s", encryptionSecretName));

    // create the domain CR
    Domain domain = new Domain()
        .apiVersion(API_VERSION)
        .kind("Domain")
        .metadata(new V1ObjectMeta()
            .name(domainUid)
            .namespace(domainNamespace))
        .spec(new DomainSpec()
            .domainUid(domainUid)
            .domainHomeSourceType("FromModel")
            .image(miiImage)
            .addImagePullSecretsItem(new V1LocalObjectReference()
                .name(repoSecretName))
            .webLogicCredentialsSecret(new V1SecretReference()
                .name(adminSecretName)
                .namespace(domainNamespace))
            .includeServerOutInPodLog(true)
            .serverStartPolicy("IF_NEEDED")
            .serverPod(new ServerPod()
                .addEnvItem(new V1EnvVar()
                    .name("JAVA_OPTIONS")
                    .value("-Dweblogic.StdoutDebugEnabled=false"))
                .addEnvItem(new V1EnvVar()
                    .name("USER_MEM_ARGS")
                    .value("-Djava.security.egd=file:/dev/./urandom ")))
            .adminServer(new AdminServer()
                .serverStartState("RUNNING")
                .adminService(new AdminService()
                    .addChannelsItem(new Channel()
                        .channelName("default")
                        .nodePort(30711))))
            .addClustersItem(new Cluster()
                .clusterName("cluster-1")
                .replicas(replicaCount)
                .serverStartState("RUNNING"))
            .configuration(new Configuration()
                .model(new Model()
                    .domainType("WLS")
                    .runtimeEncryptionSecret(encryptionSecretName))));

    logger.info("Create domain custom resource for domainUID {0} in namespace {1}",
        domainUid, domainNamespace);
    assertTrue(assertDoesNotThrow(() -> createDomainCustomResource(domain),
        String.format("Create domain custom resource failed with ApiException for %s in namespace %s",
            domainUid, domainNamespace)),
        String.format("Create domain custom resource failed with ApiException for %s in namespace %s",
            domainUid, domainNamespace));


    // wait for the domain to exist
    logger.info("Check for domain custom resouce in namespace {0}", domainNamespace);
    withStandardRetryPolicy
        .conditionEvaluationListener(
            condition -> logger.info("Waiting for domain {0} to be created in namespace {1} "
                    + "(elapsed time {2}ms, remaining time {3}ms)",
                domainUid,
                domainNamespace,
                condition.getElapsedTimeInMS(),
                condition.getRemainingTimeInMS()))
        .until(domainExists(domainUid, DOMAIN_VERSION, domainNamespace));


    // check admin server pod exist
    logger.info("Check for admin server pod {0} existence in namespace {1}",
        adminServerPodName, domainNamespace);
    checkPodCreated(adminServerPodName);

    // check managed server pods exists
    for (int i = 1; i <= replicaCount; i++) {
      logger.info("Check for managed server pod {0} existence in namespace {1}",
          managedServerPrefix + i, domainNamespace);
      checkPodCreated(managedServerPrefix + i);
    }

    // check admin server pod is running
    logger.info("Wait for admin server pod {0} to be ready in namespace {1}",
        adminServerPodName, domainNamespace);
    checkPodRunning(adminServerPodName);

    // check managed server pods are running
    for (int i = 1; i <= replicaCount; i++) {
      logger.info("Wait for managed server pod {0} to be ready in namespace {1}",
          managedServerPrefix + i, domainNamespace);
      checkPodRunning(managedServerPrefix + i);
    }

    logger.info("Check admin service {0} is created in namespace {1}",
        adminServerPodName, domainNamespace);
    checkServiceCreated(adminServerPodName);

    // check managed server services created
    for (int i = 1; i <= replicaCount; i++) {
      logger.info("Check managed server service {0} is created in namespace {1}",
          managedServerPrefix + i, domainNamespace);
      checkServiceCreated(managedServerPrefix + i);
    }
    
    checkAppRunning(
        domainUID,
        domainNamespace,
        "30711",
        "8001",
        "sample-war/index.jsp",
        APP_RESPONSE_V1);
    
    logger.info(String.format("Domain %s is fully started - servers are running and application is deployed corretly.",
        domainUID));
  }
  
  @Test
  @Order(2)
  @DisplayName("Update the application to version 2")
  @Slow
  @MustNotRunInParallel
  public void testAppVersion2Patching() {
    
    // app here is what is in the original app dir plus the delta in the second app dir
    final String appDir1 = "sample-app";
    final String appDir2 = "sample-app-2";
    
    // create another image with app V2 
    String image = updateImageWithAppV2Patch(
        MII_IMAGE_NAME,
        Arrays.asList(appDir1, appDir2));
  
    // check and V1 app is running
    assertTrue(appAccessibleInPod(
            domainUID,
            domainNamespace,
            "8001",
            "sample-war/index.jsp",
            APP_RESPONSE_V1),
        "The expected app is not accessible inside the server pod");
    
    // check and make sure that the version 2 app is NOT running
    assertFalse(appAccessibleInPod(
            domainUID,
            domainNamespace,
            "8001",
            "sample-war/index.jsp",
            APP_RESPONSE_V2),
        "The second version of the app is not supposed to be running!!");   
    
    // modify the domain resource to use the new image
    patchDomainResourceIamge(domainUID, domainNamespace, image);
    
    // Ideally we want to verify that the server pods were rolling restarted.
    // But it is hard to time the pod state transitions.
    // Instead, sleep for 2 minutes and check the newer version of the application. 
    // The application check is sufficient to verify that the version2 application
    // is running, thus the servers have been patched.
    try {
      TimeUnit.MINUTES.sleep(2);
    } catch (InterruptedException ie) {
      // do nothing
    }
    
    // check and wait for the app to be ready
    checkAppRunning(
        domainUID,
        domainNamespace,
        "30711",
        "8001",
        "sample-war/index.jsp",
        APP_RESPONSE_V2);

    logger.info("The cluster has been rolling started, and the version 2 application has been deployed correctly.");
  }

  /**
   * Patch the domain resource with a new image that contains a newer version of the application.
   * 
   * Here is an example of the JSON patch string that is constructed in this method.
   * 
   * [
   *   {"op": "replace", "path": "/spec/image", "value": "mii-image:v2" }
   * ]
   * 
   * @param domainUID the unique identifier of the domain resource
   * @param namespace the Kubernetes namespace that the domain is hosted
   * @param image the name of the image that contains a newer version of the application
   */
  private void patchDomainResourceIamge(
      String domainUID,
      String namespace,
      String image
  ) {
    String patch = 
        String.format("[\n  {\"op\": \"replace\", \"path\": \"/spec/image\", \"value\": \"%s\"}\n]\n", image);
    logger.info("Patch string is : " + patch);

    assertTrue(patchDomainCustomResource(
            domainUID,
            namespace,
            new V1Patch(patch),
            V1Patch.PATCH_FORMAT_JSON_PATCH),
        "Failed to patch the domain resource with a  a different image.");
  }

  /**
   * Uninstall Operator, delete service account, domain namespace and
   * operator namespace.
   */
  @AfterAll
  public void tearDownAll() {
    // Delete domain custom resource
    logger.info("Delete domain custom resource in namespace {0}", domainNamespace);
<<<<<<< HEAD
    assertDoesNotThrow(() -> deleteDomainCustomResource(domainUID, domainNamespace),
        "deleteDomainCustomResource failed with ApiException");  
    logger.info("Deleted Domain Custom Resource " + domainUID + " from " + domainNamespace);
=======
    assertDoesNotThrow(() -> deleteDomainCustomResource(domainUid, domainNamespace),
        "deleteDomainCustomResource failed with ApiException");
    logger.info("Deleted Domain Custom Resource " + domainUid + " from " + domainNamespace);
>>>>>>> 143f31a3

    // delete the domain image created for the test
    if (miiImage != null) {
      deleteImage(miiImage);
    }

    // uninstall operator release
    logger.info("Uninstall Operator in namespace {0}", opNamespace);
    if (opHelmParams != null) {
      uninstallOperator(opHelmParams);
    }
    // Delete service account from unique opNamespace
    logger.info("Delete service account in namespace {0}", opNamespace);
    if (serviceAccount != null) {
      assertDoesNotThrow(() -> deleteServiceAccount(serviceAccount.getMetadata().getName(),
              serviceAccount.getMetadata().getNamespace()),
              "deleteServiceAccount failed with ApiException");
    }
    // Delete domain namespaces
    logger.info("Deleting domain namespace {0}", domainNamespace);
    if (domainNamespace != null) {
      assertDoesNotThrow(() -> deleteNamespace(domainNamespace),
          "deleteNamespace failed with ApiException");
      logger.info("Deleted namespace: " + domainNamespace);
    }

    // Delete opNamespace
    logger.info("Deleting Operator namespace {0}", opNamespace);
    if (opNamespace != null) {
      assertDoesNotThrow(() -> deleteNamespace(opNamespace),
          "deleteNamespace failed with ApiException");
      logger.info("Deleted namespace: " + opNamespace);
    }
  }

  private String createFirstDomainImage() {
    // create unique image name with date
    DateFormat dateFormat = new SimpleDateFormat("yyyy-MM-dd");
    Date date = new Date();
    final String imageTag = dateFormat.format(date) + "-" + System.currentTimeMillis();

    // build the model file list
    final List<String> modelList = Collections.singletonList(MODEL_DIR + "/" + WDT_MODEL_FILE);

    // build an application archive using what is in resources/apps/APP_NAME
    assertTrue(buildAppArchive(defaultAppParams()
        .srcDirList(Collections.singletonList(APP_NAME))), 
        String.format("Failed to create app archive for %s", APP_NAME));

    // build the archive list
    String zipFile = String.format("%s/%s.zip", ARCHIVE_DIR, APP_NAME);
    List<String> archiveList = Collections.singletonList(zipFile);

    createImageAndVerify(MII_IMAGE_NAME, imageTag, modelList, archiveList);

    return MII_IMAGE_NAME + ":" + imageTag;
  }
  
  private String updateImageWithAppV2Patch(
      String imageName,
      List<String> appDirList
  ) {
    // build the model file list
    List<String> modelList = Collections.singletonList(MODEL_DIR + "/" + WDT_MODEL_FILE);
   
    // build an application archive using what is in resources/apps/APP_NAME
    boolean archiveBuilt = buildAppArchive(
        defaultAppParams()
            .srcDirList(appDirList));
    
    assertTrue(archiveBuilt, String.format("Failed to create app archive for %s", APP_NAME));
    
    // build the archive list
    String zipFile = String.format("%s/%s.zip", ARCHIVE_DIR, APP_NAME);
<<<<<<< HEAD
    List<String> archiveList = Collections.singletonList(zipFile);
    createImageAndVerify(
        imageName, "v2", modelList, archiveList);
    return imageName + ":" + "v2";
 
  }

  private void createImageAndVerify(
      String imageName,
      String imageTag,
      List<String> modelList,
      List<String> archiveList
  ) {
=======
    final List<String> archiveList = Collections.singletonList(zipFile);
>>>>>>> 143f31a3

    // Set additional environment variables for WIT
    checkDirectory(WIT_BUILD_DIR);
    Map<String, String> env = new HashMap<>();
    env.put("WLSIMG_BLDDIR", WIT_BUILD_DIR);

    // build an image using WebLogic Image Tool
    logger.info("Create image {0}:{1} using model directory {2}",
<<<<<<< HEAD
        imageName, imageTag, MODEL_DIR);
    boolean result = createMIIImage(
        defaultWITParams()
            .modelImageName(imageName)
=======
        MII_IMAGE_NAME, imageTag, MODEL_DIR);
    boolean result = createMiiImage(
        defaultWitParams()
            .modelImageName(MII_IMAGE_NAME)
>>>>>>> 143f31a3
            .modelImageTag(imageTag)
            .modelFiles(modelList)
            .modelArchiveFiles(archiveList)
            .wdtVersion(WDT_VERSION)
            .env(env)
            .redirect(true));

    assertTrue(result, String.format("Failed to create the image %s using WebLogic Image Tool", imageName));

    // check image exists
    assertTrue(dockerImageExists(imageName, imageTag),
        String.format("Image %s doesn't exist", imageName + ":" + imageTag));
  }

  private void checkPodCreated(String podName) {
    withStandardRetryPolicy
        .conditionEvaluationListener(
            condition -> logger.info("Waiting for pod {0} to be created in namespace {1} "
                    + "(elapsed time {2}ms, remaining time {3}ms)",
                podName,
                domainNamespace,
                condition.getElapsedTimeInMS(),
                condition.getRemainingTimeInMS()))
        .until(assertDoesNotThrow(() -> podExists(podName, domainUid, domainNamespace),
            String.format("podExists failed with ApiException for %s in namespace in %s",
                podName, domainNamespace)));

  }

  private void checkPodRunning(String podName) {
    withStandardRetryPolicy
        .conditionEvaluationListener(
            condition -> logger.info("Waiting for pod {0} to be ready in namespace {1} "
                    + "(elapsed time {2}ms, remaining time {3}ms)",
                podName,
                domainNamespace,
                condition.getElapsedTimeInMS(),
                condition.getRemainingTimeInMS()))
        .until(assertDoesNotThrow(() -> podReady(podName, domainUid, domainNamespace),
            String.format(
                "pod %s is not ready in namespace %s", podName, domainNamespace)));

  }

  private void checkServiceCreated(String serviceName) {
    withStandardRetryPolicy
        .conditionEvaluationListener(
            condition -> logger.info("Waiting for service {0} to be created in namespace {1} "
                    + "(elapsed time {2}ms, remaining time {3}ms)",
                serviceName,
                domainNamespace,
                condition.getElapsedTimeInMS(),
                condition.getRemainingTimeInMS()))
        .until(assertDoesNotThrow(() -> serviceExists(serviceName, null, domainNamespace),
            String.format(
                "Service %s is not ready in namespace %s", serviceName, domainNamespace)));

  }

  private void checkAppRunning(
      String domainUID,
      String ns,
      String nodePort,
      String internalPort,
      String appPath, 
      String expectedStr
  ) {
   
    // check if the app is accessible inside of a server pod
    withStandardRetryPolicy
        .conditionEvaluationListener(
            condition -> logger.info("Waiting for application {0} to be ready in namespace {1} "
            + "(elapsed time {2}ms, remaining time {3}ms)",
            appPath,
            domainNamespace,
            condition.getElapsedTimeInMS(),
            condition.getRemainingTimeInMS()))
        .until(assertDoesNotThrow(() -> appAccessibleInPodCallable(domainUID, ns, internalPort, appPath, expectedStr),
            String.format(
               "App %s is not ready in namespace %s", appPath, domainNamespace)));

  }
 
  private static JsonObject getDockerConfigJson(String username, String password, String email, String registry) {
    JsonObject authObject = new JsonObject();
    authObject.addProperty("username", username);
    authObject.addProperty("password", password);
    authObject.addProperty("email", email);
    String auth = username + ":" + password;
    String authEncoded = Base64.getEncoder().encodeToString(auth.getBytes());
    System.out.println("auth encoded: " + authEncoded);
    authObject.addProperty("auth", authEncoded);
    JsonObject registryObject = new JsonObject();
    registryObject.add(registry, authObject);
    JsonObject configJsonObject = new JsonObject();
    configJsonObject.add("auths", registryObject);
    return configJsonObject;
  }
}<|MERGE_RESOLUTION|>--- conflicted
+++ resolved
@@ -473,15 +473,9 @@
   public void tearDownAll() {
     // Delete domain custom resource
     logger.info("Delete domain custom resource in namespace {0}", domainNamespace);
-<<<<<<< HEAD
-    assertDoesNotThrow(() -> deleteDomainCustomResource(domainUID, domainNamespace),
-        "deleteDomainCustomResource failed with ApiException");  
-    logger.info("Deleted Domain Custom Resource " + domainUID + " from " + domainNamespace);
-=======
     assertDoesNotThrow(() -> deleteDomainCustomResource(domainUid, domainNamespace),
         "deleteDomainCustomResource failed with ApiException");
     logger.info("Deleted Domain Custom Resource " + domainUid + " from " + domainNamespace);
->>>>>>> 143f31a3
 
     // delete the domain image created for the test
     if (miiImage != null) {
@@ -556,7 +550,6 @@
     
     // build the archive list
     String zipFile = String.format("%s/%s.zip", ARCHIVE_DIR, APP_NAME);
-<<<<<<< HEAD
     List<String> archiveList = Collections.singletonList(zipFile);
     createImageAndVerify(
         imageName, "v2", modelList, archiveList);
@@ -570,9 +563,6 @@
       List<String> modelList,
       List<String> archiveList
   ) {
-=======
-    final List<String> archiveList = Collections.singletonList(zipFile);
->>>>>>> 143f31a3
 
     // Set additional environment variables for WIT
     checkDirectory(WIT_BUILD_DIR);
@@ -581,17 +571,10 @@
 
     // build an image using WebLogic Image Tool
     logger.info("Create image {0}:{1} using model directory {2}",
-<<<<<<< HEAD
         imageName, imageTag, MODEL_DIR);
     boolean result = createMIIImage(
         defaultWITParams()
             .modelImageName(imageName)
-=======
-        MII_IMAGE_NAME, imageTag, MODEL_DIR);
-    boolean result = createMiiImage(
-        defaultWitParams()
-            .modelImageName(MII_IMAGE_NAME)
->>>>>>> 143f31a3
             .modelImageTag(imageTag)
             .modelFiles(modelList)
             .modelArchiveFiles(archiveList)
