--- conflicted
+++ resolved
@@ -123,13 +123,8 @@
    JUnit engine parameter resolution mechanism
    */
   @BeforeAll
-<<<<<<< HEAD
   public static void initAll(@Namespaces(2) List<String> namespaces) {
     // create standard, reusbale retry/backoff policy
-=======
-  public static void initAll() {
-    // create standard, reusable retry/backoff policy
->>>>>>> 143f31a3
     withStandardRetryPolicy = with().pollDelay(2, SECONDS)
         .and().with().pollInterval(10, SECONDS)
         .atMost(5, MINUTES).await();
