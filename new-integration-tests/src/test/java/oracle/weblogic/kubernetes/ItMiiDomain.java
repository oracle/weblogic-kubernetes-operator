// Copyright (c) 2020, Oracle Corporation and/or its affiliates.
// Licensed under the Universal Permissive License v 1.0 as shown at https://oss.oracle.com/licenses/upl.

package oracle.weblogic.kubernetes;

import java.io.IOException;
import java.text.DateFormat;
import java.text.SimpleDateFormat;
import java.util.Arrays;
import java.util.Base64;
import java.util.Collections;
import java.util.Date;
import java.util.HashMap;
import java.util.List;
import java.util.Map;
import java.util.concurrent.TimeUnit;

import com.google.gson.JsonObject;
import io.kubernetes.client.custom.V1Patch;
import io.kubernetes.client.openapi.models.V1EnvVar;
import io.kubernetes.client.openapi.models.V1LocalObjectReference;
import io.kubernetes.client.openapi.models.V1ObjectMeta;
import io.kubernetes.client.openapi.models.V1Secret;
import io.kubernetes.client.openapi.models.V1SecretReference;
import io.kubernetes.client.openapi.models.V1ServiceAccount;
import oracle.weblogic.domain.AdminServer;
import oracle.weblogic.domain.AdminService;
import oracle.weblogic.domain.Channel;
import oracle.weblogic.domain.Cluster;
import oracle.weblogic.domain.Configuration;
import oracle.weblogic.domain.Domain;
import oracle.weblogic.domain.DomainSpec;
import oracle.weblogic.domain.Model;
import oracle.weblogic.domain.ServerPod;
import oracle.weblogic.kubernetes.actions.impl.OperatorParams;
import oracle.weblogic.kubernetes.actions.impl.primitive.HelmParams;
import oracle.weblogic.kubernetes.annotations.IntegrationTest;
import oracle.weblogic.kubernetes.annotations.Namespaces;
import oracle.weblogic.kubernetes.annotations.tags.MustNotRunInParallel;
import oracle.weblogic.kubernetes.annotations.tags.Slow;
import oracle.weblogic.kubernetes.extensions.LoggedTest;
import org.awaitility.core.ConditionFactory;
import org.junit.jupiter.api.AfterAll;
import org.junit.jupiter.api.BeforeAll;
import org.junit.jupiter.api.DisplayName;
import org.junit.jupiter.api.MethodOrderer;
import org.junit.jupiter.api.Order;
import org.junit.jupiter.api.Test;
import org.junit.jupiter.api.TestMethodOrder;

import static java.util.concurrent.TimeUnit.MINUTES;
import static java.util.concurrent.TimeUnit.SECONDS;
import static oracle.weblogic.kubernetes.actions.ActionConstants.ARCHIVE_DIR;
import static oracle.weblogic.kubernetes.actions.ActionConstants.DOWNLOAD_DIR;
import static oracle.weblogic.kubernetes.actions.ActionConstants.MODEL_DIR;
import static oracle.weblogic.kubernetes.actions.ActionConstants.WDT_VERSION;
import static oracle.weblogic.kubernetes.actions.ActionConstants.WIT_BUILD_DIR;
import static oracle.weblogic.kubernetes.actions.TestActions.buildAppArchive;
import static oracle.weblogic.kubernetes.actions.TestActions.createDomainCustomResource;
import static oracle.weblogic.kubernetes.actions.TestActions.createMiiImage;
import static oracle.weblogic.kubernetes.actions.TestActions.createSecret;
import static oracle.weblogic.kubernetes.actions.TestActions.createServiceAccount;
import static oracle.weblogic.kubernetes.actions.TestActions.defaultAppParams;
import static oracle.weblogic.kubernetes.actions.TestActions.defaultWitParams;
import static oracle.weblogic.kubernetes.actions.TestActions.deleteDomainCustomResource;
import static oracle.weblogic.kubernetes.actions.TestActions.deleteImage;
import static oracle.weblogic.kubernetes.actions.TestActions.deleteNamespace;
import static oracle.weblogic.kubernetes.actions.TestActions.deleteServiceAccount;
import static oracle.weblogic.kubernetes.actions.TestActions.dockerLogin;
import static oracle.weblogic.kubernetes.actions.TestActions.dockerPush;
import static oracle.weblogic.kubernetes.actions.TestActions.helmList;
import static oracle.weblogic.kubernetes.actions.TestActions.installOperator;
import static oracle.weblogic.kubernetes.actions.TestActions.patchDomainCustomResource;
import static oracle.weblogic.kubernetes.actions.TestActions.uninstallOperator;
import static oracle.weblogic.kubernetes.assertions.TestAssertions.appAccessibleInPod;
import static oracle.weblogic.kubernetes.assertions.TestAssertions.appAccessibleInPodCallable;
import static oracle.weblogic.kubernetes.assertions.TestAssertions.dockerImageExists;
import static oracle.weblogic.kubernetes.assertions.TestAssertions.domainExists;
import static oracle.weblogic.kubernetes.assertions.TestAssertions.operatorIsRunning;
import static oracle.weblogic.kubernetes.assertions.TestAssertions.podExists;
import static oracle.weblogic.kubernetes.assertions.TestAssertions.podReady;
import static oracle.weblogic.kubernetes.assertions.TestAssertions.serviceExists;
import static oracle.weblogic.kubernetes.utils.FileUtils.checkDirectory;
import static oracle.weblogic.kubernetes.utils.FileUtils.cleanupDirectory;
import static org.awaitility.Awaitility.with;
import static org.junit.jupiter.api.Assertions.assertDoesNotThrow;
<<<<<<< HEAD
import static org.junit.jupiter.api.Assertions.assertFalse;
=======
import static org.junit.jupiter.api.Assertions.assertNotNull;
>>>>>>> 725ec101
import static org.junit.jupiter.api.Assertions.assertTrue;

// Test to create model in image domain and verify the domain started successfully
@TestMethodOrder(MethodOrderer.OrderAnnotation.class)
@DisplayName("Test to create model in image domain and start the domain")
@IntegrationTest
class ItMiiDomain implements LoggedTest {

  // operator constants
  private static final String OPERATOR_RELEASE_NAME = "weblogic-operator";
  private static final String OPERATOR_CHART_DIR =
      "../kubernetes/charts/weblogic-operator";
  private static final String OPERATOR_IMAGE =
      "oracle/weblogic-kubernetes-operator:3.0.0";
  //"phx.ocir.io/weblogick8s/weblogic-kubernetes-operator:develop";

  // mii constants
  private static final String WDT_MODEL_FILE = "model1-wls.yaml";
  private static final String MII_IMAGE_NAME = "mii-image";
  private static final String APP_NAME = "sample-app";

  // domain constants
  private static final String DOMAIN_VERSION = "v7";
  private static final String API_VERSION = "weblogic.oracle/" + DOMAIN_VERSION;
  
  // app constants
  private static final String APP_RESPONSE_V1 = "Hello World, you have reached server managed-server1";
  private static final String APP_RESPONSE_V2 = "Hello World AGAIN, you have reached server managed-server1";
  private static final String APP_RESPONSE_V3 = "How are you doing!";

  private static HelmParams opHelmParams = null;
  private static V1ServiceAccount serviceAccount = null;
  private static String opNamespace = null;
  private static String domainNamespace = null;
  private static ConditionFactory withStandardRetryPolicy = null;

  private String domainUid = "domain1";
  private String repoSecretName = "reposecret";
  private String miiImage = null;
  private String repoRegistry = "dummy";
  private String repoUserName = "dummy";
  private String repoPassword = "dummy";
  private String repoEmail = "dummy";

  /**
   * Install Operator.
   * @param namespaces list of namespaces created by the IntegrationTestWatcher by the
   JUnit engine parameter resolution mechanism
   */
  @BeforeAll
  public static void initAll(@Namespaces(2) List<String> namespaces) {
    // create standard, reusable retry/backoff policy
    withStandardRetryPolicy = with().pollDelay(2, SECONDS)
        .and().with().pollInterval(10, SECONDS)
        .atMost(5, MINUTES).await();

    // get a new unique opNamespace
    logger.info("Creating unique namespace for Operator");
    assertNotNull(namespaces.get(0), "Namespace list is null");
    opNamespace = namespaces.get(0);

    logger.info("Creating unique namespace for Domain");
    assertNotNull(namespaces.get(1), "Namespace list is null");
    domainNamespace = namespaces.get(1);

    // Create a service account for the unique opNamespace
    logger.info("Creating service account");
    String serviceAccountName = opNamespace + "-sa";
    assertDoesNotThrow(() -> createServiceAccount(new V1ServiceAccount()
        .metadata(
            new V1ObjectMeta()
                .namespace(opNamespace)
                .name(serviceAccountName))));
    logger.info("Created service account: {0}", serviceAccountName);

    // helm install parameters
    opHelmParams = new HelmParams()
        .releaseName(OPERATOR_RELEASE_NAME)
        .namespace(opNamespace)
        .chartDir(OPERATOR_CHART_DIR);

    // Operator chart values to override
    OperatorParams opParams =
        new OperatorParams()
            .helmParams(opHelmParams)
            .image(OPERATOR_IMAGE)
            .domainNamespaces(Arrays.asList(domainNamespace))
            .serviceAccount(serviceAccountName);

    // install Operator
    logger.info("Installing Operator in namespace {0}", opNamespace);
    assertTrue(installOperator(opParams),
        String.format("Operator install failed in namespace %s", opNamespace));
    logger.info("Operator installed in namespace {0}", opNamespace);

    // list helm releases
    logger.info("List helm releases in namespace {0}", opNamespace);
    helmList(opHelmParams);

    // check operator is running
    logger.info("Check Operator pod is running in namespace {0}", opNamespace);
    withStandardRetryPolicy
        .conditionEvaluationListener(
            condition -> logger.info("Waiting for operator to be running in namespace {0} "
                    + "(elapsed time {1}ms, remaining time {2}ms)",
                opNamespace,
                condition.getElapsedTimeInMS(),
                condition.getRemainingTimeInMS()))
        .until(operatorIsRunning(opNamespace));

  }

  @Test
  @Order(1)
  @DisplayName("Create model in image domain")
  @Slow
  @MustNotRunInParallel
  public void testCreateMiiDomain() {
    // admin/managed server name here should match with model yaml in WDT_MODEL_FILE
    final String adminServerPodName = domainUid + "-admin-server";
    final String managedServerPrefix = domainUid + "-managed-server";
    final int replicaCount = 2;

    // create image with model files
    miiImage = createInitialDomainImage();

    // push the image to OCIR to make the test work in multi node cluster
    if (System.getenv("REPO_REGISTRY") != null && System.getenv("REPO_USERNAME") != null
        && System.getenv("REPO_PASSWORD") != null && System.getenv("REPO_EMAIL") != null) {
      repoRegistry = System.getenv("REPO_REGISTRY");
      repoUserName = System.getenv("REPO_USERNAME");
      repoPassword = System.getenv("REPO_PASSWORD");
      repoEmail = System.getenv("REPO_EMAIL");

      logger.info("docker login");
      assertTrue(dockerLogin(repoRegistry, repoUserName, repoPassword), "docker login failed");

      logger.info("docker push image {0} to OCIR", miiImage);
      assertTrue(dockerPush(miiImage), String.format("docker push failed for image %s", miiImage));
    }

    // create docker registry secret in the domain namespace to pull the image from OCIR
    JsonObject dockerConfigJsonObject = getDockerConfigJson(
        repoUserName, repoPassword, repoEmail, repoRegistry);
    String dockerConfigJson = dockerConfigJsonObject.toString();

    // Create the V1Secret configuration
    V1Secret repoSecret = new V1Secret()
        .metadata(new V1ObjectMeta()
            .name(repoSecretName)
            .namespace(domainNamespace))
        .type("kubernetes.io/dockerconfigjson")
        .putDataItem(".dockerconfigjson", dockerConfigJson.getBytes());

    boolean secretCreated = assertDoesNotThrow(() -> createSecret(repoSecret),
        String.format("createSecret failed for %s", repoSecretName));
    assertTrue(secretCreated, String.format("createSecret failed while creating secret %s", repoSecretName));

    // create secret for admin credentials
    logger.info("Create secret for admin credentials");
    String adminSecretName = "weblogic-credentials";
    Map<String, String> adminSecretMap = new HashMap();
    adminSecretMap.put("username", "weblogic");
    adminSecretMap.put("password", "welcome1");
    secretCreated = assertDoesNotThrow(() -> createSecret(new V1Secret()
        .metadata(new V1ObjectMeta()
            .name(adminSecretName)
            .namespace(domainNamespace))
        .stringData(adminSecretMap)), "Create secret failed with ApiException");
    assertTrue(secretCreated, String.format("create secret failed for %s", adminSecretName));

    // create encryption secret
    logger.info("Create encryption secret");
    String encryptionSecretName = "encryptionsecret";
    Map<String, String> encryptionSecretMap = new HashMap();
    encryptionSecretMap.put("username", "weblogicenc");
    encryptionSecretMap.put("password", "weblogicenc");
    secretCreated = assertDoesNotThrow(() -> createSecret(new V1Secret()
        .metadata(new V1ObjectMeta()
            .name(encryptionSecretName)
            .namespace(domainNamespace))
        .stringData(encryptionSecretMap)), "Create secret failed with ApiException");
    assertTrue(secretCreated, String.format("create secret failed for %s", encryptionSecretName));

    // create the domain CR
    Domain domain = new Domain()
        .apiVersion(API_VERSION)
        .kind("Domain")
        .metadata(new V1ObjectMeta()
            .name(domainUid)
            .namespace(domainNamespace))
        .spec(new DomainSpec()
            .domainUid(domainUid)
            .domainHomeSourceType("FromModel")
            .image(miiImage)
            .addImagePullSecretsItem(new V1LocalObjectReference()
                .name(repoSecretName))
            .webLogicCredentialsSecret(new V1SecretReference()
                .name(adminSecretName)
                .namespace(domainNamespace))
            .includeServerOutInPodLog(true)
            .serverStartPolicy("IF_NEEDED")
            .serverPod(new ServerPod()
                .addEnvItem(new V1EnvVar()
                    .name("JAVA_OPTIONS")
                    .value("-Dweblogic.StdoutDebugEnabled=false"))
                .addEnvItem(new V1EnvVar()
                    .name("USER_MEM_ARGS")
                    .value("-Djava.security.egd=file:/dev/./urandom ")))
            .adminServer(new AdminServer()
                .serverStartState("RUNNING")
                .adminService(new AdminService()
                    .addChannelsItem(new Channel()
                        .channelName("default")
                        .nodePort(30711))))
            .addClustersItem(new Cluster()
                .clusterName("cluster-1")
                .replicas(replicaCount)
                .serverStartState("RUNNING"))
            .configuration(new Configuration()
                .model(new Model()
                    .domainType("WLS")
                    .runtimeEncryptionSecret(encryptionSecretName))));

    logger.info("Create domain custom resource for domainUid {0} in namespace {1}",
        domainUid, domainNamespace);
    assertTrue(assertDoesNotThrow(() -> createDomainCustomResource(domain),
        String.format("Create domain custom resource failed with ApiException for %s in namespace %s",
            domainUid, domainNamespace)),
        String.format("Create domain custom resource failed with ApiException for %s in namespace %s",
            domainUid, domainNamespace));


    // wait for the domain to exist
    logger.info("Check for domain custom resouce in namespace {0}", domainNamespace);
    withStandardRetryPolicy
        .conditionEvaluationListener(
            condition -> logger.info("Waiting for domain {0} to be created in namespace {1} "
                    + "(elapsed time {2}ms, remaining time {3}ms)",
                domainUid,
                domainNamespace,
                condition.getElapsedTimeInMS(),
                condition.getRemainingTimeInMS()))
        .until(domainExists(domainUid, DOMAIN_VERSION, domainNamespace));


    // check admin server pod exist
    logger.info("Check for admin server pod {0} existence in namespace {1}",
        adminServerPodName, domainNamespace);
    checkPodCreated(adminServerPodName);

    // check managed server pods exists
    for (int i = 1; i <= replicaCount; i++) {
      logger.info("Check for managed server pod {0} existence in namespace {1}",
          managedServerPrefix + i, domainNamespace);
      checkPodCreated(managedServerPrefix + i);
    }

    // check admin server pod is running
    logger.info("Wait for admin server pod {0} to be ready in namespace {1}",
        adminServerPodName, domainNamespace);
    checkPodRunning(adminServerPodName);

    // check managed server pods are running
    for (int i = 1; i <= replicaCount; i++) {
      logger.info("Wait for managed server pod {0} to be ready in namespace {1}",
          managedServerPrefix + i, domainNamespace);
      checkPodRunning(managedServerPrefix + i);
    }

    logger.info("Check admin service {0} is created in namespace {1}",
        adminServerPodName, domainNamespace);
    checkServiceCreated(adminServerPodName);

    // check managed server services created
    for (int i = 1; i <= replicaCount; i++) {
      logger.info("Check managed server service {0} is created in namespace {1}",
          managedServerPrefix + i, domainNamespace);
      checkServiceCreated(managedServerPrefix + i);
    }
    
    checkAppRunning(
        domainUid,
        domainNamespace,
        "8001",
        "sample-war/index.jsp",
        APP_RESPONSE_V1);
    
    logger.info(String.format("Domain %s is fully started - servers are running and application is deployed corretly.",
        domainUid));
  }
  
  @Test
  @Order(4)
  @DisplayName("Update the sample-app application to version 2")
  @Slow
  @MustNotRunInParallel
  public void testAppVersion2Patching() {
    
    // app here is what is in the original app dir plus the replacement in the second app dir
    final String appDir1 = "sample-app";
    final String appDir2 = "sample-app-2";
    
    // create another image with app V2 
    String image = updateImageWithAppV2Patch(
        MII_IMAGE_NAME,
        Arrays.asList(appDir1, appDir2));
  
    // check and V1 app is running
    assertTrue(appAccessibleInPod(
            domainUid,
            domainNamespace,
            "8001",
            "sample-war/index.jsp",
            APP_RESPONSE_V1),
        "The expected app is not accessible inside the server pod");
    
    // check and make sure that the version 2 app is NOT running
    assertFalse(appAccessibleInPod(
            domainUid,
            domainNamespace,
            "8001",
            "sample-war/index.jsp",
            APP_RESPONSE_V2),
        "The second version of the app is not supposed to be running!!");   
    
    // modify the domain resource to use the new image
    patchDomainResourceIamge(domainUid, domainNamespace, image);
    
    // Ideally we want to verify that the server pods were rolling restarted.
    // But it is hard to time the pod state transitions.
    // Instead, sleep for 2 minutes and check the newer version of the application. 
    // The application check is sufficient to verify that the version2 application
    // is running, thus the servers have been patched.
    try {
      TimeUnit.MINUTES.sleep(2);
    } catch (InterruptedException ie) {
      // do nothing
    }
    
    // check and wait for the app to be ready
    checkAppRunning(
        domainUid,
        domainNamespace,
        "8001",
        "sample-war/index.jsp",
        APP_RESPONSE_V2);

    logger.info("The cluster has been rolling started, and the version 2 application has been deployed correctly.");
  }

  @Test
  @Order(5)
  @DisplayName("Update the domain with another application")
  @Slow
  @MustNotRunInParallel
  public void testAddAnotherApp() {
    
    // app here is what is in the original app dir plus the delta in the second app dir
    final String appDir1 = "sample-app";
    final String appDir2 = "sample-app-2";
    final String appDir3 = "sample-app-3";
       
    // create another image with an additional app
    String image = updateImageWithApp3(
        MII_IMAGE_NAME,
        Arrays.asList(appDir1, appDir2),
        Collections.singletonList(appDir3),
        "model2-wls.yaml");
  
    // check and V2 app is still running
    assertTrue(appAccessibleInPod(
            domainUid,
            domainNamespace,
            "8001",
            "sample-war/index.jsp",
            APP_RESPONSE_V2),
        "The expected app is not accessible inside the server pod");
    
    // check and make sure that the new app is not already running
    assertFalse(appAccessibleInPod(
            domainUid,
            domainNamespace,
            "8001",
            "sample-war-3/index.jsp",
            APP_RESPONSE_V3),
        "The second app is not supposed to be running!!");   
    
    // modify the domain resource to use the new image
    patchDomainResourceIamge(domainUid, domainNamespace, image);
    
    // Ideally we want to verify that the server pods were rolling restarted.
    // But it is hard to time the pod state transitions.
    // Instead, sleep for 2 minutes and check the newer version of the application. 
    // The application check is sufficient to verify that the version2 application
    // is running, thus the servers have been patched.
    try {
      TimeUnit.MINUTES.sleep(2);
    } catch (InterruptedException ie) {
      // do nothing
    }
    
    // check and wait for the original app to be ready
    checkAppRunning(
            domainUid,
            domainNamespace,
            "8001",
            "sample-war/index.jsp",
            APP_RESPONSE_V2);
    
    // check and wait for the new app to be ready
    checkAppRunning(
        domainUid,
        domainNamespace,
        "8001",
        "sample-war-3/index.jsp",
        APP_RESPONSE_V3);

    logger.info("The cluster has been rolling started, and the two applications are both running correctly.");
  }

  /**
   * Uninstall Operator, delete service account, domain namespace and
   * operator namespace.
   */
  @AfterAll
  public void tearDownAll() {
    // Delete domain custom resource
    logger.info("Delete domain custom resource in namespace {0}", domainNamespace);
    assertDoesNotThrow(() -> deleteDomainCustomResource(domainUid, domainNamespace),
        "deleteDomainCustomResource failed with ApiException");
    logger.info("Deleted Domain Custom Resource " + domainUid + " from " + domainNamespace);

    // delete the domain image created for the test
    if (miiImage != null) {
      deleteImage(miiImage);
    }

    // uninstall operator release
    logger.info("Uninstall Operator in namespace {0}", opNamespace);
    if (opHelmParams != null) {
      uninstallOperator(opHelmParams);
    }
    // Delete service account from unique opNamespace
    logger.info("Delete service account in namespace {0}", opNamespace);
    if (serviceAccount != null) {
      assertDoesNotThrow(() -> deleteServiceAccount(serviceAccount.getMetadata().getName(),
              serviceAccount.getMetadata().getNamespace()),
              "deleteServiceAccount failed with ApiException");
    }
    // Delete domain namespaces
    logger.info("Deleting domain namespace {0}", domainNamespace);
    if (domainNamespace != null) {
      assertDoesNotThrow(() -> deleteNamespace(domainNamespace),
          "deleteNamespace failed with ApiException");
      logger.info("Deleted namespace: " + domainNamespace);
    }

    // Delete opNamespace
    logger.info("Deleting Operator namespace {0}", opNamespace);
    if (opNamespace != null) {
      assertDoesNotThrow(() -> deleteNamespace(opNamespace),
          "deleteNamespace failed with ApiException");
      logger.info("Deleted namespace: " + opNamespace);
    }

    // clean up the download directory so that we can get always the latest
    // versions of the tools
    try {
      cleanupDirectory(DOWNLOAD_DIR);
    } catch (IOException | RuntimeException e) {    
      logger.severe("Failed to cleanup the download directory " + DOWNLOAD_DIR + " ready", e);    
    }
  }

  private String createInitialDomainImage() {
    // create unique image name with date
    DateFormat dateFormat = new SimpleDateFormat("yyyy-MM-dd");
    Date date = new Date();
    final String imageTag = dateFormat.format(date) + "-" + System.currentTimeMillis();

    // build the model file list
    final List<String> modelList = Collections.singletonList(MODEL_DIR + "/" + WDT_MODEL_FILE);

    // build an application archive using what is in resources/apps/APP_NAME
    assertTrue(buildAppArchive(defaultAppParams()
        .srcDirList(Collections.singletonList(APP_NAME))), 
        String.format("Failed to create app archive for %s", APP_NAME));

    // build the archive list
    String zipFile = String.format("%s/%s.zip", ARCHIVE_DIR, APP_NAME);
    List<String> archiveList = Collections.singletonList(zipFile);

    createImageAndVerify(MII_IMAGE_NAME, imageTag, modelList, archiveList);

    return MII_IMAGE_NAME + ":" + imageTag;
  }
  
  private String updateImageWithAppV2Patch(
      String imageName,
      List<String> appDirList
  ) {
    // build the model file list
    List<String> modelList = Collections.singletonList(MODEL_DIR + "/" + WDT_MODEL_FILE);
   
    // build an application archive using what is in resources/apps/APP_NAME
    boolean archiveBuilt = buildAppArchive(
        defaultAppParams()
            .srcDirList(appDirList));
    
    assertTrue(archiveBuilt, String.format("Failed to create app archive for %s", APP_NAME));
    
    // build the archive list
    String zipFile = String.format("%s/%s.zip", ARCHIVE_DIR, APP_NAME);
    List<String> archiveList = Collections.singletonList(zipFile);
    createImageAndVerify(
        imageName, "v2", modelList, archiveList);
    return imageName + ":" + "v2";
 
  }

  private String updateImageWithApp3(
      String imageName,
      List<String> appDirList1,
      List<String> appDirList2,
      String modelFile
  ) {
    // build the model file list
    List<String> modelList = Collections.singletonList(MODEL_DIR + "/" + modelFile);
 
    String appName1 = appDirList1.get(0);
    String appName2 = appDirList2.get(0);
    
    // build an application archive using for the first app, which is the same after
    // patching the original app.
    boolean archiveBuilt = buildAppArchive(
        defaultAppParams()
            .srcDirList(appDirList1)
            .appName(appName1));
    
    assertTrue(archiveBuilt, String.format("Failed to create app archive for %s", appName1));

    archiveBuilt = buildAppArchive(
            defaultAppParams()
                .srcDirList(appDirList2)
                .appName(appName2));
        
    assertTrue(archiveBuilt, String.format("Failed to create app archive for %s", appName2));
        
    // build the archive list with two zip files
    List<String> archiveList = Arrays.asList(
        String.format("%s/%s.zip", ARCHIVE_DIR, appName1),
        String.format("%s/%s.zip", ARCHIVE_DIR, appName2));
    
    createImageAndVerify(
        imageName, "v3", modelList, archiveList);
    return imageName + ":" + "v3";
 
  }

  /**
   * Patch the domain resource with a new image that contains a newer version of the application.
   * Here is an example of the JSON patch string that is constructed in this method.
   * [
   *   {"op": "replace", "path": "/spec/image", "value": "mii-image:v2" }
   * ]
   * 
   * @param domainUid the unique identifier of the domain resource
   * @param namespace the Kubernetes namespace that the domain is hosted
   * @param image the name of the image that contains a newer version of the application
   */
  private void patchDomainResourceIamge(
      String domainUid,
      String namespace,
      String image
  ) {
    String patch = 
        String.format("[\n  {\"op\": \"replace\", \"path\": \"/spec/image\", \"value\": \"%s\"}\n]\n",
            image);
    logger.info("Patch string is : " + patch);

    assertTrue(patchDomainCustomResource(
            domainUid,
            namespace,
            new V1Patch(patch),
            V1Patch.PATCH_FORMAT_JSON_PATCH),
        "Failed to patch the domain resource with a  a different image.");
  }

  private void createImageAndVerify(
      String imageName,
      String imageTag,
      List<String> modelList,
      List<String> archiveList
  ) {

    // Set additional environment variables for WIT
    checkDirectory(WIT_BUILD_DIR);
    Map<String, String> env = new HashMap<>();
    env.put("WLSIMG_BLDDIR", WIT_BUILD_DIR);

    // build an image using WebLogic Image Tool
    logger.info("Create image {0}:{1} using model directory {2}",
        imageName, imageTag, MODEL_DIR);
    boolean result = createMiiImage(
        defaultWitParams()
            .modelImageName(imageName)
            .modelImageTag(imageTag)
            .modelFiles(modelList)
            .modelArchiveFiles(archiveList)
            .wdtVersion(WDT_VERSION)
            .env(env)
            .redirect(true));

    assertTrue(result, String.format("Failed to create the image %s using WebLogic Image Tool", imageName));

    // check image exists
    assertTrue(dockerImageExists(imageName, imageTag),
        String.format("Image %s doesn't exist", imageName + ":" + imageTag));
  }

  private void checkPodCreated(String podName) {
    withStandardRetryPolicy
        .conditionEvaluationListener(
            condition -> logger.info("Waiting for pod {0} to be created in namespace {1} "
                    + "(elapsed time {2}ms, remaining time {3}ms)",
                podName,
                domainNamespace,
                condition.getElapsedTimeInMS(),
                condition.getRemainingTimeInMS()))
        .until(assertDoesNotThrow(() -> podExists(podName, domainUid, domainNamespace),
            String.format("podExists failed with ApiException for %s in namespace in %s",
                podName, domainNamespace)));

  }

  private void checkPodRunning(String podName) {
    withStandardRetryPolicy
        .conditionEvaluationListener(
            condition -> logger.info("Waiting for pod {0} to be ready in namespace {1} "
                    + "(elapsed time {2}ms, remaining time {3}ms)",
                podName,
                domainNamespace,
                condition.getElapsedTimeInMS(),
                condition.getRemainingTimeInMS()))
        .until(assertDoesNotThrow(() -> podReady(podName, domainUid, domainNamespace),
            String.format(
                "pod %s is not ready in namespace %s", podName, domainNamespace)));

  }

  private void checkServiceCreated(String serviceName) {
    withStandardRetryPolicy
        .conditionEvaluationListener(
            condition -> logger.info("Waiting for service {0} to be created in namespace {1} "
                    + "(elapsed time {2}ms, remaining time {3}ms)",
                serviceName,
                domainNamespace,
                condition.getElapsedTimeInMS(),
                condition.getRemainingTimeInMS()))
        .until(assertDoesNotThrow(() -> serviceExists(serviceName, null, domainNamespace),
            String.format(
                "Service %s is not ready in namespace %s", serviceName, domainNamespace)));

  }

  private void checkAppRunning(
      String domainUid,
      String ns,
      String internalPort,
      String appPath, 
      String expectedStr
  ) {
   
    // check if the app is accessible inside of a server pod
    withStandardRetryPolicy
        .conditionEvaluationListener(
            condition -> logger.info("Waiting for application {0} to be ready in namespace {1} "
            + "(elapsed time {2}ms, remaining time {3}ms)",
            appPath,
            domainNamespace,
            condition.getElapsedTimeInMS(),
            condition.getRemainingTimeInMS()))
        .until(assertDoesNotThrow(() -> appAccessibleInPodCallable(domainUid, ns, internalPort, appPath, expectedStr),
            String.format(
               "App %s is not ready in namespace %s", appPath, domainNamespace)));

  }
 
  private static JsonObject getDockerConfigJson(String username, String password, String email, String registry) {
    JsonObject authObject = new JsonObject();
    authObject.addProperty("username", username);
    authObject.addProperty("password", password);
    authObject.addProperty("email", email);
    String auth = username + ":" + password;
    String authEncoded = Base64.getEncoder().encodeToString(auth.getBytes());
    System.out.println("auth encoded: " + authEncoded);
    authObject.addProperty("auth", authEncoded);
    JsonObject registryObject = new JsonObject();
    registryObject.add(registry, authObject);
    JsonObject configJsonObject = new JsonObject();
    configJsonObject.add("auths", registryObject);
    return configJsonObject;
  }
}<|MERGE_RESOLUTION|>--- conflicted
+++ resolved
@@ -12,7 +12,6 @@
 import java.util.Date;
 import java.util.HashMap;
 import java.util.List;
-import java.util.Map;
 import java.util.concurrent.TimeUnit;
 
 import com.google.gson.JsonObject;
@@ -84,11 +83,8 @@
 import static oracle.weblogic.kubernetes.utils.FileUtils.cleanupDirectory;
 import static org.awaitility.Awaitility.with;
 import static org.junit.jupiter.api.Assertions.assertDoesNotThrow;
-<<<<<<< HEAD
 import static org.junit.jupiter.api.Assertions.assertFalse;
-=======
 import static org.junit.jupiter.api.Assertions.assertNotNull;
->>>>>>> 725ec101
 import static org.junit.jupiter.api.Assertions.assertTrue;
 
 // Test to create model in image domain and verify the domain started successfully
@@ -128,11 +124,13 @@
   private String domainUid = "domain1";
   private String repoSecretName = "reposecret";
   private String miiImage = null;
+  private String miiImagePatchAppV2 = null;
+  private String miiImageAddSecondApp = null;
   private String repoRegistry = "dummy";
   private String repoUserName = "dummy";
   private String repoPassword = "dummy";
   private String repoEmail = "dummy";
-
+  
   /**
    * Install Operator.
    * @param namespaces list of namespaces created by the IntegrationTestWatcher by the
@@ -386,15 +384,16 @@
   @DisplayName("Update the sample-app application to version 2")
   @Slow
   @MustNotRunInParallel
-  public void testAppVersion2Patching() {
+  public void testPatchAppV2() {
     
     // app here is what is in the original app dir plus the replacement in the second app dir
     final String appDir1 = "sample-app";
     final String appDir2 = "sample-app-2";
     
     // create another image with app V2 
-    String image = updateImageWithAppV2Patch(
+    miiImagePatchAppV2 = updateImageWithAppV2Patch(
         MII_IMAGE_NAME,
+        "testPatchAppV2",
         Arrays.asList(appDir1, appDir2));
   
     // check and V1 app is running
@@ -416,7 +415,7 @@
         "The second version of the app is not supposed to be running!!");   
     
     // modify the domain resource to use the new image
-    patchDomainResourceIamge(domainUid, domainNamespace, image);
+    patchDomainResourceIamge(domainUid, domainNamespace, miiImagePatchAppV2);
     
     // Ideally we want to verify that the server pods were rolling restarted.
     // But it is hard to time the pod state transitions.
@@ -445,7 +444,7 @@
   @DisplayName("Update the domain with another application")
   @Slow
   @MustNotRunInParallel
-  public void testAddAnotherApp() {
+  public void testAddSecondApp() {
     
     // app here is what is in the original app dir plus the delta in the second app dir
     final String appDir1 = "sample-app";
@@ -453,8 +452,9 @@
     final String appDir3 = "sample-app-3";
        
     // create another image with an additional app
-    String image = updateImageWithApp3(
+    miiImageAddSecondApp = updateImageWithApp3(
         MII_IMAGE_NAME,
+        "testAddSecondApp",
         Arrays.asList(appDir1, appDir2),
         Collections.singletonList(appDir3),
         "model2-wls.yaml");
@@ -478,7 +478,7 @@
         "The second app is not supposed to be running!!");   
     
     // modify the domain resource to use the new image
-    patchDomainResourceIamge(domainUid, domainNamespace, image);
+    patchDomainResourceIamge(domainUid, domainNamespace, miiImageAddSecondApp);
     
     // Ideally we want to verify that the server pods were rolling restarted.
     // But it is hard to time the pod state transitions.
@@ -526,6 +526,10 @@
     if (miiImage != null) {
       deleteImage(miiImage);
     }
+    
+    // delete the domain images created in test #4 and #5
+    deleteImage(miiImagePatchAppV2);
+    deleteImage(miiImageAddSecondApp);
 
     // uninstall operator release
     logger.info("Uninstall Operator in namespace {0}", opNamespace);
@@ -589,6 +593,7 @@
   
   private String updateImageWithAppV2Patch(
       String imageName,
+      String imageTag,
       List<String> appDirList
   ) {
     // build the model file list
@@ -605,13 +610,14 @@
     String zipFile = String.format("%s/%s.zip", ARCHIVE_DIR, APP_NAME);
     List<String> archiveList = Collections.singletonList(zipFile);
     createImageAndVerify(
-        imageName, "v2", modelList, archiveList);
-    return imageName + ":" + "v2";
+        imageName, imageTag, modelList, archiveList);
+    return imageName + ":" + imageTag;
  
   }
 
   private String updateImageWithApp3(
       String imageName,
+      String imageTag,
       List<String> appDirList1,
       List<String> appDirList2,
       String modelFile
@@ -630,22 +636,22 @@
             .appName(appName1));
     
     assertTrue(archiveBuilt, String.format("Failed to create app archive for %s", appName1));
-
+    logger.info("Successfully created app zip file: " + appName1);
     archiveBuilt = buildAppArchive(
             defaultAppParams()
                 .srcDirList(appDirList2)
                 .appName(appName2));
         
     assertTrue(archiveBuilt, String.format("Failed to create app archive for %s", appName2));
-        
+    logger.info("Successfully cteated app zip file: " + appName2);   
     // build the archive list with two zip files
     List<String> archiveList = Arrays.asList(
         String.format("%s/%s.zip", ARCHIVE_DIR, appName1),
         String.format("%s/%s.zip", ARCHIVE_DIR, appName2));
     
     createImageAndVerify(
-        imageName, "v3", modelList, archiveList);
-    return imageName + ":" + "v3";
+        imageName, imageTag, modelList, archiveList);
+    return imageName + ":" + imageTag;
  
   }
 
@@ -668,7 +674,7 @@
     String patch = 
         String.format("[\n  {\"op\": \"replace\", \"path\": \"/spec/image\", \"value\": \"%s\"}\n]\n",
             image);
-    logger.info("Patch string is : " + patch);
+    logger.info("About to patch the domain resource with:\n" + patch);
 
     assertTrue(patchDomainCustomResource(
             domainUid,
