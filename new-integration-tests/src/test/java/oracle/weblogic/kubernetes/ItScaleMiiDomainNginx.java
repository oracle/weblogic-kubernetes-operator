// Copyright (c) 2020, Oracle Corporation and/or its affiliates.
// Licensed under the Universal Permissive License v 1.0 as shown at https://oss.oracle.com/licenses/upl.

package oracle.weblogic.kubernetes;

import java.util.ArrayList;
<<<<<<< HEAD
import java.util.List;

import oracle.weblogic.domain.Cluster;
=======
import java.util.HashMap;
import java.util.List;
import java.util.Map;

import io.kubernetes.client.openapi.models.V1EnvVar;
import io.kubernetes.client.openapi.models.V1LocalObjectReference;
import io.kubernetes.client.openapi.models.V1ObjectMeta;
import io.kubernetes.client.openapi.models.V1SecretReference;
import oracle.weblogic.domain.AdminServer;
import oracle.weblogic.domain.Cluster;
import oracle.weblogic.domain.Configuration;
import oracle.weblogic.domain.Domain;
import oracle.weblogic.domain.DomainSpec;
import oracle.weblogic.domain.Model;
import oracle.weblogic.domain.ServerPod;
>>>>>>> 40a34fb7
import oracle.weblogic.kubernetes.actions.impl.primitive.HelmParams;
import oracle.weblogic.kubernetes.annotations.IntegrationTest;
import oracle.weblogic.kubernetes.annotations.Namespaces;
import oracle.weblogic.kubernetes.extensions.LoggedTest;
import org.junit.jupiter.api.AfterAll;
import org.junit.jupiter.api.BeforeAll;
import org.junit.jupiter.api.DisplayName;
import org.junit.jupiter.api.MethodOrderer;
import org.junit.jupiter.api.Test;
import org.junit.jupiter.api.TestMethodOrder;

import static oracle.weblogic.kubernetes.TestConstants.ADMIN_SERVER_NAME_BASE;
<<<<<<< HEAD
import static oracle.weblogic.kubernetes.TestConstants.K8S_NODEPORT_HOST;
import static oracle.weblogic.kubernetes.TestConstants.MANAGED_SERVER_NAME_BASE;
import static oracle.weblogic.kubernetes.TestConstants.MII_BASIC_APP_NAME;
import static oracle.weblogic.kubernetes.TestConstants.WLS_DOMAIN_TYPE;
import static oracle.weblogic.kubernetes.actions.TestActions.getPodCreationTimestamp;
import static oracle.weblogic.kubernetes.actions.TestActions.scaleCluster;
import static oracle.weblogic.kubernetes.actions.TestActions.uninstallNginx;
import static oracle.weblogic.kubernetes.assertions.TestAssertions.podStateNotChanged;
import static oracle.weblogic.kubernetes.utils.CommonUtils.checkPodCreated;
import static oracle.weblogic.kubernetes.utils.CommonUtils.checkPodDeleted;
import static oracle.weblogic.kubernetes.utils.CommonUtils.checkPodReady;
import static oracle.weblogic.kubernetes.utils.CommonUtils.checkServiceCreated;
import static oracle.weblogic.kubernetes.utils.CommonUtils.createImageAndVerify;
import static oracle.weblogic.kubernetes.utils.CommonUtils.createIngressForDomain;
import static oracle.weblogic.kubernetes.utils.CommonUtils.createMiiDomain;
import static oracle.weblogic.kubernetes.utils.CommonUtils.installAndVerifyNginx;
import static oracle.weblogic.kubernetes.utils.CommonUtils.installAndVerifyOperator;
import static oracle.weblogic.kubernetes.utils.TestUtils.callWebAppAndCheckForServerNameInResponse;
import static oracle.weblogic.kubernetes.utils.TestUtils.getNextFreePort;
import static org.assertj.core.api.Assertions.assertThat;
import static org.junit.jupiter.api.Assertions.assertDoesNotThrow;
=======
import static oracle.weblogic.kubernetes.TestConstants.DOMAIN_API_VERSION;
import static oracle.weblogic.kubernetes.TestConstants.K8S_NODEPORT_HOST;
import static oracle.weblogic.kubernetes.TestConstants.MANAGED_SERVER_NAME_BASE;
import static oracle.weblogic.kubernetes.TestConstants.MII_BASIC_APP_NAME;
import static oracle.weblogic.kubernetes.TestConstants.REPO_SECRET_NAME;
import static oracle.weblogic.kubernetes.TestConstants.WLS_DOMAIN_TYPE;
import static oracle.weblogic.kubernetes.actions.TestActions.uninstallNginx;
import static oracle.weblogic.kubernetes.utils.CommonTestUtils.checkPodExists;
import static oracle.weblogic.kubernetes.utils.CommonTestUtils.checkPodReady;
import static oracle.weblogic.kubernetes.utils.CommonTestUtils.checkServiceExists;
import static oracle.weblogic.kubernetes.utils.CommonTestUtils.createDockerRegistrySecret;
import static oracle.weblogic.kubernetes.utils.CommonTestUtils.createDomainAndVerify;
import static oracle.weblogic.kubernetes.utils.CommonTestUtils.createIngressForDomainAndVerify;
import static oracle.weblogic.kubernetes.utils.CommonTestUtils.createMiiImageAndVerify;
import static oracle.weblogic.kubernetes.utils.CommonTestUtils.createSecretWithUsernamePassword;
import static oracle.weblogic.kubernetes.utils.CommonTestUtils.dockerLoginAndPushImageToRegistry;
import static oracle.weblogic.kubernetes.utils.CommonTestUtils.installAndVerifyNginx;
import static oracle.weblogic.kubernetes.utils.CommonTestUtils.installAndVerifyOperator;
import static oracle.weblogic.kubernetes.utils.CommonTestUtils.scaleAndVerifyCluster;
import static oracle.weblogic.kubernetes.utils.TestUtils.callWebAppAndCheckForServerNameInResponse;
import static oracle.weblogic.kubernetes.utils.TestUtils.getNextFreePort;
import static org.assertj.core.api.Assertions.assertThat;
>>>>>>> 40a34fb7
import static org.junit.jupiter.api.Assertions.assertNotNull;

/**
 * Verify the model in image domain with multiple clusters can be scaled up and down.
 * Also verify the sample application can be accessed via NGINX ingress controller.
 */
@TestMethodOrder(MethodOrderer.OrderAnnotation.class)
@DisplayName("Verify scaling multiple clusters domain and the sample application can be accessed via NGINX")
@IntegrationTest
class ItScaleMiiDomainNginx implements LoggedTest {

  // mii constants
  private static final String WDT_MODEL_FILE = "model-multiclusterdomain-sampleapp-wls.yaml";
  private static final String MII_IMAGE_NAME = "mii-image";

  // domain constants
  private static final String domainUid = "domain1";
  private static final int NUMBER_OF_CLUSTERS = 2;
  private static final String CLUSTER_NAME_PREFIX = "cluster-";
  private static final int MANAGED_SERVER_PORT = 8001;
  private static final int replicaCount = 2;

  private static String domainNamespace = null;
  private static HelmParams nginxHelmParams = null;
  private static int nodeportshttp = 0;
  private static List<String> ingressHostList = null;

  private String curlCmd = null;

  /**
   * Install operator and NGINX. Create model in image domain with multiple clusters.
   * Create ingress for the domain.
   *
   * @param namespaces list of namespaces created by the IntegrationTestWatcher by the
   *                   JUnit engine parameter resolution mechanism
   */
  @BeforeAll
  public static void initAll(@Namespaces(3) List<String> namespaces) {

    // get a unique operator namespace
    logger.info("Get a unique namespace for operator");
    assertNotNull(namespaces.get(0), "Namespace list is null");
    String opNamespace = namespaces.get(0);

    // get a unique domain namespace
    logger.info("Get a unique namespace for WebLogic domain");
    assertNotNull(namespaces.get(1), "Namespace list is null");
    domainNamespace = namespaces.get(1);

    // get a unique NGINX namespace
    logger.info("Get a unique namespace for NGINX");
    assertNotNull(namespaces.get(2), "Namespace list is null");
    String nginxNamespace = namespaces.get(2);

    // install and verify operator
    installAndVerifyOperator(opNamespace, domainNamespace);

    // get a free node port for NGINX
    nodeportshttp = getNextFreePort(30305, 30405);
    int nodeportshttps = getNextFreePort(30443, 30543);

    // install and verify NGINX
    nginxHelmParams = installAndVerifyNginx(nginxNamespace, nodeportshttp, nodeportshttps);
<<<<<<< HEAD

    // create model in image domain with multiple clusters
    createMiiDomainWithMultiClusters();

    // create ingress using host based routing
    List<String> clusterNames = new ArrayList<>();
    for (int i = 1; i <= NUMBER_OF_CLUSTERS; i++) {
      clusterNames.add(CLUSTER_NAME_PREFIX + i);
    }
    logger.info("Creating ingress for domain {0} in namespace {1}", domainUid, domainNamespace);
    ingressHostList = createIngressForDomain(domainUid, domainNamespace, MANAGED_SERVER_PORT, clusterNames);
  }

  @Test
  @DisplayName("Verify the application can be accessed through NGINX for each cluster in the domain")
  public void testAppAccessThroughIngressController() {

    for (int i = 1; i <= NUMBER_OF_CLUSTERS; i++) {
      String clusterName = CLUSTER_NAME_PREFIX + i;

      List<String> managedServerListBeforeScale =
          listManagedServersBeforeScale(clusterName, replicaCount);

      // check that NGINX can access the sample apps from all managed servers in the cluster of the domain
      curlCmd = generateCurlCmd(clusterName);
      assertThat(callWebAppAndCheckForServerNameInResponse(curlCmd, managedServerListBeforeScale, 50))
          .as("Verify NGINX can access the sample app from all managed servers in the domain")
          .withFailMessage("NGINX can not access the sample app from one or more of the managed servers")
          .isTrue();
    }
  }

  @Test
  @DisplayName("Verify scale each cluster of the domain in domain namespace")
  public void testScaleClusters() {

    for (int i = 1; i <= NUMBER_OF_CLUSTERS; i++) {

      String clusterName = CLUSTER_NAME_PREFIX + i;
      int numberOfServers = 2 * i - 1;

      // scale cluster-1 to 1 server and cluster-2 to 3 servers
      logger.info("Scaling cluster {0} of domain {1} in namespace {2} to {3} servers.",
          clusterName, domainUid, domainNamespace, numberOfServers);
      scaleAndVerifyCluster(clusterName, replicaCount, numberOfServers);

      // then scale cluster-1 and cluster-2 to 0 server
      scaleAndVerifyCluster(clusterName, numberOfServers, 0);
    }
  }

  /**
   * TODO: remove this after Sankar's PR is merged
   * The cleanup framework does not uninstall NGINX release. Do it here for now.
   */
  @AfterAll
  public void tearDownAll() {
    // uninstall NGINX release
    if (nginxHelmParams != null) {
      assertThat(uninstallNginx(nginxHelmParams))
          .as("Test uninstallNginx returns true")
          .withFailMessage("uninstallNginx() did not return true")
          .isTrue();
    }
  }

  /**
   * Create model in image domain with multiple clusters.
   */
  private static void createMiiDomainWithMultiClusters() {

    // admin/managed server name here should match with model yaml in WDT_MODEL_FILE
    final String adminServerPodName = domainUid + "-" + ADMIN_SERVER_NAME_BASE;

    // create image with model files
    logger.info("Creating image with model file and verify");
    String miiImage = createImageAndVerify(MII_IMAGE_NAME, WDT_MODEL_FILE, MII_BASIC_APP_NAME);

    // construct the cluster list used for domain custom resource
    List<Cluster> clusterList = new ArrayList<>();
    for (int i = NUMBER_OF_CLUSTERS; i >= 1; i--) {
      clusterList.add(new Cluster()
          .clusterName(CLUSTER_NAME_PREFIX + i)
          .replicas(replicaCount)
          .serverStartState("RUNNING"));
    }

    // create model in image domain
    logger.info("Creating model in image domain {0} in namespace {1} using docker image {2}",
        domainUid, domainNamespace, miiImage);
    createMiiDomain(miiImage, domainUid, domainNamespace, clusterList, WLS_DOMAIN_TYPE);

    // check admin server pod was created
    logger.info("Checking that admin server pod {0} was created in namespace {1}",
        adminServerPodName, domainNamespace);
    checkPodCreated(adminServerPodName, domainUid, domainNamespace);

    // check admin server pod is ready
    logger.info("Checking that admin server pod {0} is ready in namespace {1}",
        adminServerPodName, domainNamespace);
    checkPodReady(adminServerPodName, domainUid, domainNamespace);

    // check admin service was created
    logger.info("Checking that admin service {0} was created in namespace {1}",
        adminServerPodName, domainNamespace);
    checkServiceCreated(adminServerPodName, domainNamespace);
=======

    // create model in image domain with multiple clusters
    createMiiDomainWithMultiClusters();

    // create ingress using host based routing
    Map<String, Integer> clusterNameMsPortMap = new HashMap<>();
    for (int i = 1; i <= NUMBER_OF_CLUSTERS; i++) {
      clusterNameMsPortMap.put(CLUSTER_NAME_PREFIX + i, MANAGED_SERVER_PORT);
    }
    logger.info("Creating ingress for domain {0} in namespace {1}", domainUid, domainNamespace);
    ingressHostList = createIngressForDomainAndVerify(domainUid, domainNamespace, clusterNameMsPortMap);
  }

  @Test
  @DisplayName("Verify the application can be accessed through NGINX for each cluster in the domain")
  public void testAppAccessThroughIngressController() {

    for (int i = 1; i <= NUMBER_OF_CLUSTERS; i++) {
      String clusterName = CLUSTER_NAME_PREFIX + i;

      List<String> managedServerListBeforeScale =
          listManagedServersBeforeScale(clusterName, replicaCount);

      // check that NGINX can access the sample apps from all managed servers in the cluster of the domain
      curlCmd = generateCurlCmd(clusterName);
      assertThat(callWebAppAndCheckForServerNameInResponse(curlCmd, managedServerListBeforeScale, 50))
          .as("Verify NGINX can access the sample app from all managed servers in the domain")
          .withFailMessage("NGINX can not access the sample app from one or more of the managed servers")
          .isTrue();
    }
  }

  @Test
  @DisplayName("Verify scale each cluster of the domain in domain namespace")
  public void testScaleClusters() {

    for (int i = 1; i <= NUMBER_OF_CLUSTERS; i++) {

      String clusterName = CLUSTER_NAME_PREFIX + i;
      int numberOfServers;
      // scale cluster-1 to 1 server and cluster-2 to 3 servers
      if (i == 1) {
        numberOfServers = 1;
      } else {
        numberOfServers = 3;
      }

      logger.info("Scaling cluster {0} of domain {1} in namespace {2} to {3} servers.",
          clusterName, domainUid, domainNamespace, numberOfServers);
      curlCmd = generateCurlCmd(clusterName);
      List<String> managedServersBeforeScale = listManagedServersBeforeScale(clusterName, replicaCount);
      scaleAndVerifyCluster(clusterName, domainUid, domainNamespace, replicaCount, numberOfServers,
          curlCmd, managedServersBeforeScale);

      // then scale cluster-1 and cluster-2 to 0 server
      managedServersBeforeScale = listManagedServersBeforeScale(clusterName, numberOfServers);
      scaleAndVerifyCluster(clusterName, domainUid, domainNamespace, numberOfServers, 0,
          curlCmd, managedServersBeforeScale);
    }
  }

  /**
   * TODO: remove this after Sankar's PR is merged
   * The cleanup framework does not uninstall NGINX release. Do it here for now.
   */
  @AfterAll
  public void tearDownAll() {
    // uninstall NGINX release
    if (nginxHelmParams != null) {
      assertThat(uninstallNginx(nginxHelmParams))
          .as("Test uninstallNginx returns true")
          .withFailMessage("uninstallNginx() did not return true")
          .isTrue();
    }
  }

  /**
   * Create model in image domain with multiple clusters.
   */
  private static void createMiiDomainWithMultiClusters() {

    // admin/managed server name here should match with model yaml in WDT_MODEL_FILE
    final String adminServerPodName = domainUid + "-" + ADMIN_SERVER_NAME_BASE;

    // create image with model files
    logger.info("Creating image with model file and verify");
    String miiImage = createMiiImageAndVerify(MII_IMAGE_NAME, WDT_MODEL_FILE, MII_BASIC_APP_NAME);

    // docker login and push image to docker registry if necessary
    dockerLoginAndPushImageToRegistry(miiImage);

    // create docker registry secret to pull the image from registry
    logger.info("Creating docker registry secret in namespace {0}", domainNamespace);
    createDockerRegistrySecret(domainNamespace);

    // create secret for admin credentials
    logger.info("Creating secret for admin credentials");
    String adminSecretName = "weblogic-credentials";
    createSecretWithUsernamePassword(adminSecretName, domainNamespace, "weblogic", "welcome1");

    // create encryption secret
    logger.info("Creating encryption secret");
    String encryptionSecretName = "encryptionsecret";
    createSecretWithUsernamePassword(encryptionSecretName, domainNamespace, "weblogicenc", "weblogicenc");

    // construct the cluster list used for domain custom resource
    List<Cluster> clusterList = new ArrayList<>();
    for (int i = NUMBER_OF_CLUSTERS; i >= 1; i--) {
      clusterList.add(new Cluster()
          .clusterName(CLUSTER_NAME_PREFIX + i)
          .replicas(replicaCount)
          .serverStartState("RUNNING"));
    }

    // create the domain CR
    Domain domain = new Domain()
        .apiVersion(DOMAIN_API_VERSION)
        .kind("Domain")
        .metadata(new V1ObjectMeta()
            .name(domainUid)
            .namespace(domainNamespace))
        .spec(new DomainSpec()
            .domainUid(domainUid)
            .domainHomeSourceType("FromModel")
            .image(miiImage)
            .addImagePullSecretsItem(new V1LocalObjectReference()
                .name(REPO_SECRET_NAME))
            .webLogicCredentialsSecret(new V1SecretReference()
                .name(adminSecretName)
                .namespace(domainNamespace))
            .includeServerOutInPodLog(true)
            .serverStartPolicy("IF_NEEDED")
            .serverPod(new ServerPod()
                .addEnvItem(new V1EnvVar()
                    .name("JAVA_OPTIONS")
                    .value("-Dweblogic.StdoutDebugEnabled=false"))
                .addEnvItem(new V1EnvVar()
                    .name("USER_MEM_ARGS")
                    .value("-Djava.security.egd=file:/dev/./urandom ")))
            .adminServer(new AdminServer()
                .serverStartState("RUNNING"))
            .clusters(clusterList)
            .configuration(new Configuration()
                .model(new Model()
                    .domainType(WLS_DOMAIN_TYPE)
                    .runtimeEncryptionSecret(encryptionSecretName))));

    // create model in image domain
    logger.info("Creating model in image domain {0} in namespace {1} using docker image {2}",
        domainUid, domainNamespace, miiImage);
    createDomainAndVerify(domain, domainNamespace);

    // check admin server pod exists in domain namespace
    logger.info("Checking that admin server pod {0} exists in namespace {1}",
        adminServerPodName, domainNamespace);
    checkPodExists(adminServerPodName, domainUid, domainNamespace);

    // check admin server pod is ready
    logger.info("Checking that admin server pod {0} is ready in namespace {1}",
        adminServerPodName, domainNamespace);
    checkPodReady(adminServerPodName, domainUid, domainNamespace);

    // check admin service exists in the domain namespace
    logger.info("Checking that admin service {0} exists in namespace {1}",
        adminServerPodName, domainNamespace);
    checkServiceExists(adminServerPodName, domainNamespace);
>>>>>>> 40a34fb7

    // check the readiness for the managed servers in each cluster
    for (int i = 1; i <= NUMBER_OF_CLUSTERS; i++) {
      for (int j = 1; j <= replicaCount; j++) {
        String managedServerPodName =
            domainUid + "-" + CLUSTER_NAME_PREFIX + i + "-" + MANAGED_SERVER_NAME_BASE + j;

<<<<<<< HEAD
        // check managed server pod was created
        logger.info("Checking that managed server pod {0} was created in namespace {1}",
            managedServerPodName, domainNamespace);
        checkPodCreated(managedServerPodName, domainUid, domainNamespace);
=======
        // check managed server pod exists in the namespace
        logger.info("Checking that managed server pod {0} exists in namespace {1}",
            managedServerPodName, domainNamespace);
        checkPodExists(managedServerPodName, domainUid, domainNamespace);
>>>>>>> 40a34fb7

        // check managed server pod is ready
        logger.info("Checking that managed server pod {0} is ready in namespace {1}",
            managedServerPodName, domainNamespace);
        checkPodReady(managedServerPodName, domainUid, domainNamespace);

<<<<<<< HEAD
        // check managed server service was created
        logger.info("Checking that managed server service {0} was created in namespace {1}",
            managedServerPodName, domainNamespace);
        checkServiceCreated(managedServerPodName, domainNamespace);
      }
    }
  }

  /** Scale the WebLogic cluster to specified number of servers.
   *  And verify the sample app can be accessed through NGINX.
   *
   * @param clusterName the WebLogic cluster name in the domain to be scaled
   * @param replicasBeforeScale the replicas of the WebLogic cluster before the scale
   * @param replicasAfterScale the replicas of the WebLogic cluster after the scale
   */
  private void scaleAndVerifyCluster(String clusterName,
                                     int replicasBeforeScale,
                                     int replicasAfterScale) {

    String manageServerPodNamePrefix = domainUid + "-" + clusterName + "-" + MANAGED_SERVER_NAME_BASE;

    // get the original managed server pod creation timestamp before scale
    List<String> listOfPodCreationTimestamp = new ArrayList<>();
    for (int i = 1; i <= replicasBeforeScale; i++) {
      String managedServerPodName = manageServerPodNamePrefix + i;
      String originalCreationTimestamp =
          assertDoesNotThrow(() -> getPodCreationTimestamp(domainNamespace, "", managedServerPodName),
              String.format("getPodCreationTimestamp failed with ApiException for pod %s in namespace %s",
                  managedServerPodName, domainNamespace));
      listOfPodCreationTimestamp.add(originalCreationTimestamp);
    }

    // scale the cluster in the domain
    logger.info("Scaling cluster {0} of domain {1} in namespace {2} to {3} servers",
        clusterName, domainUid, domainNamespace, replicasAfterScale);
    assertThat(assertDoesNotThrow(() -> scaleCluster(domainUid, domainNamespace, clusterName, replicasAfterScale)))
        .as("Verify scaling cluster {0} of domain {1} in namespace {2} succeeds",
            clusterName, domainUid, domainNamespace)
        .withFailMessage("Scaling cluster failed")
        .isTrue();

    // generate a curl command to access the sample app through the ingress controller
    curlCmd = generateCurlCmd(clusterName);

    // generate the expected server list which should be in the sample app response string
    List<String> expectedServerNames =
        listManagedServersBeforeScale(clusterName, replicasBeforeScale);
    logger.info("expected server name list which should be in the sample app response: {0} before scale",
        expectedServerNames);

    if (replicasBeforeScale <= replicasAfterScale) {

      // scale up
      // check that the original managed server pod state is not changed during scaling the cluster
      for (int i = 1; i <= replicasBeforeScale; i++) {
        String manageServerPodName = manageServerPodNamePrefix + i;

        // check the original managed server pod state is not changed
        logger.info("Checking that the state of manged server pod {0} is not changed in namespace {1}",
            manageServerPodName, domainNamespace);
        podStateNotChanged(manageServerPodName, domainUid, domainNamespace, listOfPodCreationTimestamp.get(i - 1));
      }

      // check that NGINX can access the sample apps from the original managed servers in the domain
      logger.info("Checking that NGINX can access the sample app from the original managed servers in the domain "
          + "while the domain is scaling up.");
      assertThat(callWebAppAndCheckForServerNameInResponse(curlCmd, expectedServerNames, 50))
          .as("Verify NGINX can access the sample app from the original managed servers in the domain")
          .withFailMessage("NGINX can not access the sample app from one or more of the managed servers")
          .isTrue();

      // check that new managed server pods were created and wait for them to be ready
      for (int i = replicasBeforeScale + 1; i <= replicasAfterScale; i++) {
        String manageServerPodName = manageServerPodNamePrefix + i;

        // check new managed server pod was created
        logger.info("Checking that the new managed server pod {0} was created in namespace {1}",
            manageServerPodName, domainNamespace);
        checkPodCreated(manageServerPodName, domainUid, domainNamespace);

        // check new managed server pod is ready
        logger.info("Checking that the new managed server pod {0} is ready in namespace {1}",
            manageServerPodName, domainNamespace);
        checkPodReady(manageServerPodName, domainUid, domainNamespace);

        // check new managed server service was created
        logger.info("Checking that the new managed server service {0} was created in namespace {1}",
            manageServerPodName, domainNamespace);
        checkServiceCreated(manageServerPodName, domainNamespace);

        // add the new managed server to the list
        expectedServerNames.add(clusterName + "-" + MANAGED_SERVER_NAME_BASE + i);
      }

      // check that NGINX can access the sample apps from new and original managed servers
      logger.info("Checking that NGINX can access the sample app from the new and original managed servers "
          + "in the domain after the cluster is scaled up.");
      assertThat(callWebAppAndCheckForServerNameInResponse(curlCmd, expectedServerNames, 50))
          .as("Verify NGINX can access the sample app from all managed servers in the domain")
          .withFailMessage("NGINX can not access the sample app from one or more of the managed servers")
          .isTrue();
    } else {
      // scale down
      // wait and check the pods are deleted
      for (int i = replicasBeforeScale; i > replicasAfterScale; i--) {
        logger.info("Checking that managed server pod {0} was deleted from namespace {1}",
            manageServerPodNamePrefix + i, domainNamespace);
        checkPodDeleted(manageServerPodNamePrefix + i, domainUid, domainNamespace);
        expectedServerNames.remove(clusterName + "-" + MANAGED_SERVER_NAME_BASE + i);
      }

      // check that NGINX can access the app from the remaining managed servers in the domain
      logger.info("Checking that NGINX can access the sample app from the remaining managed servers in the domain "
          + "after the cluster is scaled down.");
      assertThat(callWebAppAndCheckForServerNameInResponse(curlCmd, expectedServerNames, 50))
          .as("Verify NGINX can access the sample app from the remaining managed server in the domain")
          .withFailMessage("NGINX can not access the sample app from the remaining managed server")
          .isTrue();
    }
  }

=======
        // check managed server service exists in the domain namespace
        logger.info("Checking that managed server service {0} exists in namespace {1}",
            managedServerPodName, domainNamespace);
        checkServiceExists(managedServerPodName, domainNamespace);
      }
    }
  }

>>>>>>> 40a34fb7
  /**
   * Generate the curl command to access the sample app from the ingress controller.
   *
   * @param clusterName WebLogic cluster name which is the backend of the ingress
   * @return curl command string
   */
  private String generateCurlCmd(String clusterName) {
    int index = 0;
    for (int i = 0; i < ingressHostList.size(); i++) {
      if (ingressHostList.get(i).contains(clusterName)) {
        index = i;
        break;
      }
    }

    return String.format("curl --silent --show-error --noproxy '*' -H 'host: %s' http://%s:%s/sample-war/index.jsp",
        ingressHostList.get(index), K8S_NODEPORT_HOST, nodeportshttp);
  }

  /**
   * Generate a server list which contains all managed servers in the cluster before scale.
   *
   * @param clusterName the name of the WebLogic cluster
   * @param replicasBeforeScale the replicas of WebLogic cluster before scale
   * @return list of managed servers in the cluster before scale
   */
  private List<String> listManagedServersBeforeScale(String clusterName, int replicasBeforeScale) {
    List<String> managedServerNames = new ArrayList<>();
    for (int i = 1; i <= replicasBeforeScale; i++) {
      managedServerNames.add(clusterName + "-" + MANAGED_SERVER_NAME_BASE + i);
    }

    return managedServerNames;
  }
}<|MERGE_RESOLUTION|>--- conflicted
+++ resolved
@@ -4,11 +4,6 @@
 package oracle.weblogic.kubernetes;
 
 import java.util.ArrayList;
-<<<<<<< HEAD
-import java.util.List;
-
-import oracle.weblogic.domain.Cluster;
-=======
 import java.util.HashMap;
 import java.util.List;
 import java.util.Map;
@@ -24,7 +19,6 @@
 import oracle.weblogic.domain.DomainSpec;
 import oracle.weblogic.domain.Model;
 import oracle.weblogic.domain.ServerPod;
->>>>>>> 40a34fb7
 import oracle.weblogic.kubernetes.actions.impl.primitive.HelmParams;
 import oracle.weblogic.kubernetes.annotations.IntegrationTest;
 import oracle.weblogic.kubernetes.annotations.Namespaces;
@@ -37,29 +31,6 @@
 import org.junit.jupiter.api.TestMethodOrder;
 
 import static oracle.weblogic.kubernetes.TestConstants.ADMIN_SERVER_NAME_BASE;
-<<<<<<< HEAD
-import static oracle.weblogic.kubernetes.TestConstants.K8S_NODEPORT_HOST;
-import static oracle.weblogic.kubernetes.TestConstants.MANAGED_SERVER_NAME_BASE;
-import static oracle.weblogic.kubernetes.TestConstants.MII_BASIC_APP_NAME;
-import static oracle.weblogic.kubernetes.TestConstants.WLS_DOMAIN_TYPE;
-import static oracle.weblogic.kubernetes.actions.TestActions.getPodCreationTimestamp;
-import static oracle.weblogic.kubernetes.actions.TestActions.scaleCluster;
-import static oracle.weblogic.kubernetes.actions.TestActions.uninstallNginx;
-import static oracle.weblogic.kubernetes.assertions.TestAssertions.podStateNotChanged;
-import static oracle.weblogic.kubernetes.utils.CommonUtils.checkPodCreated;
-import static oracle.weblogic.kubernetes.utils.CommonUtils.checkPodDeleted;
-import static oracle.weblogic.kubernetes.utils.CommonUtils.checkPodReady;
-import static oracle.weblogic.kubernetes.utils.CommonUtils.checkServiceCreated;
-import static oracle.weblogic.kubernetes.utils.CommonUtils.createImageAndVerify;
-import static oracle.weblogic.kubernetes.utils.CommonUtils.createIngressForDomain;
-import static oracle.weblogic.kubernetes.utils.CommonUtils.createMiiDomain;
-import static oracle.weblogic.kubernetes.utils.CommonUtils.installAndVerifyNginx;
-import static oracle.weblogic.kubernetes.utils.CommonUtils.installAndVerifyOperator;
-import static oracle.weblogic.kubernetes.utils.TestUtils.callWebAppAndCheckForServerNameInResponse;
-import static oracle.weblogic.kubernetes.utils.TestUtils.getNextFreePort;
-import static org.assertj.core.api.Assertions.assertThat;
-import static org.junit.jupiter.api.Assertions.assertDoesNotThrow;
-=======
 import static oracle.weblogic.kubernetes.TestConstants.DOMAIN_API_VERSION;
 import static oracle.weblogic.kubernetes.TestConstants.K8S_NODEPORT_HOST;
 import static oracle.weblogic.kubernetes.TestConstants.MANAGED_SERVER_NAME_BASE;
@@ -82,7 +53,6 @@
 import static oracle.weblogic.kubernetes.utils.TestUtils.callWebAppAndCheckForServerNameInResponse;
 import static oracle.weblogic.kubernetes.utils.TestUtils.getNextFreePort;
 import static org.assertj.core.api.Assertions.assertThat;
->>>>>>> 40a34fb7
 import static org.junit.jupiter.api.Assertions.assertNotNull;
 
 /**
@@ -108,7 +78,6 @@
   private static String domainNamespace = null;
   private static HelmParams nginxHelmParams = null;
   private static int nodeportshttp = 0;
-  private static List<String> ingressHostList = null;
 
   private String curlCmd = null;
 
@@ -146,114 +115,6 @@
 
     // install and verify NGINX
     nginxHelmParams = installAndVerifyNginx(nginxNamespace, nodeportshttp, nodeportshttps);
-<<<<<<< HEAD
-
-    // create model in image domain with multiple clusters
-    createMiiDomainWithMultiClusters();
-
-    // create ingress using host based routing
-    List<String> clusterNames = new ArrayList<>();
-    for (int i = 1; i <= NUMBER_OF_CLUSTERS; i++) {
-      clusterNames.add(CLUSTER_NAME_PREFIX + i);
-    }
-    logger.info("Creating ingress for domain {0} in namespace {1}", domainUid, domainNamespace);
-    ingressHostList = createIngressForDomain(domainUid, domainNamespace, MANAGED_SERVER_PORT, clusterNames);
-  }
-
-  @Test
-  @DisplayName("Verify the application can be accessed through NGINX for each cluster in the domain")
-  public void testAppAccessThroughIngressController() {
-
-    for (int i = 1; i <= NUMBER_OF_CLUSTERS; i++) {
-      String clusterName = CLUSTER_NAME_PREFIX + i;
-
-      List<String> managedServerListBeforeScale =
-          listManagedServersBeforeScale(clusterName, replicaCount);
-
-      // check that NGINX can access the sample apps from all managed servers in the cluster of the domain
-      curlCmd = generateCurlCmd(clusterName);
-      assertThat(callWebAppAndCheckForServerNameInResponse(curlCmd, managedServerListBeforeScale, 50))
-          .as("Verify NGINX can access the sample app from all managed servers in the domain")
-          .withFailMessage("NGINX can not access the sample app from one or more of the managed servers")
-          .isTrue();
-    }
-  }
-
-  @Test
-  @DisplayName("Verify scale each cluster of the domain in domain namespace")
-  public void testScaleClusters() {
-
-    for (int i = 1; i <= NUMBER_OF_CLUSTERS; i++) {
-
-      String clusterName = CLUSTER_NAME_PREFIX + i;
-      int numberOfServers = 2 * i - 1;
-
-      // scale cluster-1 to 1 server and cluster-2 to 3 servers
-      logger.info("Scaling cluster {0} of domain {1} in namespace {2} to {3} servers.",
-          clusterName, domainUid, domainNamespace, numberOfServers);
-      scaleAndVerifyCluster(clusterName, replicaCount, numberOfServers);
-
-      // then scale cluster-1 and cluster-2 to 0 server
-      scaleAndVerifyCluster(clusterName, numberOfServers, 0);
-    }
-  }
-
-  /**
-   * TODO: remove this after Sankar's PR is merged
-   * The cleanup framework does not uninstall NGINX release. Do it here for now.
-   */
-  @AfterAll
-  public void tearDownAll() {
-    // uninstall NGINX release
-    if (nginxHelmParams != null) {
-      assertThat(uninstallNginx(nginxHelmParams))
-          .as("Test uninstallNginx returns true")
-          .withFailMessage("uninstallNginx() did not return true")
-          .isTrue();
-    }
-  }
-
-  /**
-   * Create model in image domain with multiple clusters.
-   */
-  private static void createMiiDomainWithMultiClusters() {
-
-    // admin/managed server name here should match with model yaml in WDT_MODEL_FILE
-    final String adminServerPodName = domainUid + "-" + ADMIN_SERVER_NAME_BASE;
-
-    // create image with model files
-    logger.info("Creating image with model file and verify");
-    String miiImage = createImageAndVerify(MII_IMAGE_NAME, WDT_MODEL_FILE, MII_BASIC_APP_NAME);
-
-    // construct the cluster list used for domain custom resource
-    List<Cluster> clusterList = new ArrayList<>();
-    for (int i = NUMBER_OF_CLUSTERS; i >= 1; i--) {
-      clusterList.add(new Cluster()
-          .clusterName(CLUSTER_NAME_PREFIX + i)
-          .replicas(replicaCount)
-          .serverStartState("RUNNING"));
-    }
-
-    // create model in image domain
-    logger.info("Creating model in image domain {0} in namespace {1} using docker image {2}",
-        domainUid, domainNamespace, miiImage);
-    createMiiDomain(miiImage, domainUid, domainNamespace, clusterList, WLS_DOMAIN_TYPE);
-
-    // check admin server pod was created
-    logger.info("Checking that admin server pod {0} was created in namespace {1}",
-        adminServerPodName, domainNamespace);
-    checkPodCreated(adminServerPodName, domainUid, domainNamespace);
-
-    // check admin server pod is ready
-    logger.info("Checking that admin server pod {0} is ready in namespace {1}",
-        adminServerPodName, domainNamespace);
-    checkPodReady(adminServerPodName, domainUid, domainNamespace);
-
-    // check admin service was created
-    logger.info("Checking that admin service {0} was created in namespace {1}",
-        adminServerPodName, domainNamespace);
-    checkServiceCreated(adminServerPodName, domainNamespace);
-=======
 
     // create model in image domain with multiple clusters
     createMiiDomainWithMultiClusters();
@@ -264,7 +125,7 @@
       clusterNameMsPortMap.put(CLUSTER_NAME_PREFIX + i, MANAGED_SERVER_PORT);
     }
     logger.info("Creating ingress for domain {0} in namespace {1}", domainUid, domainNamespace);
-    ingressHostList = createIngressForDomainAndVerify(domainUid, domainNamespace, clusterNameMsPortMap);
+    createIngressForDomainAndVerify(domainUid, domainNamespace, clusterNameMsPortMap);
   }
 
   @Test
@@ -420,7 +281,6 @@
     logger.info("Checking that admin service {0} exists in namespace {1}",
         adminServerPodName, domainNamespace);
     checkServiceExists(adminServerPodName, domainNamespace);
->>>>>>> 40a34fb7
 
     // check the readiness for the managed servers in each cluster
     for (int i = 1; i <= NUMBER_OF_CLUSTERS; i++) {
@@ -428,146 +288,16 @@
         String managedServerPodName =
             domainUid + "-" + CLUSTER_NAME_PREFIX + i + "-" + MANAGED_SERVER_NAME_BASE + j;
 
-<<<<<<< HEAD
-        // check managed server pod was created
-        logger.info("Checking that managed server pod {0} was created in namespace {1}",
-            managedServerPodName, domainNamespace);
-        checkPodCreated(managedServerPodName, domainUid, domainNamespace);
-=======
         // check managed server pod exists in the namespace
         logger.info("Checking that managed server pod {0} exists in namespace {1}",
             managedServerPodName, domainNamespace);
         checkPodExists(managedServerPodName, domainUid, domainNamespace);
->>>>>>> 40a34fb7
 
         // check managed server pod is ready
         logger.info("Checking that managed server pod {0} is ready in namespace {1}",
             managedServerPodName, domainNamespace);
         checkPodReady(managedServerPodName, domainUid, domainNamespace);
 
-<<<<<<< HEAD
-        // check managed server service was created
-        logger.info("Checking that managed server service {0} was created in namespace {1}",
-            managedServerPodName, domainNamespace);
-        checkServiceCreated(managedServerPodName, domainNamespace);
-      }
-    }
-  }
-
-  /** Scale the WebLogic cluster to specified number of servers.
-   *  And verify the sample app can be accessed through NGINX.
-   *
-   * @param clusterName the WebLogic cluster name in the domain to be scaled
-   * @param replicasBeforeScale the replicas of the WebLogic cluster before the scale
-   * @param replicasAfterScale the replicas of the WebLogic cluster after the scale
-   */
-  private void scaleAndVerifyCluster(String clusterName,
-                                     int replicasBeforeScale,
-                                     int replicasAfterScale) {
-
-    String manageServerPodNamePrefix = domainUid + "-" + clusterName + "-" + MANAGED_SERVER_NAME_BASE;
-
-    // get the original managed server pod creation timestamp before scale
-    List<String> listOfPodCreationTimestamp = new ArrayList<>();
-    for (int i = 1; i <= replicasBeforeScale; i++) {
-      String managedServerPodName = manageServerPodNamePrefix + i;
-      String originalCreationTimestamp =
-          assertDoesNotThrow(() -> getPodCreationTimestamp(domainNamespace, "", managedServerPodName),
-              String.format("getPodCreationTimestamp failed with ApiException for pod %s in namespace %s",
-                  managedServerPodName, domainNamespace));
-      listOfPodCreationTimestamp.add(originalCreationTimestamp);
-    }
-
-    // scale the cluster in the domain
-    logger.info("Scaling cluster {0} of domain {1} in namespace {2} to {3} servers",
-        clusterName, domainUid, domainNamespace, replicasAfterScale);
-    assertThat(assertDoesNotThrow(() -> scaleCluster(domainUid, domainNamespace, clusterName, replicasAfterScale)))
-        .as("Verify scaling cluster {0} of domain {1} in namespace {2} succeeds",
-            clusterName, domainUid, domainNamespace)
-        .withFailMessage("Scaling cluster failed")
-        .isTrue();
-
-    // generate a curl command to access the sample app through the ingress controller
-    curlCmd = generateCurlCmd(clusterName);
-
-    // generate the expected server list which should be in the sample app response string
-    List<String> expectedServerNames =
-        listManagedServersBeforeScale(clusterName, replicasBeforeScale);
-    logger.info("expected server name list which should be in the sample app response: {0} before scale",
-        expectedServerNames);
-
-    if (replicasBeforeScale <= replicasAfterScale) {
-
-      // scale up
-      // check that the original managed server pod state is not changed during scaling the cluster
-      for (int i = 1; i <= replicasBeforeScale; i++) {
-        String manageServerPodName = manageServerPodNamePrefix + i;
-
-        // check the original managed server pod state is not changed
-        logger.info("Checking that the state of manged server pod {0} is not changed in namespace {1}",
-            manageServerPodName, domainNamespace);
-        podStateNotChanged(manageServerPodName, domainUid, domainNamespace, listOfPodCreationTimestamp.get(i - 1));
-      }
-
-      // check that NGINX can access the sample apps from the original managed servers in the domain
-      logger.info("Checking that NGINX can access the sample app from the original managed servers in the domain "
-          + "while the domain is scaling up.");
-      assertThat(callWebAppAndCheckForServerNameInResponse(curlCmd, expectedServerNames, 50))
-          .as("Verify NGINX can access the sample app from the original managed servers in the domain")
-          .withFailMessage("NGINX can not access the sample app from one or more of the managed servers")
-          .isTrue();
-
-      // check that new managed server pods were created and wait for them to be ready
-      for (int i = replicasBeforeScale + 1; i <= replicasAfterScale; i++) {
-        String manageServerPodName = manageServerPodNamePrefix + i;
-
-        // check new managed server pod was created
-        logger.info("Checking that the new managed server pod {0} was created in namespace {1}",
-            manageServerPodName, domainNamespace);
-        checkPodCreated(manageServerPodName, domainUid, domainNamespace);
-
-        // check new managed server pod is ready
-        logger.info("Checking that the new managed server pod {0} is ready in namespace {1}",
-            manageServerPodName, domainNamespace);
-        checkPodReady(manageServerPodName, domainUid, domainNamespace);
-
-        // check new managed server service was created
-        logger.info("Checking that the new managed server service {0} was created in namespace {1}",
-            manageServerPodName, domainNamespace);
-        checkServiceCreated(manageServerPodName, domainNamespace);
-
-        // add the new managed server to the list
-        expectedServerNames.add(clusterName + "-" + MANAGED_SERVER_NAME_BASE + i);
-      }
-
-      // check that NGINX can access the sample apps from new and original managed servers
-      logger.info("Checking that NGINX can access the sample app from the new and original managed servers "
-          + "in the domain after the cluster is scaled up.");
-      assertThat(callWebAppAndCheckForServerNameInResponse(curlCmd, expectedServerNames, 50))
-          .as("Verify NGINX can access the sample app from all managed servers in the domain")
-          .withFailMessage("NGINX can not access the sample app from one or more of the managed servers")
-          .isTrue();
-    } else {
-      // scale down
-      // wait and check the pods are deleted
-      for (int i = replicasBeforeScale; i > replicasAfterScale; i--) {
-        logger.info("Checking that managed server pod {0} was deleted from namespace {1}",
-            manageServerPodNamePrefix + i, domainNamespace);
-        checkPodDeleted(manageServerPodNamePrefix + i, domainUid, domainNamespace);
-        expectedServerNames.remove(clusterName + "-" + MANAGED_SERVER_NAME_BASE + i);
-      }
-
-      // check that NGINX can access the app from the remaining managed servers in the domain
-      logger.info("Checking that NGINX can access the sample app from the remaining managed servers in the domain "
-          + "after the cluster is scaled down.");
-      assertThat(callWebAppAndCheckForServerNameInResponse(curlCmd, expectedServerNames, 50))
-          .as("Verify NGINX can access the sample app from the remaining managed server in the domain")
-          .withFailMessage("NGINX can not access the sample app from the remaining managed server")
-          .isTrue();
-    }
-  }
-
-=======
         // check managed server service exists in the domain namespace
         logger.info("Checking that managed server service {0} exists in namespace {1}",
             managedServerPodName, domainNamespace);
@@ -576,7 +306,6 @@
     }
   }
 
->>>>>>> 40a34fb7
   /**
    * Generate the curl command to access the sample app from the ingress controller.
    *
@@ -584,16 +313,9 @@
    * @return curl command string
    */
   private String generateCurlCmd(String clusterName) {
-    int index = 0;
-    for (int i = 0; i < ingressHostList.size(); i++) {
-      if (ingressHostList.get(i).contains(clusterName)) {
-        index = i;
-        break;
-      }
-    }
 
     return String.format("curl --silent --show-error --noproxy '*' -H 'host: %s' http://%s:%s/sample-war/index.jsp",
-        ingressHostList.get(index), K8S_NODEPORT_HOST, nodeportshttp);
+        domainUid + "." + clusterName + ".test", K8S_NODEPORT_HOST, nodeportshttp);
   }
 
   /**
