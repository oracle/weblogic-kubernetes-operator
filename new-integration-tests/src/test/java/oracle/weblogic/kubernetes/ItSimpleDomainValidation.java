// Copyright (c) 2020, Oracle Corporation and/or its affiliates.
// Licensed under the Universal Permissive License v 1.0 as shown at https://oss.oracle.com/licenses/upl.

package oracle.weblogic.kubernetes;

import io.kubernetes.client.custom.Quantity;
import io.kubernetes.client.openapi.models.V1HostPathVolumeSource;
import io.kubernetes.client.openapi.models.V1ObjectMeta;
import io.kubernetes.client.openapi.models.V1ObjectMetaBuilder;
import io.kubernetes.client.openapi.models.V1PersistentVolume;
import io.kubernetes.client.openapi.models.V1PersistentVolumeClaim;
import io.kubernetes.client.openapi.models.V1PersistentVolumeClaimSpec;
import io.kubernetes.client.openapi.models.V1PersistentVolumeSpec;
import io.kubernetes.client.openapi.models.V1ResourceRequirements;
import io.kubernetes.client.openapi.models.V1ServiceAccount;
import oracle.weblogic.domain.Domain;
import oracle.weblogic.domain.DomainSpec;
import oracle.weblogic.kubernetes.actions.TestActions;
import oracle.weblogic.kubernetes.actions.impl.primitive.Kubernetes;
import oracle.weblogic.kubernetes.annotations.IntegrationTest;
import oracle.weblogic.kubernetes.annotations.tags.Slow;
import oracle.weblogic.kubernetes.extensions.LoggedTest;
import org.junit.jupiter.api.DisplayName;
import org.junit.jupiter.api.Test;

import static java.util.concurrent.TimeUnit.MINUTES;
import static java.util.concurrent.TimeUnit.SECONDS;
import static oracle.weblogic.kubernetes.actions.TestActions.createDomainCustomResource;
import static oracle.weblogic.kubernetes.actions.TestActions.deleteDomainCustomResource;
import static oracle.weblogic.kubernetes.actions.TestActions.deleteServiceAccount;
import static oracle.weblogic.kubernetes.assertions.TestAssertions.domainExists;
import static org.awaitility.Awaitility.with;
import static org.junit.jupiter.api.Assertions.assertDoesNotThrow;
import static org.junit.jupiter.api.Assertions.assertTrue;

@DisplayName("Simple validation of basic domain functions")
@IntegrationTest
class ItSimpleDomainValidation implements LoggedTest {

  @Test
  @DisplayName("Create a domain")
  @Slow
  public void testCreatingDomain() {

    final String domainUID = "domain1";

    // get a new unique namespace
    final String namespace = assertDoesNotThrow(TestActions::createUniqueNamespace,
        "Failed to create unique namespace due to ApiException");
    logger.info("Got a new namespace called {0}", namespace);

    // Create a service account for the unique namespace
    final String serviceAccountName = namespace + "-sa";
    final V1ServiceAccount serviceAccount = assertDoesNotThrow(
        () -> Kubernetes.createServiceAccount(new V1ServiceAccount()
            .metadata(new V1ObjectMeta().namespace(namespace).name(serviceAccountName))));
    logger.info("Created service account: {0}", serviceAccount.getMetadata().getName());

    // create persistent volume and persistent volume claim
    final String pvcName = domainUID + "-pvc"; // name of the persistent volume claim
    final String pvName = domainUID + "-pv"; // name of the persistent volume

    V1PersistentVolumeClaim v1pvc = new V1PersistentVolumeClaim()
        .spec(new V1PersistentVolumeClaimSpec()
            .addAccessModesItem("ReadWriteMany")
            .storageClassName(domainUID + "-weblogic-domain-storage-class")
            .volumeName(domainUID + "-weblogic-pv")
            .resources(new V1ResourceRequirements()
                .putRequestsItem("storage", Quantity.fromString("10Gi"))))
        .metadata(new V1ObjectMetaBuilder()
            .withName(pvcName)
            .withNamespace(namespace)
            .build()
            .putLabelsItem("weblogic.resourceVersion", "domain-v2")
            .putLabelsItem("weblogic.domainUID", domainUID));

    boolean success = assertDoesNotThrow(
        () -> TestActions.createPersistentVolumeClaim(v1pvc),
        "Persistent volume claim creation failed, "
            + "look at the above console log messages for failure reason in ApiException responsebody"
    );
    assertTrue(success, "PersistentVolumeClaim creation failed");

    V1PersistentVolume v1pv = new V1PersistentVolume()
        .spec(new V1PersistentVolumeSpec()
            .addAccessModesItem("ReadWriteMany")
            .storageClassName(domainUID + "-weblogic-domain-storage-class")
            .volumeMode("Filesystem")
            .putCapacityItem("storage", Quantity.fromString("10Gi"))
            .persistentVolumeReclaimPolicy("Recycle")
            .hostPath(new V1HostPathVolumeSource()
                .path(System.getProperty("java.io.tmpdir") + domainUID + "-persistentVolume")))
                .metadata(new V1ObjectMetaBuilder()
            .withName(pvName)
            .withNamespace(namespace)
            .build()
            .putLabelsItem("weblogic.resourceVersion", "domain-v2")
            .putLabelsItem("weblogic.domainUID", domainUID));
    success = assertDoesNotThrow(
        () -> TestActions.createPersistentVolume(v1pv),
        "Persistent volume creation failed, "
            + "look at the above console log messages for failure reason in ApiException responsebody"
    );
    assertTrue(success, "PersistentVolume creation failed");

    // create the domain CR
    V1ObjectMeta metadata = new V1ObjectMetaBuilder()
        .withName(domainUID)
        .withNamespace(namespace)
        .build();
    DomainSpec domainSpec = new DomainSpec()
        .domainHome("/shared/domains/sample-domain1")
        .domainHomeInImage(false)
        .image("store/oracle/weblogic:12.2.1.3")
        .imagePullPolicy("IfNotPresent");
    Domain domain = new Domain()
        .apiVersion("weblogic.oracle/v7")
        .kind("Domain")
        .metadata(metadata)
        .spec(domainSpec);
    success = assertDoesNotThrow(
        () -> createDomainCustomResource(domain),
        "Domain failed to be created, "
            + "look at the above console log messages for failure reason in ApiException responsebody"
    );
    assertTrue(success);

    // wait for the domain to exist
    with().pollDelay(2, SECONDS)
        .and().with().pollInterval(10, SECONDS)
        .conditionEvaluationListener(
            condition -> logger.info(
                "Waiting for domain to be running (elapsed time {0}ms, remaining time {1}ms)",
                condition.getElapsedTimeInMS(),
                condition.getRemainingTimeInMS()))
        // and here we can set the maximum time we are prepared to wait
        .await().atMost(5, MINUTES)
        // operatorIsRunning() is one of our custom, reusable assertions
        .until(domainExists(domainUID, "v7", namespace));

    // wait for the admin server pod to exist

    // wait for the managed servers to exist

    // Delete domain custom resource
<<<<<<< HEAD
    assertTrue(deleteDomainCustomResource(domainUID, namespace));
    logger.info("Deleted Domain Custom Resource {0} from {1}", domainUID, namespace);

    // Delete service account from unique namespace
    assertTrue(deleteServiceAccount(serviceAccount.getMetadata().getName(),
            serviceAccount.getMetadata().getNamespace()));
=======
    assertDoesNotThrow(
        () -> deleteDomainCustomResource(domainUID, namespace),
        "Domain failed to be deleted, "
            + "look at the above console log messages for failure reason in ApiException responsebody"
    );
    logger.info("Deleted Domain Custom Resource {0} from {1}", domainUID, namespace);

    // Delete service account from unique namespace
    assertDoesNotThrow(
        () -> Kubernetes.deleteServiceAccount(serviceAccount.getMetadata().getName(),
            serviceAccount.getMetadata().getNamespace()),
        "Aervice account failed to be deleted, "
            + "look at the above console log messages for failure reason in ApiException responsebody"
    );
>>>>>>> 67e17753
    logger.info("Deleted service account \'" + serviceAccount.getMetadata().getName()
        + "\' in namespace: " + serviceAccount.getMetadata().getNamespace());

    // Delete the persistent volume claim and persistent volume
    assertDoesNotThrow(
        () -> Kubernetes.deletePvc(pvcName, namespace),
        "Persistent volume claim deletion failed, "
            + "look at the above console log messages for failure reason in ApiException responsebody"
    );
    assertDoesNotThrow(
        () -> Kubernetes.deletePv(pvName),
        "Persistent volume deletion failed, "
            + "look at the above console log messages for failure reason in ApiException responsebody"
    );

    // Delete namespace
<<<<<<< HEAD
    assertTrue(TestActions.deleteNamespace(namespace));

=======
    assertDoesNotThrow(
        () -> TestActions.deleteNamespace(namespace),
        "Namespace failed to be deleted, "
            + "look at the above console log messages for failure reason in ApiException responsebody"
    );
>>>>>>> 67e17753
    logger.info("Deleted namespace: {0}", namespace);
  }

}<|MERGE_RESOLUTION|>--- conflicted
+++ resolved
@@ -27,6 +27,8 @@
 import static java.util.concurrent.TimeUnit.SECONDS;
 import static oracle.weblogic.kubernetes.actions.TestActions.createDomainCustomResource;
 import static oracle.weblogic.kubernetes.actions.TestActions.deleteDomainCustomResource;
+import static oracle.weblogic.kubernetes.actions.TestActions.deletePersistentVolume;
+import static oracle.weblogic.kubernetes.actions.TestActions.deletePersistentVolumeClaim;
 import static oracle.weblogic.kubernetes.actions.TestActions.deleteServiceAccount;
 import static oracle.weblogic.kubernetes.assertions.TestAssertions.domainExists;
 import static org.awaitility.Awaitility.with;
@@ -143,55 +145,28 @@
     // wait for the managed servers to exist
 
     // Delete domain custom resource
-<<<<<<< HEAD
-    assertTrue(deleteDomainCustomResource(domainUID, namespace));
+    assertTrue(deleteDomainCustomResource(domainUID, namespace), "Domain failed to be deleted, "
+        + "look at the above console log messages for failure reason in ApiException responsebody");
     logger.info("Deleted Domain Custom Resource {0} from {1}", domainUID, namespace);
 
     // Delete service account from unique namespace
     assertTrue(deleteServiceAccount(serviceAccount.getMetadata().getName(),
-            serviceAccount.getMetadata().getNamespace()));
-=======
-    assertDoesNotThrow(
-        () -> deleteDomainCustomResource(domainUID, namespace),
-        "Domain failed to be deleted, "
-            + "look at the above console log messages for failure reason in ApiException responsebody"
-    );
-    logger.info("Deleted Domain Custom Resource {0} from {1}", domainUID, namespace);
-
-    // Delete service account from unique namespace
-    assertDoesNotThrow(
-        () -> Kubernetes.deleteServiceAccount(serviceAccount.getMetadata().getName(),
-            serviceAccount.getMetadata().getNamespace()),
-        "Aervice account failed to be deleted, "
-            + "look at the above console log messages for failure reason in ApiException responsebody"
-    );
->>>>>>> 67e17753
+        serviceAccount.getMetadata().getNamespace()), "Service account failed to be deleted, "
+        + "look at the above console log messages for failure reason in ApiException responsebody");
     logger.info("Deleted service account \'" + serviceAccount.getMetadata().getName()
         + "\' in namespace: " + serviceAccount.getMetadata().getNamespace());
 
     // Delete the persistent volume claim and persistent volume
-    assertDoesNotThrow(
-        () -> Kubernetes.deletePvc(pvcName, namespace),
+    assertTrue(deletePersistentVolumeClaim(pvcName, namespace),
         "Persistent volume claim deletion failed, "
-            + "look at the above console log messages for failure reason in ApiException responsebody"
-    );
-    assertDoesNotThrow(
-        () -> Kubernetes.deletePv(pvName),
-        "Persistent volume deletion failed, "
-            + "look at the above console log messages for failure reason in ApiException responsebody"
-    );
+            + "look at the above console log messages for failure reason in ApiException responsebody");
+
+    assertTrue(deletePersistentVolume(pvName), "Persistent volume deletion failed, "
+        + "look at the above console log messages for failure reason in ApiException responsebody");
 
     // Delete namespace
-<<<<<<< HEAD
-    assertTrue(TestActions.deleteNamespace(namespace));
-
-=======
-    assertDoesNotThrow(
-        () -> TestActions.deleteNamespace(namespace),
-        "Namespace failed to be deleted, "
-            + "look at the above console log messages for failure reason in ApiException responsebody"
-    );
->>>>>>> 67e17753
+    assertTrue(TestActions.deleteNamespace(namespace), "Namespace failed to be deleted, "
+        + "look at the above console log messages for failure reason in ApiException responsebody");
     logger.info("Deleted namespace: {0}", namespace);
   }
 
