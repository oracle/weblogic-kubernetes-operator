--- conflicted
+++ resolved
@@ -23,46 +23,6 @@
 @IntegrationTest
 class ItSimpleDomainValidation implements LoggedTest {
 
-<<<<<<< HEAD
-    @Test
-    @DisplayName("Create a domain")
-    @Slow
-    public void testCreatingDomain() {
-
-        String domainUID = "domain1";
-        String domainYAML= "something";
-
-        // get a new unique namespace
-        String namespace = null;
-        try {
-            namespace = createUniqueNamespace();
-            logger.info(String.format("Got a new namespace called %s", namespace));
-        } catch (ApiException e) {
-            // TODO: test in the calling method where we say something like
-            //
-            //  assert.DoesNotThrow(whatever(), ApiException.class, e,
-            //    String.format("could not do whatever, got exception %s", e))
-            //
-            //  so we have the exception and we can print out a meaningful error message
-        }
-
-
-        // create the domain CR
-        boolean success = createDomainCustomResource(domainUID, namespace, domainYAML);
-        assertTrue(success);
-
-        // wait for the domain to exist
-        with().pollDelay(30, SECONDS)
-                .and().with().pollInterval(10, SECONDS)
-                .conditionEvaluationListener(
-                        condition -> logger.info(() -> String.format("Waiting for domain to be running (elapsed time %dms, remaining time %dms)",
-                                condition.getElapsedTimeInMS(),
-                                condition.getRemainingTimeInMS())))
-                // and here we can set the maximum time we are prepared to wait
-                .await().atMost(5, MINUTES)
-                // operatorIsRunning() is one of our custom, reusable assertions
-                .until(domainExists(domainUID, namespace));
-=======
   @Test
   @DisplayName("Create a domain")
   @Slow
@@ -72,8 +32,18 @@
     String domainYAML = "something";
 
     // get a new unique namespace
-    String namespace = createUniqueNamespace();
-    logger.info(String.format("Got a new namespace called %s", namespace));
+    String namespace = null;
+    try {
+      namespace = createUniqueNamespace();
+      logger.info(String.format("Got a new namespace called %s", namespace));
+    } catch (ApiException e) {
+      // TODO: test in the calling method where we say something like
+      //
+      //  assert.DoesNotThrow(whatever(), ApiException.class, e,
+      //    String.format("could not do whatever, got exception %s", e))
+      //
+      //  so we have the exception and we can print out a meaningful error message
+    }
 
     // create the domain CR
     boolean success = createDomainCustomResource(domainUID, namespace, domainYAML);
@@ -91,26 +61,21 @@
         .await().atMost(5, MINUTES)
         // operatorIsRunning() is one of our custom, reusable assertions
         .until(domainExists(domainUID, namespace));
->>>>>>> cae45846
 
-        // wait for the admin server pod to exist
+    // wait for the admin server pod to exist
 
-        // wait for the managed servers to exist
+    // wait for the managed servers to exist
 
-<<<<<<< HEAD
-        // Delete namespace
-        try {
-            deleteNamespace(namespace);
-            logger.info("Deleted namespace: " + namespace);
-        } catch (Exception e) {
-            // TODO: Fix as there is a known bug that delete can return either the object
-            //  just deleted or a status.  We can workaround by either retrying or using
-            //  the general GenericKubernetesApi client class and doing our own type checks
-        }
+    // Delete namespace
+    try {
+      deleteNamespace(namespace);
+      logger.info("Deleted namespace: " + namespace);
+    } catch (Exception e) {
+      // TODO: Fix as there is a known bug that delete can return either the object
+      //  just deleted or a status.  We can workaround by either retrying or using
+      //  the general GenericKubernetesApi client class and doing our own type checks
+    }
 
-    }
-=======
   }
->>>>>>> cae45846
 
 }