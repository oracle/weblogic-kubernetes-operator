--- conflicted
+++ resolved
@@ -5,6 +5,7 @@
 
 import java.util.Arrays;
 
+import io.kubernetes.client.openapi.ApiException;
 import oracle.weblogic.kubernetes.actions.impl.OperatorParams;
 import oracle.weblogic.kubernetes.annotations.tags.MustNotRunInParallel;
 import oracle.weblogic.kubernetes.annotations.tags.Slow;
@@ -22,7 +23,9 @@
 import static oracle.weblogic.kubernetes.actions.TestActions.installOperator;
 import static oracle.weblogic.kubernetes.assertions.TestAssertions.operatorIsRunning;
 import static org.awaitility.Awaitility.with;
-import static org.junit.jupiter.api.Assertions.assertEquals;
+import static org.junit.jupiter.api.Assertions.fail;
+//import static org.junit.jupiter.api.Assertions.assertDoesNotThrow;
+//import static org.junit.jupiter.api.Assertions.assertEquals;
 
 // this is a POC for a new way of writing tests.
 // this is meant to be a simple test.  later i will add more complex tests and deal
@@ -45,32 +48,6 @@
 // will also automatically log entry/exit messages for each test method.
 class ItSimpleOperatorValidation implements LoggedTest {
 
-<<<<<<< HEAD
-    @Test
-    @Order(1)
-    @DisplayName("Install the operator")
-    // tags are used to filter which tests to run, we can define whatever tags we need,
-    // like these two:
-    @Slow
-    @MustNotRunInParallel
-    public void testInstallingOperator() {
-        // this first example is an operation that we wait for.
-        // installOperator() is one of our custom, reusable actions.
-        // imagine that installOperator() will try to install the operator, by creating
-        // the kubernetes deployment.  this will complete quickly, and will either be
-        // successful or not.
-        String namespace = "opns1";
-        OperatorParams opParams =
-            new OperatorParams().releaseName("weblogic-operator")
-                                .namespace(namespace)
-                                .image("weblogic-kubernetes-operator:test_itsimpleoperator")
-                                .domainNamespaces(Arrays.asList("domainns1", "domainns2"))
-                                .serviceAccount("sa-opns1");
-        boolean success = installOperator(opParams);
-
-        // we can use a standard JUnit assertion to check on the result
-        assertEquals(true, success, "Operator successfully installed in namespace " + namespace );
-=======
   @Test
   @Order(1)
   @DisplayName("Install the operator")
@@ -84,19 +61,30 @@
     // imagine that installOperator() will try to install the operator, by creating
     // the kubernetes deployment.  this will complete quickly, and will either be
     // successful or not.
-
+    String namespace = "opns1";
     OperatorParams opParams =
-        new OperatorParams().image("weblogic-kubernetes-operator:test_itsimpleoperator")
+        new OperatorParams().releaseName("weblogic-operator")
+            .namespace(namespace)
+            .image("weblogic-kubernetes-operator:test_itsimpleoperator")
             .domainNamespaces(Arrays.asList("domainns1", "domainns2"))
             .serviceAccount("sa-opns1");
-    boolean success = installOperator("weblogic-operator", "opns1", opParams);
+
+    //ToDO: use Junit 5 assertions
+    try {
+      installOperator(opParams);
+    } catch (ApiException e) {
+      e.printStackTrace();
+      fail("Failed to install Operator due to exception" + e.getMessage());
+    }
+
+    /* boolean success = assertDoesNotThrow(TestActions::installOperator(opParams),
+        "Failed to install Opeator due to ApiException"); */
+
+    logger.info(String.format("Operator installed in namespace %s", namespace));
 
     // we can use a standard JUnit assertion to check on the result
-    assertEquals(true, success, "There MUST be a descriptive message here");
->>>>>>> cd8ef6e7
+    // assertEquals(true, success, "Operator successfully installed in namespace " + namespace);
 
-    // we can use the injected logger like this:
-    logger.info("hello");
 
     // this is an example of waiting for an async operation to complete.
     // after the previous step was completed, kubernetes will try to pull the image,
@@ -112,8 +100,8 @@
         .conditionEvaluationListener(
             condition -> logger.info(() ->
                 String.format("Waiting for operator to be running (elapsed time %dms, remaining time %dms)",
-                condition.getElapsedTimeInMS(),
-                condition.getRemainingTimeInMS())))
+                    condition.getElapsedTimeInMS(),
+                    condition.getRemainingTimeInMS())))
         // and here we can set the maximum time we are prepared to wait
         .await().atMost(5, MINUTES)
         // operatorIsRunning() is one of our custom, reusable assertions
