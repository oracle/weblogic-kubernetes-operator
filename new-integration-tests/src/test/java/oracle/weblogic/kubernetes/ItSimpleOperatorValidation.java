// Copyright (c) 2020, Oracle Corporation and/or its affiliates.
// Licensed under the Universal Permissive License v 1.0 as shown at https://oss.oracle.com/licenses/upl.

package oracle.weblogic.kubernetes;

import java.util.Arrays;

import oracle.weblogic.kubernetes.actions.impl.OperatorParams;
import oracle.weblogic.kubernetes.annotations.tags.MustNotRunInParallel;
import oracle.weblogic.kubernetes.annotations.tags.Slow;
import oracle.weblogic.kubernetes.extensions.LoggedTest;
import oracle.weblogic.kubernetes.extensions.Timing;
import org.junit.jupiter.api.DisplayName;
import org.junit.jupiter.api.MethodOrderer;
import org.junit.jupiter.api.Order;
import org.junit.jupiter.api.Test;
import org.junit.jupiter.api.TestMethodOrder;
import org.junit.jupiter.api.extension.ExtendWith;

import static java.util.concurrent.TimeUnit.MINUTES;
import static java.util.concurrent.TimeUnit.SECONDS;
import static oracle.weblogic.kubernetes.actions.TestActions.installOperator;
import static oracle.weblogic.kubernetes.assertions.TestAssertions.operatorIsRunning;
import static org.awaitility.Awaitility.with;
import static org.junit.jupiter.api.Assertions.assertEquals;

// this is a POC for a new way of writing tests.
// this is meant to be a simple test.  later i will add more complex tests and deal
// with parallelization and parameterization.
// this is build on standard JUnit 5, including JUnit 5 assertions, plus the 'awaitability'
// library for handling async operations, plus a library of our own test actions and assertions.
// the idea is that tests would *only* use these three things, and nothing else.
// so all of the reusable logic is in our "actions" and "assertions" packages.
// these in turn might depend on a set of "primitives" for things like running a helm command,
// running a kubectl command, and so on.
// tests would only call methods in TestActions and TestAssertions and never on an impl class
// hidden behind those.
// this is an example of a test suite (class) where the tests need to be run in a certain
// order. this is controlled with the TestMethodOrder annotation
@TestMethodOrder(MethodOrderer.OrderAnnotation.class)
@DisplayName("Simple validation of basic operator functions")
// this is an example of registering an extension that will time how long each test takes.
@ExtendWith(Timing.class)
// by implementing the LoggedTest, we will automatically get a logger injected and it
// will also automatically log entry/exit messages for each test method.
class ItSimpleOperatorValidation implements LoggedTest {

  @Test
  @Order(1)
  @DisplayName("Install the operator")
  // tags are used to filter which tests to run, we can define whatever tags we need,
  // like these two:
  @Slow
  @MustNotRunInParallel
  public void testInstallingOperator() {
    // this first example is an operation that we wait for.
    // installOperator() is one of our custom, reusable actions.
    // imagine that installOperator() will try to install the operator, by creating
    // the kubernetes deployment.  this will complete quickly, and will either be
    // successful or not.

<<<<<<< HEAD
        String opns = "opns1";
        OperatorParams opParams =
            new OperatorParams().image("weblogic-kubernetes-operator:test_itsimpleoperator")
                                .domainNamespaces(Arrays.asList("domainns1", "domainns2"))
                                .serviceAccount("sa-opns1");
        boolean success = installOperator("weblogic-operator", opns, opParams);
=======
    OperatorParams opParams =
        new OperatorParams().image("weblogic-kubernetes-operator:test_itsimpleoperator")
            .domainNamespaces(Arrays.asList("domainns1", "domainns2"))
            .serviceAccount("sa-opns1");
    boolean success = installOperator("weblogic-operator", "opns1", opParams);
>>>>>>> cd8ef6e7

    // we can use a standard JUnit assertion to check on the result
    assertEquals(true, success, "There MUST be a descriptive message here");

    // we can use the injected logger like this:
    logger.info("hello");

<<<<<<< HEAD
        // this is an example of waiting for an async operation to complete.
        // after the previous step was completed, kubernetes will try to pull the image,
        // start the pod, check the readiness/health probes, etc.  this will take some
        // period of time and either the operator will come to a running state, or it
        // will not.
        // in this example, we first wait 30 seconds, since it is unlikely this operation
        // will complete in less than 30 seconds, then we check if the operator is running.
        with().pollDelay(30, SECONDS)
                // we check again every 10 seconds.
                .and().with().pollInterval(10, SECONDS)
                // this listener lets us report some status with each poll
                .conditionEvaluationListener(
                        condition -> logger.info(() -> String.format("Waiting for operator to be running (elapsed time %dms, remaining time %dms)",
                                condition.getElapsedTimeInMS(),
                                condition.getRemainingTimeInMS())))
                // and here we can set the maximum time we are prepared to wait
                .await().atMost(5, MINUTES)
                // operatorIsRunning() is one of our custom, reusable assertions
                .until(operatorIsRunning(opns));
=======
    // this is an example of waiting for an async operation to complete.
    // after the previous step was completed, kubernetes will try to pull the image,
    // start the pod, check the readiness/health probes, etc.  this will take some
    // period of time and either the operator will come to a running state, or it
    // will not.
    // in this example, we first wait 30 seconds, since it is unlikely this operation
    // will complete in less than 30 seconds, then we check if the operator is running.
    with().pollDelay(30, SECONDS)
        // we check again every 10 seconds.
        .and().with().pollInterval(10, SECONDS)
        // this listener lets us report some status with each poll
        .conditionEvaluationListener(
            condition -> logger.info(() ->
                String.format("Waiting for operator to be running (elapsed time %dms, remaining time %dms)",
                condition.getElapsedTimeInMS(),
                condition.getRemainingTimeInMS())))
        // and here we can set the maximum time we are prepared to wait
        .await().atMost(5, MINUTES)
        // operatorIsRunning() is one of our custom, reusable assertions
        .until(operatorIsRunning());
>>>>>>> cd8ef6e7

        // i have not done anything yet about reporting the reason for the failure :)
  }

}<|MERGE_RESOLUTION|>--- conflicted
+++ resolved
@@ -4,12 +4,19 @@
 package oracle.weblogic.kubernetes;
 
 import java.util.Arrays;
+import static java.util.concurrent.TimeUnit.MINUTES;
+import static java.util.concurrent.TimeUnit.SECONDS;
 
 import oracle.weblogic.kubernetes.actions.impl.OperatorParams;
+import static oracle.weblogic.kubernetes.actions.TestActions.installOperator;
+import static oracle.weblogic.kubernetes.assertions.TestAssertions.operatorIsRunning;
 import oracle.weblogic.kubernetes.annotations.tags.MustNotRunInParallel;
 import oracle.weblogic.kubernetes.annotations.tags.Slow;
 import oracle.weblogic.kubernetes.extensions.LoggedTest;
 import oracle.weblogic.kubernetes.extensions.Timing;
+
+import static org.awaitility.Awaitility.with;
+import static org.junit.jupiter.api.Assertions.assertEquals;
 import org.junit.jupiter.api.DisplayName;
 import org.junit.jupiter.api.MethodOrderer;
 import org.junit.jupiter.api.Order;
@@ -17,12 +24,6 @@
 import org.junit.jupiter.api.TestMethodOrder;
 import org.junit.jupiter.api.extension.ExtendWith;
 
-import static java.util.concurrent.TimeUnit.MINUTES;
-import static java.util.concurrent.TimeUnit.SECONDS;
-import static oracle.weblogic.kubernetes.actions.TestActions.installOperator;
-import static oracle.weblogic.kubernetes.assertions.TestAssertions.operatorIsRunning;
-import static org.awaitility.Awaitility.with;
-import static org.junit.jupiter.api.Assertions.assertEquals;
 
 // this is a POC for a new way of writing tests.
 // this is meant to be a simple test.  later i will add more complex tests and deal
@@ -59,20 +60,12 @@
     // the kubernetes deployment.  this will complete quickly, and will either be
     // successful or not.
 
-<<<<<<< HEAD
-        String opns = "opns1";
-        OperatorParams opParams =
-            new OperatorParams().image("weblogic-kubernetes-operator:test_itsimpleoperator")
-                                .domainNamespaces(Arrays.asList("domainns1", "domainns2"))
-                                .serviceAccount("sa-opns1");
-        boolean success = installOperator("weblogic-operator", opns, opParams);
-=======
+    String opns = "opns1";
     OperatorParams opParams =
         new OperatorParams().image("weblogic-kubernetes-operator:test_itsimpleoperator")
-            .domainNamespaces(Arrays.asList("domainns1", "domainns2"))
-            .serviceAccount("sa-opns1");
-    boolean success = installOperator("weblogic-operator", "opns1", opParams);
->>>>>>> cd8ef6e7
+          .domainNamespaces(Arrays.asList("domainns1", "domainns2"))
+          .serviceAccount("sa-opns1");
+    boolean success = installOperator("weblogic-operator", opns, opParams);
 
     // we can use a standard JUnit assertion to check on the result
     assertEquals(true, success, "There MUST be a descriptive message here");
@@ -80,27 +73,6 @@
     // we can use the injected logger like this:
     logger.info("hello");
 
-<<<<<<< HEAD
-        // this is an example of waiting for an async operation to complete.
-        // after the previous step was completed, kubernetes will try to pull the image,
-        // start the pod, check the readiness/health probes, etc.  this will take some
-        // period of time and either the operator will come to a running state, or it
-        // will not.
-        // in this example, we first wait 30 seconds, since it is unlikely this operation
-        // will complete in less than 30 seconds, then we check if the operator is running.
-        with().pollDelay(30, SECONDS)
-                // we check again every 10 seconds.
-                .and().with().pollInterval(10, SECONDS)
-                // this listener lets us report some status with each poll
-                .conditionEvaluationListener(
-                        condition -> logger.info(() -> String.format("Waiting for operator to be running (elapsed time %dms, remaining time %dms)",
-                                condition.getElapsedTimeInMS(),
-                                condition.getRemainingTimeInMS())))
-                // and here we can set the maximum time we are prepared to wait
-                .await().atMost(5, MINUTES)
-                // operatorIsRunning() is one of our custom, reusable assertions
-                .until(operatorIsRunning(opns));
-=======
     // this is an example of waiting for an async operation to complete.
     // after the previous step was completed, kubernetes will try to pull the image,
     // start the pod, check the readiness/health probes, etc.  this will take some
@@ -120,8 +92,7 @@
         // and here we can set the maximum time we are prepared to wait
         .await().atMost(5, MINUTES)
         // operatorIsRunning() is one of our custom, reusable assertions
-        .until(operatorIsRunning());
->>>>>>> cd8ef6e7
+        .until(operatorIsRunning(opns));
 
         // i have not done anything yet about reporting the reason for the failure :)
   }
