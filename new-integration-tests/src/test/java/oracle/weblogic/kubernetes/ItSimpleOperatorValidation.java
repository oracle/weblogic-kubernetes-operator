--- conflicted
+++ resolved
@@ -59,11 +59,10 @@
     // imagine that installOperator() will try to install the operator, by creating
     // the kubernetes deployment.  this will complete quickly, and will either be
     // successful or not.
-<<<<<<< HEAD
-    String namespace = "opns1";
+    String opns = "opns1";
     OperatorParams opParams =
         new OperatorParams().releaseName("weblogic-operator")
-            .namespace(namespace)
+            .namespace(opns)
             .image("weblogic-kubernetes-operator:test_itsimpleoperator")
             .domainNamespaces("domainns1, domainns2")
             .serviceAccount("opns1-sa");
@@ -76,20 +75,10 @@
       fail("Failed to install Operator due to exception" + e.getMessage());
     }
 
-    logger.info(String.format("Operator installed in namespace %s", namespace));
-=======
-
-    String opns = "opns1";
-    OperatorParams opParams
-        = new OperatorParams().image("weblogic-kubernetes-operator:test_itsimpleoperator")
-          .domainNamespaces(Arrays.asList("domainns1", "domainns2"))
-          .serviceAccount("sa-opns1");
-    boolean success = installOperator("weblogic-operator", opns, opParams);
->>>>>>> ac2e7acc
+    logger.info(String.format("Operator installed in namespace %s", opns));
 
     // we can use a standard JUnit assertion to check on the result
     // assertEquals(true, success, "Operator successfully installed in namespace " + namespace);
-
 
     // this is an example of waiting for an async operation to complete.
     // after the previous step was completed, kubernetes will try to pull the image,
@@ -99,20 +88,6 @@
     // in this example, we first wait 30 seconds, since it is unlikely this operation
     // will complete in less than 30 seconds, then we check if the operator is running.
     with().pollDelay(30, SECONDS)
-<<<<<<< HEAD
-        // we check again every 10 seconds.
-        .and().with().pollInterval(10, SECONDS)
-        // this listener lets us report some status with each poll
-        .conditionEvaluationListener(
-            condition -> logger.info(() ->
-                String.format("Waiting for operator to be running (elapsed time %dms, remaining time %dms)",
-                    condition.getElapsedTimeInMS(),
-                    condition.getRemainingTimeInMS())))
-        // and here we can set the maximum time we are prepared to wait
-        .await().atMost(5, MINUTES)
-        // operatorIsRunning() is one of our custom, reusable assertions
-        .until(operatorIsRunning());
-=======
       // we check again every 10 seconds.
       .and().with().pollInterval(10, SECONDS)
       // this listener lets us report some status with each poll
@@ -125,7 +100,6 @@
       .await().atMost(5, MINUTES)
       // operatorIsRunning() is one of our custom, reusable assertions
       .until(operatorIsRunning(opns));
->>>>>>> ac2e7acc
 
       // i have not done anything yet about reporting the reason for the failure :)
   }
