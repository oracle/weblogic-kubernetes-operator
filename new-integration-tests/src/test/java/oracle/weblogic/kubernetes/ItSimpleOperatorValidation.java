--- conflicted
+++ resolved
@@ -4,7 +4,9 @@
 package oracle.weblogic.kubernetes;
 
 import java.util.Arrays;
+import java.util.HashMap;
 import java.util.List;
+import java.util.Map;
 
 import com.google.gson.JsonObject;
 import io.kubernetes.client.openapi.models.V1ObjectMeta;
@@ -14,10 +16,7 @@
 import oracle.weblogic.kubernetes.actions.impl.OperatorParams;
 import oracle.weblogic.kubernetes.actions.impl.primitive.HelmParams;
 import oracle.weblogic.kubernetes.annotations.IntegrationTest;
-<<<<<<< HEAD
-=======
 import oracle.weblogic.kubernetes.annotations.Namespaces;
->>>>>>> 725ec101
 import oracle.weblogic.kubernetes.annotations.tags.MustNotRunInParallel;
 import oracle.weblogic.kubernetes.annotations.tags.Slow;
 import oracle.weblogic.kubernetes.extensions.LoggedTest;
@@ -35,7 +34,6 @@
 import static oracle.weblogic.kubernetes.actions.TestActions.createDockerConfigJson;
 import static oracle.weblogic.kubernetes.actions.TestActions.createSecret;
 import static oracle.weblogic.kubernetes.actions.TestActions.createServiceAccount;
-import static oracle.weblogic.kubernetes.actions.TestActions.createUniqueNamespace;
 import static oracle.weblogic.kubernetes.actions.TestActions.deleteNamespace;
 import static oracle.weblogic.kubernetes.actions.TestActions.deleteServiceAccount;
 import static oracle.weblogic.kubernetes.actions.TestActions.helmList;
@@ -43,23 +41,15 @@
 import static oracle.weblogic.kubernetes.actions.TestActions.uninstallOperator;
 import static oracle.weblogic.kubernetes.assertions.TestAssertions.operatorIsRunning;
 import static org.awaitility.Awaitility.with;
-<<<<<<< HEAD
 import static org.junit.jupiter.api.Assertions.assertDoesNotThrow;
 import static org.junit.jupiter.api.Assertions.assertFalse;
+import static org.junit.jupiter.api.Assertions.assertNotNull;
 import static org.junit.jupiter.api.Assertions.assertTrue;
-=======
-import static org.junit.jupiter.api.Assertions.assertNotNull;
->>>>>>> 725ec101
 
 // Test to install Operator and verify Operator is running
 @TestMethodOrder(MethodOrderer.OrderAnnotation.class)
 @DisplayName("Simple validation of basic operator functions")
 @IntegrationTest
-<<<<<<< HEAD
-// by implementing the LoggedTest, we will automatically get a logger injected and it
-// will also automatically log entry/exit messages for each test method.
-=======
->>>>>>> 725ec101
 class ItSimpleOperatorValidation implements LoggedTest {
 
   private HelmParams opHelmParams = null;
@@ -77,31 +67,7 @@
   @DisplayName("Install the operator")
   @Slow
   @MustNotRunInParallel
-<<<<<<< HEAD
-  public void testInstallingOperator() {
-
-    // get a new unique opNamespace
-    logger.info("Creating unique namespace for Operator");
-    opNamespace = assertDoesNotThrow(() -> createUniqueNamespace(),
-        "Failed to create unique namespace due to ApiException");
-    logger.info("Created a new namespace called {0}", opNamespace);
-
-    logger.info("Creating unique namespace for Domain");
-    domainNamespace1 = assertDoesNotThrow(() -> createUniqueNamespace(),
-        "Failed to create unique namespace due to ApiException");
-    logger.info("Created a new namespace called {0}", domainNamespace1);
-
-    logger.info("Creating unique namespace for Domain");
-    domainNamespace2 = assertDoesNotThrow(() -> createUniqueNamespace(),
-        "Failed to create unique namespace due to ApiException");
-    logger.info("Created a new namespace called {0}", domainNamespace2);
-=======
   public void testInstallingOperator(@Namespaces(3) List<String> namespaces) {
-    // this first example is an operation that we wait for.
-    // installOperator() is one of our custom, reusable actions.
-    // imagine that installOperator() will try to install the operator, by creating
-    // the kubernetes deployment.  this will complete quickly, and will either be
-    // successful or not.
     // get unique namespaces for operator and domains
     namespaces.forEach((namespace) -> {
       assertNotNull(namespace, "Namespace " + namespace + "is null");
@@ -109,7 +75,6 @@
     opNamespace = namespaces.get(0);
     domainNamespace1 = namespaces.get(1);
     domainNamespace2 = namespaces.get(2);
->>>>>>> 725ec101
 
     // Create a service account for the unique opNamespace
     logger.info("Creating service account");
@@ -155,6 +120,10 @@
         String.format("createSecret failed for %s", repoSecretName));
     assertTrue(secretCreated, String.format("createSecret failed while creating secret %s", repoSecretName));
 
+    // map with secret
+    Map<String, Object> secretNameMap = new HashMap<String, Object>();
+    secretNameMap.put("name", repoSecretName);
+
     // helm install parameters
     opHelmParams = new HelmParams()
         .releaseName(OPERATOR_RELEASE_NAME)
@@ -166,7 +135,7 @@
         new OperatorParams()
             .helmParams(opHelmParams)
             .image(image)
-            //.imagePullSecrets(repoSecretName)
+            .imagePullSecrets(secretNameMap)
             .domainNamespaces(Arrays.asList(domainNamespace1, domainNamespace2))
             .serviceAccount(serviceAccountName);
 
@@ -182,7 +151,6 @@
 
     // check operator is running
     logger.info("Check Operator pod is running in namespace {0}", opNamespace);
-
     with().pollDelay(2, SECONDS)
         .and().with().pollInterval(10, SECONDS)
         .atMost(5, MINUTES).await()
