// Copyright (c) 2020, Oracle Corporation and/or its affiliates.
// Licensed under the Universal Permissive License v 1.0 as shown at https://oss.oracle.com/licenses/upl.

package oracle.weblogic.kubernetes;

import java.net.InetAddress;
import java.util.Optional;

import oracle.weblogic.kubernetes.utils.TestUtils;

import static org.junit.jupiter.api.Assertions.assertDoesNotThrow;

public interface TestConstants {

  // domain constants
  public static final String DOMAIN_VERSION = "v7";
  public static final String DOMAIN_API_VERSION = "weblogic.oracle/" + DOMAIN_VERSION;

  // operator constants
  public static final String OPERATOR_RELEASE_NAME = "weblogic-operator";
  public static final String OPERATOR_CHART_DIR =
      "../kubernetes/charts/weblogic-operator";
  public static final String IMAGE_NAME_OPERATOR =
      "oracle/weblogic-kubernetes-operator";
  public static final String OPERATOR_DOCKER_BUILD_SCRIPT =
      "../buildDockerImage.sh";
  public static final String REPO_DUMMY_VALUE = "dummy";
  public static final String REPO_SECRET_NAME = "ocir-secret";
  public static final String REPO_REGISTRY = Optional.ofNullable(System.getenv("REPO_REGISTRY"))
      .orElse(REPO_DUMMY_VALUE);
  public static final String REPO_DEFAULT = "phx.ocir.io/weblogick8s/";
  public static final String REPO_NAME = Optional.ofNullable(System.getenv("KIND_REPO"))
      .orElse(!REPO_REGISTRY.equals(REPO_DUMMY_VALUE) ? REPO_DEFAULT : "");
  public static final String REPO_USERNAME = Optional.ofNullable(System.getenv("REPO_USERNAME"))
      .orElse(REPO_DUMMY_VALUE);
  public static final String REPO_PASSWORD = Optional.ofNullable(System.getenv("REPO_PASSWORD"))
      .orElse(REPO_DUMMY_VALUE);
  public static final String REPO_EMAIL = Optional.ofNullable(System.getenv("REPO_EMAIL"))
      .orElse(REPO_DUMMY_VALUE);

  // jenkins constants
  public static final String BUILD_ID = Optional.ofNullable(System.getenv("BUILD_ID"))
      .orElse("");
  public static final String BRANCH_NAME_FROM_JENKINS = Optional.ofNullable(System.getenv("BRANCH"))
      .orElse("");

  public static final String K8S_NODEPORT_HOST = Optional.ofNullable(System.getenv("K8S_NODEPORT_HOST"))
        .orElse(assertDoesNotThrow(() -> InetAddress.getLocalHost().getHostName()));
  public static final String GOOGLE_REPO_URL = "https://kubernetes-charts.storage.googleapis.com/";
  public static final String LOGS_DIR = System.getenv().getOrDefault("RESULT_ROOT",
      System.getProperty("java.io.tmpdir")) + "/diagnosticlogs";

  public static final String PV_ROOT = System.getenv().getOrDefault("PV_ROOT",
      System.getProperty("java.io.tmpdir") + "/ittestspvroot");

  // NGINX constants
  public static final String NGINX_RELEASE_NAME = "nginx-release" + BUILD_ID;
  public static final String STABLE_REPO_NAME = "stable";
  public static final String NGINX_CHART_NAME = "nginx-ingress";

  // MII image constants
  public static final String MII_BASIC_WDT_MODEL_FILE = "model-singleclusterdomain-sampleapp-wls.yaml";
  public static final String MII_BASIC_IMAGE_NAME = REPO_NAME + "mii-basic-image";
  public static final String MII_BASIC_IMAGE_TAG = TestUtils.getDateAndTimeStamp();
  public static final String MII_BASIC_APP_NAME = "sample-app";
  public static final String MII_TWO_APP_WDT_MODEL_FILE = "model-singlecluster-two-sampleapp-wls.yaml";

<<<<<<< HEAD
  // domain constants
  public static final String DOMAIN_VERSION = "v7";
  public static final String DOMAIN_API_VERSION = "weblogic.oracle/" + DOMAIN_VERSION;

  // application constants
  public static final String MII_APP_RESPONSE_V1 = "Hello World, you have reached server managed-server";
  public static final String MII_APP_RESPONSE_V2 = "Hello World AGAIN, you have reached server managed-server";
  public static final String MII_APP_RESPONSE_V3 = "How are you doing! You have reached server managed-server";
  public static final String READ_STATE_COMMAND = "/weblogic-operator/scripts/readState.sh";

}
=======
}
>>>>>>> 0f5b58a2
<|MERGE_RESOLUTION|>--- conflicted
+++ resolved
@@ -65,18 +65,10 @@
   public static final String MII_BASIC_APP_NAME = "sample-app";
   public static final String MII_TWO_APP_WDT_MODEL_FILE = "model-singlecluster-two-sampleapp-wls.yaml";
 
-<<<<<<< HEAD
-  // domain constants
-  public static final String DOMAIN_VERSION = "v7";
-  public static final String DOMAIN_API_VERSION = "weblogic.oracle/" + DOMAIN_VERSION;
-
   // application constants
   public static final String MII_APP_RESPONSE_V1 = "Hello World, you have reached server managed-server";
   public static final String MII_APP_RESPONSE_V2 = "Hello World AGAIN, you have reached server managed-server";
   public static final String MII_APP_RESPONSE_V3 = "How are you doing! You have reached server managed-server";
   public static final String READ_STATE_COMMAND = "/weblogic-operator/scripts/readState.sh";
 
-}
-=======
-}
->>>>>>> 0f5b58a2
+}