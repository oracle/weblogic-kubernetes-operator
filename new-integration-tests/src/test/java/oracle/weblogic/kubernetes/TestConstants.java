--- conflicted
+++ resolved
@@ -20,12 +20,6 @@
       "oracle/weblogic-kubernetes-operator";
   public static final String OPERATOR_DOCKER_BUILD_SCRIPT =
       "../buildDockerImage.sh";
-<<<<<<< HEAD
-
-  // repo constants
-  public static final String REPO_NAME = "phx.ocir.io/weblogick8s/";
-=======
->>>>>>> 3170f8ed
   public static final String REPO_DUMMY_VALUE = "dummy";
   public static final String REPO_SECRET_NAME = "ocir-secret";
   public static final String REPO_REGISTRY = Optional.ofNullable(System.getenv("REPO_REGISTRY"))
@@ -52,13 +46,9 @@
   public static final String LOGS_DIR = System.getenv().getOrDefault("RESULT_ROOT",
       System.getProperty("java.io.tmpdir")) + "/diagnosticlogs";
   public static final String PV_ROOT = System.getenv().getOrDefault("PV_ROOT",
-<<<<<<< HEAD
-      System.getProperty("java.io.tmpdir")) + "/ittestspvroot";
+      System.getProperty("java.io.tmpdir") + "/ittestspvroot");
 
   // NGINX constants
-=======
-      System.getProperty("java.io.tmpdir") + "/ittestspvroot");
->>>>>>> 3170f8ed
   public static final String NGINX_RELEASE_NAME = "nginx-release" + BUILD_ID;
   public static final String STABLE_REPO_NAME = "stable";
   public static final String NGINX_CHART_NAME = "nginx-ingress";
