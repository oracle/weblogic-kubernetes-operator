--- conflicted
+++ resolved
@@ -33,7 +33,6 @@
       .orElse("");
   public static final String BRANCH_NAME_FROM_JENKINS = Optional.ofNullable(System.getenv("BRANCH"))
       .orElse("");
-<<<<<<< HEAD
   public static final String K8S_NODEPORT_HOST = Optional.ofNullable(System.getenv("K8S_NODEPORT_HOST"))
         .orElse(assertDoesNotThrow(() -> InetAddress.getLocalHost().getHostName()));
   public static final String GOOGLE_REPO_URL = "https://kubernetes-charts.storage.googleapis.com/";
@@ -43,8 +42,6 @@
   public static final String INGRESS_SAMPLE_CHART_DIR =
       PROJECT_ROOT + "/../kubernetes/samples/charts/ingress-per-domain";
   public static final String TRAEFIK_RELEASE_NAME = "traefik-operator" + BUILD_ID;
-=======
   public static final String LOGS_DIR = System.getenv().getOrDefault("RESULT_ROOT",
       System.getProperty("java.io.tmpdir")) + "/diagnosticlogs";
->>>>>>> 16e747a8
 }