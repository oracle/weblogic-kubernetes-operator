// Copyright (c) 2020, Oracle Corporation and/or its affiliates.
// Licensed under the Universal Permissive License v 1.0 as shown at https://oss.oracle.com/licenses/upl.

package oracle.weblogic.kubernetes;

import java.net.InetAddress;
import java.util.Optional;

import oracle.weblogic.kubernetes.utils.TestUtils;

import static org.junit.jupiter.api.Assertions.assertDoesNotThrow;

public interface TestConstants {

  // domain constants
  public static final String DOMAIN_VERSION = "v7";
  public static final String DOMAIN_API_VERSION = "weblogic.oracle/" + DOMAIN_VERSION;
  public static final String ADMIN_SERVER_NAME_BASE = "admin-server";
  public static final String MANAGED_SERVER_NAME_BASE = "managed-server";
  public static final String WLS_DOMAIN_TYPE = "WLS";
  public static final String WLS_DEFAULT_CHANNEL_NAME = "default";
  public static final String DEFAULT_WLS_IMAGE_TAGS = "12.2.1.3, 14.1.1.0";

  // operator constants
  public static final String OPERATOR_RELEASE_NAME = "weblogic-operator";
  public static final String OPERATOR_CHART_DIR =
      "../kubernetes/charts/weblogic-operator";
  public static final String IMAGE_NAME_OPERATOR =
      "oracle/weblogic-kubernetes-operator";
  public static final String OPERATOR_DOCKER_BUILD_SCRIPT =
      "../buildDockerImage.sh";
  public static final String OPERATOR_SERVICE_NAME = "internal-weblogic-operator-svc";
  public static final String REPO_DUMMY_VALUE = "dummy";
  public static final String REPO_SECRET_NAME = "ocir-secret";
  public static final String REPO_REGISTRY = Optional.ofNullable(System.getenv("REPO_REGISTRY"))
      .orElse(REPO_DUMMY_VALUE);
  public static final String REPO_DEFAULT = "phx.ocir.io/weblogick8s/";
  public static final String KIND_REPO = System.getenv("KIND_REPO");
  public static final String REPO_NAME = Optional.ofNullable(KIND_REPO)
      .orElse(!REPO_REGISTRY.equals(REPO_DUMMY_VALUE) ? REPO_DEFAULT : "");
  public static final String REPO_USERNAME = Optional.ofNullable(System.getenv("REPO_USERNAME"))
      .orElse(REPO_DUMMY_VALUE);
  public static final String REPO_PASSWORD = Optional.ofNullable(System.getenv("REPO_PASSWORD"))
      .orElse(REPO_DUMMY_VALUE);
  public static final String REPO_EMAIL = Optional.ofNullable(System.getenv("REPO_EMAIL"))
      .orElse(REPO_DUMMY_VALUE);

  // OCR registry
  public static final String OCR_SECRET_NAME = "ocr-secret";
  public static final String OCR_REGISTRY = "container-registry.oracle.com";
  public static final String OCR_USERNAME = Optional.ofNullable(System.getenv("OCR_USERNAME"))
      .orElse(REPO_DUMMY_VALUE);
  public static final String OCR_PASSWORD = Optional.ofNullable(System.getenv("OCR_PASSWORD"))
      .orElse(REPO_DUMMY_VALUE);
  public static final String OCR_EMAIL = Optional.ofNullable(System.getenv("OCR_EMAIL"))
      .orElse(REPO_DUMMY_VALUE);

  // jenkins constants
  public static final String BUILD_ID = Optional.ofNullable(System.getenv("BUILD_ID"))
      .orElse("");
  public static final String BRANCH_NAME_FROM_JENKINS = Optional.ofNullable(System.getenv("BRANCH"))
      .orElse("");

  public static final String K8S_NODEPORT_HOST = Optional.ofNullable(System.getenv("K8S_NODEPORT_HOST"))
        .orElse(assertDoesNotThrow(() -> InetAddress.getLocalHost().getHostName()));
  public static final String GOOGLE_REPO_URL = "https://kubernetes-charts.storage.googleapis.com/";
  public static final String RESULTS_ROOT = System.getenv().getOrDefault("RESULT_ROOT",
      System.getProperty("java.io.tmpdir")) + "/ittestsresults";
  public static final String LOGS_DIR = System.getenv().getOrDefault("RESULT_ROOT",
      System.getProperty("java.io.tmpdir")) + "/diagnosticlogs";

  public static final String PV_ROOT = System.getenv().getOrDefault("PV_ROOT",
      System.getProperty("java.io.tmpdir") + "/ittestspvroot");

  // NGINX constants
  public static final String NGINX_RELEASE_NAME = "nginx-release" + BUILD_ID;
  public static final String STABLE_REPO_NAME = "stable";
  public static final String NGINX_CHART_NAME = "nginx-ingress";

  // MII image constants
  public static final String MII_BASIC_WDT_MODEL_FILE = "model-singleclusterdomain-sampleapp-wls.yaml";
  public static final String MII_BASIC_IMAGE_NAME = REPO_NAME + "mii-basic-image";
  public static final String MII_BASIC_IMAGE_TAG = TestUtils.getDateAndTimeStamp();
  public static final String MII_BASIC_IMAGE_DOMAINTYPE = "mii";
  public static final String MII_BASIC_APP_NAME = "sample-app";
  public static final String MII_TWO_APP_WDT_MODEL_FILE = "model-singlecluster-two-sampleapp-wls.yaml";

  // application constants
  public static final String MII_APP_RESPONSE_V1 = "Hello World, you have reached server managed-server";
  public static final String MII_APP_RESPONSE_V2 = "Hello World AGAIN, you have reached server managed-server";
  public static final String MII_APP_RESPONSE_V3 = "How are you doing! You have reached server managed-server";
  public static final String READ_STATE_COMMAND = "/weblogic-operator/scripts/readState.sh";

  // WDT domain-in-image constants
  public static final String WDT_BASIC_MODEL_FILE = "wdt-singlecluster-sampleapp-usingprop-wls.yaml";
  public static final String WDT_BASIC_MODEL_PROPERTIES_FILE = "wdt-singleclusterdomain-sampleapp-wls.properties";
  public static final String WDT_BASIC_IMAGE_NAME = REPO_NAME + "wdt-basic-image";
  public static final String WDT_BASIC_IMAGE_TAG = TestUtils.getDateAndTimeStamp();
  public static final String WDT_BASIC_IMAGE_DOMAINHOME = "/u01/oracle/user_projects/domains/domain1";
  public static final String WDT_BASIC_IMAGE_DOMAINTYPE = "wdt";
  public static final String WDT_BASIC_APP_NAME = "sample-app";

  // credentials
  public static final String ADMIN_USERNAME_DEFAULT = "weblogic";
  public static final String ADMIN_PASSWORD_DEFAULT = "welcome1";
  public static final String ADMIN_USERNAME_PATCH = "weblogicnew";
  public static final String ADMIN_PASSWORD_PATCH = "welcome1new";

  // REST API
  public static final String PROJECT_ROOT = System.getProperty("user.dir");
  public static final String GEN_EXTERNAL_REST_IDENTITY_FILE =
      PROJECT_ROOT + "/../kubernetes/samples/scripts/rest/generate-external-rest-identity.sh";
  public static final String DEFAULT_EXTERNAL_REST_IDENTITY_SECRET_NAME = "weblogic-operator-external-rest-identity";

<<<<<<< HEAD
  // RBAC
  public static final String RBAC_CLUSTER_ROLE = "ClusterRole";
  public static final String RBAC_CLUSTER_ROLE_BINDING = "ClusterRoleBinding";
  public static final String RBAC_ROLE_BINDING = "RoleBinding";
  public static final String RBAC_API_VERSION = "rbac.authorization.k8s.io/v1";
  public static final String RBAC_API_GROUP = "rbac.authorization.k8s.io";
=======
  // JRF constants
  public static final String JRF_BASE_IMAGE_NAME = OCR_REGISTRY + "/middleware/fmw-infrastructure";
  public static final String JRF_BASE_IMAGE_TAG = "12.2.1.4";
  public static final String DB_IMAGE_NAME = OCR_REGISTRY + "/database/enterprise";
  public static final String DB_IMAGE_TAG = "12.2.0.1-slim";
>>>>>>> d33f4adc

}<|MERGE_RESOLUTION|>--- conflicted
+++ resolved
@@ -112,19 +112,17 @@
       PROJECT_ROOT + "/../kubernetes/samples/scripts/rest/generate-external-rest-identity.sh";
   public static final String DEFAULT_EXTERNAL_REST_IDENTITY_SECRET_NAME = "weblogic-operator-external-rest-identity";
 
-<<<<<<< HEAD
   // RBAC
   public static final String RBAC_CLUSTER_ROLE = "ClusterRole";
   public static final String RBAC_CLUSTER_ROLE_BINDING = "ClusterRoleBinding";
   public static final String RBAC_ROLE_BINDING = "RoleBinding";
   public static final String RBAC_API_VERSION = "rbac.authorization.k8s.io/v1";
   public static final String RBAC_API_GROUP = "rbac.authorization.k8s.io";
-=======
+
   // JRF constants
   public static final String JRF_BASE_IMAGE_NAME = OCR_REGISTRY + "/middleware/fmw-infrastructure";
   public static final String JRF_BASE_IMAGE_TAG = "12.2.1.4";
   public static final String DB_IMAGE_NAME = OCR_REGISTRY + "/database/enterprise";
   public static final String DB_IMAGE_TAG = "12.2.0.1-slim";
->>>>>>> d33f4adc
 
 }