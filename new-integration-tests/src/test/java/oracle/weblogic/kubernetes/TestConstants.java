// Copyright (c) 2020, Oracle Corporation and/or its affiliates.
// Licensed under the Universal Permissive License v 1.0 as shown at https://oss.oracle.com/licenses/upl.

package oracle.weblogic.kubernetes;

import java.net.InetAddress;
import java.util.Optional;

import oracle.weblogic.kubernetes.utils.TestUtils;

import static org.junit.jupiter.api.Assertions.assertDoesNotThrow;

public interface TestConstants {

  // domain constants
  public static final String DOMAIN_VERSION = "v7";
  public static final String DOMAIN_API_VERSION = "weblogic.oracle/" + DOMAIN_VERSION;
  public static final String ADMIN_SERVER_NAME_BASE = "admin-server";
  public static final String MANAGED_SERVER_NAME_BASE = "managed-server";
  public static final String WLS_DOMAIN_TYPE = "WLS";
<<<<<<< HEAD
  public static final String DEFAULT_WLS_IMAGE_TAGS = "12.2.1.3, 14.1.1.0";
=======
  public static final String WLS_DEFAULT_CHANNEL_NAME = "default";
>>>>>>> d1cd0770

  // operator constants
  public static final String OPERATOR_RELEASE_NAME = "weblogic-operator";
  public static final String OPERATOR_CHART_DIR =
      "../kubernetes/charts/weblogic-operator";
  public static final String IMAGE_NAME_OPERATOR =
      "oracle/weblogic-kubernetes-operator";
  public static final String OPERATOR_DOCKER_BUILD_SCRIPT =
      "../buildDockerImage.sh";
  public static final String OPERATOR_SERVICE_NAME = "internal-weblogic-operator-svc";
  public static final String REPO_DUMMY_VALUE = "dummy";
  public static final String REPO_SECRET_NAME = "ocir-secret";
  public static final String REPO_REGISTRY = Optional.ofNullable(System.getenv("REPO_REGISTRY"))
      .orElse(REPO_DUMMY_VALUE);
  public static final String REPO_DEFAULT = "phx.ocir.io/weblogick8s/";
  public static final String KIND_REPO = System.getenv("KIND_REPO");
  public static final String REPO_NAME = Optional.ofNullable(KIND_REPO)
      .orElse(!REPO_REGISTRY.equals(REPO_DUMMY_VALUE) ? REPO_DEFAULT : "");
  public static final String REPO_USERNAME = Optional.ofNullable(System.getenv("REPO_USERNAME"))
      .orElse(REPO_DUMMY_VALUE);
  public static final String REPO_PASSWORD = Optional.ofNullable(System.getenv("REPO_PASSWORD"))
      .orElse(REPO_DUMMY_VALUE);
  public static final String REPO_EMAIL = Optional.ofNullable(System.getenv("REPO_EMAIL"))
      .orElse(REPO_DUMMY_VALUE);

  // OCR registry
  public static final String OCR_SECRET_NAME = "ocr-secret";
  public static final String OCR_REGISTRY = "container-registry.oracle.com";
  public static final String OCR_USERNAME = Optional.ofNullable(System.getenv("OCR_USERNAME"))
      .orElse(REPO_DUMMY_VALUE);
  public static final String OCR_PASSWORD = Optional.ofNullable(System.getenv("OCR_PASSWORD"))
      .orElse(REPO_DUMMY_VALUE);
  public static final String OCR_EMAIL = Optional.ofNullable(System.getenv("OCR_EMAIL"))
      .orElse(REPO_DUMMY_VALUE);

  // jenkins constants
  public static final String BUILD_ID = Optional.ofNullable(System.getenv("BUILD_ID"))
      .orElse("");
  public static final String BRANCH_NAME_FROM_JENKINS = Optional.ofNullable(System.getenv("BRANCH"))
      .orElse("");

  public static final String K8S_NODEPORT_HOST = Optional.ofNullable(System.getenv("K8S_NODEPORT_HOST"))
        .orElse(assertDoesNotThrow(() -> InetAddress.getLocalHost().getHostName()));
  public static final String GOOGLE_REPO_URL = "https://kubernetes-charts.storage.googleapis.com/";
  public static final String RESULTS_ROOT = System.getenv().getOrDefault("RESULT_ROOT",
      System.getProperty("java.io.tmpdir")) + "/ittestsresults";
  public static final String LOGS_DIR = System.getenv().getOrDefault("RESULT_ROOT",
      System.getProperty("java.io.tmpdir")) + "/diagnosticlogs";

  public static final String PV_ROOT = System.getenv().getOrDefault("PV_ROOT",
      System.getProperty("java.io.tmpdir") + "/ittestspvroot");

  // NGINX constants
  public static final String NGINX_RELEASE_NAME = "nginx-release" + BUILD_ID;
  public static final String STABLE_REPO_NAME = "stable";
  public static final String NGINX_CHART_NAME = "nginx-ingress";

  // MII image constants
  public static final String MII_BASIC_WDT_MODEL_FILE = "model-singleclusterdomain-sampleapp-wls.yaml";
  public static final String MII_BASIC_IMAGE_NAME = REPO_NAME + "mii-basic-image";
  public static final String MII_BASIC_IMAGE_TAG = TestUtils.getDateAndTimeStamp();
  public static final String MII_BASIC_APP_NAME = "sample-app";
  public static final String MII_TWO_APP_WDT_MODEL_FILE = "model-singlecluster-two-sampleapp-wls.yaml";

  // application constants
  public static final String MII_APP_RESPONSE_V1 = "Hello World, you have reached server managed-server";
  public static final String MII_APP_RESPONSE_V2 = "Hello World AGAIN, you have reached server managed-server";
  public static final String MII_APP_RESPONSE_V3 = "How are you doing! You have reached server managed-server";
  public static final String READ_STATE_COMMAND = "/weblogic-operator/scripts/readState.sh";

  // credentials
  public static final String ADMIN_USERNAME_DEFAULT = "weblogic";
  public static final String ADMIN_PASSWORD_DEFAULT = "welcome1";
  public static final String ADMIN_USERNAME_PATCH = "weblogicnew";
  public static final String ADMIN_PASSWORD_PATCH = "welcome1new";

}<|MERGE_RESOLUTION|>--- conflicted
+++ resolved
@@ -18,11 +18,8 @@
   public static final String ADMIN_SERVER_NAME_BASE = "admin-server";
   public static final String MANAGED_SERVER_NAME_BASE = "managed-server";
   public static final String WLS_DOMAIN_TYPE = "WLS";
-<<<<<<< HEAD
+  public static final String WLS_DEFAULT_CHANNEL_NAME = "default";
   public static final String DEFAULT_WLS_IMAGE_TAGS = "12.2.1.3, 14.1.1.0";
-=======
-  public static final String WLS_DEFAULT_CHANNEL_NAME = "default";
->>>>>>> d1cd0770
 
   // operator constants
   public static final String OPERATOR_RELEASE_NAME = "weblogic-operator";
