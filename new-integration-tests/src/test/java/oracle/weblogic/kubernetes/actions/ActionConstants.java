--- conflicted
+++ resolved
@@ -55,11 +55,6 @@
 
   public static final String IMAGE_TOOL = WORK_DIR + "/imagetool/bin/imagetool.sh";
   public static final String WDT_ZIP_PATH = DOWNLOAD_DIR + "/" + WDT_FILE_NAME;
-
-<<<<<<< HEAD
   public static final String MONITORING_EXPORTER_DOWNLOAD_URL 
       = "https://github.com/oracle/weblogic-monitoring-exporter.git";
- 
-=======
->>>>>>> 1aa5c9d1
 }