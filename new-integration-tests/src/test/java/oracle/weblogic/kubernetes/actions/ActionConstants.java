--- conflicted
+++ resolved
@@ -17,15 +17,12 @@
   public static final String MODEL_DIR = RESOURCE_DIR + "/wdt-models"; 
   // Directory for download items
   public static final String DOWNLOAD_DIR = WORK_DIR + "/download";
-<<<<<<< HEAD
   // Directory for staging purposes
   public static final String STAGE_DIR = WORK_DIR + "/stage";
   //Directory for archiving purposes
   public static final String ARCHIVE_DIR = STAGE_DIR + "/archive";
-=======
   // Directory for WIT build
   public static final String WIT_BUILD_DIR = WORK_DIR + "/wit-build"; 
->>>>>>> 6deeea05
   
   // ------------ WebLogicImageTool action constants -------------
   public static final String WLS = "WLS";
