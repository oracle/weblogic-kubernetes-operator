// Copyright (c) 2020, Oracle Corporation and/or its affiliates.
// Licensed under the Universal Permissive License v 1.0 as shown at https://oss.oracle.com/licenses/upl.

package oracle.weblogic.kubernetes.actions;

import oracle.weblogic.kubernetes.TestConstants;

public interface ActionConstants {

  // Work directory for the integration test suite
  public static final String WORK_DIR
      = System.getProperty("java.io.tmpdir") + "/it-results";
  // Integration tests directory
  public static final String ITTESTS_DIR = System.getProperty("user.dir");
  // Directory for resources
  public static final String RESOURCE_DIR
      = System.getProperty("user.dir") + "/src/test/resources";
  // Directory for all applications
  public static final String APP_DIR = RESOURCE_DIR + "/apps";
  // Directory for all WDT models
  public static final String MODEL_DIR = RESOURCE_DIR + "/wdt-models";
  // Directory for download items
  public static final String DOWNLOAD_DIR = WORK_DIR + "/download";
  // Directory for staging purposes
  public static final String STAGE_DIR = WORK_DIR + "/stage";
  //Directory for archiving purposes
  public static final String ARCHIVE_DIR = STAGE_DIR + "/archive";
  // Directory for WIT build
  public static final String WIT_BUILD_DIR = WORK_DIR + "/wit-build";

  // ------------ WebLogicImageTool action constants -------------
  public static final String WLS = "WLS";
  public static final String JRF = "JRF";
  public static final String RJRF = "RestrictedJRF";
  public static final String WLS_BASE_IMAGE_NAME
      = TestConstants.OCR_REGISTRY + "/middleware/weblogic";
<<<<<<< HEAD
  public static final String FMW_BASE_IMAGE_NAME
      = TestConstants.OCR_REGISTRY + "/middleware/fmw-infrastructure";
=======
>>>>>>> f8193d3b
  public static final String WLS_BASE_IMAGE_TAG = "12.2.1.4";
  public static final String FMW_BASE_IMAGE_TAG = "12.2.1.4";
  public static final String ORACLE_DB_BASE_IMAGE_NAME
      = TestConstants.OCR_REGISTRY + "/database/enterprise";
  public static final String ORACLE_DB_BASE_IMAGE_TAG = "12.2.0.1-slim";

  public static final String DEFAULT_MODEL_IMAGE_NAME = "test-mii-image";
  public static final String DEFAULT_MODEL_IMAGE_TAG  = "v1";

  // ------------ WebLogic Image Tool constants----------------------------
  public static final String WIT = "WIT";
  public static final String WDT = "WDT";

  public static final String WIT_DOWNLOAD_URL
      = "https://github.com/oracle/weblogic-image-tool";
  public static final String WIT_VERSION    = System.getProperty("wit.version", "latest");
  public static final String WIT_FILE_NAME  = "imagetool.zip";

  public static final String WDT_DOWNLOAD_URL
      = "https://github.com/oracle/weblogic-deploy-tooling";
  public static final String WDT_VERSION    = System.getProperty("wdt.version", "latest");
  public static final String WDT_FILE_NAME  = "weblogic-deploy.zip";

  public static final String IMAGE_TOOL = WORK_DIR + "/imagetool/bin/imagetool.sh";
  public static final String WDT_ZIP_PATH = DOWNLOAD_DIR + "/" + WDT_FILE_NAME;
  public static final String MONITORING_EXPORTER_DOWNLOAD_URL 
      = "https://github.com/oracle/weblogic-monitoring-exporter.git";
}<|MERGE_RESOLUTION|>--- conflicted
+++ resolved
@@ -34,16 +34,7 @@
   public static final String RJRF = "RestrictedJRF";
   public static final String WLS_BASE_IMAGE_NAME
       = TestConstants.OCR_REGISTRY + "/middleware/weblogic";
-<<<<<<< HEAD
-  public static final String FMW_BASE_IMAGE_NAME
-      = TestConstants.OCR_REGISTRY + "/middleware/fmw-infrastructure";
-=======
->>>>>>> f8193d3b
   public static final String WLS_BASE_IMAGE_TAG = "12.2.1.4";
-  public static final String FMW_BASE_IMAGE_TAG = "12.2.1.4";
-  public static final String ORACLE_DB_BASE_IMAGE_NAME
-      = TestConstants.OCR_REGISTRY + "/database/enterprise";
-  public static final String ORACLE_DB_BASE_IMAGE_TAG = "12.2.0.1-slim";
 
   public static final String DEFAULT_MODEL_IMAGE_NAME = "test-mii-image";
   public static final String DEFAULT_MODEL_IMAGE_TAG  = "v1";
