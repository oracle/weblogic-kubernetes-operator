// Copyright (c) 2020, Oracle Corporation and/or its affiliates.
// Licensed under the Universal Permissive License v 1.0 as shown at https://oss.oracle.com/licenses/upl.

package oracle.weblogic.kubernetes.actions;

import oracle.weblogic.kubernetes.TestConstants;

public interface ActionConstants {

  // Work directory for the integration test suite
  public static final String WORK_DIR
      = System.getProperty("java.io.tmpdir") + "/it-results";
  // Integration tests directory
  public static final String ITTESTS_DIR = System.getProperty("user.dir");
  // Directory for resources
  public static final String RESOURCE_DIR
      = System.getProperty("user.dir") + "/src/test/resources";
  // Directory for all applications
  public static final String APP_DIR = RESOURCE_DIR + "/apps";
  // Directory for all WDT models
  public static final String MODEL_DIR = RESOURCE_DIR + "/wdt-models";
  // Directory for download items
  public static final String DOWNLOAD_DIR = WORK_DIR + "/download";
  // Directory for staging purposes
  public static final String STAGE_DIR = WORK_DIR + "/stage";
  //Directory for archiving purposes
  public static final String ARCHIVE_DIR = STAGE_DIR + "/archive";
  // Directory for WIT build
  public static final String WIT_BUILD_DIR = WORK_DIR + "/wit-build";

  // ------------ WebLogicImageTool action constants -------------
  public static final String WLS = "WLS";
  public static final String JRF = "JRF";
  public static final String RJRF = "RestrictedJRF";
  public static final String WLS_BASE_IMAGE_NAME
      = TestConstants.OCR_REGISTRY + "/middleware/weblogic";
  public static final String WLS_BASE_IMAGE_TAG = "12.2.1.4";

  public static final String DEFAULT_MODEL_IMAGE_NAME = "test-mii-image";
  public static final String DEFAULT_MODEL_IMAGE_TAG  = "v1";

  // ------------ WebLogic Image Tool constants----------------------------
  public static final String WIT = "WIT";
  public static final String WDT = "WDT";

  public static final String WIT_DOWNLOAD_URL
      = "https://github.com/oracle/weblogic-image-tool";
  public static final String WIT_VERSION    = System.getProperty("wit.version", "latest");
  public static final String WIT_FILE_NAME  = "imagetool.zip";

  public static final String WDT_DOWNLOAD_URL
      = "https://github.com/oracle/weblogic-deploy-tooling";
  public static final String WDT_VERSION    = System.getProperty("wdt.version", "latest");
  public static final String WDT_FILE_NAME  = "weblogic-deploy.zip";

  public static final String IMAGE_TOOL = WORK_DIR + "/imagetool/bin/imagetool.sh";
  public static final String WDT_ZIP_PATH = DOWNLOAD_DIR + "/" + WDT_FILE_NAME;
<<<<<<< HEAD

  // ------------ WLDF RBAC constants ------------------------------------------
  public static final String WLDF_CLUSTER_ROLE_NAME = "weblogic-domain-cluster-role";
  public static final String WLDF_CLUSTER_ROLE_BINDING_NAME = "domain-cluster-rolebinding";
  public static final String WLDF_ROLE_BINDING_NAME = "weblogic-domain-operator-rolebinding";
  public static final String RBAC_CLUSTER_ROLE = "ClusterRole";
  public static final String RBAC_CLUSTER_ROLE_BINDING = "ClusterRoleBinding";
  public static final String RBAC_ROLE_BINDING = "RoleBinding";
  public static final String RBAC_API_VERSION = "rbac.authorization.k8s.io/v1";
  public static final String RBAC_API_GROUP = "rbac.authorization.k8s.io";
=======
  public static final String MONITORING_EXPORTER_DOWNLOAD_URL 
      = "https://github.com/oracle/weblogic-monitoring-exporter.git";
>>>>>>> cb8f6b37
}<|MERGE_RESOLUTION|>--- conflicted
+++ resolved
@@ -55,7 +55,6 @@
 
   public static final String IMAGE_TOOL = WORK_DIR + "/imagetool/bin/imagetool.sh";
   public static final String WDT_ZIP_PATH = DOWNLOAD_DIR + "/" + WDT_FILE_NAME;
-<<<<<<< HEAD
 
   // ------------ WLDF RBAC constants ------------------------------------------
   public static final String WLDF_CLUSTER_ROLE_NAME = "weblogic-domain-cluster-role";
@@ -66,8 +65,7 @@
   public static final String RBAC_ROLE_BINDING = "RoleBinding";
   public static final String RBAC_API_VERSION = "rbac.authorization.k8s.io/v1";
   public static final String RBAC_API_GROUP = "rbac.authorization.k8s.io";
-=======
+
   public static final String MONITORING_EXPORTER_DOWNLOAD_URL 
       = "https://github.com/oracle/weblogic-monitoring-exporter.git";
->>>>>>> cb8f6b37
 }