// Copyright (c) 2020, Oracle Corporation and/or its affiliates.
// Licensed under the Universal Permissive License v 1.0 as shown at https://oss.oracle.com/licenses/upl.

package oracle.weblogic.kubernetes.actions;

import java.io.IOException;
import java.util.List;

import com.google.gson.JsonObject;
import io.kubernetes.client.custom.V1Patch;
import io.kubernetes.client.openapi.ApiException;
import io.kubernetes.client.openapi.models.V1ClusterRoleBinding;
import io.kubernetes.client.openapi.models.V1ConfigMap;
import io.kubernetes.client.openapi.models.V1PersistentVolume;
import io.kubernetes.client.openapi.models.V1PersistentVolumeClaim;
import io.kubernetes.client.openapi.models.V1Pod;
import io.kubernetes.client.openapi.models.V1Secret;
import io.kubernetes.client.openapi.models.V1Service;
import io.kubernetes.client.openapi.models.V1ServiceAccount;
import oracle.weblogic.domain.DomainList;
import oracle.weblogic.kubernetes.actions.impl.AppBuilder;
import oracle.weblogic.kubernetes.actions.impl.AppParams;
import oracle.weblogic.kubernetes.actions.impl.ClusterRoleBinding;
import oracle.weblogic.kubernetes.actions.impl.ConfigMap;
import oracle.weblogic.kubernetes.actions.impl.Domain;
import oracle.weblogic.kubernetes.actions.impl.Exec;
import oracle.weblogic.kubernetes.actions.impl.Namespace;
import oracle.weblogic.kubernetes.actions.impl.Nginx;
import oracle.weblogic.kubernetes.actions.impl.NginxParams;
import oracle.weblogic.kubernetes.actions.impl.Operator;
import oracle.weblogic.kubernetes.actions.impl.OperatorParams;
import oracle.weblogic.kubernetes.actions.impl.PersistentVolume;
import oracle.weblogic.kubernetes.actions.impl.PersistentVolumeClaim;
import oracle.weblogic.kubernetes.actions.impl.Secret;
import oracle.weblogic.kubernetes.actions.impl.Service;
import oracle.weblogic.kubernetes.actions.impl.ServiceAccount;
import oracle.weblogic.kubernetes.actions.impl.primitive.Docker;
import oracle.weblogic.kubernetes.actions.impl.primitive.Helm;
import oracle.weblogic.kubernetes.actions.impl.primitive.HelmParams;
import oracle.weblogic.kubernetes.actions.impl.primitive.WebLogicImageTool;
import oracle.weblogic.kubernetes.actions.impl.primitive.WitParams;
import oracle.weblogic.kubernetes.utils.ExecResult;

// this class essentially delegates to the impl classes, and "hides" all of the
// detail impl classes - tests would only ever call methods in here, never
// directly call the methods in the impl classes
public class TestActions {
  // ----------------------   operator  ---------------------------------

  /**
   * Install WebLogic Kubernetes Operator.
   *
   * @param params operator parameters for Helm values
   * @return true if the operator is successfully installed, false otherwise.
   */
  public static boolean installOperator(OperatorParams params) {
    return Operator.install(params);
  }

  /**
   * Upgrade existing Operator release.
   *
   * @param params operator parameters for Helm values
   * @return true if the operator is successfully upgraded, false otherwise.
   */
  public static boolean upgradeOperator(OperatorParams params) {
    return Operator.upgrade(params);
  }

  /**
   * Makes a REST call to the Operator to scale the domain.
   *
   * @param domainUid domainUid of the domain
   * @param clusterName cluster in the domain to scale
   * @param numOfServers number of servers to scale upto.
   * @return true on success, false otherwise
   */
  public static boolean scaleDomain(String domainUid, String clusterName, int numOfServers) {
    return Operator.scaleDomain(domainUid, clusterName, numOfServers);
  }

  /**
   * Uninstall the Operator release.
   *
   * @param params the parameters to Helm uninstall command, release name and namespace
   * @return true on success, false otherwise
   */

  public static boolean uninstallOperator(HelmParams params) {
    return Operator.uninstall(params);
  }

  /**
   * Image Name for the Operator. Uses branch name for image tag in local runs
   * and branch name, build id for image tag in Jenkins runs.
   * @return image name
   */
  public static String getOperatorImageName() {
    return Operator.getImageName();
  }

  /**
   * Builds a Docker Image for the Oracle WebLogic Kubernetes Operator.
   * @param image image name and tag in 'name:tag' format
   * @return true on success
   */
  public static boolean buildOperatorImage(String image) {
    return Operator.buildImage(image);
  }
  // ----------------------   domain  -----------------------------------

  /**
   * Create Domain Custom Resource.
   *
   * @param domain Domain custom resource model object
   * @return true on success, false otherwise
   */
  public static boolean createDomainCustomResource(oracle.weblogic.domain.Domain domain)
      throws ApiException {
    return Domain.createDomainCustomResource(domain);
  }

  /**
   * List Domain Custom Resources.
   *
   * @param namespace name of namespace
   * @return List of Domain Custom Resources
   */
  public static DomainList listDomainCustomResources(String namespace) {
    return Domain.listDomainCustomResources(namespace);
  }

  /**
   * Get the Domain Custom Resource.
   *
   * @param domainUid unique domain identifier
   * @param namespace name of namespace
   * @return Domain Custom Resource or null if Domain does not exist
   * @throws ApiException if Kubernetes client API call fails
   */
  public static oracle.weblogic.domain.Domain getDomainCustomResource(String domainUid,
      String namespace) throws ApiException {
    return Domain.getDomainCustomResource(domainUid, namespace);
  }

  /**
   * Shutdown the domain.
   *
   * @param domainUid unique domain identifier
   * @param namespace name of namespace
   * @return true on success, false otherwise
   */
  public static boolean shutdown(String domainUid, String namespace) {
    return Domain.shutdown(domainUid, namespace);
  }

  /**
   * Restart the domain.
   *
   * @param domainUid unique domain identifier
   * @param namespace name of namespace
   * @return true on success, false otherwise
   */
  public static boolean restart(String domainUid, String namespace) {
    return Domain.restart(domainUid, namespace);
  }

  /**
   * Delete a Domain Custom Resource.
   *
   * @param domainUid unique domain identifier
   * @param namespace name of namespace
   * @return true on success, false otherwise
   */
  public static boolean deleteDomainCustomResource(String domainUid, String namespace) {
    return Domain.deleteDomainCustomResource(domainUid, namespace);
  }

  /**
   * Patch the Domain Custom Resource.
   *
   * @param domainUid unique domain identifier
   * @param namespace name of namespace
   * @param patch patch data in format matching the specified media type
   * @param patchFormat one of the following types used to identify patch document:
   *     "application/json-patch+json", "application/merge-patch+json",
   * @return true if successful, false otherwise
   */
  public static boolean patchDomainCustomResource(String domainUid, String namespace, V1Patch patch,
      String patchFormat) {
    return Domain.patchDomainCustomResource(domainUid, namespace, patch, patchFormat);
  }

  // ------------------------   ingress controller ----------------------


  /**
   * Install Nginx ingress controller.
   *
   * @param params the parameters to Helm install command, such as release name, namespace, repo url,
   *               repo name and chart name
   * @return true on success, false otherwise
   */
  public static boolean installNginx(NginxParams params) {
    return Nginx.install(params);
  }

  /**
   * Create an ingress for the WebLogic domain with domainUid in the specified domain namespace.
   *
   * @param domainNamespace the WebLogic domain namespace in which to create the ingress
   * @param domainUid WebLogic domainUid which is backend to the ingress
   * @return true on success, false otherwise
   */
  public static boolean createIngress(String domainNamespace, String domainUid) throws ApiException {
    return Nginx.createIngress(domainNamespace, domainUid);
  }

  /**
   * Upgrade Nginx release.
   *
   * @param params the parameters to Helm upgrade command, such as release name and http/https nodeport
   * @return true on success, false otherwise
   */
  public static boolean upgradeNginx(NginxParams params) {
    return Nginx.upgrade(params);
  }

  /**
   * Uninstall the Nginx release.
   *
   * @param params the parameters to Helm uninstall command, such as release name and namespace
   * @return true on success, false otherwise
   */
  public static boolean uninstallNginx(HelmParams params) {
    return Nginx.uninstall(params);
  }

  // -------------------------  namespaces -------------------------------

  /**
   * Create Kubernetes namespace.
   *
   * @param name the name of the namespace
   * @return true on success, false otherwise
   * @throws ApiException if Kubernetes client API call fails
   */
  public static boolean createNamespace(String name) throws ApiException {
    return new Namespace().name(name).create();
  }

  /**
   * Create a namespace with unique name.
   *
   * @return true on success, false otherwise
   * @throws ApiException if Kubernetes client API call fails
   */
  public static String createUniqueNamespace() throws ApiException {
    String name = Namespace.uniqueName();
    new Namespace().name(name).create();
    return name;
  }

  /**
   * List of namespaces in Kubernetes cluster.
   *
   * @return List of names of all namespaces in Kubernetes cluster
   * @throws ApiException if Kubernetes client API call fails
   */
  public static List<String> listNamespaces() throws ApiException {
    return Namespace.listNamespaces();
  }

  /**
   * Delete a Kubernetes namespace.
   *
   * @param namespace name of namespace
   * @return true if successful, false otherwise
   */
  public static boolean deleteNamespace(String namespace) {
    return Namespace.delete(namespace);
  }

  // ------------------------ Docker image  -------------------------

  /**
   * Create a WITParams that contains the parameters for executing a WIT command.
   *
   * @return an instance of WITParams that contains the default values
   */
  public static WitParams defaultWitParams() {
    return
        WebLogicImageTool.defaultWitParams();
  }

  /**
   * Create an image using WDT models using WebLogic Image Tool.
   *
   * @param params - the parameters for creating a model-in-image Docker image
   * @return true if the operation succeeds
   */
  public static boolean createMiiImage(WitParams params) {
    return
        WebLogicImageTool
            .withParams(params)
            .updateImage();
  }

  // -------------------------   pv/pvc  ---------------------------------

  /**
   * Create a Kubernetes Persistent Volume.
   *
   * @param persistentVolume V1PersistentVolume object containing persistent volume
   *     configuration data
   * @return true if successful
   * @throws ApiException if Kubernetes client API call fails
   */
  public static boolean createPersistentVolume(V1PersistentVolume persistentVolume) throws ApiException {
    return PersistentVolume.create(persistentVolume);
  }

  /**
   * Delete the Kubernetes Persistent Volume.
   *
   * @param name name of the Persistent Volume
   * @return true if successful, false otherwise
   */
  public static boolean deletePersistentVolume(String name) {
    return PersistentVolume.delete(name);
  }

  /**
   * Create a Kubernetes Persistent Volume Claim.
   *
   * @param persistentVolumeClaim V1PersistentVolumeClaim object containing Kubernetes
   *     persistent volume claim configuration data
   * @return true if successful
   * @throws ApiException if Kubernetes client API call fails
   */
  public static boolean createPersistentVolumeClaim(V1PersistentVolumeClaim persistentVolumeClaim)
      throws ApiException {
    return PersistentVolumeClaim.create(persistentVolumeClaim);
  }

  /**
   * Delete the Kubernetes Persistent Volume Claim.
   *
   * @param name name of the Persistent Volume Claim
   * @param namespace name of the namespace
   * @return true if successful, false otherwise
   */
  public static boolean deletePersistentVolumeClaim(String name, String namespace) {
    return PersistentVolumeClaim.delete(name, namespace);
  }

  // --------------------------  secret  ----------------------------------

  /**
   * Create a Kubernetes Secret.
   *
   * @param secret V1Secret object containing Kubernetes secret configuration data
   * @return true if successful
   * @throws ApiException if Kubernetes client API call fails
   */
  public static boolean createSecret(V1Secret secret) throws ApiException {
    return Secret.create(secret);
  }

  /**
   * Delete Kubernetes Secret.
   *
   * @param name name of the Secret
   * @param namespace name of namespace
   * @return true if successful, false otherwise
   */
  public static boolean deleteSecret(String name, String namespace) {
    return Secret.delete(name, namespace);
  }

  // -------------------------- config map ---------------------------------

  /**
   * Create Kubernetes Config Map.
   *
   * @param configMap V1ConfigMap object containing config map configuration data
   * @return true on success
   * @throws ApiException if Kubernetes client API call fails
   */
  public static boolean createConfigMap(V1ConfigMap configMap) throws ApiException {
    return ConfigMap.create(configMap);
  }

  /**
   /**
   * Delete Kubernetes Config Map.
   *
   * @param name name of the Config Map
   * @param namespace name of namespace
   * @return true if successful, false otherwise
   */
  public static boolean deleteConfigMap(String name, String namespace) {
    return ConfigMap.delete(name, namespace);
  }

  // -------------------------- Service ---------------------------------

  /**
   * Create Kubernetes Service.
   *
   * @param service V1Service object containing service configuration data
   * @return true if successful
   * @throws ApiException if Kubernetes client API call fails
   */
  public static boolean createService(V1Service service) throws ApiException {
    return Service.create(service);
  }

  /**
   * Delete Kubernetes Service.
   *
   * @param name name of the Service
   * @param namespace name of namespace
   * @return true if successful
   */
  public static boolean deleteService(String name, String namespace) {
    return Service.delete(name, namespace);
  }

  // ------------------------ service account  --------------------------

  /**
   * Create a Kubernetes Service Account.
   *
   * @param serviceAccount V1ServiceAccount object containing service account configuration data
   * @return true on success, false otherwise
   * @throws ApiException if Kubernetes client API call fails
   */
  public static boolean createServiceAccount(V1ServiceAccount serviceAccount) throws ApiException {
    return ServiceAccount.create(serviceAccount);
  }

  /**
   * Delete a Kubernetes Service Account.
   *
   * @param name name of the Service Account
   * @param namespace name of namespace
   * @return true if successful, false otherwise
   */
  public static boolean deleteServiceAccount(String name, String namespace) {
    return ServiceAccount.delete(name, namespace);
  }

  // ----------------------- Role-based access control (RBAC)   ---------------------------

  /**
   * Create a Cluster Role Binding.
   *
   * @param clusterRoleBinding V1ClusterRoleBinding object containing role binding configuration
   *     data
   * @return true if successful
   * @throws ApiException if Kubernetes client API call fails
   */
  public static boolean createClusterRoleBinding(V1ClusterRoleBinding clusterRoleBinding)
      throws ApiException {
    return ClusterRoleBinding.create(clusterRoleBinding);
  }

  /**
   * Delete Cluster Role Binding.
   *
   * @param name name of cluster role binding
   * @return true if successful, false otherwise
   */
  public static boolean deleteClusterRoleBinding(String name) {
    return ClusterRoleBinding.delete(name);
  }

  // ----------------------- Helm -----------------------------------

  /**
   * List releases.
   *
   * @param params namespace
   * @return true on success
   */
  public static boolean helmList(HelmParams params) {
    return Helm.list(params);
  }

  // ------------------------ Application Builder  -------------------------

  /**
   * Create an AppParams instance that contains the default values.
   *
   * @return an AppParams instance that contains the default values
   */
  public static AppParams defaultAppParams() {
    return
        AppBuilder.defaultAppParams();
  }

  /**
   * Create an application archive that can be used by WebLogic Image Tool
   * to create an image with the application for a model-in-image use case.
   *
   * @param params the parameters for creating a model-in-image Docker image
   * @return true if the operation succeeds
   */
  public static boolean buildAppArchive(AppParams params) {
    return
        AppBuilder
            .withParams(params)
            .build();
  }

  // ------------------------ Docker --------------------------------------

  /**
   * Log in to a Docker registry.
   * @param registryName name of Docker registry
   * @param username username for the Docker registry
   * @param password password for the Docker registry
   * @return true if successful, false otherwise
   */
  public static boolean dockerLogin(String registryName, String username, String password) {
    return Docker.login(registryName, username, password);
  }

  /**
   * Push an image to a registry.
   * @param image fully qualified docker image, image name:image tag
   * @return true if successfull
   */
  public static boolean dockerPush(String image) {
    return Docker.push(image);
  }

  /**
   * Delete docker image.
   * @param image image name:image tag
   * @return true if delete image is successful
   */
  public static boolean deleteImage(String image) {
    return Docker.deleteImage(image);
  }

  /**
   * Create Docker registry configuration in json object.
   * @param username username for the Docker registry
   * @param password password for the Docker registry
   * @param email email for the Docker registry
   * @param registry Docker registry name
   * @return json object for the Docker registry configuration
   */
  public static JsonObject createDockerConfigJson(String username, String password, String email, String registry) {
    return Docker.createDockerConfigJson(username, password, email, registry);
  }

<<<<<<< HEAD
  // ------------------------ Ingress -------------------------------------

  /**
   * Get a list of ingress names in the specified namespace.
   *
   * @param namespace in which to list all the ingresses
   * @return list of ingress names in the specified namespace
   * @throws Exception if any error occurs
   */
  public static List<String> getIngressList(String namespace) throws Exception {
    return Nginx.getIngressList(namespace);
=======
  // ----------------------- Execute a Command   ---------------------------

  /**
   * Execute a command in a container.
   *
   * @param pod The pod where the command is to be run
   * @param containerName The container in the Pod where the command is to be run. If no
   *     container name is provided than the first container in the Pod is used.
   * @param redirectToStdout copy process output to stdout
   * @param command The command to run
   * @return result of command execution
   * @throws IOException if an I/O error occurs.
   * @throws ApiException if Kubernetes client API call fails
   * @throws InterruptedException if any thread has interrupted the current thread
   */
  public static ExecResult execCommand(V1Pod pod, String containerName, boolean redirectToStdout,
      String... command)
      throws IOException, ApiException, InterruptedException {
    return Exec.exec(pod, containerName, redirectToStdout, command);
>>>>>>> 75a9407f
  }

  // ------------------------ where does this go  -------------------------

  /**
   * Deploy the application to the given target.
   *
   * @param appName     the name of the application
   * @param appLocation location of the war/ear file
   * @param t3Url       the t3 url to connect
   * @param username    username
   * @param password    password
   * @param target      the name of the target
   * @return true on success, false otherwise
   */
  public static boolean deployApplication(String appName, String appLocation, String t3Url,
                                          String username, String password, String target) {
    return true;
  }
}<|MERGE_RESOLUTION|>--- conflicted
+++ resolved
@@ -557,7 +557,6 @@
     return Docker.createDockerConfigJson(username, password, email, registry);
   }
 
-<<<<<<< HEAD
   // ------------------------ Ingress -------------------------------------
 
   /**
@@ -569,7 +568,8 @@
    */
   public static List<String> getIngressList(String namespace) throws Exception {
     return Nginx.getIngressList(namespace);
-=======
+  }
+
   // ----------------------- Execute a Command   ---------------------------
 
   /**
@@ -589,7 +589,6 @@
       String... command)
       throws IOException, ApiException, InterruptedException {
     return Exec.exec(pod, containerName, redirectToStdout, command);
->>>>>>> 75a9407f
   }
 
   // ------------------------ where does this go  -------------------------
