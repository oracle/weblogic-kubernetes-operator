--- conflicted
+++ resolved
@@ -3,11 +3,10 @@
 
 package oracle.weblogic.kubernetes.actions;
 
-<<<<<<< HEAD
+import java.io.IOException;
+import java.util.List;
+
 import io.kubernetes.client.openapi.ApiException;
-
-=======
->>>>>>> cae45846
 import oracle.weblogic.kubernetes.actions.impl.ConfigMap;
 import oracle.weblogic.kubernetes.actions.impl.Domain;
 import oracle.weblogic.kubernetes.actions.impl.Namespace;
@@ -22,319 +21,19 @@
 import oracle.weblogic.kubernetes.actions.impl.primitive.WITParams;
 import oracle.weblogic.kubernetes.actions.impl.primitive.WebLogicImageTool;
 
-import java.io.IOException;
-import java.util.List;
-
 // this class essentially delegates to the impl classes, and "hides" all of the
 // detail impl classes - tests would only ever call methods in here, never
 // directly call the methods in the impl classes
 public class TestActions {
 
-<<<<<<< HEAD
-    // ----------------------   operator  ---------------------------------
-
-    /**
-     * Install WebLogic Kubernetes Operator
-     * @param name operator release name
-     * @param namespace the name of the namespace
-     * @param params operator parameters for helm values
-     * @return true if the operator is successfully installed, false otherwise.
-     */
-    public static boolean installOperator(String name, String namespace, OperatorParams params) {
-        return Operator.install(name, namespace, params);
-    }
-
-    /**
-     * Upgrade existing Operator release
-     * @param name operator release name
-     * @param namespace the name of the namespace
-     * @param params operator parameters for helm values
-     * @return true if the operator is successfully upgraded, false otherwise.
-     */
-    public static boolean upgradeOperator(String name, String namespace, OperatorParams params) {
-        return Operator.upgrade(name, namespace, params);
-    }
-
-    /**
-     * Makes a REST call to the Operator to scale the domain.
-     * @param domainUID - domainUid of the domain
-     * @param clusterName - cluster in the domain to scale
-     * @param numOfServers - number of servers to scale upto.
-     * @return true on success, false otherwise
-     */
-    public static boolean scaleDomain(String domainUID, String clusterName, int numOfServers) {
-        return Operator.scaleDomain(domainUID, clusterName, numOfServers);
-    }
-
-    /**
-     * Delete the Operator release
-     * @param name operator release name
-     * @param namespace the name of the namespace
-     * @return true on success, false otherwise
-     */
-
-    public static boolean deleteOperator(String name, String namespace) {
-        return Operator.delete(name, namespace);
-    }
-
-    // ----------------------   domain  -----------------------------------
-
-    /**
-     * Create domain custom resource from the given domain yaml file.
-     * @param domainUID
-     * @param namespace
-     * @param domainYAML
-     * @return true on success, false otherwise
-     */
-    public static boolean createDomainCustomResource(String domainUID, String namespace, String domainYAML) {
-        return Domain.createDomainCustomResource(domainUID, namespace, domainYAML);
-    }
-
-    /**
-     * List domain custom resources for a given namespace.
-     * @param namespace - name of namespace
-     * @return List of names of domain custom resources
-     * @throws ApiException
-     */
-    public static List<String> listDomainCustomResources(String namespace) throws ApiException {
-        return Domain.listDomainCustomResources(namespace);
-    }
-
-    /**
-     * Shutdown the domain
-     * @param domainUID
-     * @param namespace
-     * @return true on success, false otherwise
-     */
-    public static boolean shutdown(String domainUID, String namespace) {
-        return Domain.shutdown(domainUID, namespace);
-    }
-
-    /**
-     *
-     * @param domainUID
-     * @param namespace
-     * @return true on success, false otherwise
-     */
-    public static boolean restart(String domainUID, String namespace) {
-        return Domain.restart(domainUID, namespace);
-    }
-
-    /**
-     *
-     * @param domainUID
-     * @param namespace
-     * @return true on success, false otherwise
-     */
-    public static boolean deleteDomainCustomResource(String domainUID, String namespace) {
-        return Domain.deleteDomainCustomResource(domainUID, namespace);
-    }
-
-    // ------------------------   ingress controller ----------------------
-
-    /**
-     * Install Traefik Operator
-     * @param valuesYaml values yaml file to be used
-     * @return true on success, false otherwise
-     */
-    public static boolean installTraefik(String valuesYaml) {
-        return Traefik.install(valuesYaml);
-    }
-
-    /**
-     * Create Treafik Ingress
-     * @param valuesYaml values yaml file to be used
-     * @return true on success, false otherwise
-     */
-    public static boolean createIngress(String valuesYaml) {
-        return Traefik.createIngress(valuesYaml);
-    }
-
-    // -------------------------  namespaces -------------------------------
-
-    /**
-     * Create a namespace
-     * @param name - name of namespace
-     * @return true if namespace successfully created, false otherwise.
-     * @throws ApiException - Kubernetes request exception
-     */
-    public static boolean createNamespace(String name) throws ApiException {
-        return Namespace.createNamespace(name);
-    }
-
-    /**
-     * Creates a unique random generated namespace
-     * @return - name of generated namespace
-     * @throws ApiException - Kubernetes request exception
-     */
-    public static String createUniqueNamespace() throws ApiException {
-        return Namespace.createUniqueNamespace();
-    }
-
-    /**
-     * List of namespaces in Kubernetes cluster
-     * @return - List of names of all namespaces in Kubernetes cluster
-     * @throws ApiException - Kubernetes request exception
-     */
-    public static List<String> listNamespaces() throws ApiException {
-        return Namespace.listNamespaces();
-    }
-
-    /**
-     * Delete a namespace for the given name
-     * @param name - name of namespace
-     * @return true if successful delete, false otherwise
-     * @throws ApiException - Kubernetes request exception
-     */
-    public static boolean deleteNamespace(String name) throws ApiException {
-        return Namespace.deleteNamespace(name);
-    }
-
-    // ------------------------ Docker image  -------------------------
-
-    public static boolean createMIIImage(WITParams params) {
-    	return 
-            new WebLogicImageTool()
-                .with(params)
-                .updateImage();
-    }
- 
- 
-    // ------------------------ Installer  -------------------------
-
-    public static boolean verifyAndInstallWIT(String version, String location) {
-        return new Installer()
-            .with(new InstallParams()
-                  .type("WIT")
-                  .version(version)
-                  .location(location))
-            .download();
-    }
- 
-    public static boolean verifyAndInstallWDT(String version, String location) {
-        return new Installer()
-            .with(new InstallParams()
-                  .type("WDT")
-                  .version(version)
-                  .location(location))
-            .download();
-    }
-  
-    // -------------------------   pv/pvc  ---------------------------------
-
-    /**
-     * Create Kubernetes Persistent Volume using the yaml provided
-     * @param pvYaml the persistent volume yaml file
-     * @return true on success, false otherwise
-     */
-    public static boolean createPersistentVolume(String pvYaml) {
-        return PersistentVolume.create(pvYaml);
-    }
-
-    /**
-     * Delete the Kubernetes Persistent Volume
-     * @param pvName the name of the Persistent Volume
-     * @return true on success, false otherwise
-     */
-    public static boolean deletePersistentVolume(String pvName) throws ApiException {
-        return PersistentVolume.delete(pvName);
-    }
-
-    /**
-     * Create Kubernetes Persistent Volume Claim using the yaml provided
-     * @param pvcYaml the persistent volume claim yaml file
-     * @return true on success, false otherwise
-     */
-    public static boolean createPersistentVolumeClaim(String pvcYaml) {
-        return PersistentVolumeClaim.create(pvcYaml);
-    }
-
-    /**
-     * Delete the Kubernetes Persistent Volume Claim
-     * @param pvcName the name of the Persistent Volume Claim
-     * @param namespace the namespace of the Persistent Volume Claim
-     * @return true on success, false otherwise
-     */
-    public static boolean deletePersistentVolumeClaim(String pvcName, String namespace) throws ApiException {
-        return PersistentVolumeClaim.delete(pvcName, namespace);
-    }
-
-    // --------------------------  secret  ----------------------------------
-
-    /**
-     * Create Kubernetes Secret
-     * @param secretName the name of the secret
-     * @param userName username
-     * @param password password
-     * @param namespace the name of the namespace
-     * @return true on success, false otherwise
-     */
-    public static boolean createSecret(String secretName,
-                                       String userName, String password, String namespace) throws ApiException {
-        return Secret.create(secretName, userName, password, namespace);
-    }
-
-    /**
-     * Delete Kubernetes Secret
-     * @param secretName the name of the secret
-     * @param namespace the name of the namespace
-     * @return true on success, false otherwise
-     */
-    public static boolean deleteSecret(String secretName, String namespace) throws ApiException {
-        return Secret.delete(secretName, namespace);
-    }
-    // -------------------------- config map ---------------------------------
-
-    /**
-     * Create Kubernetes Config Map
-     * @param cmName the name of the Config Map
-     * @param namespace the name of the namespace
-     * @param fromFile file or dir path
-     * @return true on success, false otherwise
-     */
-    public static boolean createConfigMap(String cmName, String namespace, String fromFile) throws ApiException,
-            IOException {
-        return ConfigMap.create(cmName, namespace, fromFile);
-    }
-
-    /**
-     * Delete Kubernetes Config Map
-     * @param cmName the name of the Config Map
-     * @param namespace the name of the namespace
-     * @return true on success, false otherwise
-     */
-    public static boolean deleteConfigMap(String cmName, String namespace) throws ApiException {
-        return ConfigMap.delete(cmName, namespace);
-    }
-
-    // ------------------------ where does this go  -------------------------
-
-    /**
-     * Deploy the application to the given target
-     * @param appName the name of the application
-     * @param appLocation location of the war/ear file
-     * @param t3Url the t3 url to connect
-     * @param username username
-     * @param password password
-     * @param target the name of the target
-     * @return true on success, false otherwise
-     */
-    public static boolean deployApplication(String appName, String appLocation, String t3Url,
-                                            String username, String password, String target) {
-        return true;
-    }
-
-    // etc...
- 
-=======
   // ----------------------   operator  ---------------------------------
 
   /**
    * Install WebLogic Kubernetes Operator
    *
-   * @param name      operator release name
-   * @param namespace the name of the namespace
-   * @param params    operator parameters for helm values
+   * @param name operator release name
+   * @param namespace the name of the namespace
+   * @param params operator parameters for helm values
    * @return true if the operator is successfully installed, false otherwise.
    */
   public static boolean installOperator(String name, String namespace, OperatorParams params) {
@@ -344,9 +43,9 @@
   /**
    * Upgrade existing Operator release
    *
-   * @param name      operator release name
-   * @param namespace the name of the namespace
-   * @param params    operator parameters for helm values
+   * @param name operator release name
+   * @param namespace the name of the namespace
+   * @param params operator parameters for helm values
    * @return true if the operator is successfully upgraded, false otherwise.
    */
   public static boolean upgradeOperator(String name, String namespace, OperatorParams params) {
@@ -356,8 +55,8 @@
   /**
    * Makes a REST call to the Operator to scale the domain.
    *
-   * @param domainUID    - domainUid of the domain
-   * @param clusterName  - cluster in the domain to scale
+   * @param domainUID - domainUid of the domain
+   * @param clusterName - cluster in the domain to scale
    * @param numOfServers - number of servers to scale upto.
    * @return true on success, false otherwise
    */
@@ -368,7 +67,7 @@
   /**
    * Delete the Operator release
    *
-   * @param name      operator release name
+   * @param name operator release name
    * @param namespace the name of the namespace
    * @return true on success, false otherwise
    */
@@ -382,20 +81,26 @@
   /**
    * Create domain custom resource from the given domain yaml file.
    *
-   * @param domainUID
-   * @param namespace
-   * @param domainYAML
-   * @return true on success, false otherwise
-   */
-  public static boolean createDomainCustomResource(String domainUID, String namespace, String domainYAML) {
+   * @return true on success, false otherwise
+   */
+  public static boolean createDomainCustomResource(String domainUID, String namespace,
+      String domainYAML) {
     return Domain.createDomainCustomResource(domainUID, namespace, domainYAML);
   }
 
   /**
+   * List domain custom resources for a given namespace.
+   *
+   * @param namespace - name of namespace
+   * @return List of names of domain custom resources
+   */
+  public static List<String> listDomainCustomResources(String namespace) throws ApiException {
+    return Domain.listDomainCustomResources(namespace);
+  }
+
+  /**
    * Shutdown the domain
    *
-   * @param domainUID
-   * @param namespace
    * @return true on success, false otherwise
    */
   public static boolean shutdown(String domainUID, String namespace) {
@@ -403,8 +108,6 @@
   }
 
   /**
-   * @param domainUID
-   * @param namespace
    * @return true on success, false otherwise
    */
   public static boolean restart(String domainUID, String namespace) {
@@ -412,8 +115,6 @@
   }
 
   /**
-   * @param domainUID
-   * @param namespace
    * @return true on success, false otherwise
    */
   public static boolean deleteDomainCustomResource(String domainUID, String namespace) {
@@ -450,7 +151,7 @@
    * @param name the name of the namespace
    * @return true on success, false otherwise
    */
-  public static boolean createNamespace(String name) {
+  public static boolean createNamespace(String name) throws ApiException {
     return Namespace.createNamespace(name);
   }
 
@@ -459,8 +160,29 @@
    *
    * @return true on success, false otherwise
    */
-  public static String createUniqueNamespace() {
+  public static String createUniqueNamespace() throws ApiException {
     return Namespace.createUniqueNamespace();
+  }
+
+  /**
+   * List of namespaces in Kubernetes cluster
+   *
+   * @return - List of names of all namespaces in Kubernetes cluster
+   * @throws ApiException - Kubernetes request exception
+   */
+  public static List<String> listNamespaces() throws ApiException {
+    return Namespace.listNamespaces();
+  }
+
+  /**
+   * Delete a namespace for the given name
+   *
+   * @param name - name of namespace
+   * @return true if successful delete, false otherwise
+   * @throws ApiException - Kubernetes request exception
+   */
+  public static boolean deleteNamespace(String name) throws ApiException {
+    return Namespace.deleteNamespace(name);
   }
 
   // ------------------------ Docker image  -------------------------
@@ -471,7 +193,6 @@
             .with(params)
             .updateImage();
   }
-
 
   // ------------------------ Installer  -------------------------
 
@@ -511,7 +232,7 @@
    * @param pvName the name of the Persistent Volume
    * @return true on success, false otherwise
    */
-  public static boolean deletePersistentVolume(String pvName) {
+  public static boolean deletePersistentVolume(String pvName) throws ApiException {
     return PersistentVolume.delete(pvName);
   }
 
@@ -528,11 +249,12 @@
   /**
    * Delete the Kubernetes Persistent Volume Claim
    *
-   * @param pvcName   the name of the Persistent Volume Claim
+   * @param pvcName the name of the Persistent Volume Claim
    * @param namespace the namespace of the Persistent Volume Claim
    * @return true on success, false otherwise
    */
-  public static boolean deletePersistentVolumeClaim(String pvcName, String namespace) {
+  public static boolean deletePersistentVolumeClaim(String pvcName, String namespace)
+      throws ApiException {
     return PersistentVolumeClaim.delete(pvcName, namespace);
   }
 
@@ -542,13 +264,13 @@
    * Create Kubernetes Secret
    *
    * @param secretName the name of the secret
-   * @param userName   username
-   * @param password   password
-   * @param namespace  the name of the namespace
+   * @param userName username
+   * @param password password
+   * @param namespace the name of the namespace
    * @return true on success, false otherwise
    */
   public static boolean createSecret(String secretName,
-                                     String userName, String password, String namespace) {
+      String userName, String password, String namespace) throws ApiException {
     return Secret.create(secretName, userName, password, namespace);
   }
 
@@ -556,10 +278,10 @@
    * Delete Kubernetes Secret
    *
    * @param secretName the name of the secret
-   * @param namespace  the name of the namespace
-   * @return true on success, false otherwise
-   */
-  public static boolean deleteSecret(String secretName, String namespace) {
+   * @param namespace the name of the namespace
+   * @return true on success, false otherwise
+   */
+  public static boolean deleteSecret(String secretName, String namespace) throws ApiException {
     return Secret.delete(secretName, namespace);
   }
   // -------------------------- config map ---------------------------------
@@ -567,23 +289,24 @@
   /**
    * Create Kubernetes Config Map
    *
-   * @param cmName    the name of the Config Map
-   * @param namespace the name of the namespace
-   * @param fromFile  file or dir path
-   * @return true on success, false otherwise
-   */
-  public static boolean createConfigMap(String cmName, String namespace, String fromFile) {
+   * @param cmName the name of the Config Map
+   * @param namespace the name of the namespace
+   * @param fromFile file or dir path
+   * @return true on success, false otherwise
+   */
+  public static boolean createConfigMap(String cmName, String namespace, String fromFile)
+      throws IOException, ApiException {
     return ConfigMap.create(cmName, namespace, fromFile);
   }
 
   /**
    * Delete Kubernetes Config Map
    *
-   * @param cmName    the name of the Config Map
-   * @param namespace the name of the namespace
-   * @return true on success, false otherwise
-   */
-  public static boolean deleteConfigMap(String cmName, String namespace) {
+   * @param cmName the name of the Config Map
+   * @param namespace the name of the namespace
+   * @return true on success, false otherwise
+   */
+  public static boolean deleteConfigMap(String cmName, String namespace) throws ApiException {
     return ConfigMap.delete(cmName, namespace);
   }
 
@@ -592,20 +315,19 @@
   /**
    * Deploy the application to the given target
    *
-   * @param appName     the name of the application
+   * @param appName the name of the application
    * @param appLocation location of the war/ear file
-   * @param t3Url       the t3 url to connect
-   * @param username    username
-   * @param password    password
-   * @param target      the name of the target
+   * @param t3Url the t3 url to connect
+   * @param username username
+   * @param password password
+   * @param target the name of the target
    * @return true on success, false otherwise
    */
   public static boolean deployApplication(String appName, String appLocation, String t3Url,
-                                          String username, String password, String target) {
+      String username, String password, String target) {
     return true;
   }
 
   // etc...
 
->>>>>>> cae45846
 }