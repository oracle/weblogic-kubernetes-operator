// Copyright (c) 2020, Oracle Corporation and/or its affiliates.
// Licensed under the Universal Permissive License v 1.0 as shown at https://oss.oracle.com/licenses/upl.

package oracle.weblogic.kubernetes.actions;

import java.io.IOException;
import java.util.List;
import java.util.Map;

import com.google.gson.JsonObject;
import io.kubernetes.client.custom.V1Patch;
import io.kubernetes.client.openapi.ApiException;
import io.kubernetes.client.openapi.models.V1ClusterRoleBinding;
import io.kubernetes.client.openapi.models.V1ConfigMap;
import io.kubernetes.client.openapi.models.V1PersistentVolume;
import io.kubernetes.client.openapi.models.V1PersistentVolumeClaim;
import io.kubernetes.client.openapi.models.V1Pod;
import io.kubernetes.client.openapi.models.V1Secret;
import io.kubernetes.client.openapi.models.V1Service;
import io.kubernetes.client.openapi.models.V1ServiceAccount;
import oracle.weblogic.domain.DomainList;
import oracle.weblogic.kubernetes.actions.impl.AppBuilder;
import oracle.weblogic.kubernetes.actions.impl.AppParams;
import oracle.weblogic.kubernetes.actions.impl.ClusterRoleBinding;
import oracle.weblogic.kubernetes.actions.impl.ConfigMap;
import oracle.weblogic.kubernetes.actions.impl.Domain;
import oracle.weblogic.kubernetes.actions.impl.Exec;
import oracle.weblogic.kubernetes.actions.impl.Namespace;
import oracle.weblogic.kubernetes.actions.impl.Nginx;
import oracle.weblogic.kubernetes.actions.impl.NginxParams;
import oracle.weblogic.kubernetes.actions.impl.Operator;
import oracle.weblogic.kubernetes.actions.impl.OperatorParams;
import oracle.weblogic.kubernetes.actions.impl.PersistentVolume;
import oracle.weblogic.kubernetes.actions.impl.PersistentVolumeClaim;
import oracle.weblogic.kubernetes.actions.impl.Pod;
import oracle.weblogic.kubernetes.actions.impl.Secret;
import oracle.weblogic.kubernetes.actions.impl.Service;
import oracle.weblogic.kubernetes.actions.impl.ServiceAccount;
import oracle.weblogic.kubernetes.actions.impl.primitive.Docker;
import oracle.weblogic.kubernetes.actions.impl.primitive.Helm;
import oracle.weblogic.kubernetes.actions.impl.primitive.HelmParams;
import oracle.weblogic.kubernetes.actions.impl.primitive.WebLogicImageTool;
import oracle.weblogic.kubernetes.actions.impl.primitive.WitParams;
import oracle.weblogic.kubernetes.utils.ExecResult;

// this class essentially delegates to the impl classes, and "hides" all of the
// detail impl classes - tests would only ever call methods in here, never
// directly call the methods in the impl classes
public class TestActions {
  // ----------------------   operator  ---------------------------------

  /**
   * Install WebLogic Kubernetes Operator.
   *
   * @param params operator parameters for Helm values
   * @return true if the operator is successfully installed, false otherwise.
   */
  public static boolean installOperator(OperatorParams params) {
    return Operator.install(params);
  }

  /**
   * Upgrade existing Operator release.
   *
   * @param params operator parameters for Helm values
   * @return true if the operator is successfully upgraded, false otherwise.
   */
  public static boolean upgradeOperator(OperatorParams params) {
    return Operator.upgrade(params);
  }

  /**
   * Uninstall the Operator release.
   *
   * @param params the parameters to Helm uninstall command, release name and namespace
   * @return true on success, false otherwise
   */

  public static boolean uninstallOperator(HelmParams params) {
    return Operator.uninstall(params);
  }

  /**
   * Image Name for the Operator. Uses branch name for image tag in local runs
   * and branch name, build id for image tag in Jenkins runs.
   *
   * @return image name
   */
  public static String getOperatorImageName() {
    return Operator.getImageName();
  }

  /**
   * Builds a Docker Image for the Oracle WebLogic Kubernetes Operator.
   *
   * @param image image name and tag in 'name:tag' format
   * @return true on success
   */
  public static boolean buildOperatorImage(String image) {
    return Operator.buildImage(image);
  }
  // ----------------------   domain  -----------------------------------

  /**
   * Create Domain Custom Resource.
   *
   * @param domain Domain custom resource model object
   * @return true on success, false otherwise
   */
  public static boolean createDomainCustomResource(oracle.weblogic.domain.Domain domain)
      throws ApiException {
    return Domain.createDomainCustomResource(domain);
  }

  /**
   * List Domain Custom Resources.
   *
   * @param namespace name of namespace
   * @return List of Domain Custom Resources
   */
  public static DomainList listDomainCustomResources(String namespace) {
    return Domain.listDomainCustomResources(namespace);
  }

  /**
   * Get the Domain Custom Resource.
   *
   * @param domainUid unique domain identifier
   * @param namespace name of namespace
   * @return Domain Custom Resource or null if Domain does not exist
   * @throws ApiException if Kubernetes client API call fails
   */
  public static oracle.weblogic.domain.Domain getDomainCustomResource(String domainUid,
                                                                      String namespace) throws ApiException {
    return Domain.getDomainCustomResource(domainUid, namespace);
  }

  /**
   * Shutdown the domain.
   *
   * @param domainUid unique domain identifier
   * @param namespace name of namespace
   * @return true on success, false otherwise
   */
  public static boolean shutdown(String domainUid, String namespace) {
    return Domain.shutdown(domainUid, namespace);
  }

  /**
   * Restart the domain.
   *
   * @param domainUid unique domain identifier
   * @param namespace name of namespace
   * @return true on success, false otherwise
   */
  public static boolean restart(String domainUid, String namespace) {
    return Domain.restart(domainUid, namespace);
  }

  /**
   * Delete a Domain Custom Resource.
   *
   * @param domainUid unique domain identifier
   * @param namespace name of namespace
   * @return true on success, false otherwise
   */
  public static boolean deleteDomainCustomResource(String domainUid, String namespace) {
    return Domain.deleteDomainCustomResource(domainUid, namespace);
  }

  /**
   * Patch the Domain Custom Resource.
   *
   * @param domainUid unique domain identifier
   * @param namespace name of namespace
   * @param patch patch data in format matching the specified media type
   * @param patchFormat one of the following types used to identify patch document:
   *                    "application/json-patch+json", "application/merge-patch+json",
   * @return true if successful, false otherwise
   */
  public static boolean patchDomainCustomResource(String domainUid, String namespace, V1Patch patch,
                                                  String patchFormat) {
    return Domain.patchDomainCustomResource(domainUid, namespace, patch, patchFormat);
  }

  /**
   * Scale the cluster of the domain in the specified namespace .
   *
   * @param domainUid domainUid of the domain to be scaled
   * @param clusterName cluster in the domain to be scaled
   * @param numOfServers number of servers to be scaled to.
   * @return true on success, false otherwise
   * @throws ApiException if Kubernetes client API call fails
   */
  public static boolean scaleCluster(String domainUid, String namespace, String clusterName, int numOfServers)
      throws ApiException {
    return Domain.scaleCluster(domainUid, namespace, clusterName, numOfServers);
  }

  // ------------------------   Ingress Controller ----------------------

  /**
   * Install NGINX ingress controller.
   *
   * @param params the parameters to Helm install command, such as release name, namespace, repo url,
   *               repo name and chart name
   * @return true on success, false otherwise
   */
  public static boolean installNginx(NginxParams params) {
    return Nginx.install(params);
  }

  /**
   * Create an ingress for the WebLogic domain with domainUid in the specified domain namespace.
   *
   * @param ingressName the name of the ingress to be created
   * @param domainNamespace the WebLogic domain namespace in which to create the ingress
   * @param domainUid WebLogic domainUid which is backend to the ingress
   * @param clusterName the name of the WebLogic domain cluster in the domain
   * @param managedServerPort the port number of the WebLogic domain managed servers
   * @param ingressHostname the host name used by the ingress for the host name based routing
   * @return true on success, false otherwise
   */
  public static boolean createIngress(String ingressName, String domainNamespace, String domainUid,
                                      String clusterName, int managedServerPort, String ingressHostname) {
    return Nginx.createIngress(ingressName, domainNamespace, domainUid, clusterName,
                               managedServerPort, ingressHostname);
  }

  /**
   * Upgrade NGINX release.
   *
   * @param params the parameters to Helm upgrade command, such as release name and http/https nodeport
   * @return true on success, false otherwise
   */
  public static boolean upgradeNginx(NginxParams params) {
    return Nginx.upgrade(params);
  }

  /**
   * Uninstall the NGINX release.
   *
   * @param params the parameters to Helm uninstall command, such as release name and namespace
   * @return true on success, false otherwise
   */
  public static boolean uninstallNginx(HelmParams params) {
    return Nginx.uninstall(params);
  }

  /**
   * Get a list of ingresses in the specified namespace.
   *
   * @param namespace in which to list all the ingresses
   * @return list of ingress names in the specified namespace
   * @throws ApiException if Kubernetes client API call fails
   */
  public static List<String> listIngresses(String namespace) throws ApiException {
    return Nginx.listIngresses(namespace);
  }

  // -------------------------  namespaces -------------------------------

  /**
   * Create Kubernetes namespace.
   *
   * @param name the name of the namespace
   * @return true on success, false otherwise
   * @throws ApiException if Kubernetes client API call fails
   */
  public static boolean createNamespace(String name) throws ApiException {
    return new Namespace().name(name).create();
  }

  /**
   * Create a namespace with unique name.
   *
   * @return true on success, false otherwise
   * @throws ApiException if Kubernetes client API call fails
   */
  public static String createUniqueNamespace() throws ApiException {
    String name = Namespace.uniqueName();
    new Namespace().name(name).create();
    return name;
  }

  /**
   * List of namespaces in Kubernetes cluster.
   *
   * @return List of names of all namespaces in Kubernetes cluster
   * @throws ApiException if Kubernetes client API call fails
   */
  public static List<String> listNamespaces() throws ApiException {
    return Namespace.listNamespaces();
  }

  /**
   * Delete a Kubernetes namespace.
   *
   * @param namespace name of namespace
   * @return true if successful, false otherwise
   */
  public static boolean deleteNamespace(String namespace) {
    return Namespace.delete(namespace);
  }

  // ------------------------ Docker image  -------------------------

  /**
   * Create a WITParams that contains the parameters for executing a WIT command.
   *
   * @return an instance of WITParams that contains the default values
   */
  public static WitParams defaultWitParams() {
    return
        WebLogicImageTool.defaultWitParams();
  }

  /**
   * Create an image using WDT models using WebLogic Image Tool.
   *
   * @param params - the parameters for creating a model-in-image Docker image
   * @return true if the operation succeeds
   */
  public static boolean createMiiImage(WitParams params) {
    return
        WebLogicImageTool
            .withParams(params)
            .updateImage();
  }

  // -------------------------   pv/pvc  ---------------------------------

  /**
   * Create a Kubernetes Persistent Volume.
   *
   * @param persistentVolume V1PersistentVolume object containing persistent volume
   *     configuration data
   * @return true if successful
   * @throws ApiException if Kubernetes client API call fails
   */
  public static boolean createPersistentVolume(V1PersistentVolume persistentVolume) throws ApiException {
    return PersistentVolume.create(persistentVolume);
  }

  /**
   * Delete the Kubernetes Persistent Volume.
   *
   * @param name name of the Persistent Volume
   * @return true if successful, false otherwise
   */
  public static boolean deletePersistentVolume(String name) {
    return PersistentVolume.delete(name);
  }

  /**
   * Create a Kubernetes Persistent Volume Claim.
   *
   * @param persistentVolumeClaim V1PersistentVolumeClaim object containing Kubernetes
   *     persistent volume claim configuration data
   * @return true if successful
   * @throws ApiException if Kubernetes client API call fails
   */
  public static boolean createPersistentVolumeClaim(V1PersistentVolumeClaim persistentVolumeClaim)
      throws ApiException {
    return PersistentVolumeClaim.create(persistentVolumeClaim);
  }

  /**
   * Delete the Kubernetes Persistent Volume Claim.
   *
   * @param name name of the Persistent Volume Claim
   * @param namespace name of the namespace
   * @return true if successful, false otherwise
   */
  public static boolean deletePersistentVolumeClaim(String name, String namespace) {
    return PersistentVolumeClaim.delete(name, namespace);
  }

  // --------------------------  secret  ----------------------------------

  /**
   * Create a Kubernetes Secret.
   *
   * @param secret V1Secret object containing Kubernetes secret configuration data
   * @return true if successful
   * @throws ApiException if Kubernetes client API call fails
   */
  public static boolean createSecret(V1Secret secret) throws ApiException {
    return Secret.create(secret);
  }

  /**
   * Delete Kubernetes Secret.
   *
   * @param name name of the Secret
   * @param namespace name of namespace
   * @return true if successful, false otherwise
   */
  public static boolean deleteSecret(String name, String namespace) {
    return Secret.delete(name, namespace);
  }

  // -------------------------- config map ---------------------------------

  /**
   * Create Kubernetes Config Map.
   *
   * @param configMap V1ConfigMap object containing config map configuration data
   * @return true on success
   * @throws ApiException if Kubernetes client API call fails
   */
  public static boolean createConfigMap(V1ConfigMap configMap) throws ApiException {
    return ConfigMap.create(configMap);
  }

  /**
   * Delete Kubernetes Config Map.
   *
   * @param name name of the Config Map
   * @param namespace name of namespace
   * @return true if successful, false otherwise
   */
  public static boolean deleteConfigMap(String name, String namespace) {
    return ConfigMap.delete(name, namespace);
  }

  // -------------------------- Service ---------------------------------

  /**
   * Create Kubernetes Service.
   *
   * @param service V1Service object containing service configuration data
   * @return true if successful
   * @throws ApiException if Kubernetes client API call fails
   */
  public static boolean createService(V1Service service) throws ApiException {
    return Service.create(service);
  }

  /**
   * Delete Kubernetes Service.
   *
   * @param name name of the Service
   * @param namespace name of namespace
   * @return true if successful
   */
  public static boolean deleteService(String name, String namespace) {
    return Service.delete(name, namespace);
  }

  /**
   * Returns the V1Service object given the following parameters.
   *
   * @param serviceName name of the Service to return
   * @param label a Map of key value pairs the service is decorated with
   * @param namespace namespace in which to check for the service existence
   * @return V1Service object if found otherwise null
   */
  public static V1Service getService(
      String serviceName,
      Map<String, String> label,
      String namespace) {
    return Service.getService(serviceName, label, namespace);
  }

  /**
   * Returns NodePort of a admin service.
   *
   * @param serviceName name of admin service
   * @param label the key value pair with which the service is decorated with
   * @param namespace namespace in which to check for the service
   * @return AdminNodePort of the Kubernetes service if exits else -1
   */
  public static int getAdminServiceNodePort(
      String serviceName,
      Map<String, String> label,
      String namespace) {
    return Service.getAdminServiceNodePortString(serviceName, label, namespace);
  }

  // ------------------------ service account  --------------------------

  /**
   * Create a Kubernetes Service Account.
   *
   * @param serviceAccount V1ServiceAccount object containing service account configuration data
   * @return true on success, false otherwise
   * @throws ApiException if Kubernetes client API call fails
   */
  public static boolean createServiceAccount(V1ServiceAccount serviceAccount) throws ApiException {
    return ServiceAccount.create(serviceAccount);
  }

  /**
   * Delete a Kubernetes Service Account.
   *
   * @param name name of the Service Account
   * @param namespace name of namespace
   * @return true if successful, false otherwise
   */
  public static boolean deleteServiceAccount(String name, String namespace) {
    return ServiceAccount.delete(name, namespace);
  }

  // ----------------------- Role-based access control (RBAC)   ---------------------------

  /**
   * Create a Cluster Role Binding.
   *
   * @param clusterRoleBinding V1ClusterRoleBinding object containing role binding configuration
   *     data
   * @return true if successful
   * @throws ApiException if Kubernetes client API call fails
   */
  public static boolean createClusterRoleBinding(V1ClusterRoleBinding clusterRoleBinding)
      throws ApiException {
    return ClusterRoleBinding.create(clusterRoleBinding);
  }

  /**
   * Delete Cluster Role Binding.
   *
   * @param name name of cluster role binding
   * @return true if successful, false otherwise
   */
  public static boolean deleteClusterRoleBinding(String name) {
    return ClusterRoleBinding.delete(name);
  }

  // ----------------------- Helm -----------------------------------

  /**
   * List releases.
   *
   * @param params namespace
   * @return true on success
   */
  public static boolean helmList(HelmParams params) {
    return Helm.list(params);
  }

  // ------------------------ Application Builder  -------------------------

  /**
   * Create an AppParams instance that contains the default values.
   *
   * @return an AppParams instance that contains the default values
   */
  public static AppParams defaultAppParams() {
    return
        AppBuilder.defaultAppParams();
  }

  /**
   * Create an application archive that can be used by WebLogic Image Tool
   * to create an image with the application for a model-in-image use case.
   *
   * @param params the parameters for creating a model-in-image Docker image
   * @return true if the operation succeeds
   */
  public static boolean buildAppArchive(AppParams params) {
    return
        AppBuilder
            .withParams(params)
            .build();
  }

  // ------------------------ Docker --------------------------------------

  /**
   * Log in to a Docker registry.
   *
   * @param registryName name of Docker registry
   * @param username username for the Docker registry
   * @param password password for the Docker registry
   * @return true if successful, false otherwise
   */
  public static boolean dockerLogin(String registryName, String username, String password) {
    return Docker.login(registryName, username, password);
  }

  /**
   * Push an image to a registry.
   *
   * @param image fully qualified docker image, image name:image tag
   * @return true if successfull
   */
  public static boolean dockerPush(String image) {
    return Docker.push(image);
  }

  /**
   * Delete docker image.
   *
   * @param image image name:image tag
   * @return true if delete image is successful
   */
  public static boolean deleteImage(String image) {
    return Docker.deleteImage(image);
  }

  /**
   * Create Docker registry configuration in json object.
   *
   * @param username username for the docker registry
   * @param password password for the docker registry
   * @param email email for the docker registry
   * @param registry docker registry name
   * @return json object for the Docker registry configuration
   */
  public static JsonObject createDockerConfigJson(String username, String password, String email, String registry) {
    return Docker.createDockerConfigJson(username, password, email, registry);
  }

  // ----------------------- Execute a Command   ---------------------------

  /**
   * Execute a command in a container.
   *
   * @param pod  The pod where the command is to be run
   * @param containerName The container in the Pod where the command is to be run. If no
   *                         container name is provided than the first container in the Pod is used.
   * @param redirectToStdout copy process output to stdout
   * @param command The command to run
   * @return result of command execution
   * @throws IOException if an I/O error occurs.
   * @throws ApiException if Kubernetes client API call fails
   * @throws InterruptedException if any thread has interrupted the current thread
   */
  public static ExecResult execCommand(V1Pod pod, String containerName, boolean redirectToStdout,
                                       String... command)
      throws IOException, ApiException, InterruptedException {
    return Exec.exec(pod, containerName, redirectToStdout, command);
  }

<<<<<<< HEAD
=======

>>>>>>> 1b885832
  // ----------------------   pod  ---------------------------------

  /**
   * Get the creationTimestamp for a given pod with following parameters.
   *
   * @param namespace namespace in which to check for the pod existence
   * @param labelSelector in the format "weblogic.domainUID in (%s)"
   * @param podName name of the pod
   * @return creationTimestamp from metadata section of the Pod
   * @throws ApiException if Kubernetes client API call fails
   **/
<<<<<<< HEAD
  public static String getPodCreationTimestamp(String namespace, String labelSelector, String podName) 
=======
  public static String getPodCreationTimestamp(String namespace, String labelSelector, String podName)
>>>>>>> 1b885832
      throws ApiException {
    return Pod.getPodCreationTimestamp(namespace, labelSelector, podName);
  }

<<<<<<< HEAD
  /**
   * Get the Pod object with following parameters.
   *
   * @param namespace namespace in which to check for the pod existence
   * @param labelSelector in the format "weblogic.domainUID in (%s)"
   * @param podName name of the pod
   * @return V1Pod pod object
   * @throws ApiException if Kubernetes client API call fails
   **/
  public static V1Pod getPod(String namespace, String labelSelector, String podName) throws ApiException {
    return Pod.getPod(namespace, labelSelector, podName);
  }

  /**
   * Get a pod's log.
   *
   * @param podName name of the pod
   * @param namespace name of the namespace
   * @return log as a String
   * @throws ApiException if Kubernetes client API call fails
   **/
  public static String getPodLog(String podName, String namespace) throws ApiException {
    return Pod.getPodLog(podName, namespace);
  }
=======
>>>>>>> 1b885832

  // ------------------------ where does this go  -------------------------

  /**
   * Deploy the application to the given target.
   *
   * @param appName     the name of the application
   * @param appLocation location of the war/ear file
   * @param t3Url       the t3 url to connect
   * @param username    username
   * @param password    password
   * @param target      the name of the target
   * @return true on success, false otherwise
   */
  public static boolean deployApplication(String appName, String appLocation, String t3Url,
                                          String username, String password, String target) {
    return true;
  }

}<|MERGE_RESOLUTION|>--- conflicted
+++ resolved
@@ -633,10 +633,6 @@
     return Exec.exec(pod, containerName, redirectToStdout, command);
   }
 
-<<<<<<< HEAD
-=======
-
->>>>>>> 1b885832
   // ----------------------   pod  ---------------------------------
 
   /**
@@ -648,16 +644,11 @@
    * @return creationTimestamp from metadata section of the Pod
    * @throws ApiException if Kubernetes client API call fails
    **/
-<<<<<<< HEAD
-  public static String getPodCreationTimestamp(String namespace, String labelSelector, String podName) 
-=======
   public static String getPodCreationTimestamp(String namespace, String labelSelector, String podName)
->>>>>>> 1b885832
       throws ApiException {
     return Pod.getPodCreationTimestamp(namespace, labelSelector, podName);
   }
 
-<<<<<<< HEAD
   /**
    * Get the Pod object with following parameters.
    *
@@ -682,8 +673,6 @@
   public static String getPodLog(String podName, String namespace) throws ApiException {
     return Pod.getPodLog(podName, namespace);
   }
-=======
->>>>>>> 1b885832
 
   // ------------------------ where does this go  -------------------------
 
