--- conflicted
+++ resolved
@@ -3,14 +3,9 @@
 
 package oracle.weblogic.kubernetes.actions;
 
-<<<<<<< HEAD
 import io.kubernetes.client.openapi.ApiException;
-=======
-import java.util.HashMap;
-import java.util.List;
 
 import oracle.weblogic.kubernetes.actions.impl.ConfigMap;
->>>>>>> a2d417f4
 import oracle.weblogic.kubernetes.actions.impl.Domain;
 import oracle.weblogic.kubernetes.actions.impl.Namespace;
 import oracle.weblogic.kubernetes.actions.impl.Operator;
@@ -91,10 +86,16 @@
         return Domain.createDomainCustomResource(domainUID, namespace, domainYAML);
     }
 
-<<<<<<< HEAD
+    /**
+     * List domain custom resources for a given namespace.
+     * @param namespace - name of namespace
+     * @return List of names of domain custom resources
+     * @throws ApiException
+     */
     public static List<String> listDomainCustomResources(String namespace) throws ApiException {
         return Domain.listDomainCustomResources(namespace);
-=======
+    }
+
     /**
      * Shutdown the domain
      * @param domainUID
@@ -123,7 +124,6 @@
      */
     public static boolean deleteDomainCustomResource(String domainUID, String namespace) {
         return Domain.deleteDomainCustomResource(domainUID, namespace);
->>>>>>> a2d417f4
     }
 
     // ------------------------   ingress controller ----------------------
@@ -148,40 +148,42 @@
 
     // -------------------------  namespaces -------------------------------
 
-<<<<<<< HEAD
+    /**
+     * Create a namespace
+     * @param name - name of namespace
+     * @return true if namespace successfully created, false otherwise.
+     * @throws ApiException - Kubernetes request exception
+     */
     public static boolean createNamespace(String name) throws ApiException {
         return Namespace.createNamespace(name);
     }
 
+    /**
+     * Creates a unique random generated namespace
+     * @return - name of generated namespace
+     * @throws ApiException - Kubernetes request exception
+     */
     public static String createUniqueNamespace() throws ApiException {
         return Namespace.createUniqueNamespace();
     }
 
+    /**
+     * List of namespaces in Kubernetes cluster
+     * @return - List of names of all namespaces in Kubernetes cluster
+     * @throws ApiException - Kubernetes request exception
+     */
     public static List<String> listNamespaces() throws ApiException {
         return Namespace.listNamespaces();
     }
 
+    /**
+     * Delete a namespace for the given name
+     * @param name - name of namespace
+     * @return true if successful delete, false otherwise
+     * @throws ApiException - Kubernetes request exception
+     */
     public static boolean deleteNamespace(String name) throws ApiException {
         return Namespace.deleteNamespace(name);
-    }
-
-    // etc...
-=======
-    /**
-     * Create Kubernetes namespace
-     * @param name the name of the namespace
-     * @return true on success, false otherwise
-     */
-    public static boolean createNamespace(String name) {
-        return Namespace.createNamespace(name);
-    }
-
-    /**
-     * Create a namespace with unique name
-     * @return true on success, false otherwise
-     */
-    public static String createUniqueNamespace() {
-        return Namespace.createUniqueNamespace();
     }
 
     // ------------------------ Docker image  -------------------------
@@ -278,7 +280,6 @@
         return Secret.delete(secretName, namespace);
     }
     // -------------------------- config map ---------------------------------
->>>>>>> a2d417f4
 
     /**
      * Create Kubernetes Config Map
