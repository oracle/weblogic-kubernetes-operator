// Copyright (c) 2020, Oracle Corporation and/or its affiliates.
// Licensed under the Universal Permissive License v 1.0 as shown at https://oss.oracle.com/licenses/upl.

package oracle.weblogic.kubernetes.actions;

import java.io.IOException;
import java.util.List;
import java.util.Map;

import com.google.gson.JsonObject;
import io.kubernetes.client.custom.V1Patch;
import io.kubernetes.client.openapi.ApiException;
import io.kubernetes.client.openapi.models.V1ClusterRoleBinding;
import io.kubernetes.client.openapi.models.V1ConfigMap;
import io.kubernetes.client.openapi.models.V1Job;
import io.kubernetes.client.openapi.models.V1PersistentVolume;
import io.kubernetes.client.openapi.models.V1PersistentVolumeClaim;
import io.kubernetes.client.openapi.models.V1Pod;
import io.kubernetes.client.openapi.models.V1PodList;
import io.kubernetes.client.openapi.models.V1Secret;
import io.kubernetes.client.openapi.models.V1SecretList;
import io.kubernetes.client.openapi.models.V1Service;
import io.kubernetes.client.openapi.models.V1ServiceAccount;
import oracle.weblogic.domain.DomainList;
import oracle.weblogic.kubernetes.actions.impl.AppBuilder;
import oracle.weblogic.kubernetes.actions.impl.AppParams;
import oracle.weblogic.kubernetes.actions.impl.ClusterRoleBinding;
import oracle.weblogic.kubernetes.actions.impl.ConfigMap;
import oracle.weblogic.kubernetes.actions.impl.Domain;
import oracle.weblogic.kubernetes.actions.impl.Exec;
import oracle.weblogic.kubernetes.actions.impl.Job;
import oracle.weblogic.kubernetes.actions.impl.Namespace;
import oracle.weblogic.kubernetes.actions.impl.Nginx;
import oracle.weblogic.kubernetes.actions.impl.NginxParams;
import oracle.weblogic.kubernetes.actions.impl.Operator;
import oracle.weblogic.kubernetes.actions.impl.OperatorParams;
import oracle.weblogic.kubernetes.actions.impl.PersistentVolume;
import oracle.weblogic.kubernetes.actions.impl.PersistentVolumeClaim;
import oracle.weblogic.kubernetes.actions.impl.Pod;
import oracle.weblogic.kubernetes.actions.impl.Secret;
import oracle.weblogic.kubernetes.actions.impl.Service;
import oracle.weblogic.kubernetes.actions.impl.ServiceAccount;
import oracle.weblogic.kubernetes.actions.impl.primitive.Docker;
import oracle.weblogic.kubernetes.actions.impl.primitive.Helm;
import oracle.weblogic.kubernetes.actions.impl.primitive.HelmParams;
import oracle.weblogic.kubernetes.actions.impl.primitive.Kubernetes;
import oracle.weblogic.kubernetes.actions.impl.primitive.WebLogicImageTool;
import oracle.weblogic.kubernetes.actions.impl.primitive.WitParams;
import oracle.weblogic.kubernetes.extensions.ImageBuilders;
import oracle.weblogic.kubernetes.utils.ExecResult;
import org.joda.time.DateTime;

import static oracle.weblogic.kubernetes.extensions.LoggedTest.logger;
import static org.junit.jupiter.api.Assertions.assertDoesNotThrow;
import static org.junit.jupiter.api.Assertions.assertTrue;

// this class essentially delegates to the impl classes, and "hides" all of the
// detail impl classes - tests would only ever call methods in here, never
// directly call the methods in the impl classes
public class TestActions {
  // ----------------------   operator  ---------------------------------

  /**
   * Install WebLogic Kubernetes Operator.
   *
   * @param params operator parameters for Helm values
   * @return true if the operator is successfully installed, false otherwise.
   */
  public static boolean installOperator(OperatorParams params) {
    return Operator.install(params);
  }

  /**
   * Upgrade existing Operator release.
   *
   * @param params operator parameters for Helm values
   * @return true if the operator is successfully upgraded, false otherwise.
   */
  public static boolean upgradeOperator(OperatorParams params) {
    return Operator.upgrade(params);
  }

  /**
   * Uninstall the Operator release.
   *
   * @param params the parameters to Helm uninstall command, release name and namespace
   * @return true on success, false otherwise
   */

  public static boolean uninstallOperator(HelmParams params) {
    return Operator.uninstall(params);
  }

  /**
   * Image Name for the Operator. Uses branch name for image tag in local runs
   * and branch name, build id for image tag in Jenkins runs.
   *
   * @return image name
   */
  public static String getOperatorImageName() {
    return Operator.getImageName();
  }

  /**
   * Builds a Docker Image for the Oracle WebLogic Kubernetes Operator.
   *
   * @param image image name and tag in 'name:tag' format
   * @return true on success
   */
  public static boolean buildOperatorImage(String image) {
    return Operator.buildImage(image);
  }
  // ----------------------   domain  -----------------------------------

  /**
   * Create Domain Custom Resource.
   *
   * @param domain Domain custom resource model object
   * @return true on success, false otherwise
   * @throws ApiException if Kubernetes client API call fails
   */
  public static boolean createDomainCustomResource(oracle.weblogic.domain.Domain domain)
      throws ApiException {
    return Domain.createDomainCustomResource(domain);
  }

  /**
   * List Domain Custom Resources.
   *
   * @param namespace name of namespace
   * @return List of Domain Custom Resources
   */
  public static DomainList listDomainCustomResources(String namespace) {
    return Domain.listDomainCustomResources(namespace);
  }

  /**
   * Get the Domain Custom Resource.
   *
   * @param domainUid unique domain identifier
   * @param namespace name of namespace
   * @return Domain Custom Resource or null if Domain does not exist
   * @throws ApiException if Kubernetes client API call fails
   */
  public static oracle.weblogic.domain.Domain getDomainCustomResource(String domainUid,
                                                                      String namespace) throws ApiException {
    return Domain.getDomainCustomResource(domainUid, namespace);
  }

  /**
   * Shutdown the domain.
   *
   * @param domainUid unique domain identifier
   * @param namespace name of namespace
   * @return true on success, false otherwise
   */
  public static boolean shutdownDomain(String domainUid, String namespace) {
    return Domain.shutdown(domainUid, namespace);
  }

  /**
   * Restart the domain.
   *
   * @param domainUid unique domain identifier
   * @param namespace name of namespace
   * @return true on success, false otherwise
   */
  public static boolean restartDomain(String domainUid, String namespace) {
    return Domain.restart(domainUid, namespace);
  }

  /**
   * Delete a Domain Custom Resource.
   *
   * @param domainUid unique domain identifier
   * @param namespace name of namespace
   * @return true on success, false otherwise
   */
  public static boolean deleteDomainCustomResource(String domainUid, String namespace) {
    return Domain.deleteDomainCustomResource(domainUid, namespace);
  }

  /**
   * Patch the Domain Custom Resource.
   *
   * @param domainUid unique domain identifier
   * @param namespace name of namespace
   * @param patch patch data in format matching the specified media type
   * @param patchFormat one of the following types used to identify patch document:
   *                    "application/json-patch+json", "application/merge-patch+json",
   * @return true if successful, false otherwise
   */
  public static boolean patchDomainCustomResource(String domainUid, String namespace, V1Patch patch,
                                                  String patchFormat) {
    return Domain.patchDomainCustomResource(domainUid, namespace, patch, patchFormat);
  }

  /**
<<<<<<< HEAD
   * Patch a running domain with introspectVersion.
   * If the introspectVersion doesn't exist it will add the value as 2,
   * otherwise the value is updated by 1.
   *
   * @param domainUid UID of the domain to patch with introspectVersion
   * @param namespace namespace in which the domain resource exists
   * @return true if patching is successful, otherwise false
   * @throws ApiException when patching fails
   */
  public static boolean patchDomainResourceWithNewIntrospectVersion(
      String domainUid, String namespace) throws ApiException {
    return Domain.patchDomainResourceWithNewIntrospectVersion(domainUid, namespace);
  }

  /**
   * Scale the cluster of the domain in the specified namespace .
=======
   * Scale the cluster of the domain in the specified namespace by patching the domain resource.
>>>>>>> c8f2b40d
   *
   * @param domainUid domainUid of the domain to be scaled
   * @param namespace name of Kubernetes namespace that the domain belongs to
   * @param clusterName cluster in the domain to be scaled
   * @param numOfServers number of servers to be scaled to.
   * @return true on success, false otherwise
   * @throws ApiException if Kubernetes client API call fails
   */
  public static boolean scaleCluster(String domainUid, String namespace, String clusterName, int numOfServers)
      throws ApiException {
    return Domain.scaleCluster(domainUid, namespace, clusterName, numOfServers);
  }

  /**
   * Scale the cluster of the domain in the specified namespace using REST API.
   *
   * @param domainUid domainUid of the domain to be scaled
   * @param clusterName name of the WebLogic cluster to be scaled in the domain
   * @param numOfServers number of servers to be scaled to
   * @param externalRestHttpsPort node port allocated for the external operator REST HTTPS interface
   * @param opNamespace namespace of WebLogic operator
   * @param opServiceAccount the service account for operator
   * @return true if REST call succeeds, false otherwise
   */
  public static boolean scaleClusterWithRestApi(String domainUid,
                                                String clusterName,
                                                int numOfServers,
                                                int externalRestHttpsPort,
                                                String opNamespace,
                                                String opServiceAccount) {
    return Domain.scaleClusterWithRestApi(domainUid, clusterName, numOfServers,
        externalRestHttpsPort, opNamespace, opServiceAccount);
  }

  // ------------------------   Ingress Controller ----------------------

  /**
   * Install NGINX ingress controller.
   *
   * @param params the parameters to Helm install command, such as release name, namespace, repo url,
   *               repo name and chart name
   * @return true on success, false otherwise
   */
  public static boolean installNginx(NginxParams params) {
    return Nginx.install(params);
  }

  /**
   * Create an ingress for the WebLogic domain with domainUid in the specified domain namespace.
   * The ingress host is set to 'domainUid.clusterName.test'.
   *
   * @param ingressName the name of the ingress to be created
   * @param domainNamespace the WebLogic domain namespace in which to create the ingress
   * @param domainUid WebLogic domainUid which is backend to the ingress
   * @param clusterNameMsPortMap the map with key as cluster name and value as managed server port of the cluster
   * @return list of ingress hosts or null if got ApiException when calling Kubernetes client API to create ingress
   */
  public static List<String> createIngress(String ingressName, String domainNamespace, String domainUid,
                                           Map<String, Integer> clusterNameMsPortMap) {
    return Nginx.createIngress(ingressName, domainNamespace, domainUid, clusterNameMsPortMap);
  }

  /**
   * Upgrade NGINX release.
   *
   * @param params the parameters to Helm upgrade command, such as release name and http/https nodeport
   * @return true on success, false otherwise
   */
  public static boolean upgradeNginx(NginxParams params) {
    return Nginx.upgrade(params);
  }

  /**
   * Uninstall the NGINX release.
   *
   * @param params the parameters to Helm uninstall command, such as release name and namespace
   * @return true on success, false otherwise
   */
  public static boolean uninstallNginx(HelmParams params) {
    return Nginx.uninstall(params);
  }

  /**
   * Get a list of ingresses in the specified namespace.
   *
   * @param namespace in which to list all the ingresses
   * @return list of ingress names in the specified namespace
   * @throws ApiException if Kubernetes client API call fails
   */
  public static List<String> listIngresses(String namespace) throws ApiException {
    return Nginx.listIngresses(namespace);
  }

  // -------------------------  namespaces -------------------------------

  /**
   * Create Kubernetes namespace.
   *
   * @param name the name of the namespace
   * @return true on success, false otherwise
   * @throws ApiException if Kubernetes client API call fails
   */
  public static boolean createNamespace(String name) throws ApiException {
    return new Namespace().name(name).create();
  }

  /**
   * Add labels to a namespace.
   *
   * @param name name of the namespace
   * @param labels map of labels to add to the namespace
   * @throws ApiException when adding labels to namespace fails
   */
  public static void addLabelsToNamespace(String name, Map<String, String> labels)
      throws ApiException {
    Namespace.addLabelsToNamespace(name, labels);
  }

  /**
   * Create a namespace with unique name.
   *
   * @return true on success, false otherwise
   * @throws ApiException if Kubernetes client API call fails
   */
  public static String createUniqueNamespace() throws ApiException {
    String name = Namespace.uniqueName();
    new Namespace().name(name).create();
    return name;
  }

  /**
   * List of namespaces in Kubernetes cluster.
   *
   * @return List of names of all namespaces in Kubernetes cluster
   * @throws ApiException if Kubernetes client API call fails
   */
  public static List<String> listNamespaces() throws ApiException {
    return Namespace.listNamespaces();
  }

  /**
   * Delete a Kubernetes namespace.
   *
   * @param namespace name of namespace
   * @return true if successful, false otherwise
   */
  public static boolean deleteNamespace(String namespace) {
    return Namespace.delete(namespace);
  }

  // ------------------------ Docker image  -------------------------

  /**
   * Create a WITParams that contains the parameters for executing a WIT command.
   *
   * @return an instance of WITParams that contains the default values
   */
  public static WitParams defaultWitParams() {
    return
        WebLogicImageTool.defaultWitParams();
  }

  /**
   * Create an image using WDT models using WebLogic Image Tool.
   *
   * @param params - the parameters for creating a model-in-image Docker image
   * @return true if the operation succeeds
   */
  public static boolean createImage(WitParams params) {
    return
        WebLogicImageTool
            .withParams(params)
            .updateImage();
  }

  // -------------------------   pv/pvc  ---------------------------------

  /**
   * Create a Kubernetes Persistent Volume.
   *
   * @param persistentVolume V1PersistentVolume object containing persistent volume
   *     configuration data
   * @return true if successful
   * @throws ApiException if Kubernetes client API call fails
   */
  public static boolean createPersistentVolume(V1PersistentVolume persistentVolume) throws ApiException {
    return PersistentVolume.create(persistentVolume);
  }

  /**
   * Delete the Kubernetes Persistent Volume.
   *
   * @param name name of the Persistent Volume
   * @return true if successful, false otherwise
   */
  public static boolean deletePersistentVolume(String name) {
    return PersistentVolume.delete(name);
  }

  /**
   * Create a Kubernetes Persistent Volume Claim.
   *
   * @param persistentVolumeClaim V1PersistentVolumeClaim object containing Kubernetes
   *     persistent volume claim configuration data
   * @return true if successful
   * @throws ApiException if Kubernetes client API call fails
   */
  public static boolean createPersistentVolumeClaim(V1PersistentVolumeClaim persistentVolumeClaim)
      throws ApiException {
    return PersistentVolumeClaim.create(persistentVolumeClaim);
  }

  /**
   * Delete the Kubernetes Persistent Volume Claim.
   *
   * @param name name of the Persistent Volume Claim
   * @param namespace name of the namespace
   * @return true if successful, false otherwise
   */
  public static boolean deletePersistentVolumeClaim(String name, String namespace) {
    return PersistentVolumeClaim.delete(name, namespace);
  }

  // --------------------------  secret  ----------------------------------

  /**
   * Create a Kubernetes Secret.
   *
   * @param secret V1Secret object containing Kubernetes secret configuration data
   * @return true if successful
   * @throws ApiException if Kubernetes client API call fails
   */
  public static boolean createSecret(V1Secret secret) throws ApiException {
    return Secret.create(secret);
  }

  /**
   * Delete Kubernetes Secret.
   *
   * @param name name of the Secret
   * @param namespace name of namespace
   * @return true if successful, false otherwise
   */
  public static boolean deleteSecret(String name, String namespace) {
    return Secret.delete(name, namespace);
  }

  /**
   * List secrets in the Kubernetes cluster.
   *
   * @param namespace Namespace in which to query
   * @return V1SecretList of secrets in the Kubernetes cluster
   */
  public static V1SecretList listSecrets(String namespace) {
    return Secret.listSecrets(namespace);
  }

  // -------------------------- config map ---------------------------------

  /**
   * Create Kubernetes Config Map.
   *
   * @param configMap V1ConfigMap object containing config map configuration data
   * @return true on success
   * @throws ApiException if Kubernetes client API call fails
   */
  public static boolean createConfigMap(V1ConfigMap configMap) throws ApiException {
    return ConfigMap.create(configMap);
  }

  /**
   * Delete Kubernetes Config Map.
   *
   * @param name name of the Config Map
   * @param namespace name of namespace
   * @return true if successful, false otherwise
   */
  public static boolean deleteConfigMap(String name, String namespace) {
    return ConfigMap.delete(name, namespace);
  }

  // -------------------------- Service ---------------------------------

  /**
   * Create Kubernetes Service.
   *
   * @param service V1Service object containing service configuration data
   * @return true if successful
   * @throws ApiException if Kubernetes client API call fails
   */
  public static boolean createService(V1Service service) throws ApiException {
    return Service.create(service);
  }

  /**
   * Delete Kubernetes Service.
   *
   * @param name name of the Service
   * @param namespace name of namespace
   * @return true if successful
   */
  public static boolean deleteService(String name, String namespace) {
    return Service.delete(name, namespace);
  }

  /**
   * Get node port of a namespaced service given the channel name.
   *
   * @param namespace name of the namespace in which to get the service
   * @param serviceName name of the service
   * @param channelName name of the channel for which to get the nodeport
   * @return node port if service and channel is found, otherwise -1
   */
  public static int getServiceNodePort(String namespace, String serviceName, String channelName) {
    return Service.getServiceNodePort(namespace, serviceName, channelName);
  }

  /**
   * Get port of a namespaced service given the channel name.
   *
   * @param namespace name of the namespace in which to get the service
   * @param serviceName name of the service
   * @param channelName name of the channel for which to get the port
   * @return node port if service and channel is found, otherwise -1
   */
  public static int getServicePort(String namespace, String serviceName, String channelName) {
    return Service.getServicePort(namespace, serviceName, channelName);
  }

  /**
   * Get namespaced service object.
   *
   * @param namespace name of the namespace in which to get the service
   * @param serviceName name of the service object to get
   * @return V1Service object if found, otherwise null
   */
  public static V1Service getNamespacedService(String namespace, String serviceName) {
    return Service.getNamespacedService(namespace, serviceName);
  }


  // ------------------------ service account  --------------------------

  /**
   * Create a Kubernetes Service Account.
   *
   * @param serviceAccount V1ServiceAccount object containing service account configuration data
   * @return true on success, false otherwise
   * @throws ApiException if Kubernetes client API call fails
   */
  public static boolean createServiceAccount(V1ServiceAccount serviceAccount) throws ApiException {
    return ServiceAccount.create(serviceAccount);
  }

  /**
   * Delete a Kubernetes Service Account.
   *
   * @param name name of the Service Account
   * @param namespace name of namespace
   * @return true if successful, false otherwise
   */
  public static boolean deleteServiceAccount(String name, String namespace) {
    return ServiceAccount.delete(name, namespace);
  }

  // ----------------------- Role-based access control (RBAC)   ---------------------------

  /**
   * Create a Cluster Role Binding.
   *
   * @param clusterRoleBinding V1ClusterRoleBinding object containing role binding configuration
   *     data
   * @return true if successful
   * @throws ApiException if Kubernetes client API call fails
   */
  public static boolean createClusterRoleBinding(V1ClusterRoleBinding clusterRoleBinding)
      throws ApiException {
    return ClusterRoleBinding.create(clusterRoleBinding);
  }

  /**
   * Delete Cluster Role Binding.
   *
   * @param name name of cluster role binding
   * @return true if successful, false otherwise
   */
  public static boolean deleteClusterRoleBinding(String name) {
    return ClusterRoleBinding.delete(name);
  }

  // ----------------------- Helm -----------------------------------

  /**
   * List releases.
   *
   * @param params namespace
   * @return true on success
   */
  public static boolean helmList(HelmParams params) {
    return Helm.list(params);
  }

  // ------------------------ Application Builder  -------------------------

  /**
   * Create an AppParams instance that contains the default values.
   *
   * @return an AppParams instance that contains the default values
   */
  public static AppParams defaultAppParams() {
    return
        AppBuilder.defaultAppParams();
  }

  /**
   * Create an application archive that can be used by WebLogic Image Tool
   * to create an image with the application for a model-in-image use case.
   *
   * @param params the parameters for creating a model-in-image Docker image
   * @return true if the operation succeeds
   */
  public static boolean buildAppArchive(AppParams params) {
    return
        AppBuilder
            .withParams(params)
            .build();
  }

  // ------------------------ Docker --------------------------------------

  /**
   * Log in to a Docker registry.
   *
   * @param registryName name of Docker registry
   * @param username username for the Docker registry
   * @param password password for the Docker registry
   * @return true if successful, false otherwise
   */
  public static boolean dockerLogin(String registryName, String username, String password) {
    return Docker.login(registryName, username, password);
  }

  /**
   * Push an image to a registry.
   *
   * @param image fully qualified docker image, image name:image tag
   * @return true if successful
   */
  public static boolean dockerPush(String image) {
    boolean result = Docker.push(image);
    if (result) {
      ImageBuilders.registerPushedImage(image);
    }
    return result;
  }

  /**
   * Tag an image.
   *
   * @param originalImage fully qualified original docker image, image name:image tag
   * @param taggedImage fully qualified tagged docker image, image name:image tag
   * @return true if successful
   */
  public static boolean dockerTag(String originalImage, String taggedImage) {
    return Docker.tag(originalImage, taggedImage);
  }

  /**
   * Pull an image from a registry.
   *
   * @param image fully qualified docker image, image name:image tag
   * @return true if successful
   */
  public static boolean dockerPull(String image) {
    return Docker.pull(image);
  }

  /**
   * Delete docker image.
   *
   * @param image image name:image tag
   * @return true if delete image is successful
   */
  public static boolean deleteImage(String image) {
    return Docker.deleteImage(image);
  }

  /**
   * Create Docker registry configuration in json object.
   *
   * @param username username for the docker registry
   * @param password password for the docker registry
   * @param email email for the docker registry
   * @param registry docker registry name
   * @return json object for the Docker registry configuration
   */
  public static JsonObject createDockerConfigJson(String username, String password, String email, String registry) {
    return Docker.createDockerConfigJson(username, password, email, registry);
  }

  // ----------------------- Execute a Command   ---------------------------

  /**
   * Execute a command in a container of a Kubernetes pod.
   *
   * @param namespace The Kubernetes namespace that the pod is in
   * @param podName The name of the Kubernetes pod where the command is expected to run
   * @param containerName The container in the Pod where the command is to be run. If no
   *                         container name is provided than the first container in the Pod is used.
   * @param redirectToStdout copy process output to stdout
   * @param command The command to run
   * @return result of command execution
   * @throws IOException if an I/O error occurs.
   * @throws ApiException if Kubernetes client API call fails
   * @throws InterruptedException if any thread has interrupted the current thread
   */
  public static ExecResult execCommand(
      String namespace,
      String podName,
      String containerName,
      boolean redirectToStdout,
      String... command
  ) throws IOException, ApiException, InterruptedException {
    // get the pod given the namespace and name of the pod
    // no label selector is needed (thus null below)
    final V1Pod pod = Kubernetes.getPod(namespace, null, podName);
    if (pod == null) {
      throw new IllegalArgumentException(
          String.format("The pod %s does not exist in namespace %s!", podName, namespace));
    }
    return Exec.exec(pod, containerName, redirectToStdout, command);
  }

  // ------------------------ Jobs ----------------------------------

  /**
   * Create a job.
   *
   * @param jobBody V1Job object containing job configuration data
   * @return String job name if job creation is successful
   * @throws ApiException when create job fails
   */
  public static String createNamespacedJob(V1Job jobBody) throws ApiException {
    return Job.createNamespacedJob(jobBody);
  }

  /**
   * Get V1Job object if any exists in the namespace with given job name.
   *
   * @param jobName name of the job
   * @param namespace name of the namespace in which to get the job object
   * @return V1Job object if any exists otherwise null
   * @throws ApiException when Kubernetes cluster query fails
   */
  public static V1Job getJob(String jobName, String namespace) throws ApiException {
    return Job.getJob(jobName, namespace);
  }

  // ----------------------   pod  ---------------------------------

  /**
   * Get the creationTimestamp for a given pod with following parameters.
   *
   * @param namespace namespace in which to check for the pod existence
   * @param labelSelector in the format "weblogic.domainUID in (%s)"
   * @param podName name of the pod
   * @return creationTimestamp from metadata section of the Pod
   * @throws ApiException if Kubernetes client API call fails
   **/
  public static DateTime getPodCreationTimestamp(String namespace, String labelSelector, String podName)
      throws ApiException {
    return Pod.getPodCreationTimestamp(namespace, labelSelector, podName);
  }

  /**
   * Get the Pod object with following parameters.
   *
   * @param namespace namespace in which to check for the pod existence
   * @param labelSelector in the format "weblogic.domainUID in (%s)"
   * @param podName name of the pod
   * @return V1Pod pod object
   * @throws ApiException if Kubernetes client API call fails
   **/
  public static V1Pod getPod(String namespace, String labelSelector, String podName) throws ApiException {
    return Pod.getPod(namespace, labelSelector, podName);
  }

  /**
   * Get a pod's log.
   *
   * @param podName name of the pod
   * @param namespace name of the namespace
   * @return log as a String
   * @throws ApiException if Kubernetes client API call fails
   **/
  public static String getPodLog(String podName, String namespace) throws ApiException {
    return Pod.getPodLog(podName, namespace);
  }

  /**
   * List Kubernetes pods in a namespace.
   *
   * @param namespace name of namespace
   * @param labelSelectors with which pods are decorated
   * @return V1PodList list of pods
   * @throws ApiException if Kubernetes client API call fails
   */
  public static V1PodList listPods(String namespace, String labelSelectors) throws ApiException {
    return Pod.listPods(namespace, labelSelectors);
  }

  /**
   * Get the weblogic.domainRestartVersion label from a given pod.
   *
   * @param namespace in which to check for the pod existence
   * @param labelSelector in the format "weblogic.domainUID in (%s)"
   * @param podName  name of the pod
   * @return value of weblogic.domainRestartVersion label, null if unset or the pod is not available
   * @throws ApiException when there is error in querying the cluster
   */
  public static String getPodRestartVersion(String namespace, String labelSelector, String podName)
      throws ApiException {
    return Kubernetes.getPodRestartVersion(namespace, labelSelector, podName);
  }

  /**
   * Patch domain to shutdown a WebLogic server by changing the value of
   * server's serverStartPolicy property to NEVER.
   *
   * @param domainUid unique domain identifier
   * @param namespace name of the namespace
   * @param serverName name of the WebLogic server to shutdown
   * @return true if patching domain operation succeeds or false if the operation fails
   * @throws ApiException if Kubernetes client API call fails
   **/
  public static boolean shutdownManagedServerUsingServerStartPolicy(String domainUid,
                                                                    String namespace,
                                                                    String serverName) throws ApiException {
    return Pod.shutdownManagedServerUsingServerStartPolicy(domainUid,namespace, serverName);
  }

  /**
   * Patch domain to start a WebLogic server by changing the value of
   * server's serverStartPolicy property to IF_NEEDED.
   *
   * @param domainUid unique domain identifier
   * @param namespace name of the namespace
   * @param serverName name of the WebLogic server to start
   * @return true if patching domain operation succeeds or false if the operation fails
   * @throws ApiException if Kubernetes client API call fails
   **/
  public static boolean startManagedServerUsingServerStartPolicy(String domainUid,
                                                                 String namespace,
                                                                 String serverName) throws ApiException {
    return Pod.startManagedServerUsingServerStartPolicy(domainUid,namespace, serverName);
  }

  /**
   * Patch domain to restart a WebLogic server by changing its serverStartPolicy properties.
   *
   * @param domainUid unique domain identifier
   * @param namespace name of the namespace
   * @param serverName name of the WebLogic server to start
   * @return true if patching domain operation succeeds or false if the operation fails
   * @throws ApiException if Kubernetes client API call fails
   **/
  public static boolean restartManagedServerUsingServerStartPolicy(String domainUid,
                                                                   String namespace,
                                                                   String serverName) throws ApiException {
    boolean serverStopped = shutdownManagedServerUsingServerStartPolicy(domainUid, namespace, serverName);
    boolean serverStarted = startManagedServerUsingServerStartPolicy(domainUid, namespace, serverName);

    return serverStopped && serverStarted;
  }
  // ------------------------ where does this go  -------------------------

  /**
   * Deploy the application to the given target.
   *
   * @param appName     the name of the application
   * @param appLocation location of the war/ear file
   * @param t3Url       the t3 url to connect
   * @param username    username
   * @param password    password
   * @param target      the name of the target
   * @return true on success, false otherwise
   */
  public static boolean deployApplication(String appName, String appLocation, String t3Url,
                                          String username, String password, String target) {
    return true;
  }

  /**
   * Patch the domain resource with a new restartVersion.
   *
   * @param domainResourceName name of the domain resource
   * @param namespace Kubernetes namespace that the domain is hosted
   * @return restartVersion new restartVersion of the domain resource
   */
  public static String patchDomainResourceWithNewRestartVersion(
      String domainResourceName, String namespace) {
    String oldVersion = assertDoesNotThrow(
        () -> getDomainCustomResource(domainResourceName, namespace).getSpec().getRestartVersion(),
        String.format("Failed to get the restartVersion of %s in namespace %s", domainResourceName, namespace));
    int newVersion = oldVersion == null ? 1 : Integer.valueOf(oldVersion) + 1;
    logger.info("Update domain resource {0} in namespace {1} restartVersion from {2} to {3}",
        domainResourceName, namespace, oldVersion, newVersion);

    StringBuffer patchStr = new StringBuffer("[{");
    patchStr.append(" \"op\": \"replace\",")
        .append(" \"path\": \"/spec/restartVersion\",")
        .append(" \"value\": \"")
        .append(newVersion)
        .append("\"")
        .append(" }]");

    logger.info("Restart version patch string: {0}", patchStr);
    V1Patch patch = new V1Patch(new String(patchStr));
    boolean rvPatched = assertDoesNotThrow(() ->
            patchDomainCustomResource(domainResourceName, namespace, patch, "application/json-patch+json"),
        "patchDomainCustomResource(restartVersion)  failed ");
    assertTrue(rvPatched, "patchDomainCustomResource(restartVersion) failed");

    return String.valueOf(newVersion);
  }

}<|MERGE_RESOLUTION|>--- conflicted
+++ resolved
@@ -196,7 +196,6 @@
   }
 
   /**
-<<<<<<< HEAD
    * Patch a running domain with introspectVersion.
    * If the introspectVersion doesn't exist it will add the value as 2,
    * otherwise the value is updated by 1.
@@ -212,10 +211,7 @@
   }
 
   /**
-   * Scale the cluster of the domain in the specified namespace .
-=======
    * Scale the cluster of the domain in the specified namespace by patching the domain resource.
->>>>>>> c8f2b40d
    *
    * @param domainUid domainUid of the domain to be scaled
    * @param namespace name of Kubernetes namespace that the domain belongs to
