--- conflicted
+++ resolved
@@ -194,45 +194,14 @@
   }
 
   // ------------------------   Ingress Controller ----------------------
-<<<<<<< HEAD
-
-  /**
-   * Install Nginx ingress controller.
+
+  /**
+   * Install NGINX ingress controller.
    *
    * @param params the parameters to Helm install command, such as release name, namespace, repo url,
    *               repo name and chart name
    * @return true on success, false otherwise
    */
-  public static boolean installNginx(NginxParams params) {
-    return Nginx.install(params);
-  }
-
-  /**
-   * Create an ingress for the WebLogic domain with domainUid in the specified domain namespace.
-   *
-   * @param domainNamespace the WebLogic domain namespace in which to create the ingress
-   * @param domainUid WebLogic domainUid which is backend to the ingress
-=======
-
-  /**
-   * Install NGINX ingress controller.
-   *
-   * @param params the parameters to Helm install command, such as release name, namespace, repo url,
-   *               repo name and chart name
->>>>>>> 50077698
-   * @return true on success, false otherwise
-   * @throws ApiException if Kubernetes client API call fails
-   */
-<<<<<<< HEAD
-  public static boolean createIngress(String domainNamespace, String domainUid) throws ApiException {
-    return Nginx.createIngress(domainNamespace, domainUid);
-  }
-
-  /**
-   * Upgrade Nginx release.
-   *
-   * @param params the parameters to Helm upgrade command, such as release name and http/https nodeport
-=======
   public static boolean installNginx(NginxParams params) {
     return Nginx.install(params);
   }
@@ -244,12 +213,9 @@
    * @param domainUid WebLogic domainUid which is backend to the ingress
    * @param clusterName the name of the WebLogic domain cluster
    * @param managedServerPort the port number of the WebLogic domain managed servers
->>>>>>> 50077698
-   * @return true on success, false otherwise
-   * @throws ApiException if Kubernetes client API call fails
-   */
-<<<<<<< HEAD
-=======
+   * @return true on success, false otherwise
+   * @throws ApiException if Kubernetes client API call fails
+   */
   public static boolean createIngress(String domainNamespace, String domainUid, String clusterName,
                                       int managedServerPort) throws ApiException {
     return Nginx.createIngress(domainNamespace, domainUid, clusterName, managedServerPort);
@@ -261,17 +227,12 @@
    * @param params the parameters to Helm upgrade command, such as release name and http/https nodeport
    * @return true on success, false otherwise
    */
->>>>>>> 50077698
   public static boolean upgradeNginx(NginxParams params) {
     return Nginx.upgrade(params);
   }
 
   /**
-<<<<<<< HEAD
-   * Uninstall the Nginx release.
-=======
    * Uninstall the NGINX release.
->>>>>>> 50077698
    *
    * @param params the parameters to Helm uninstall command, such as release name and namespace
    * @return true on success, false otherwise
