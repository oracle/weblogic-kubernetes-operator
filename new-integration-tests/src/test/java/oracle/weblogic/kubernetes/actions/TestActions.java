--- conflicted
+++ resolved
@@ -43,7 +43,6 @@
    *
    * @param params operator parameters for helm values
    * @return true if the operator is successfully installed, false otherwise.
-   * @throws ApiException if Kubernetes client API call fails
    */
   public static boolean installOperator(OperatorParams params) {
     return Operator.install(params);
@@ -74,35 +73,20 @@
   /**
    * Uninstall the Operator release.
    *
-<<<<<<< HEAD
-   * @param name operator release name
-   * @param namespace the name of the namespace
-   * @return true on success, false otherwise
-   */
-  public static boolean deleteOperator(String name, String namespace) {
-    return Operator.delete(name, namespace);
-=======
    * @param params the parameters to helm uninstall command, release name and namespace
    * @return true on success, false otherwise
    */
 
   public static boolean uninstallOperator(HelmParams params) {
     return Operator.uninstall(params);
->>>>>>> 79d51611
   }
 
   // ----------------------   domain  -----------------------------------
 
   /**
-   * Create domain custom resource from the given domain yaml file.
-   *
-<<<<<<< HEAD
+   * Create Domain Custom Resource.
+   *
    * @param domain Domain custom resource model object
-=======
-   * @param domainUID unique domain identifier
-   * @param namespace name of namespace
-   * @param domainYAML domain yaml file
->>>>>>> 79d51611
    * @return true on success, false otherwise
    */
   public static boolean createDomainCustomResource(oracle.weblogic.domain.Domain domain)
@@ -111,14 +95,10 @@
   }
 
   /**
-   * List domain custom resources for a given namespace.
-   *
-   * @param namespace name of namespace
-   * @return List of names of domain custom resources
-<<<<<<< HEAD
-=======
-   * @throws ApiException if Kubernetes client API call fails
->>>>>>> 79d51611
+   * List Domain Custom Resources.
+   *
+   * @param namespace name of namespace
+   * @return List of Domain Custom Resources
    */
   public static DomainList listDomainCustomResources(String namespace) {
     return Domain.listDomainCustomResources(namespace);
@@ -129,7 +109,7 @@
    *
    * @param domainUID unique domain identifier
    * @param namespace name of namespace
-   * @return domain custom resource or null if Domain does not exist
+   * @return Domain Custom Resource or null if Domain does not exist
    * @throws ApiException if Kubernetes client API call fails
    */
   public static oracle.weblogic.domain.Domain getDomainCustomResource(String domainUID,
@@ -160,8 +140,7 @@
   }
 
   /**
-   * Delete a domain custom resource for a given unique domain identifier in a
-   * given namespace.
+   * Delete a Domain Custom Resource.
    *
    * @param domainUID unique domain identifier
    * @param namespace name of namespace
@@ -233,13 +212,8 @@
   /**
    * Delete a Kubernetes namespace.
    *
-<<<<<<< HEAD
-   * @param namespace name of namespace
-   * @return true if successful
-=======
-   * @param name name of namespace
-   * @return true if successful delete, false otherwise
->>>>>>> 79d51611
+   * @param namespace name of namespace
+   * @return true if successful, false otherwise
    * @throws ApiException if Kubernetes client API call fails
    */
   public static boolean deleteNamespace(String namespace) throws ApiException {
@@ -288,13 +262,8 @@
   /**
    * Delete the Kubernetes Persistent Volume.
    *
-<<<<<<< HEAD
    * @param name name of the Persistent Volume
-   * @return true if successful
-=======
-   * @param pvName the name of the Persistent Volume
-   * @return true on success, false otherwise
->>>>>>> 79d51611
+   * @return true if successful, false otherwise
    * @throws ApiException if Kubernetes client API call fails
    */
   public static boolean deletePersistentVolume(String name)
@@ -318,15 +287,9 @@
   /**
    * Delete the Kubernetes Persistent Volume Claim.
    *
-<<<<<<< HEAD
    * @param name name of the Persistent Volume Claim
    * @param namespace name of the namespace
-   * @return true if successful
-=======
-   * @param pvcName   the name of the Persistent Volume Claim
-   * @param namespace the namespace of the Persistent Volume Claim
-   * @return true on success, false otherwise
->>>>>>> 79d51611
+   * @return true if successful, false otherwise
    * @throws ApiException if Kubernetes client API call fails
    */
   public static boolean deletePersistentVolumeClaim(String name, String namespace)
@@ -337,18 +300,10 @@
   // --------------------------  secret  ----------------------------------
 
   /**
-   * Create Kubernetes Secret.
-   *
-<<<<<<< HEAD
+   * Create a Kubernetes Secret.
+   *
    * @param secret V1Secret object containing Kubernetes secret configuration data
    * @return true if successful
-=======
-   * @param secretName the name of the secret
-   * @param userName   username
-   * @param password   password
-   * @param namespace  the name of the namespace
-   * @return true on success, false otherwise
->>>>>>> 79d51611
    * @throws ApiException if Kubernetes client API call fails
    */
   public static boolean createSecret(V1Secret secret) throws ApiException {
@@ -358,15 +313,9 @@
   /**
    * Delete Kubernetes Secret.
    *
-<<<<<<< HEAD
    * @param name name of the Secret
    * @param namespace name of namespace
-   * @return true if successful
-=======
-   * @param secretName the name of the secret
-   * @param namespace  the name of the namespace
-   * @return true on success, false otherwise
->>>>>>> 79d51611
+   * @return true if successful, false otherwise
    * @throws ApiException if Kubernetes client API call fails
    */
   public static boolean deleteSecret(String name, String namespace) throws ApiException {
@@ -379,12 +328,8 @@
    * Create Kubernetes Config Map.
    *
    * @param configMap V1ConfigMap object containing config map configuration data
-   * @return true on success, false otherwise
-   * @throws ApiException if Kubernetes client API call fails
-<<<<<<< HEAD
-=======
-   * @throws IOException if fail to read fromFile
->>>>>>> 79d51611
+   * @return true on success
+   * @throws ApiException if Kubernetes client API call fails
    */
   public static boolean createConfigMap(V1ConfigMap configMap) throws ApiException {
     return ConfigMap.create(configMap);
@@ -394,10 +339,9 @@
    /**
    * Delete Kubernetes Config Map.
    *
-<<<<<<< HEAD
    * @param name name of the Config Map
    * @param namespace name of namespace
-   * @return true if successful
+   * @return true if successful, false otherwise
    * @throws ApiException if Kubernetes client API call fails
    */
   public static boolean deleteConfigMap(String name, String namespace) throws ApiException {
@@ -423,11 +367,6 @@
    * @param name name of the Service
    * @param namespace name of namespace
    * @return true if successful
-=======
-   * @param cmName    the name of the Config Map
-   * @param namespace the name of the namespace
-   * @return true on success, false otherwise
->>>>>>> 79d51611
    * @throws ApiException if Kubernetes client API call fails
    */
   public static boolean deleteService(String name, String namespace) throws ApiException {
@@ -441,11 +380,7 @@
    *
    * @param serviceAccount V1ServiceAccount object containing service account configuration data
    * @return true on success, false otherwise
-<<<<<<< HEAD
-   * @throws ApiException if Kubernetes client API call fails
-=======
-   * @throws ApiException missing required configuration data or if Kubernetes request fails
->>>>>>> 79d51611
+   * @throws ApiException if Kubernetes client API call fails
    */
   public static boolean createServiceAccount(V1ServiceAccount serviceAccount) throws ApiException {
     return ServiceAccount.create(serviceAccount);
@@ -454,16 +389,10 @@
   /**
    * Delete a Kubernetes Service Account.
    *
-<<<<<<< HEAD
    * @param name name of the Service Account
    * @param namespace name of namespace
-   * @return true if successful
-   * @throws ApiException if Kubernetes client API call fails
-=======
-   * @param serviceAccount V1ServiceAccount object containing service account configuration data
-   * @return true on success, false otherwise
-   * @throws ApiException missing required configuration data or if Kubernetes request fails
->>>>>>> 79d51611
+   * @return true if successful, false otherwise
+   * @throws ApiException if Kubernetes client API call fails
    */
   public static boolean deleteServiceAccount(String name, String namespace) throws ApiException {
     return ServiceAccount.delete(name, namespace);
