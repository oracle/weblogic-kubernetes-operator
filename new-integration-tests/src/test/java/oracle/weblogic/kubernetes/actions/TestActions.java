--- conflicted
+++ resolved
@@ -194,7 +194,6 @@
   }
 
   // ------------------------   Ingress Controller ----------------------
-<<<<<<< HEAD
 
   /**
    * Install NGINX ingress controller.
@@ -237,56 +236,22 @@
    * Uninstall the NGINX release.
    *
    * @param params the parameters to Helm uninstall command, such as release name and namespace
-=======
-
-  /**
-   * Install NGINX ingress controller.
-   *
-   * @param params the parameters to Helm install command, such as release name, namespace, repo url,
-   *               repo name and chart name
-   * @return true on success, false otherwise
-   */
-  public static boolean installNginx(NginxParams params) {
-    return Nginx.install(params);
-  }
-
-  /**
-   * Create an ingress for the WebLogic domain with domainUid in the specified domain namespace.
-   *
-   * @param domainNamespace the WebLogic domain namespace in which to create the ingress
-   * @param domainUid WebLogic domainUid which is backend to the ingress
-   * @param clusterName the name of the WebLogic domain cluster
-   * @param managedServerPort the port number of the WebLogic domain managed servers
->>>>>>> 34a82594
-   * @return true on success, false otherwise
-   * @throws ApiException if Kubernetes client API call fails
-   */
-<<<<<<< HEAD
-=======
-  public static boolean createIngress(String domainNamespace, String domainUid, String clusterName,
-                                      int managedServerPort) throws ApiException {
-    return Nginx.createIngress(domainNamespace, domainUid, clusterName, managedServerPort);
-  }
-
-  /**
-   * Upgrade NGINX release.
-   *
-   * @param params the parameters to Helm upgrade command, such as release name and http/https nodeport
-   * @return true on success, false otherwise
-   */
-  public static boolean upgradeNginx(NginxParams params) {
-    return Nginx.upgrade(params);
-  }
-
-  /**
-   * Uninstall the NGINX release.
-   *
-   * @param params the parameters to Helm uninstall command, such as release name and namespace
-   * @return true on success, false otherwise
-   */
->>>>>>> 34a82594
+   * @return true on success, false otherwise
+   * @throws ApiException if Kubernetes client API call fails
+   */
   public static boolean uninstallNginx(HelmParams params) {
     return Nginx.uninstall(params);
+  }
+
+  /**
+   * Get a list of ingress names in the specified namespace.
+   *
+   * @param namespace in which to list all the ingresses
+   * @return list of ingress names in the specified namespace
+   * @throws ApiException if Kubernetes client API call fails
+   */
+  public static List<String> getIngressList(String namespace) throws ApiException {
+    return Nginx.getIngressList(namespace);
   }
 
   // -------------------------  namespaces -------------------------------
@@ -608,19 +573,6 @@
    */
   public static JsonObject createDockerConfigJson(String username, String password, String email, String registry) {
     return Docker.createDockerConfigJson(username, password, email, registry);
-  }
-
-  // ------------------------ Ingress -------------------------------------
-
-  /**
-   * Get a list of ingress names in the specified namespace.
-   *
-   * @param namespace in which to list all the ingresses
-   * @return list of ingress names in the specified namespace
-   * @throws ApiException if Kubernetes client API call fails
-   */
-  public static List<String> getIngressList(String namespace) throws ApiException {
-    return Nginx.getIngressList(namespace);
   }
 
   // ----------------------- Execute a Command   ---------------------------
