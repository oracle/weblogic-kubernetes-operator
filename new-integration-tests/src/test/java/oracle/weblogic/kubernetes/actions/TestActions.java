// Copyright (c) 2020, Oracle Corporation and/or its affiliates.
// Licensed under the Universal Permissive License v 1.0 as shown at https://oss.oracle.com/licenses/upl.

package oracle.weblogic.kubernetes.actions;

<<<<<<< HEAD
import java.util.List;

import oracle.weblogic.kubernetes.actions.impl.Domain;
import oracle.weblogic.kubernetes.actions.impl.Namespace;
import oracle.weblogic.kubernetes.actions.impl.Operator;
import oracle.weblogic.kubernetes.actions.impl.primitive.Installer;
import oracle.weblogic.kubernetes.actions.impl.primitive.InstallParams;
import oracle.weblogic.kubernetes.actions.impl.primitive.WebLogicImageTool;
import oracle.weblogic.kubernetes.actions.impl.primitive.WITParams;
=======
import java.io.IOException;
import java.util.List;

import io.kubernetes.client.openapi.ApiException;
import oracle.weblogic.kubernetes.actions.impl.ConfigMap;
import oracle.weblogic.kubernetes.actions.impl.Domain;
import oracle.weblogic.kubernetes.actions.impl.Namespace;
import oracle.weblogic.kubernetes.actions.impl.Operator;
import oracle.weblogic.kubernetes.actions.impl.OperatorParams;
import oracle.weblogic.kubernetes.actions.impl.PersistentVolume;
import oracle.weblogic.kubernetes.actions.impl.PersistentVolumeClaim;
import oracle.weblogic.kubernetes.actions.impl.Secret;
import oracle.weblogic.kubernetes.actions.impl.Traefik;
import oracle.weblogic.kubernetes.actions.impl.primitive.InstallParams;
import oracle.weblogic.kubernetes.actions.impl.primitive.Installer;
import oracle.weblogic.kubernetes.actions.impl.primitive.WITParams;
import oracle.weblogic.kubernetes.actions.impl.primitive.WebLogicImageTool;
>>>>>>> adc49f76

// this class essentially delegates to the impl classes, and "hides" all of the
// detail impl classes - tests would only ever call methods in here, never
// directly call the methods in the impl classes
public class TestActions {

  // ----------------------   operator  ---------------------------------

  /**
   * Install WebLogic Kubernetes Operator
   *
   * @param name operator release name
   * @param namespace the name of the namespace
   * @param params operator parameters for helm values
   * @return true if the operator is successfully installed, false otherwise.
   */
  public static boolean installOperator(String name, String namespace, OperatorParams params) {
    return Operator.install(name, namespace, params);
  }

  /**
   * Upgrade existing Operator release
   *
   * @param name operator release name
   * @param namespace the name of the namespace
   * @param params operator parameters for helm values
   * @return true if the operator is successfully upgraded, false otherwise.
   */
  public static boolean upgradeOperator(String name, String namespace, OperatorParams params) {
    return Operator.upgrade(name, namespace, params);
  }

  /**
   * Makes a REST call to the Operator to scale the domain.
   *
   * @param domainUID - domainUid of the domain
   * @param clusterName - cluster in the domain to scale
   * @param numOfServers - number of servers to scale upto.
   * @return true on success, false otherwise
   */
  public static boolean scaleDomain(String domainUID, String clusterName, int numOfServers) {
    return Operator.scaleDomain(domainUID, clusterName, numOfServers);
  }

  /**
   * Delete the Operator release
   *
   * @param name operator release name
   * @param namespace the name of the namespace
   * @return true on success, false otherwise
   */

  public static boolean deleteOperator(String name, String namespace) {
    return Operator.delete(name, namespace);
  }

  // ----------------------   domain  -----------------------------------

  /**
   * Create domain custom resource from the given domain yaml file.
   *
   * @param domainUID - unique domain identifier
   * @param namespace - name of namespace
   * @param domainYAML - path to a file containing domain custom resource spec in yaml format
   * @return true on success, false otherwise
   */
  public static boolean createDomainCustomResource(String domainUID, String namespace,
      String domainYAML) {
    return Domain.createDomainCustomResource(domainUID, namespace, domainYAML);
  }

  /**
   * List domain custom resources for a given namespace.
   *
   * @param namespace - name of namespace
   * @return List of names of domain custom resources
   * @throws ApiException - if Kubernetes client API call fails
   */
  public static List<String> listDomainCustomResources(String namespace) throws ApiException {
    return Domain.listDomainCustomResources(namespace);
  }

  /**
   * Shutdown the domain
   *
   * @return true on success, false otherwise
   */
  public static boolean shutdown(String domainUID, String namespace) {
    return Domain.shutdown(domainUID, namespace);
  }

  /**
   * @return true on success, false otherwise
   */
  public static boolean restart(String domainUID, String namespace) {
    return Domain.restart(domainUID, namespace);
  }

  /**
   * Delete a domain custom resource for a given unique domain identifier in a
   * given namespace.
   *
   * @param domainUID - unique domain identifier
   * @param namespace - name of namespace
   * @return true on success, false otherwise
   * @throws ApiException - if Kubernetes client API call fails
   */
  public static boolean deleteDomainCustomResource(String domainUID, String namespace)
      throws ApiException {
    return Domain.deleteDomainCustomResource(domainUID, namespace);
  }

  // ------------------------   ingress controller ----------------------

  /**
   * Install Traefik Operator
   *
   * @param valuesYaml values yaml file to be used
   * @return true on success, false otherwise
   */
  public static boolean installTraefik(String valuesYaml) {
    return Traefik.install(valuesYaml);
  }

  /**
   * Create Treafik Ingress
   *
   * @param valuesYaml values yaml file to be used
   * @return true on success, false otherwise
   */
  public static boolean createIngress(String valuesYaml) {
    return Traefik.createIngress(valuesYaml);
  }

  // -------------------------  namespaces -------------------------------

  /**
   * Create Kubernetes namespace
   *
   * @param name the name of the namespace
   * @return true on success, false otherwise
   * @throws ApiException - if Kubernetes client API call fails
   */
  public static boolean createNamespace(String name) throws ApiException {
    return Namespace.createNamespace(name);
  }

  /**
   * Create a namespace with unique name
   *
   * @return true on success, false otherwise
   * @throws ApiException - if Kubernetes client API call fails
   */
  public static String createUniqueNamespace() throws ApiException {
    return Namespace.createUniqueNamespace();
  }

  /**
   * List of namespaces in Kubernetes cluster
   *
   * @return - List of names of all namespaces in Kubernetes cluster
   * @throws ApiException - if Kubernetes client API call fails
   */
  public static List<String> listNamespaces() throws ApiException {
    return Namespace.listNamespaces();
  }

  /**
   * Delete a namespace for the given name
   *
   * @param name - name of namespace
   * @return true if successful delete, false otherwise
   * @throws ApiException - if Kubernetes client API call fails
   */
  public static boolean deleteNamespace(String name) throws ApiException {
    return Namespace.deleteNamespace(name);
  }

  // ------------------------ Docker image  -------------------------

  public static boolean createMIIImage(WITParams params) {
    return
        new WebLogicImageTool()
            .with(params)
            .updateImage();
  }

  // ------------------------ Installer  -------------------------

  public static boolean verifyAndInstallWIT(String version, String location) {
    return new Installer()
        .with(new InstallParams()
            .type("WIT")
            .version(version)
            .location(location))
        .download();
  }

  public static boolean verifyAndInstallWDT(String version, String location) {
    return new Installer()
        .with(new InstallParams()
            .type("WDT")
            .version(version)
            .location(location))
        .download();
  }

  // -------------------------   pv/pvc  ---------------------------------

  /**
   * Create Kubernetes Persistent Volume using the yaml provided
   *
   * @param pvYaml the persistent volume yaml file
   * @return true on success, false otherwise
   */
  public static boolean createPersistentVolume(String pvYaml) {
    return PersistentVolume.create(pvYaml);
  }

  /**
   * Delete the Kubernetes Persistent Volume
   *
   * @param pvName the name of the Persistent Volume
   * @return true on success, false otherwise
   * @throws ApiException - if Kubernetes client API call fails
   */
  public static boolean deletePersistentVolume(String pvName) throws ApiException {
    return PersistentVolume.delete(pvName);
  }

  /**
   * Create Kubernetes Persistent Volume Claim using the yaml provided
   *
   * @param pvcYaml the persistent volume claim yaml file
   * @return true on success, false otherwise
   */
  public static boolean createPersistentVolumeClaim(String pvcYaml) {
    return PersistentVolumeClaim.create(pvcYaml);
  }

  /**
   * Delete the Kubernetes Persistent Volume Claim
   *
   * @param pvcName the name of the Persistent Volume Claim
   * @param namespace the namespace of the Persistent Volume Claim
   * @return true on success, false otherwise
   * @throws ApiException - if Kubernetes client API call fails
   */
  public static boolean deletePersistentVolumeClaim(String pvcName, String namespace)
      throws ApiException {
    return PersistentVolumeClaim.delete(pvcName, namespace);
  }

  // --------------------------  secret  ----------------------------------

  /**
   * Create Kubernetes Secret
   *
   * @param secretName the name of the secret
   * @param userName username
   * @param password password
   * @param namespace the name of the namespace
   * @return true on success, false otherwise
   * @throws ApiException - if Kubernetes client API call fails
   *
   */
  public static boolean createSecret(String secretName,
      String userName, String password, String namespace) throws ApiException {
    return Secret.create(secretName, userName, password, namespace);
  }

  /**
   * Delete Kubernetes Secret
   *
   * @param secretName the name of the secret
   * @param namespace the name of the namespace
   * @return true on success, false otherwise
   * @throws ApiException - if Kubernetes client API call fails
   */
  public static boolean deleteSecret(String secretName, String namespace) throws ApiException {
    return Secret.delete(secretName, namespace);
  }
  // -------------------------- config map ---------------------------------

  /**
   * Create Kubernetes Config Map
   *
   * @param cmName the name of the Config Map
   * @param namespace the name of the namespace
   * @param fromFile file or dir path
   * @return true on success, false otherwise
   * @throws ApiException - if Kubernetes client API call fails
   * @throws IOException - if fail to read fromFile
   */
  public static boolean createConfigMap(String cmName, String namespace, String fromFile)
      throws IOException, ApiException {
    return ConfigMap.create(cmName, namespace, fromFile);
  }

  /**
   * Delete Kubernetes Config Map
   *
   * @param cmName the name of the Config Map
   * @param namespace the name of the namespace
   * @return true on success, false otherwise
   * @throws ApiException - if Kubernetes client API call fails
   */
  public static boolean deleteConfigMap(String cmName, String namespace) throws ApiException {
    return ConfigMap.delete(cmName, namespace);
  }

  // ------------------------ where does this go  -------------------------

  /**
   * Deploy the application to the given target
   *
   * @param appName the name of the application
   * @param appLocation location of the war/ear file
   * @param t3Url the t3 url to connect
   * @param username username
   * @param password password
   * @param target the name of the target
   * @return true on success, false otherwise
   */
  public static boolean deployApplication(String appName, String appLocation, String t3Url,
      String username, String password, String target) {
    return true;
  }

<<<<<<< HEAD
    // ------------------------ Docker image  -------------------------

    public static boolean createMIIImage(WITParams params) {
    	return 
            new WebLogicImageTool()
                .with(params)
                .updateImage();
    }
 
 
    // ------------------------ Installer  -------------------------

    public static boolean installWIT(String version, String location, boolean redirect) {
        return new Installer()
            .with(new InstallParams()
                  .type(InstallParams.WIT_TYPE)
                  .version(version)
                  .location(location)
                  .redirect(redirect)
                  .verify(true)
                  .unzip(true))
            .download();
    }
 
    public static boolean installWDT(String version, String location, boolean redirect) {
        return new Installer()
            .with(new InstallParams()
                  .type(InstallParams.WDT_TYPE)
                  .version(version)
                  .location(location)
                  .redirect(redirect)
                  .verify(true)
                  .unzip(false))
            .download();
=======
  // etc...
>>>>>>> adc49f76

    }
 
}<|MERGE_RESOLUTION|>--- conflicted
+++ resolved
@@ -3,17 +3,6 @@
 
 package oracle.weblogic.kubernetes.actions;
 
-<<<<<<< HEAD
-import java.util.List;
-
-import oracle.weblogic.kubernetes.actions.impl.Domain;
-import oracle.weblogic.kubernetes.actions.impl.Namespace;
-import oracle.weblogic.kubernetes.actions.impl.Operator;
-import oracle.weblogic.kubernetes.actions.impl.primitive.Installer;
-import oracle.weblogic.kubernetes.actions.impl.primitive.InstallParams;
-import oracle.weblogic.kubernetes.actions.impl.primitive.WebLogicImageTool;
-import oracle.weblogic.kubernetes.actions.impl.primitive.WITParams;
-=======
 import java.io.IOException;
 import java.util.List;
 
@@ -31,7 +20,6 @@
 import oracle.weblogic.kubernetes.actions.impl.primitive.Installer;
 import oracle.weblogic.kubernetes.actions.impl.primitive.WITParams;
 import oracle.weblogic.kubernetes.actions.impl.primitive.WebLogicImageTool;
->>>>>>> adc49f76
 
 // this class essentially delegates to the impl classes, and "hides" all of the
 // detail impl classes - tests would only ever call methods in here, never
@@ -212,33 +200,57 @@
 
   // ------------------------ Docker image  -------------------------
 
+  /**
+   * Create an image using WDT models using WebLogic Image Tool
+   *
+   * @param params - the parameters for creating a model-in-image Docker image
+   * @return true if successful delete, false otherwise
+   */
   public static boolean createMIIImage(WITParams params) {
-    return
+    return 
         new WebLogicImageTool()
             .with(params)
             .updateImage();
   }
-
+ 
   // ------------------------ Installer  -------------------------
 
-  public static boolean verifyAndInstallWIT(String version, String location) {
+  /**
+   * Download and install WebLogic Image Tool
+   *
+   * @param version - the version of the tool
+   * @return true if the operation succeeded, false otherwise
+   */
+  public static boolean installWIT(String version, String location, boolean redirect) {
     return new Installer()
         .with(new InstallParams()
-            .type("WIT")
-            .version(version)
-            .location(location))
+              .type(InstallParams.WIT_TYPE)
+              .version(version)
+              .location(location)
+              .redirect(redirect)
+              .verify(true)
+              .unzip(true))
         .download();
   }
-
-  public static boolean verifyAndInstallWDT(String version, String location) {
+ 
+  /**
+   * Download and install WebLogic Deploy Tool
+   *
+   * @param version - the version of the tool
+   * @return true if the operation succeeded, false otherwise
+   */
+  public static boolean installWDT(String version, String location, boolean redirect) {
     return new Installer()
         .with(new InstallParams()
-            .type("WDT")
-            .version(version)
-            .location(location))
+              .type(InstallParams.WDT_TYPE)
+              .version(version)
+              .location(location)
+              .redirect(redirect)
+              .verify(true)
+              .unzip(false))
         .download();
   }
-
+ 
   // -------------------------   pv/pvc  ---------------------------------
 
   /**
@@ -361,45 +373,4 @@
     return true;
   }
 
-<<<<<<< HEAD
-    // ------------------------ Docker image  -------------------------
-
-    public static boolean createMIIImage(WITParams params) {
-    	return 
-            new WebLogicImageTool()
-                .with(params)
-                .updateImage();
-    }
- 
- 
-    // ------------------------ Installer  -------------------------
-
-    public static boolean installWIT(String version, String location, boolean redirect) {
-        return new Installer()
-            .with(new InstallParams()
-                  .type(InstallParams.WIT_TYPE)
-                  .version(version)
-                  .location(location)
-                  .redirect(redirect)
-                  .verify(true)
-                  .unzip(true))
-            .download();
-    }
- 
-    public static boolean installWDT(String version, String location, boolean redirect) {
-        return new Installer()
-            .with(new InstallParams()
-                  .type(InstallParams.WDT_TYPE)
-                  .version(version)
-                  .location(location)
-                  .redirect(redirect)
-                  .verify(true)
-                  .unzip(false))
-            .download();
-=======
-  // etc...
->>>>>>> adc49f76
-
-    }
- 
 }