// Copyright (c) 2020, Oracle Corporation and/or its affiliates.
// Licensed under the Universal Permissive License v 1.0 as shown at https://oss.oracle.com/licenses/upl.

package oracle.weblogic.kubernetes.actions;

import java.io.IOException;
import java.util.List;

import io.kubernetes.client.openapi.ApiException;
import oracle.weblogic.kubernetes.actions.impl.ConfigMap;
import oracle.weblogic.kubernetes.actions.impl.Domain;
import oracle.weblogic.kubernetes.actions.impl.Namespace;
import oracle.weblogic.kubernetes.actions.impl.Operator;
import oracle.weblogic.kubernetes.actions.impl.OperatorParams;
import oracle.weblogic.kubernetes.actions.impl.PersistentVolume;
import oracle.weblogic.kubernetes.actions.impl.PersistentVolumeClaim;
import oracle.weblogic.kubernetes.actions.impl.Secret;
import oracle.weblogic.kubernetes.actions.impl.Traefik;
<<<<<<< HEAD
import oracle.weblogic.kubernetes.actions.impl.TraefikParams;
=======
import oracle.weblogic.kubernetes.actions.impl.primitive.InstallParams;
import oracle.weblogic.kubernetes.actions.impl.primitive.Installer;
import oracle.weblogic.kubernetes.actions.impl.primitive.WITParams;
import oracle.weblogic.kubernetes.actions.impl.primitive.WebLogicImageTool;
>>>>>>> cd8ef6e7

// this class essentially delegates to the impl classes, and "hides" all of the
// detail impl classes - tests would only ever call methods in here, never
// directly call the methods in the impl classes
public class TestActions {

<<<<<<< HEAD
    // ----------------------   operator  ---------------------------------

    /**
     * Install WebLogic Kubernetes Operator
     * @param params operator parameters for helm values
     * @return true if the operator is successfully installed, false otherwise.
     */
    public static boolean installOperator(OperatorParams params) {
        return Operator.install(params);
    }

    /**
     * Upgrade existing Operator release
     * @param params operator parameters for helm values
     * @return true if the operator is successfully upgraded, false otherwise.
     */
    public static boolean upgradeOperator(OperatorParams params) {
        return Operator.upgrade(params);
    }

    /**
     * Makes a REST call to the Operator to scale the domain.
     * @param domainUID - domainUid of the domain
     * @param clusterName - cluster in the domain to scale
     * @param numOfServers - number of servers to scale upto.
     * @return true on success, false otherwise
     */
    public static boolean scaleDomain(String domainUID, String clusterName, int numOfServers) {
        return Operator.scaleDomain(domainUID, clusterName, numOfServers);
    }

    /**
     * Delete the Operator release
     * @param name operator release name
     * @param namespace the name of the namespace
     * @return true on success, false otherwise
     */

    public static boolean deleteOperator(String name, String namespace) {
        return Operator.delete(name, namespace);
    }

    // ----------------------   domain  -----------------------------------

    /**
     * Create domain custom resource from the given domain yaml file.
     * @param domainUID
     * @param namespace
     * @param domainYAML
     * @return true on success, false otherwise
     */
    public static boolean createDomainCustomResource(String domainUID, String namespace, String domainYAML) {
        return Domain.createDomainCustomResource(domainUID, namespace, domainYAML);
    }

    /**
     * Shutdown the domain
     * @param domainUID
     * @param namespace
     * @return true on success, false otherwise
     */
    public static boolean shutdown(String domainUID, String namespace) {
        return Domain.shutdown(domainUID, namespace);
    }

    /**
     *
     * @param domainUID
     * @param namespace
     * @return true on success, false otherwise
     */
    public static boolean restart(String domainUID, String namespace) {
        return Domain.restart(domainUID, namespace);
    }

    /**
     *
     * @param domainUID
     * @param namespace
     * @return true on success, false otherwise
     */
    public static boolean deleteDomainCustomResource(String domainUID, String namespace) {
        return Domain.deleteDomainCustomResource(domainUID, namespace);
    }

    // ------------------------   ingress controller ----------------------

    /**
     * Install Traefik Operator
     * @param params parameters for helm values
     * @return true on success, false otherwise
     */
    public static boolean installTraefik(TraefikParams params) {
        return Traefik.install(params);
    }

    /**
     * Create Treafik Ingress
     * @param valuesYaml values yaml file to be used
     * @return true on success, false otherwise
     */
    public static boolean createIngress(String valuesYaml) {
        return Traefik.createIngress(valuesYaml);
    }

    // -------------------------  namespaces -------------------------------

    /**
     * Create Kubernetes namespace
     * @param name the name of the namespace
     * @return true on success, false otherwise
     */
    public static boolean createNamespace(String name) {
        return new Namespace().name(name).create();
    }

    /**
     * Create a namespace with unique name
     * @return true on success, false otherwise
     */
    public static String createUniqueNamespace() {
        String name = Namespace.uniqueName();
        new Namespace().name(name).create();
        return name;
    }

    // -------------------------   pv/pvc  ---------------------------------

    /**
     * Create Kubernetes Persistent Volume using the yaml provided
     * @param pvYaml the persistent volume yaml file
     * @return true on success, false otherwise
     */
    public static boolean createPersistentVolume(String pvYaml) {
        return PersistentVolume.create(pvYaml);
    }

    /**
     * Delete the Kubernetes Persistent Volume
     * @param pvName the name of the Persistent Volume
     * @return true on success, false otherwise
     */
    public static boolean deletePersistentVolume(String pvName) {
        return PersistentVolume.delete(pvName);
    }

    /**
     * Create Kubernetes Persistent Volume Claim using the yaml provided
     * @param pvcYaml the persistent volume claim yaml file
     * @return true on success, false otherwise
     */
    public static boolean createPersistentVolumeClaim(String pvcYaml) {
        return PersistentVolumeClaim.create(pvcYaml);
    }

    /**
     * Delete the Kubernetes Persistent Volume Claim
     * @param pvcName the name of the Persistent Volume Claim
     * @param namespace the namespace of the Persistent Volume Claim
     * @return true on success, false otherwise
     */
    public static boolean deletePersistentVolumeClaim(String pvcName, String namespace) {
        return PersistentVolumeClaim.delete(pvcName, namespace);
    }

    // --------------------------  secret  ----------------------------------

    /**
     * Create Kubernetes Secret
     * @param secretName the name of the secret
     * @param userName username
     * @param password password
     * @param namespace the name of the namespace
     * @return true on success, false otherwise
     */
    public static boolean createSecret(String secretName,
                                       String userName, String password, String namespace) {
        return Secret.create(secretName, userName, password, namespace);
    }

    /**
     * Delete Kubernetes Secret
     * @param secretName the name of the secret
     * @param namespace the name of the namespace
     * @return true on success, false otherwise
     */
    public static boolean deleteSecret(String secretName, String namespace) {
        return Secret.delete(secretName, namespace);
    }
    // -------------------------- config map ---------------------------------

    /**
     * Create Kubernetes Config Map
     * @param cmName the name of the Config Map
     * @param namespace the name of the namespace
     * @param fromFile file or dir path
     * @return true on success, false otherwise
     */
    public static boolean createConfigMap(String cmName, String namespace, String fromFile) {
        return ConfigMap.create(cmName, namespace, fromFile);
    }

    /**
     * Delete Kubernetes Config Map
     * @param cmName the name of the Config Map
     * @param namespace the name of the namespace
     * @return true on success, false otherwise
     */
    public static boolean deleteConfigMap(String cmName, String namespace) {
        return ConfigMap.delete(cmName, namespace);
    }

    // ------------------------ where does this go  -------------------------

    /**
     * Deploy the application to the given target
     * @param appName the name of the application
     * @param appLocation location of the war/ear file
     * @param t3Url the t3 url to connect
     * @param username username
     * @param password password
     * @param target the name of the target
     * @return true on success, false otherwise
     */
    public static boolean deployApplication(String appName, String appLocation, String t3Url,
                                            String username, String password, String target) {
        return true;
    }

    // etc...
=======
  // ----------------------   operator  ---------------------------------

  /**
   * Install WebLogic Kubernetes Operator
   *
   * @param name operator release name
   * @param namespace the name of the namespace
   * @param params operator parameters for helm values
   * @return true if the operator is successfully installed, false otherwise.
   */
  public static boolean installOperator(String name, String namespace, OperatorParams params) {
    return Operator.install(name, namespace, params);
  }

  /**
   * Upgrade existing Operator release
   *
   * @param name operator release name
   * @param namespace the name of the namespace
   * @param params operator parameters for helm values
   * @return true if the operator is successfully upgraded, false otherwise.
   */
  public static boolean upgradeOperator(String name, String namespace, OperatorParams params) {
    return Operator.upgrade(name, namespace, params);
  }

  /**
   * Makes a REST call to the Operator to scale the domain.
   *
   * @param domainUID - domainUid of the domain
   * @param clusterName - cluster in the domain to scale
   * @param numOfServers - number of servers to scale upto.
   * @return true on success, false otherwise
   */
  public static boolean scaleDomain(String domainUID, String clusterName, int numOfServers) {
    return Operator.scaleDomain(domainUID, clusterName, numOfServers);
  }

  /**
   * Delete the Operator release
   *
   * @param name operator release name
   * @param namespace the name of the namespace
   * @return true on success, false otherwise
   */

  public static boolean deleteOperator(String name, String namespace) {
    return Operator.delete(name, namespace);
  }

  // ----------------------   domain  -----------------------------------

  /**
   * Create domain custom resource from the given domain yaml file.
   *
   * @param domainUID - unique domain identifier
   * @param namespace - name of namespace
   * @param domainYAML - path to a file containing domain custom resource spec in yaml format
   * @return true on success, false otherwise
   */
  public static boolean createDomainCustomResource(String domainUID, String namespace,
      String domainYAML) {
    return Domain.createDomainCustomResource(domainUID, namespace, domainYAML);
  }

  /**
   * List domain custom resources for a given namespace.
   *
   * @param namespace - name of namespace
   * @return List of names of domain custom resources
   * @throws ApiException - if Kubernetes client API call fails
   */
  public static List<String> listDomainCustomResources(String namespace) throws ApiException {
    return Domain.listDomainCustomResources(namespace);
  }

  /**
   * Shutdown the domain
   *
   * @return true on success, false otherwise
   */
  public static boolean shutdown(String domainUID, String namespace) {
    return Domain.shutdown(domainUID, namespace);
  }

  /**
   * @return true on success, false otherwise
   */
  public static boolean restart(String domainUID, String namespace) {
    return Domain.restart(domainUID, namespace);
  }

  /**
   * Delete a domain custom resource for a given unique domain identifier in a
   * given namespace.
   *
   * @param domainUID - unique domain identifier
   * @param namespace - name of namespace
   * @return true on success, false otherwise
   * @throws ApiException - if Kubernetes client API call fails
   */
  public static boolean deleteDomainCustomResource(String domainUID, String namespace)
      throws ApiException {
    return Domain.deleteDomainCustomResource(domainUID, namespace);
  }

  // ------------------------   ingress controller ----------------------

  /**
   * Install Traefik Operator
   *
   * @param valuesYaml values yaml file to be used
   * @return true on success, false otherwise
   */
  public static boolean installTraefik(String valuesYaml) {
    return Traefik.install(valuesYaml);
  }

  /**
   * Create Treafik Ingress
   *
   * @param valuesYaml values yaml file to be used
   * @return true on success, false otherwise
   */
  public static boolean createIngress(String valuesYaml) {
    return Traefik.createIngress(valuesYaml);
  }

  // -------------------------  namespaces -------------------------------

  /**
   * Create Kubernetes namespace
   *
   * @param name the name of the namespace
   * @return true on success, false otherwise
   * @throws ApiException - if Kubernetes client API call fails
   */
  public static boolean createNamespace(String name) throws ApiException {
    return Namespace.createNamespace(name);
  }

  /**
   * Create a namespace with unique name
   *
   * @return true on success, false otherwise
   * @throws ApiException - if Kubernetes client API call fails
   */
  public static String createUniqueNamespace() throws ApiException {
    return Namespace.createUniqueNamespace();
  }

  /**
   * List of namespaces in Kubernetes cluster
   *
   * @return - List of names of all namespaces in Kubernetes cluster
   * @throws ApiException - if Kubernetes client API call fails
   */
  public static List<String> listNamespaces() throws ApiException {
    return Namespace.listNamespaces();
  }

  /**
   * Delete a namespace for the given name
   *
   * @param name - name of namespace
   * @return true if successful delete, false otherwise
   * @throws ApiException - if Kubernetes client API call fails
   */
  public static boolean deleteNamespace(String name) throws ApiException {
    return Namespace.deleteNamespace(name);
  }

  // ------------------------ Docker image  -------------------------

  public static boolean createMIIImage(WITParams params) {
    return
        new WebLogicImageTool()
            .with(params)
            .updateImage();
  }

  // ------------------------ Installer  -------------------------

  public static boolean verifyAndInstallWIT(String version, String location) {
    return new Installer()
        .with(new InstallParams()
            .type("WIT")
            .version(version)
            .location(location))
        .download();
  }

  public static boolean verifyAndInstallWDT(String version, String location) {
    return new Installer()
        .with(new InstallParams()
            .type("WDT")
            .version(version)
            .location(location))
        .download();
  }

  // -------------------------   pv/pvc  ---------------------------------

  /**
   * Create Kubernetes Persistent Volume using the yaml provided
   *
   * @param pvYaml the persistent volume yaml file
   * @return true on success, false otherwise
   */
  public static boolean createPersistentVolume(String pvYaml) {
    return PersistentVolume.create(pvYaml);
  }

  /**
   * Delete the Kubernetes Persistent Volume
   *
   * @param pvName the name of the Persistent Volume
   * @return true on success, false otherwise
   * @throws ApiException - if Kubernetes client API call fails
   */
  public static boolean deletePersistentVolume(String pvName) throws ApiException {
    return PersistentVolume.delete(pvName);
  }

  /**
   * Create Kubernetes Persistent Volume Claim using the yaml provided
   *
   * @param pvcYaml the persistent volume claim yaml file
   * @return true on success, false otherwise
   */
  public static boolean createPersistentVolumeClaim(String pvcYaml) {
    return PersistentVolumeClaim.create(pvcYaml);
  }

  /**
   * Delete the Kubernetes Persistent Volume Claim
   *
   * @param pvcName the name of the Persistent Volume Claim
   * @param namespace the namespace of the Persistent Volume Claim
   * @return true on success, false otherwise
   * @throws ApiException - if Kubernetes client API call fails
   */
  public static boolean deletePersistentVolumeClaim(String pvcName, String namespace)
      throws ApiException {
    return PersistentVolumeClaim.delete(pvcName, namespace);
  }

  // --------------------------  secret  ----------------------------------

  /**
   * Create Kubernetes Secret
   *
   * @param secretName the name of the secret
   * @param userName username
   * @param password password
   * @param namespace the name of the namespace
   * @return true on success, false otherwise
   * @throws ApiException - if Kubernetes client API call fails
   *
   */
  public static boolean createSecret(String secretName,
      String userName, String password, String namespace) throws ApiException {
    return Secret.create(secretName, userName, password, namespace);
  }

  /**
   * Delete Kubernetes Secret
   *
   * @param secretName the name of the secret
   * @param namespace the name of the namespace
   * @return true on success, false otherwise
   * @throws ApiException - if Kubernetes client API call fails
   */
  public static boolean deleteSecret(String secretName, String namespace) throws ApiException {
    return Secret.delete(secretName, namespace);
  }
  // -------------------------- config map ---------------------------------

  /**
   * Create Kubernetes Config Map
   *
   * @param cmName the name of the Config Map
   * @param namespace the name of the namespace
   * @param fromFile file or dir path
   * @return true on success, false otherwise
   * @throws ApiException - if Kubernetes client API call fails
   * @throws IOException - if fail to read fromFile
   */
  public static boolean createConfigMap(String cmName, String namespace, String fromFile)
      throws IOException, ApiException {
    return ConfigMap.create(cmName, namespace, fromFile);
  }

  /**
   * Delete Kubernetes Config Map
   *
   * @param cmName the name of the Config Map
   * @param namespace the name of the namespace
   * @return true on success, false otherwise
   * @throws ApiException - if Kubernetes client API call fails
   */
  public static boolean deleteConfigMap(String cmName, String namespace) throws ApiException {
    return ConfigMap.delete(cmName, namespace);
  }

  // ------------------------ where does this go  -------------------------

  /**
   * Deploy the application to the given target
   *
   * @param appName the name of the application
   * @param appLocation location of the war/ear file
   * @param t3Url the t3 url to connect
   * @param username username
   * @param password password
   * @param target the name of the target
   * @return true on success, false otherwise
   */
  public static boolean deployApplication(String appName, String appLocation, String t3Url,
      String username, String password, String target) {
    return true;
  }

  // etc...
>>>>>>> cd8ef6e7

}<|MERGE_RESOLUTION|>--- conflicted
+++ resolved
@@ -16,283 +16,46 @@
 import oracle.weblogic.kubernetes.actions.impl.PersistentVolumeClaim;
 import oracle.weblogic.kubernetes.actions.impl.Secret;
 import oracle.weblogic.kubernetes.actions.impl.Traefik;
-<<<<<<< HEAD
 import oracle.weblogic.kubernetes.actions.impl.TraefikParams;
-=======
 import oracle.weblogic.kubernetes.actions.impl.primitive.InstallParams;
 import oracle.weblogic.kubernetes.actions.impl.primitive.Installer;
 import oracle.weblogic.kubernetes.actions.impl.primitive.WITParams;
 import oracle.weblogic.kubernetes.actions.impl.primitive.WebLogicImageTool;
->>>>>>> cd8ef6e7
+
 
 // this class essentially delegates to the impl classes, and "hides" all of the
 // detail impl classes - tests would only ever call methods in here, never
 // directly call the methods in the impl classes
 public class TestActions {
 
-<<<<<<< HEAD
-    // ----------------------   operator  ---------------------------------
-
-    /**
-     * Install WebLogic Kubernetes Operator
-     * @param params operator parameters for helm values
-     * @return true if the operator is successfully installed, false otherwise.
-     */
-    public static boolean installOperator(OperatorParams params) {
-        return Operator.install(params);
-    }
-
-    /**
-     * Upgrade existing Operator release
-     * @param params operator parameters for helm values
-     * @return true if the operator is successfully upgraded, false otherwise.
-     */
-    public static boolean upgradeOperator(OperatorParams params) {
-        return Operator.upgrade(params);
-    }
-
-    /**
-     * Makes a REST call to the Operator to scale the domain.
-     * @param domainUID - domainUid of the domain
-     * @param clusterName - cluster in the domain to scale
-     * @param numOfServers - number of servers to scale upto.
-     * @return true on success, false otherwise
-     */
-    public static boolean scaleDomain(String domainUID, String clusterName, int numOfServers) {
-        return Operator.scaleDomain(domainUID, clusterName, numOfServers);
-    }
-
-    /**
-     * Delete the Operator release
-     * @param name operator release name
-     * @param namespace the name of the namespace
-     * @return true on success, false otherwise
-     */
-
-    public static boolean deleteOperator(String name, String namespace) {
-        return Operator.delete(name, namespace);
-    }
-
-    // ----------------------   domain  -----------------------------------
-
-    /**
-     * Create domain custom resource from the given domain yaml file.
-     * @param domainUID
-     * @param namespace
-     * @param domainYAML
-     * @return true on success, false otherwise
-     */
-    public static boolean createDomainCustomResource(String domainUID, String namespace, String domainYAML) {
-        return Domain.createDomainCustomResource(domainUID, namespace, domainYAML);
-    }
-
-    /**
-     * Shutdown the domain
-     * @param domainUID
-     * @param namespace
-     * @return true on success, false otherwise
-     */
-    public static boolean shutdown(String domainUID, String namespace) {
-        return Domain.shutdown(domainUID, namespace);
-    }
-
-    /**
-     *
-     * @param domainUID
-     * @param namespace
-     * @return true on success, false otherwise
-     */
-    public static boolean restart(String domainUID, String namespace) {
-        return Domain.restart(domainUID, namespace);
-    }
-
-    /**
-     *
-     * @param domainUID
-     * @param namespace
-     * @return true on success, false otherwise
-     */
-    public static boolean deleteDomainCustomResource(String domainUID, String namespace) {
-        return Domain.deleteDomainCustomResource(domainUID, namespace);
-    }
-
-    // ------------------------   ingress controller ----------------------
-
-    /**
-     * Install Traefik Operator
-     * @param params parameters for helm values
-     * @return true on success, false otherwise
-     */
-    public static boolean installTraefik(TraefikParams params) {
-        return Traefik.install(params);
-    }
-
-    /**
-     * Create Treafik Ingress
-     * @param valuesYaml values yaml file to be used
-     * @return true on success, false otherwise
-     */
-    public static boolean createIngress(String valuesYaml) {
-        return Traefik.createIngress(valuesYaml);
-    }
-
-    // -------------------------  namespaces -------------------------------
-
-    /**
-     * Create Kubernetes namespace
-     * @param name the name of the namespace
-     * @return true on success, false otherwise
-     */
-    public static boolean createNamespace(String name) {
-        return new Namespace().name(name).create();
-    }
-
-    /**
-     * Create a namespace with unique name
-     * @return true on success, false otherwise
-     */
-    public static String createUniqueNamespace() {
-        String name = Namespace.uniqueName();
-        new Namespace().name(name).create();
-        return name;
-    }
-
-    // -------------------------   pv/pvc  ---------------------------------
-
-    /**
-     * Create Kubernetes Persistent Volume using the yaml provided
-     * @param pvYaml the persistent volume yaml file
-     * @return true on success, false otherwise
-     */
-    public static boolean createPersistentVolume(String pvYaml) {
-        return PersistentVolume.create(pvYaml);
-    }
-
-    /**
-     * Delete the Kubernetes Persistent Volume
-     * @param pvName the name of the Persistent Volume
-     * @return true on success, false otherwise
-     */
-    public static boolean deletePersistentVolume(String pvName) {
-        return PersistentVolume.delete(pvName);
-    }
-
-    /**
-     * Create Kubernetes Persistent Volume Claim using the yaml provided
-     * @param pvcYaml the persistent volume claim yaml file
-     * @return true on success, false otherwise
-     */
-    public static boolean createPersistentVolumeClaim(String pvcYaml) {
-        return PersistentVolumeClaim.create(pvcYaml);
-    }
-
-    /**
-     * Delete the Kubernetes Persistent Volume Claim
-     * @param pvcName the name of the Persistent Volume Claim
-     * @param namespace the namespace of the Persistent Volume Claim
-     * @return true on success, false otherwise
-     */
-    public static boolean deletePersistentVolumeClaim(String pvcName, String namespace) {
-        return PersistentVolumeClaim.delete(pvcName, namespace);
-    }
-
-    // --------------------------  secret  ----------------------------------
-
-    /**
-     * Create Kubernetes Secret
-     * @param secretName the name of the secret
-     * @param userName username
-     * @param password password
-     * @param namespace the name of the namespace
-     * @return true on success, false otherwise
-     */
-    public static boolean createSecret(String secretName,
-                                       String userName, String password, String namespace) {
-        return Secret.create(secretName, userName, password, namespace);
-    }
-
-    /**
-     * Delete Kubernetes Secret
-     * @param secretName the name of the secret
-     * @param namespace the name of the namespace
-     * @return true on success, false otherwise
-     */
-    public static boolean deleteSecret(String secretName, String namespace) {
-        return Secret.delete(secretName, namespace);
-    }
-    // -------------------------- config map ---------------------------------
-
-    /**
-     * Create Kubernetes Config Map
-     * @param cmName the name of the Config Map
-     * @param namespace the name of the namespace
-     * @param fromFile file or dir path
-     * @return true on success, false otherwise
-     */
-    public static boolean createConfigMap(String cmName, String namespace, String fromFile) {
-        return ConfigMap.create(cmName, namespace, fromFile);
-    }
-
-    /**
-     * Delete Kubernetes Config Map
-     * @param cmName the name of the Config Map
-     * @param namespace the name of the namespace
-     * @return true on success, false otherwise
-     */
-    public static boolean deleteConfigMap(String cmName, String namespace) {
-        return ConfigMap.delete(cmName, namespace);
-    }
-
-    // ------------------------ where does this go  -------------------------
-
-    /**
-     * Deploy the application to the given target
-     * @param appName the name of the application
-     * @param appLocation location of the war/ear file
-     * @param t3Url the t3 url to connect
-     * @param username username
-     * @param password password
-     * @param target the name of the target
-     * @return true on success, false otherwise
-     */
-    public static boolean deployApplication(String appName, String appLocation, String t3Url,
-                                            String username, String password, String target) {
-        return true;
-    }
-
-    // etc...
-=======
   // ----------------------   operator  ---------------------------------
 
   /**
-   * Install WebLogic Kubernetes Operator
-   *
-   * @param name operator release name
-   * @param namespace the name of the namespace
+   * Install WebLogic Kubernetes Operator.
+   *
    * @param params operator parameters for helm values
    * @return true if the operator is successfully installed, false otherwise.
-   */
-  public static boolean installOperator(String name, String namespace, OperatorParams params) {
-    return Operator.install(name, namespace, params);
-  }
-
-  /**
-   * Upgrade existing Operator release
-   *
-   * @param name operator release name
-   * @param namespace the name of the namespace
+   * @throws ApiException - if Kubernetes client API call fails
+   */
+  public static boolean installOperator(OperatorParams params) throws ApiException {
+    return Operator.install(params);
+  }
+
+  /**
+   * Upgrade existing Operator release.
+   *
    * @param params operator parameters for helm values
    * @return true if the operator is successfully upgraded, false otherwise.
    */
-  public static boolean upgradeOperator(String name, String namespace, OperatorParams params) {
-    return Operator.upgrade(name, namespace, params);
+  public static boolean upgradeOperator(OperatorParams params) {
+    return Operator.upgrade(params);
   }
 
   /**
    * Makes a REST call to the Operator to scale the domain.
    *
-   * @param domainUID - domainUid of the domain
-   * @param clusterName - cluster in the domain to scale
+   * @param domainUID    - domainUid of the domain
+   * @param clusterName  - cluster in the domain to scale
    * @param numOfServers - number of servers to scale upto.
    * @return true on success, false otherwise
    */
@@ -301,9 +64,9 @@
   }
 
   /**
-   * Delete the Operator release
-   *
-   * @param name operator release name
+   * Delete the Operator release.
+   *
+   * @param name      operator release name
    * @param namespace the name of the namespace
    * @return true on success, false otherwise
    */
@@ -319,11 +82,10 @@
    *
    * @param domainUID - unique domain identifier
    * @param namespace - name of namespace
-   * @param domainYAML - path to a file containing domain custom resource spec in yaml format
-   * @return true on success, false otherwise
-   */
-  public static boolean createDomainCustomResource(String domainUID, String namespace,
-      String domainYAML) {
+   * @param domainYAML - domain yaml file
+   * @return true on success, false otherwise
+   */
+  public static boolean createDomainCustomResource(String domainUID, String namespace, String domainYAML) {
     return Domain.createDomainCustomResource(domainUID, namespace, domainYAML);
   }
 
@@ -339,8 +101,10 @@
   }
 
   /**
-   * Shutdown the domain
-   *
+   * Shutdown the domain.
+   *
+   * @param domainUID - unique domain identifier
+   * @param namespace - name of namespace
    * @return true on success, false otherwise
    */
   public static boolean shutdown(String domainUID, String namespace) {
@@ -348,6 +112,9 @@
   }
 
   /**
+   * Restart the domain.
+   * @param domainUID - unique domain identifier
+   * @param namespace - name of namespace
    * @return true on success, false otherwise
    */
   public static boolean restart(String domainUID, String namespace) {
@@ -371,17 +138,17 @@
   // ------------------------   ingress controller ----------------------
 
   /**
-   * Install Traefik Operator
-   *
-   * @param valuesYaml values yaml file to be used
-   * @return true on success, false otherwise
-   */
-  public static boolean installTraefik(String valuesYaml) {
-    return Traefik.install(valuesYaml);
-  }
-
-  /**
-   * Create Treafik Ingress
+   * Install Traefik Operator.
+   *
+   * @param params parameters for helm values
+   * @return true on success, false otherwise
+   */
+  public static boolean installTraefik(TraefikParams params) {
+    return Traefik.install(params);
+  }
+
+  /**
+   * Create Treafik Ingress.
    *
    * @param valuesYaml values yaml file to be used
    * @return true on success, false otherwise
@@ -400,7 +167,7 @@
    * @throws ApiException - if Kubernetes client API call fails
    */
   public static boolean createNamespace(String name) throws ApiException {
-    return Namespace.createNamespace(name);
+    return new Namespace().name(name).create();
   }
 
   /**
@@ -410,15 +177,17 @@
    * @throws ApiException - if Kubernetes client API call fails
    */
   public static String createUniqueNamespace() throws ApiException {
-    return Namespace.createUniqueNamespace();
-  }
-
+    String name = Namespace.uniqueName();
+    new Namespace().name(name).create();
+    return name;
+  }
   /**
    * List of namespaces in Kubernetes cluster
    *
    * @return - List of names of all namespaces in Kubernetes cluster
    * @throws ApiException - if Kubernetes client API call fails
    */
+
   public static List<String> listNamespaces() throws ApiException {
     return Namespace.listNamespaces();
   }
@@ -431,7 +200,7 @@
    * @throws ApiException - if Kubernetes client API call fails
    */
   public static boolean deleteNamespace(String name) throws ApiException {
-    return Namespace.deleteNamespace(name);
+    return Namespace.delete(name);
   }
 
   // ------------------------ Docker image  -------------------------
@@ -499,7 +268,7 @@
   /**
    * Delete the Kubernetes Persistent Volume Claim
    *
-   * @param pvcName the name of the Persistent Volume Claim
+   * @param pvcName   the name of the Persistent Volume Claim
    * @param namespace the namespace of the Persistent Volume Claim
    * @return true on success, false otherwise
    * @throws ApiException - if Kubernetes client API call fails
@@ -515,15 +284,14 @@
    * Create Kubernetes Secret
    *
    * @param secretName the name of the secret
-   * @param userName username
-   * @param password password
-   * @param namespace the name of the namespace
-   * @return true on success, false otherwise
-   * @throws ApiException - if Kubernetes client API call fails
-   *
+   * @param userName   username
+   * @param password   password
+   * @param namespace  the name of the namespace
+   * @return true on success, false otherwise
+   * @throws ApiException - if Kubernetes client API call fails
    */
   public static boolean createSecret(String secretName,
-      String userName, String password, String namespace) throws ApiException {
+                                     String userName, String password, String namespace) throws ApiException {
     return Secret.create(secretName, userName, password, namespace);
   }
 
@@ -531,7 +299,7 @@
    * Delete Kubernetes Secret
    *
    * @param secretName the name of the secret
-   * @param namespace the name of the namespace
+   * @param namespace  the name of the namespace
    * @return true on success, false otherwise
    * @throws ApiException - if Kubernetes client API call fails
    */
@@ -543,12 +311,12 @@
   /**
    * Create Kubernetes Config Map
    *
-   * @param cmName the name of the Config Map
+   * @param cmName    the name of the Config Map
    * @param namespace the name of the namespace
-   * @param fromFile file or dir path
-   * @return true on success, false otherwise
-   * @throws ApiException - if Kubernetes client API call fails
-   * @throws IOException - if fail to read fromFile
+   * @param fromFile  file or dir path
+   * @return true on success, false otherwise
+   * @throws ApiException - if Kubernetes client API call fails
+   * @throws IOException  - if fail to read fromFile
    */
   public static boolean createConfigMap(String cmName, String namespace, String fromFile)
       throws IOException, ApiException {
@@ -558,7 +326,7 @@
   /**
    * Delete Kubernetes Config Map
    *
-   * @param cmName the name of the Config Map
+   * @param cmName    the name of the Config Map
    * @param namespace the name of the namespace
    * @return true on success, false otherwise
    * @throws ApiException - if Kubernetes client API call fails
@@ -572,20 +340,19 @@
   /**
    * Deploy the application to the given target
    *
-   * @param appName the name of the application
+   * @param appName     the name of the application
    * @param appLocation location of the war/ear file
-   * @param t3Url the t3 url to connect
-   * @param username username
-   * @param password password
-   * @param target the name of the target
+   * @param t3Url       the t3 url to connect
+   * @param username    username
+   * @param password    password
+   * @param target      the name of the target
    * @return true on success, false otherwise
    */
   public static boolean deployApplication(String appName, String appLocation, String t3Url,
-      String username, String password, String target) {
+                                          String username, String password, String target) {
     return true;
   }
 
   // etc...
->>>>>>> cd8ef6e7
 
 }