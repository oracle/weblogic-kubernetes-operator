// Copyright (c) 2020, Oracle Corporation and/or its affiliates.
// Licensed under the Universal Permissive License v 1.0 as shown at https://oss.oracle.com/licenses/upl.

package oracle.weblogic.kubernetes.actions.impl;

import io.kubernetes.client.openapi.ApiException;
import oracle.weblogic.kubernetes.actions.impl.primitive.Kubernetes;

import java.io.IOException;

public class ConfigMap {

<<<<<<< HEAD
    public static boolean create(String cmName, String namespace,String fromFile) throws ApiException,
            IOException {
        return Kubernetes.createConfigMap(cmName, namespace, fromFile);
    }

    public static boolean delete(String cmName, String namespace) throws ApiException {
        return Kubernetes.deleteConfigMap(cmName, namespace);
    }
=======
  public static boolean create(String cmName, String namespace, String fromFile) {
    return Kubernetes.createConfigMap(cmName, namespace, fromFile);
  }

  public static boolean delete(String cmName, String namespace) {
    return Kubernetes.deleteConfigMap(cmName, namespace);
  }
>>>>>>> cae45846
}<|MERGE_RESOLUTION|>--- conflicted
+++ resolved
@@ -3,29 +3,19 @@
 
 package oracle.weblogic.kubernetes.actions.impl;
 
+import java.io.IOException;
+
 import io.kubernetes.client.openapi.ApiException;
 import oracle.weblogic.kubernetes.actions.impl.primitive.Kubernetes;
 
-import java.io.IOException;
-
 public class ConfigMap {
 
-<<<<<<< HEAD
-    public static boolean create(String cmName, String namespace,String fromFile) throws ApiException,
-            IOException {
-        return Kubernetes.createConfigMap(cmName, namespace, fromFile);
-    }
-
-    public static boolean delete(String cmName, String namespace) throws ApiException {
-        return Kubernetes.deleteConfigMap(cmName, namespace);
-    }
-=======
-  public static boolean create(String cmName, String namespace, String fromFile) {
+  public static boolean create(String cmName, String namespace, String fromFile)
+      throws ApiException, IOException {
     return Kubernetes.createConfigMap(cmName, namespace, fromFile);
   }
 
-  public static boolean delete(String cmName, String namespace) {
+  public static boolean delete(String cmName, String namespace) throws ApiException {
     return Kubernetes.deleteConfigMap(cmName, namespace);
   }
->>>>>>> cae45846
 }