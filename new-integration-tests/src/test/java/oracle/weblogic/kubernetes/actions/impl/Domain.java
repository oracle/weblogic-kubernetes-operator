// Copyright (c) 2020, Oracle Corporation and/or its affiliates.
// Licensed under the Universal Permissive License v 1.0 as shown at https://oss.oracle.com/licenses/upl.

package oracle.weblogic.kubernetes.actions.impl;

import io.kubernetes.client.openapi.ApiException;
import oracle.weblogic.kubernetes.actions.impl.primitive.Kubernetes;

import java.util.List;

public class Domain {

  public static boolean createDomainCustomResource(String domainUID, String namespace, String domainYAML) {
    return true;
  }

<<<<<<< HEAD
    public static List<String> listDomainCustomResources(String namespace) throws ApiException {
        return Kubernetes.listDomains(namespace);
    }

    public static boolean shutdown(String domainUID, String namespace) {
        return true;
    }
=======
  public static boolean shutdown(String domainUID, String namespace) {
    return true;
  }
>>>>>>> cae45846

  public static boolean restart(String domainUID, String namespace) {
    return true;
  }

  public static boolean deleteDomainCustomResource(String domainUID, String namespace) {
    return true;
  }
}<|MERGE_RESOLUTION|>--- conflicted
+++ resolved
@@ -3,10 +3,10 @@
 
 package oracle.weblogic.kubernetes.actions.impl;
 
+import java.util.List;
+
 import io.kubernetes.client.openapi.ApiException;
 import oracle.weblogic.kubernetes.actions.impl.primitive.Kubernetes;
-
-import java.util.List;
 
 public class Domain {
 
@@ -14,19 +14,13 @@
     return true;
   }
 
-<<<<<<< HEAD
-    public static List<String> listDomainCustomResources(String namespace) throws ApiException {
-        return Kubernetes.listDomains(namespace);
-    }
+  public static List<String> listDomainCustomResources(String namespace) throws ApiException {
+    return Kubernetes.listDomains(namespace);
+  }
 
-    public static boolean shutdown(String domainUID, String namespace) {
-        return true;
-    }
-=======
   public static boolean shutdown(String domainUID, String namespace) {
     return true;
   }
->>>>>>> cae45846
 
   public static boolean restart(String domainUID, String namespace) {
     return true;
