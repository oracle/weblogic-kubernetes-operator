// Copyright (c) 2020, Oracle Corporation and/or its affiliates.
// Licensed under the Universal Permissive License v 1.0 as shown at https://oss.oracle.com/licenses/upl.

package oracle.weblogic.kubernetes.actions.impl;

import io.kubernetes.client.openapi.ApiException;
import oracle.weblogic.kubernetes.actions.impl.primitive.Kubernetes;

import java.util.List;

public class Domain {

    public static boolean createDomainCustomResource(String domainUID, String namespace, String domainYAML) {
        return true;
    }

<<<<<<< HEAD
    public static List<String> listDomainCustomResources(String namespace) throws ApiException {
        return Kubernetes.listDomains(namespace);
=======
    public static boolean shutdown(String domainUID, String namespace) {
        return true;
    }

    public static boolean restart(String domainUID, String namespace) {
        return true;
    }

    public static boolean deleteDomainCustomResource(String domainUID, String namespace) {
        return true;
>>>>>>> a2d417f4
    }
}<|MERGE_RESOLUTION|>--- conflicted
+++ resolved
@@ -14,10 +14,10 @@
         return true;
     }
 
-<<<<<<< HEAD
     public static List<String> listDomainCustomResources(String namespace) throws ApiException {
         return Kubernetes.listDomains(namespace);
-=======
+    }
+
     public static boolean shutdown(String domainUID, String namespace) {
         return true;
     }
@@ -28,6 +28,5 @@
 
     public static boolean deleteDomainCustomResource(String domainUID, String namespace) {
         return true;
->>>>>>> a2d417f4
     }
 }