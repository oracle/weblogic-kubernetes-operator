// Copyright (c) 2020, Oracle Corporation and/or its affiliates.
// Licensed under the Universal Permissive License v 1.0 as shown at https://oss.oracle.com/licenses/upl.

package oracle.weblogic.kubernetes.actions.impl;

import io.kubernetes.client.openapi.ApiException;
import oracle.weblogic.kubernetes.actions.impl.primitive.Kubernetes;

import java.util.List;

public class Namespace {

<<<<<<< HEAD
    public static String createUniqueNamespace() throws ApiException {
        return Kubernetes.createUniqueNamespace();
    }

    public static boolean createNamespace(String name) throws ApiException {
        return Kubernetes.createNamespace(name);
    }
=======
  public static String createUniqueNamespace() {
    return Kubernetes.createUniqueNamespace();
  }

  public static boolean createNamespace(String name) {
    return Kubernetes.createNamespace(name);
  }
>>>>>>> cae45846

    public static List<String> listNamespaces() throws ApiException {
        return Kubernetes.listNamespaces();
    }

    public static boolean deleteNamespace(String name) throws ApiException {
        return Kubernetes.deleteNamespace(name);
    }
}<|MERGE_RESOLUTION|>--- conflicted
+++ resolved
@@ -3,36 +3,26 @@
 
 package oracle.weblogic.kubernetes.actions.impl;
 
+import java.util.List;
+
 import io.kubernetes.client.openapi.ApiException;
 import oracle.weblogic.kubernetes.actions.impl.primitive.Kubernetes;
 
-import java.util.List;
-
 public class Namespace {
 
-<<<<<<< HEAD
-    public static String createUniqueNamespace() throws ApiException {
-        return Kubernetes.createUniqueNamespace();
-    }
-
-    public static boolean createNamespace(String name) throws ApiException {
-        return Kubernetes.createNamespace(name);
-    }
-=======
-  public static String createUniqueNamespace() {
+  public static String createUniqueNamespace() throws ApiException {
     return Kubernetes.createUniqueNamespace();
   }
 
-  public static boolean createNamespace(String name) {
+  public static boolean createNamespace(String name) throws ApiException {
     return Kubernetes.createNamespace(name);
   }
->>>>>>> cae45846
 
-    public static List<String> listNamespaces() throws ApiException {
-        return Kubernetes.listNamespaces();
-    }
+  public static List<String> listNamespaces() throws ApiException {
+    return Kubernetes.listNamespaces();
+  }
 
-    public static boolean deleteNamespace(String name) throws ApiException {
-        return Kubernetes.deleteNamespace(name);
-    }
+  public static boolean deleteNamespace(String name) throws ApiException {
+    return Kubernetes.deleteNamespace(name);
+  }
 }