--- conflicted
+++ resolved
@@ -3,65 +3,50 @@
 
 package oracle.weblogic.kubernetes.actions.impl;
 
-<<<<<<< HEAD
+import java.util.List;
 import java.util.Random;
 
-=======
-import java.util.List;
-
 import io.kubernetes.client.openapi.ApiException;
->>>>>>> cd8ef6e7
 import oracle.weblogic.kubernetes.actions.impl.primitive.Kubernetes;
 
 public class Namespace {
-    public static Random random = new Random(System.currentTimeMillis());
-    private String name;
+  public static Random random = new Random(System.currentTimeMillis());
+  private String name;
 
-<<<<<<< HEAD
-    /* public static String createUniqueNamespace() {
-        return Kubernetes.createUniqueNamespace();
-    }
 
-    public static boolean createNamespace(String name) {
-        return Kubernetes.createNamespace(name);
-    } */
-
-    public Namespace name(String name) {
-        this.name = name;
-        return this;
-    }
-
-    /**
-     * Generates a "unique" name by choosing a random name from
-     * 26^4 possible combinations
-     * @return Namespace
-     */
-    public static String uniqueName() {
-        char[] nsName = new char[4];
-        for (int i = 0; i < nsName.length; i++) {
-            nsName[i] = (char)(random.nextInt(25) + (int)'a');
-        }
-        String uniqueName = "ns-" + new String(nsName);
-        return uniqueName;
-    }
-    public boolean create() {
-        return Kubernetes.createNamespace(name);
-    }
-=======
-  public static String createUniqueNamespace() throws ApiException {
-    return Kubernetes.createUniqueNamespace();
+  public Namespace name(String name) {
+    this.name = name;
+    return this;
   }
 
-  public static boolean createNamespace(String name) throws ApiException {
+  /**
+   * Generates a "unique" name by choosing a random name from
+   * 26^4 possible combinations.
+   *
+   * @return name
+   */
+  public static String uniqueName() {
+    char[] nsName = new char[4];
+    for (int i = 0; i < nsName.length; i++) {
+      nsName[i] = (char) (random.nextInt(25) + (int) 'a');
+    }
+    String uniqueName = "ns-" + new String(nsName);
+    return uniqueName;
+  }
+
+  public boolean create() throws ApiException {
     return Kubernetes.createNamespace(name);
   }
 
   public static List<String> listNamespaces() throws ApiException {
     return Kubernetes.listNamespaces();
   }
->>>>>>> cd8ef6e7
 
-  public static boolean deleteNamespace(String name) throws ApiException {
+  public static boolean delete(String name) throws ApiException {
     return Kubernetes.deleteNamespace(name);
   }
+
+  public static boolean exists(String name) throws ApiException {
+    return Kubernetes.listNamespaces().contains(name);
+  }
 }