// Copyright (c) 2020, Oracle Corporation and/or its affiliates.
// Licensed under the Universal Permissive License v 1.0 as shown at https://oss.oracle.com/licenses/upl.

package oracle.weblogic.kubernetes.actions.impl;

import io.kubernetes.client.openapi.ApiException;
import oracle.weblogic.kubernetes.actions.impl.primitive.Kubernetes;

public class Secret {

<<<<<<< HEAD
    public static boolean create(String secretName, String username, String password, String namespace) throws ApiException {
        return Kubernetes.createSecret(secretName, username, password, namespace);
    }
    public static boolean delete(String secretName, String namespace) throws ApiException {
        return Kubernetes.deleteSecret(secretName, namespace);
    }
=======
  public static boolean create(String secretName, String username, String password, String namespace) {
    return Kubernetes.createSecret(secretName, username, password, namespace);
  }

  public static boolean delete(String secretName, String namespace) {
    return Kubernetes.deleteSecret(secretName, namespace);
  }
>>>>>>> cae45846
}<|MERGE_RESOLUTION|>--- conflicted
+++ resolved
@@ -8,20 +8,12 @@
 
 public class Secret {
 
-<<<<<<< HEAD
-    public static boolean create(String secretName, String username, String password, String namespace) throws ApiException {
-        return Kubernetes.createSecret(secretName, username, password, namespace);
-    }
-    public static boolean delete(String secretName, String namespace) throws ApiException {
-        return Kubernetes.deleteSecret(secretName, namespace);
-    }
-=======
-  public static boolean create(String secretName, String username, String password, String namespace) {
+  public static boolean create(String secretName, String username, String password,
+      String namespace) throws ApiException {
     return Kubernetes.createSecret(secretName, username, password, namespace);
   }
 
-  public static boolean delete(String secretName, String namespace) {
+  public static boolean delete(String secretName, String namespace) throws ApiException {
     return Kubernetes.deleteSecret(secretName, namespace);
   }
->>>>>>> cae45846
 }