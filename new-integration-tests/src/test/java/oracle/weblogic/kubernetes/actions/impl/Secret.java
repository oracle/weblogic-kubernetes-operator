--- conflicted
+++ resolved
@@ -37,7 +37,6 @@
   }
 
   /**
-<<<<<<< HEAD
    * Get a secret which name starts with the specfied string in the specified namespace.
    * @param namespace namespace in which to get the secret
    * @param serviceAccountName the service account name which the secret is associated with
@@ -47,7 +46,7 @@
     String secretName = "";
     List<V1Secret> v1Secrets = new ArrayList<>();
 
-    V1SecretList secretList = Kubernetes.listSecrets(namespace);
+    V1SecretList secretList = listSecrets(namespace);
     if (secretList != null) {
       v1Secrets = secretList.getItems();
     }
@@ -75,13 +74,13 @@
 
     List<V1Secret> v1Secrets = new ArrayList<>();
 
-    V1SecretList secretList = Kubernetes.listSecrets(namespace);
+    V1SecretList secretList = listSecrets(namespace);
     if (secretList != null) {
       v1Secrets = secretList.getItems();
     }
 
     for (V1Secret v1Secret : v1Secrets) {
-      if (v1Secret.getMetadata() != null) {
+      if (v1Secret.getMetadata() != null && v1Secret.getMetadata().getName() != null) {
         if (v1Secret.getMetadata().getName().equals(secretName)) {
           if (v1Secret.getData() != null) {
             byte[] encodedToken = v1Secret.getData().get("token");
@@ -91,8 +90,10 @@
       }
     }
 
-    return null;
-=======
+    return "";
+  }
+
+  /**
    * List secrets in the Kubernetes cluster.
    *
    * @param namespace Namespace in which to query
@@ -100,6 +101,5 @@
    */
   public static V1SecretList listSecrets(String namespace) {
     return Kubernetes.listSecrets(namespace);
->>>>>>> 1509dbf0
   }
 }