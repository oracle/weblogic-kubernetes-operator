--- conflicted
+++ resolved
@@ -39,32 +39,19 @@
     return this;
   }
 
-<<<<<<< HEAD
   public boolean execute() {
-    logger.info("Executing command " + params.command());
-=======
-  public boolean executeAndVerify() {
     logger.info("Executing command {0}", params.command());
->>>>>>> 0871db71
     try {
       ExecResult result = ExecCommand.exec(
           params.command(), 
           params.redirect(),
           params.env());
       if (result.exitValue() != 0) {
-        logger.warning("The command execution failed with the result: " + result);
+        logger.warning("The command execution failed with the result: {0}", result);
       }
       return result.exitValue() == 0;
-<<<<<<< HEAD
-    } catch (IOException ioe) {
-      logger.warning("The command execution failed due to " + ioe.getMessage());
-      return false;
-    } catch (InterruptedException ie) {
-      logger.warning("The command execution failed due to " + ie.getMessage());
-=======
     } catch (IOException | InterruptedException ie) {
-      logger.warning("Failed to run the command due to {0}", ie.getMessage());
->>>>>>> 0871db71
+      logger.warning("The command execution failed due to {0}", ie.getMessage());
       return false;
     }
   }
