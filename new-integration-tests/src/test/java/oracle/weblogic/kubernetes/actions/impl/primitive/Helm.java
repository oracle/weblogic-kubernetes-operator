--- conflicted
+++ resolved
@@ -105,11 +105,7 @@
         .isNotNull()
         .isNotEmpty();
 
-<<<<<<< HEAD
-    //chart reference to be used in Helm upgrade
-=======
     // chart reference to be used in Helm upgrade
->>>>>>> 50077698
     String chartDir = params.getChartDir();
 
     logger.fine("Upgrading a release in namespace {0} using chart reference {1}", namespace, chartDir);
