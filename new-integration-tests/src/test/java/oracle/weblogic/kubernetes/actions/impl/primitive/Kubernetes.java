--- conflicted
+++ resolved
@@ -135,7 +135,6 @@
       // to keep a long running connection with the server to fix SSL connection closed issue
       apiClient.setConnectTimeout(0);
       apiClient.setReadTimeout(0);
-      apiClient.setWriteTimeout(0);
       coreV1Api = new CoreV1Api();
       customObjectsApi = new CustomObjectsApi();
       rbacAuthApi = new RbacAuthorizationV1Api();
@@ -610,24 +609,6 @@
   }
 
   /**
-<<<<<<< HEAD
-   * Copy a file to a pod in specified namespace.
-   * @param namespace namespace in which the pod exists
-   * @param pod name of pod where the file will be copied to
-   * @param container name of the container inside of the pod
-   * @param srcPath source location of the file
-   * @param destPath destination location of the file
-   * @throws ApiException if Kubernetes API client call fails
-   * @throws IOException if copy fails
-   */
-  public static void copyFileToPod(String namespace,
-                                   String pod,
-                                   String container,
-                                   Path srcPath,
-                                   Path destPath)
-      throws ApiException, IOException {
-    Copy copy = new Copy(apiClient);
-=======
    * Copy a file from local filesystem to Kubernetes pod.
    * @param namespace namespace of the pod
    * @param pod name of the pod where the file is copied to
@@ -640,8 +621,7 @@
   public static void copyFileToPod(
       String namespace, String pod, String container, Path srcPath, Path destPath)
       throws IOException, ApiException {
-    Copy copy = new Copy();
->>>>>>> ab86c968
+    Copy copy = new Copy(apiClient);
     copy.copyFileToPod(namespace, pod, container, srcPath, destPath);
   }
 
