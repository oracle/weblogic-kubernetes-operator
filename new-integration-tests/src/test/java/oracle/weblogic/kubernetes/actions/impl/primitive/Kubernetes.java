// Copyright (c) 2020, Oracle Corporation and/or its affiliates.
// Licensed under the Universal Permissive License v 1.0 as shown at https://oss.oracle.com/licenses/upl.

package oracle.weblogic.kubernetes.actions.impl.primitive;

import java.io.BufferedReader;
import java.io.ByteArrayInputStream;
import java.io.ByteArrayOutputStream;
import java.io.IOException;
import java.io.InputStream;
import java.io.InputStreamReader;
import java.io.OutputStream;
import java.nio.file.Path;
import java.util.ArrayList;
import java.util.List;
import java.util.concurrent.Callable;

import com.google.common.base.Charsets;
import com.google.common.io.ByteStreams;
import com.google.gson.Gson;
import com.google.gson.JsonElement;
import io.kubernetes.client.Copy;
import io.kubernetes.client.custom.V1Patch;
import io.kubernetes.client.extended.generic.GenericKubernetesApi;
import io.kubernetes.client.extended.generic.KubernetesApiResponse;
import io.kubernetes.client.extended.generic.options.DeleteOptions;
import io.kubernetes.client.openapi.ApiClient;
import io.kubernetes.client.openapi.ApiException;
import io.kubernetes.client.openapi.Configuration;
import io.kubernetes.client.openapi.apis.AppsV1Api;
import io.kubernetes.client.openapi.apis.BatchV1Api;
import io.kubernetes.client.openapi.apis.CoreV1Api;
import io.kubernetes.client.openapi.apis.CustomObjectsApi;
import io.kubernetes.client.openapi.apis.ExtensionsV1beta1Api;
import io.kubernetes.client.openapi.apis.RbacAuthorizationV1Api;
import io.kubernetes.client.openapi.models.ExtensionsV1beta1Ingress;
import io.kubernetes.client.openapi.models.ExtensionsV1beta1IngressList;
import io.kubernetes.client.openapi.models.V1ClusterRoleBinding;
import io.kubernetes.client.openapi.models.V1ClusterRoleBindingList;
import io.kubernetes.client.openapi.models.V1ClusterRoleList;
import io.kubernetes.client.openapi.models.V1ConfigMap;
import io.kubernetes.client.openapi.models.V1ConfigMapList;
import io.kubernetes.client.openapi.models.V1Deployment;
import io.kubernetes.client.openapi.models.V1DeploymentList;
import io.kubernetes.client.openapi.models.V1Job;
import io.kubernetes.client.openapi.models.V1JobList;
import io.kubernetes.client.openapi.models.V1Namespace;
import io.kubernetes.client.openapi.models.V1NamespaceBuilder;
import io.kubernetes.client.openapi.models.V1NamespaceList;
import io.kubernetes.client.openapi.models.V1ObjectMeta;
import io.kubernetes.client.openapi.models.V1ObjectMetaBuilder;
import io.kubernetes.client.openapi.models.V1PersistentVolume;
import io.kubernetes.client.openapi.models.V1PersistentVolumeClaim;
import io.kubernetes.client.openapi.models.V1PersistentVolumeClaimList;
import io.kubernetes.client.openapi.models.V1PersistentVolumeList;
import io.kubernetes.client.openapi.models.V1Pod;
import io.kubernetes.client.openapi.models.V1PodList;
import io.kubernetes.client.openapi.models.V1ReplicaSet;
import io.kubernetes.client.openapi.models.V1ReplicaSetList;
import io.kubernetes.client.openapi.models.V1RoleBindingList;
import io.kubernetes.client.openapi.models.V1RoleList;
import io.kubernetes.client.openapi.models.V1Secret;
import io.kubernetes.client.openapi.models.V1SecretList;
import io.kubernetes.client.openapi.models.V1Service;
import io.kubernetes.client.openapi.models.V1ServiceAccount;
import io.kubernetes.client.openapi.models.V1ServiceAccountList;
import io.kubernetes.client.openapi.models.V1ServiceList;
import io.kubernetes.client.util.ClientBuilder;
import oracle.weblogic.domain.Domain;
import oracle.weblogic.domain.DomainList;
import oracle.weblogic.kubernetes.extensions.LoggedTest;
import oracle.weblogic.kubernetes.utils.ExecResult;
import org.awaitility.core.ConditionFactory;

import static java.util.concurrent.TimeUnit.MINUTES;
import static java.util.concurrent.TimeUnit.SECONDS;
import static org.awaitility.Awaitility.with;
import static org.junit.jupiter.api.Assertions.assertDoesNotThrow;


// TODO ryan - in here we want to implement all of the kubernetes
// primitives that we need, using the API, not spawning a process
// to run kubectl.
public class Kubernetes implements LoggedTest {

  private static String PRETTY = "false";
  private static Boolean ALLOW_WATCH_BOOKMARKS = false;
  private static String RESOURCE_VERSION = "";
  private static Integer TIMEOUT_SECONDS = 5;
  private static String DOMAIN_GROUP = "weblogic.oracle";
  private static String DOMAIN_VERSION = "v7";
  private static String DOMAIN_PLURAL = "domains";
  private static String FOREGROUND = "Foreground";
  private static String BACKGROUND = "Background";
  private static int GRACE_PERIOD = 0;

  // Core Kubernetes API clients
  private static ApiClient apiClient = null;
  private static CoreV1Api coreV1Api = null;
  private static CustomObjectsApi customObjectsApi = null;
  private static RbacAuthorizationV1Api rbacAuthApi = null;
  private static DeleteOptions deleteOptions = null;

  // Extended GenericKubernetesApi clients
  private static GenericKubernetesApi<V1ConfigMap, V1ConfigMapList> configMapClient = null;
  private static GenericKubernetesApi<V1ClusterRoleBinding, V1ClusterRoleBindingList> roleBindingClient = null;
  private static GenericKubernetesApi<Domain, DomainList> crdClient = null;
  private static GenericKubernetesApi<V1Deployment, V1DeploymentList> deploymentClient = null;
  private static GenericKubernetesApi<V1Job, V1JobList> jobClient = null;
  private static GenericKubernetesApi<V1Namespace, V1NamespaceList> namespaceClient = null;
  private static GenericKubernetesApi<V1Pod, V1PodList> podClient = null;
  private static GenericKubernetesApi<V1PersistentVolume, V1PersistentVolumeList> pvClient = null;
  private static GenericKubernetesApi<V1PersistentVolumeClaim, V1PersistentVolumeClaimList> pvcClient = null;
  private static GenericKubernetesApi<V1ReplicaSet, V1ReplicaSetList> rsClient = null;
  private static GenericKubernetesApi<V1Secret, V1SecretList> secretClient = null;
  private static GenericKubernetesApi<V1Service, V1ServiceList> serviceClient = null;
  private static GenericKubernetesApi<V1ServiceAccount, V1ServiceAccountList> serviceAccountClient = null;

  private static ConditionFactory withStandardRetryPolicy = null;

  static {
    try {
      Configuration.setDefaultApiClient(ClientBuilder.defaultClient());
      apiClient = Configuration.getDefaultApiClient();
      coreV1Api = new CoreV1Api();
      customObjectsApi = new CustomObjectsApi();
      rbacAuthApi = new RbacAuthorizationV1Api();
      initializeGenericKubernetesApiClients();
      // create standard, reusable retry/backoff policy
      withStandardRetryPolicy = with().pollDelay(2, SECONDS)
          .and().with().pollInterval(10, SECONDS)
          .atMost(5, MINUTES).await();
    } catch (IOException ioex) {
      throw new ExceptionInInitializerError(ioex);
    }
  }

  /**
   * Create static instances of GenericKubernetesApi clients.
   */
  private static void initializeGenericKubernetesApiClients() {
    // Invocation parameters aren't changing so create them as statics
    configMapClient =
        new GenericKubernetesApi<>(
            V1ConfigMap.class,  // the api type class
            V1ConfigMapList.class, // the api list type class
            "", // the api group
            "v1", // the api version
            "configmaps", // the resource plural
            apiClient //the api client
        );

    crdClient =
        new GenericKubernetesApi<>(
            Domain.class,  // the api type class
            DomainList.class, // the api list type class
            DOMAIN_GROUP, // the api group
            DOMAIN_VERSION, // the api version
            DOMAIN_PLURAL, // the resource plural
            apiClient //the api client
        );

    deploymentClient =
        new GenericKubernetesApi<>(
            V1Deployment.class,  // the api type class
            V1DeploymentList.class, // the api list type class
            "", // the api group
            "v1", // the api version
            "deployments", // the resource plural
            apiClient //the api client
        );

    jobClient =
        new GenericKubernetesApi<>(
            V1Job.class,  // the api type class
            V1JobList.class, // the api list type class
            "", // the api group
            "v1", // the api version
            "jobs", // the resource plural
            apiClient //the api client
        );

    namespaceClient =
        new GenericKubernetesApi<>(
            V1Namespace.class, // the api type class
            V1NamespaceList.class, // the api list type class
            "", // the api group
            "v1", // the api version
            "namespaces", // the resource plural
            apiClient //the api client
        );

    podClient =
        new GenericKubernetesApi<>(
            V1Pod.class,  // the api type class
            V1PodList.class, // the api list type class
            "", // the api group
            "v1", // the api version
            "pods", // the resource plural
            apiClient //the api client
        );

    pvClient =
        new GenericKubernetesApi<>(
            V1PersistentVolume.class,  // the api type class
            V1PersistentVolumeList.class, // the api list type class
            "", // the api group
            "v1", // the api version
            "persistentvolumes", // the resource plural
            apiClient //the api client
        );

    pvcClient =
        new GenericKubernetesApi<>(
            V1PersistentVolumeClaim.class,  // the api type class
            V1PersistentVolumeClaimList.class, // the api list type class
            "", // the api group
            "v1", // the api version
            "persistentvolumeclaims", // the resource plural
            apiClient //the api client
        );

    rsClient =
        new GenericKubernetesApi<>(
            V1ReplicaSet.class, // the api type class
            V1ReplicaSetList.class, // the api list type class
            "", // the api group
            "v1", // the api version
            "replicasets", // the resource plural
            apiClient //the api client
        );

    roleBindingClient =
        new GenericKubernetesApi<>(
            V1ClusterRoleBinding.class, // the api type class
            V1ClusterRoleBindingList.class, // the api list type class
            "rbac.authorization.k8s.io", // the api group
            "v1", // the api version
            "clusterrolebindings", // the resource plural
            apiClient //the api client
        );

    secretClient =
        new GenericKubernetesApi<>(
            V1Secret.class,  // the api type class
            V1SecretList.class, // the api list type class
            "", // the api group
            "v1", // the api version
            "serviceaccounts", // the resource plural
            apiClient //the api client
        );

    serviceClient =
        new GenericKubernetesApi<>(
            V1Service.class,  // the api type class
            V1ServiceList.class, // the api list type class
            "", // the api group
            "v1", // the api version
            "services", // the resource plural
            apiClient //the api client
        );

    serviceAccountClient =
        new GenericKubernetesApi<>(
            V1ServiceAccount.class,  // the api type class
            V1ServiceAccountList.class, // the api list type class
            "", // the api group
            "v1", // the api version
            "serviceaccounts", // the resource plural
            apiClient //the api client
        );
    deleteOptions = new DeleteOptions();
    deleteOptions.setGracePeriodSeconds(0L);
    deleteOptions.setPropagationPolicy(FOREGROUND);
  }

  // ------------------------  deployments -----------------------------------
  public static boolean createDeployment(String deploymentYaml) {
    // do something with the command!!!
    return true;
  }

  /**
   * List deployments in the given namespace.
   *
   * @param namespace namespace in which to list the deployments
   * @return list of deployment objects as {@link V1DeploymentList}
   * @throws ApiException when listing fails
   */
  public static V1DeploymentList listDeployments(String namespace) throws ApiException {
    V1DeploymentList deployments;
    try {
      AppsV1Api apiInstance = new AppsV1Api(apiClient);
      deployments = apiInstance.listNamespacedDeployment(
          namespace, // String | namespace.
          PRETTY, // String | If 'true', then the output is pretty printed.
          ALLOW_WATCH_BOOKMARKS, // Boolean | allowWatchBookmarks requests watch events with type "BOOKMARK".
          null, // String | The continue option should be set when retrieving more results from the server.
          null, // String | A selector to restrict the list of returned objects by their fields.
          null, // String | A selector to restrict the list of returned objects by their labels.
          null, // Integer | limit is a maximum number of responses to return for a list call.
          RESOURCE_VERSION, // String | Shows changes that occur after that particular version of a resource.
          TIMEOUT_SECONDS, // Integer | Timeout for the list call.
          Boolean.FALSE // Boolean | Watch for changes to the described resources.
      );
    } catch (ApiException apex) {
      logger.warning(apex.getResponseBody());
      throw apex;
    }
    return deployments;
  }

  /**
   * Delete a deployment.
   *
   * @param namespace namespace in which to delete the deployment
   * @param name deployment name
   * @return true if deletion was successful
   * @throws ApiException when delete fails
   */
  public static boolean deleteDeployment(String namespace, String name) throws ApiException {
    try {
      AppsV1Api apiInstance = new AppsV1Api(apiClient);
      apiInstance.deleteNamespacedDeployment(
          name, // String | deployment object name.
          namespace, // String | namespace in which the deployment exists.
          PRETTY, // String | If 'true', then the output is pretty printed.
          null, // String | When present, indicates that modifications should not be persisted.
          GRACE_PERIOD, // Integer | The duration in seconds before the object should be deleted.
          null, // Boolean | Deprecated: use the PropagationPolicy.
          FOREGROUND, // String | Whether and how garbage collection will be performed.
          null // V1DeleteOptions.
      );
    } catch (ApiException apex) {
      logger.warning(apex.getResponseBody());
      throw apex;
    }
    return true;
  }

  // --------------------------- pods -----------------------------------------
  /**
   * Get a pod's log.
   *
   * @param name name of the Pod
   * @param namespace name of the Namespace
   * @return log as a String
   * @throws ApiException if Kubernetes client API call fails
   */
  public static String getPodLog(String name, String namespace) throws ApiException {
    return getPodLog(name, namespace, null);
  }

  /**
   * Get a pod's log.
   *
   * @param name name of the Pod
   * @param namespace name of the Namespace
   * @param container name of container for which to stream logs
   * @return log as a String
   * @throws ApiException if Kubernetes client API call fails
   */
  public static String getPodLog(String name, String namespace, String container)
      throws ApiException {
    String log = null;
    try {
      log = coreV1Api.readNamespacedPodLog(
          name, // name of the Pod
          namespace, // name of the Namespace
          container, // container for which to stream logs
          null, //  Boolean Follow the log stream of the pod
          null, // number of bytes to read from the server before terminating the log output
          PRETTY, // pretty print output
          null, // Boolean, Return previous terminated container logs
          null, // relative time (seconds) before the current time from which to show logs
          null, // number of lines from the end of the logs to show
          null // Boolean, add timestamp at the beginning of every line of log output
      );
    } catch (ApiException apex) {
      logger.severe(apex.getResponseBody());
      throw apex;
    }

    return log;
  }

  /**
   * Create a pod.
   *
   * @param namespace name of the namespace
   * @param podBody V1Pod object containing pod configuration data
   * @return V1Pod object
   * @throws ApiException when create pod fails
   */
  public static V1Pod createPod(String namespace, V1Pod podBody) throws ApiException {
    V1Pod pod;
    try {
      pod = coreV1Api.createNamespacedPod(namespace, podBody, null, null, null);
    } catch (ApiException apex) {
      logger.severe(apex.getResponseBody());
      throw apex;
    }
    return pod;
  }

  /**
   * Delete a Kubernetes Pod.
   *
   * @param name name of the pod
   * @param namespace name of namespace
   * @return true if successful
   */
  public static boolean deletePod(String name, String namespace) {

    KubernetesApiResponse<V1Pod> response = podClient.delete(namespace, name);

    if (!response.isSuccess()) {
      logger.warning("Failed to delete pod '" + name + "' from namespace: "
          + namespace + " with HTTP status code: " + response.getHttpStatusCode());
      return false;
    }

    if (response.getObject() != null) {
      logger.info(
          "Received after-deletion status of the requested object, will be deleting "
              + "pod in background!");
    }

    return true;
  }

  /**
   * List all pods in given namespace.
   *
   * @param namespace Namespace in which to list all pods
   * @param labelSelectors with which the pods are decorated
   * @return V1PodList list of pods
   * @throws ApiException when there is error in querying the cluster
   */
  public static V1PodList listPods(String namespace, String labelSelectors) throws ApiException {
    V1PodList v1PodList = null;
    try {
      v1PodList
          = coreV1Api.listNamespacedPod(
              namespace, // namespace in which to look for the pods.
              Boolean.FALSE.toString(), // pretty print output.
              Boolean.FALSE, // allowWatchBookmarks requests watch events with type "BOOKMARK".
              null, // continue to query when there is more results to return.
              null, // selector to restrict the list of returned objects by their fields
              labelSelectors, // selector to restrict the list of returned objects by their labels.
              null, // maximum number of responses to return for a list call.
              null, // shows changes that occur after that particular version of a resource.
              null, // Timeout for the list/watch call.
              Boolean.FALSE // Watch for changes to the described resources.
          );
    } catch (ApiException apex) {
      logger.severe(apex.getResponseBody());
      throw apex;
    }
    return v1PodList;
  }

  /**
   * Copy a directory from Kubernetes pod to local destination path.
   * @param pod V1Pod object
   * @param srcPath source directory location
   * @param destination destination directory path
   * @throws IOException when copy fails
   * @throws ApiException when pod interaction fails
   */
  public static void copyDirectoryFromPod(V1Pod pod, String srcPath, Path destination)
      throws IOException, ApiException {
    Copy copy = new Copy();
    copy.copyDirectoryFromPod(pod, srcPath, destination);
  }

  // --------------------------- namespaces -----------------------------------
  /**
   * Create a Kubernetes namespace.
   *
   * @param name the name of the namespace
   * @return true on success, false otherwise
   * @throws ApiException if Kubernetes client API call fails
   */
  public static boolean createNamespace(String name) throws ApiException {
    V1ObjectMeta meta = new V1ObjectMetaBuilder().withName(name).build();
    V1Namespace namespace = new V1NamespaceBuilder().withMetadata(meta).build();

    try {
      coreV1Api.createNamespace(
          namespace, // name of the Namespace
          PRETTY, // pretty print output
          null, // indicates that modifications should not be persisted
          null // name associated with the actor or entity that is making these changes
      );
    } catch (ApiException apex) {
      logger.severe(apex.getResponseBody());
      throw apex;
    }

    return true;
  }

  /**
   * Create a Kubernetes namespace.
   *
   * @param namespace - V1Namespace object containing namespace configuration data
   * @return true if successful
   * @throws ApiException if Kubernetes client API call fails
   */
  public static boolean createNamespace(V1Namespace namespace) throws ApiException {
    if (namespace == null) {
      throw new IllegalArgumentException(
          "Parameter 'namespace' cannot be null when calling createNamespace()");
    }

    V1Namespace ns = null;
    try {
      ns = coreV1Api.createNamespace(
          namespace, // V1Namespace configuration data object
          PRETTY, // pretty print output
          null, // indicates that modifications should not be persisted
          null // name associated with the actor or entity that is making these changes
      );
    } catch (ApiException apex) {
      logger.severe(apex.getResponseBody());
      throw apex;
    }

    return true;
  }

  /**
   * List namespaces in the Kubernetes cluster.
   * @return List of all Namespace names in the Kubernetes cluster
   * @throws ApiException if Kubernetes client API call fails
   */
  public static List<String> listNamespaces() throws ApiException {
    ArrayList<String> nameSpaces = new ArrayList<>();
    V1NamespaceList namespaceList;
    try {
      namespaceList = coreV1Api.listNamespace(
          PRETTY, // pretty print output
          ALLOW_WATCH_BOOKMARKS, // allowWatchBookmarks requests watch events with type "BOOKMARK"
          null, // set when retrieving more results from the server
          null, // selector to restrict the list of returned objects by their fields
          null, // selector to restrict the list of returned objects by their labels
          null, // maximum number of responses to return for a list call
          RESOURCE_VERSION, // shows changes that occur after that particular version of a resource
          TIMEOUT_SECONDS, // Timeout for the list/watch call
          false // Watch for changes to the described resources
      );
    } catch (ApiException apex) {
      logger.severe(apex.getResponseBody());
      throw apex;
    }

    for (V1Namespace namespace : namespaceList.getItems()) {
      nameSpaces.add(namespace.getMetadata().getName());
    }

    return nameSpaces;
  }

  /**
   * List namespaces in the Kubernetes cluster as V1NamespaceList.
   * @return V1NamespaceList of Namespace in the Kubernetes cluster
   * @throws ApiException if Kubernetes client API call fails
   */
  public static V1NamespaceList listNamespacesAsObjects() throws ApiException {
    V1NamespaceList namespaceList;
    try {
      namespaceList = coreV1Api.listNamespace(
          PRETTY, // pretty print output
          ALLOW_WATCH_BOOKMARKS, // allowWatchBookmarks requests watch events with type "BOOKMARK"
          null, // set when retrieving more results from the server
          null, // selector to restrict the list of returned objects by their fields
          null, // selector to restrict the list of returned objects by their labels
          null, // maximum number of responses to return for a list call
          RESOURCE_VERSION, // shows changes that occur after that particular version of a resource
          TIMEOUT_SECONDS, // Timeout for the list/watch call
          false // Watch for changes to the described resources
      );
    } catch (ApiException apex) {
      logger.severe(apex.getResponseBody());
      throw apex;
    }

    return namespaceList;
  }


  /**
   * Delete a namespace for the given name.
   *
   * @param name name of namespace
   * @return true if successful delete request, false otherwise.
   */
  public static boolean deleteNamespace(String name) {

    KubernetesApiResponse<V1Namespace> response = namespaceClient.delete(name);

    if (!response.isSuccess()) {
      // status 409 means contents in the namespace being removed,
      // once done namespace will be purged
      if (response.getHttpStatusCode() == 409) {
        logger.warning(response.getStatus().getMessage());
        return false;
      } else {
        logger.warning("Failed to delete namespace: "
            + name + " with HTTP status code: " + response.getHttpStatusCode());
        return false;
      }
    }

    withStandardRetryPolicy
        .conditionEvaluationListener(
            condition -> logger.info("Waiting for namespace {0} to be deleted "
                    + "(elapsed time {1}ms, remaining time {2}ms)",
                name,
                condition.getElapsedTimeInMS(),
                condition.getRemainingTimeInMS()))
        .until(assertDoesNotThrow(() -> namespaceDeleted(name),
            String.format("namespaceExists failed with ApiException for namespace %s",
                name)));

    return true;
  }

  private static Callable<Boolean> namespaceDeleted(String namespace) throws ApiException {
    return new Callable<Boolean>() {
      @Override
      public Boolean call() throws Exception {
        List<String> namespaces = listNamespaces();
        if (!namespaces.contains(namespace)) {
          return true;
        }
        return  false;
      }
    };
  }

  // --------------------------- Custom Resource Domain -----------------------------------
  /**
   * Create a Domain Custom Resource.
   *
   * @param domain Domain custom resource model object
   * @return true on success, false otherwise
   * @throws ApiException if Kubernetes client API call fails
   */
  public static boolean createDomainCustomResource(Domain domain) throws ApiException {
    if (domain == null) {
      throw new IllegalArgumentException(
          "Parameter 'domain' cannot be null when calling createDomainCustomResource()");
    }

    if (domain.metadata() == null) {
      throw new IllegalArgumentException(
          "'metadata' field of the parameter 'domain' cannot be null when calling createDomainCustomResource()");
    }

    if (domain.metadata().getNamespace() == null) {
      throw new IllegalArgumentException(
          "'namespace' field in the metadata cannot be null when calling createDomainCustomResource()");
    }

    String namespace = domain.metadata().getNamespace();

    JsonElement json = convertToJson(domain);

    Object response;
    try {
      response = customObjectsApi.createNamespacedCustomObject(
          DOMAIN_GROUP, // custom resource's group name
          DOMAIN_VERSION, // //custom resource's version
          namespace, // custom resource's namespace
          DOMAIN_PLURAL, // custom resource's plural name
          json, // JSON schema of the Resource to create
          null // pretty print output
      );
    } catch (ApiException apex) {
      logger.severe(apex.getResponseBody());
      throw apex;
    }

    return true;
  }

  /**
   * Converts a Java Object to a JSON element.
   *
   * @param obj java object to be converted
   * @return object representing Json element
   */
  private static JsonElement convertToJson(Object obj) {
    Gson gson = apiClient.getJSON().getGson();
    return gson.toJsonTree(obj);
  }

  /**
   * Delete the Domain Custom Resource.
   *
   * @param domainUid unique domain identifier
   * @param namespace name of namespace
   * @return true if successful, false otherwise
   */
  public static boolean deleteDomainCustomResource(String domainUid, String namespace) {

    KubernetesApiResponse<Domain> response = crdClient.delete(namespace, domainUid, deleteOptions);

    if (!response.isSuccess()) {
      logger.warning(
          "Failed to delete Domain Custom Resource '" + domainUid + "' from namespace: "
          + namespace + " with HTTP status code: " + response.getHttpStatusCode());
      return false;
    }

    if (response.getObject() != null) {
      logger.info(
          "Received after-deletion status of the requested object, will be deleting "
          + "domain custom resource in background!");
    }

    return true;
  }

  /**
   * Get the Domain Custom Resource.
   *
   * @param domainUid unique domain identifier
   * @param namespace name of namespace
   * @return domain custom resource or null if Domain does not exist
   * @throws ApiException if Kubernetes request fails
   */
  public static Domain getDomainCustomResource(String domainUid, String namespace)
      throws ApiException {
    Object domain;
    try {
      domain = customObjectsApi.getNamespacedCustomObject(
          DOMAIN_GROUP, // custom resource's group name
          DOMAIN_VERSION, // //custom resource's version
          namespace, // custom resource's namespace
          DOMAIN_PLURAL, // custom resource's plural name
          domainUid // custom object's name
      );
    } catch (ApiException apex) {
      logger.severe(apex.getResponseBody());
      throw apex;
    }

    if (domain != null) {
      return handleResponse(domain, Domain.class);
    }

    logger.warning("Domain Custom Resource '" + domainUid + "' not found in namespace " + namespace);
    return null;
  }

  /**
   * Patch the Domain Custom Resource using JSON Patch.JSON Patch is a format for describing changes to a JSON document
   * using a series of operations. JSON Patch is specified in RFC 6902 from the IETF. For example, the following
   * operation will replace the "spec.restartVersion" to a value of "2".
   *
   * <p>[
   *      {"op": "replace", "path": "/spec/restartVersion", "value": "2" }
   *    ]
   *
   * @param domainUid unique domain identifier
   * @param namespace name of namespace
   * @param patchString JSON Patch document as a String
   * @return true if patch is successful otherwise false
   */
  public static boolean patchCustomResourceDomainJsonPatch(String domainUid, String namespace,
      String patchString) {
    return patchDomainCustomResource(
        domainUid, // name of custom resource domain
        namespace, // name of namespace
        new V1Patch(patchString), // patch data
        V1Patch.PATCH_FORMAT_JSON_PATCH // "application/json-patch+json" patch format
    );
  }

  /**
   * Patch the Domain Custom Resource using JSON Merge Patch.JSON Merge Patch is a format for describing a changed
   * version to a JSON document. JSON Merge Patch is specified in RFC 7396 from the IETF. For example, the following
   * JSON object fragment would add/replace the "spec.restartVersion" to a value of "1".
   *
   * <p>{
   *      "spec" : { "restartVersion" : "1" }
   *    }
   *
   * @param domainUid unique domain identifier
   * @param namespace name of namespace
   * @param patchString JSON Patch document as a String
   * @return true if patch is successful otherwise false
   */
  public static boolean patchCustomResourceDomainJsonMergePatch(String domainUid, String namespace,
      String patchString) {
    return patchDomainCustomResource(
        domainUid, // name of custom resource domain
        namespace, // name of namespace
        new V1Patch(patchString), // patch data
        V1Patch.PATCH_FORMAT_JSON_MERGE_PATCH // "application/merge-patch+json" patch format
    );
  }

  /**
   * Patch the Domain Custom Resource.
   *
   * @param domainUid unique domain identifier
   * @param namespace name of namespace
   * @param patch patch data in format matching the specified media type
   * @param patchFormat one of the following types used to identify patch document:
   *     "application/json-patch+json", "application/merge-patch+json",
   * @return true if successful, false otherwise
   */
  public static boolean patchDomainCustomResource(String domainUid, String namespace,
      V1Patch patch, String patchFormat) {

    // GenericKubernetesApi uses CustomObjectsApi calls
    KubernetesApiResponse<Domain> response = crdClient.patch(
        namespace, // name of namespace
        domainUid, // name of custom resource domain
        patchFormat, // "application/json-patch+json" or "application/merge-patch+json"
        patch // patch data
    );

    if (!response.isSuccess()) {
      logger.warning(
          "Failed to patch " + domainUid + " in namespace " + namespace + " using patch format: "
              + patchFormat);
      return false;
    }

    return true;
  }

  /**
   * Converts the response to appropriate type.
   *
   * @param response response object to convert
   * @param type the type to convert into
   * @return the Java object of the type the response object is converted to
   */
  @SuppressWarnings("unchecked")
  private static <T> T handleResponse(Object response, Class<T> type) {
    JsonElement jsonElement = convertToJson(response);
    return apiClient.getJSON().getGson().fromJson(jsonElement, type);
  }

  /**
   * List Domain Custom Resources for a given namespace.
   *
   * @param namespace name of namespace
   * @return List of Domain Custom Resources
   */
  public static DomainList listDomains(String namespace) {
    KubernetesApiResponse<DomainList> response = null;
    try {
      response = crdClient.list(namespace);
    } catch (Exception ex) {
      logger.warning(ex.getMessage());
      throw ex;
    }
    return response != null ? response.getObject() : new DomainList();
  }

  // --------------------------- config map ---------------------------
  /**
   * Create a Kubernetes Config Map.
   *
   * @param configMap V1ConfigMap object containing config map configuration data
   * @return true if successful
   * @throws ApiException if Kubernetes client API call fails
   */
  public static boolean createConfigMap(V1ConfigMap configMap) throws ApiException {
    if (configMap == null) {
      throw new IllegalArgumentException(
          "Parameter 'configMap' cannot be null when calling createConfigMap()");
    }

    if (configMap.getMetadata() == null) {
      throw new IllegalArgumentException(
          "'metadata' field of the parameter 'configMap' cannot be null when calling createConfigMap()");
    }

    if (configMap.getMetadata().getNamespace() == null) {
      throw new IllegalArgumentException(
          "'namespace' field in the metadata cannot be null when calling createConfigMap()");
    }

    String namespace = configMap.getMetadata().getNamespace();

    V1ConfigMap cm;
    try {
      cm = coreV1Api.createNamespacedConfigMap(
          namespace, // config map's namespace
          configMap, // config map configuration data
          PRETTY, // pretty print output
          null, // indicates that modifications should not be persisted
          null // name associated with the actor or entity that is making these changes
      );
    } catch (ApiException apex) {
      logger.severe(apex.getResponseBody());
      throw apex;
    }

    return true;
  }

  /**
   * List Config Maps in the Kubernetes cluster.
   *
   * @param namespace Namespace in which to query
   * @return V1ConfigMapList of Config Maps
   * @throws ApiException if Kubernetes client API call fails
   */
  public static V1ConfigMapList listConfigMaps(String namespace) throws ApiException {

    V1ConfigMapList configMapList;
    try {
      configMapList = coreV1Api.listNamespacedConfigMap(
          namespace, // config map's namespace
          PRETTY, // pretty print output
          ALLOW_WATCH_BOOKMARKS, // allowWatchBookmarks requests watch events with type "BOOKMARK"
          null, // set when retrieving more results from the server
          null, // selector to restrict the list of returned objects by their fields
          null, // selector to restrict the list of returned objects by their labels
          null, // maximum number of responses to return for a list call
          RESOURCE_VERSION, // shows changes that occur after that particular version of a resource
          TIMEOUT_SECONDS, // Timeout for the list/watch call
          false // Watch for changes to the described resources
      );
    } catch (ApiException apex) {
      logger.severe(apex.getResponseBody());
      throw apex;
    }

    return configMapList;
  }

  /**
   * Delete Kubernetes Config Map.
   *
   * @param name name of the Config Map
   * @param namespace name of namespace
   * @return true if successful, false otherwise
   */
  public static boolean deleteConfigMap(String name, String namespace) {

    KubernetesApiResponse<V1ConfigMap> response = configMapClient.delete(namespace, name, deleteOptions);

    if (!response.isSuccess()) {
      logger.warning("Failed to delete config map '" + name + "' from namespace: "
          + namespace + " with HTTP status code: " + response.getHttpStatusCode());
      return false;
    }

    if (response.getObject() != null) {
      logger.info(
          "Received after-deletion status of the requested object, will be deleting "
          + "config map in background!");
    }

    return true;
  }

  // --------------------------- secret ---------------------------
  /**
   * Create a Kubernetes Secret.
   *
   * @param secret V1Secret object containing Kubernetes secret configuration data
   * @return true if successful
   * @throws ApiException if Kubernetes client API call fails
   */
  public static boolean createSecret(V1Secret secret) throws ApiException {
    if (secret == null) {
      throw new IllegalArgumentException(
          "Parameter 'secret' cannot be null when calling createSecret()");
    }

    if (secret.getMetadata() == null) {
      throw new IllegalArgumentException(
          "'metadata' field of the parameter 'secret' cannot be null when calling createSecret()");
    }

    if (secret.getMetadata().getNamespace() == null) {
      throw new IllegalArgumentException(
          "'namespace' field in the metadata cannot be null when calling createSecret()");
    }

    String namespace = secret.getMetadata().getNamespace();

    V1Secret v1Secret;
    try {
      v1Secret = coreV1Api.createNamespacedSecret(
          namespace, // name of the Namespace
          secret, // secret configuration data
          PRETTY, // pretty print output
          null, // indicates that modifications should not be persisted
          null // fieldManager is a name associated with the actor
      );
    } catch (ApiException apex) {
      logger.severe(apex.getResponseBody());
      throw apex;
    }

    return true;
  }

  /**
   * Delete a Kubernetes Secret.
   *
   * @param name name of the Secret
   * @param namespace name of namespace
   * @return true if successful, false otherwise
   */
  public static boolean deleteSecret(String name, String namespace) {

    KubernetesApiResponse<V1Secret> response = secretClient.delete(namespace, name);

    if (!response.isSuccess()) {
      logger.warning("Failed to delete secret '" + name + "' from namespace: "
          + namespace + " with HTTP status code: " + response.getHttpStatusCode());
      return false;
    }

    if (response.getObject() != null) {
      logger.info(
          "Received after-deletion status of the requested object, will be deleting "
          + "secret in background!");
    }

    return true;
  }

  /**
   * List secrets in the Kubernetes cluster.
   * @param namespace Namespace in which to query
   * @return V1SecretList of secrets in the Kubernetes cluster
   */
  public static V1SecretList listSecrets(String namespace) {
    KubernetesApiResponse<V1SecretList> list = secretClient.list(namespace);
    if (list.isSuccess()) {
      return list.getObject();
    } else {
      logger.warning("Failed to list secrets, status code {0}", list.getHttpStatusCode());
      return null;
    }
  }

  // --------------------------- pv/pvc ---------------------------
  /**
   * Create a Kubernetes Persistent Volume.
   *
   * @param persistentVolume V1PersistentVolume object containing persistent volume configuration data
   * @return true if successful
   * @throws ApiException if Kubernetes client API call fails
   */
  public static boolean createPv(V1PersistentVolume persistentVolume) throws ApiException {
    if (persistentVolume == null) {
      throw new IllegalArgumentException(
          "Parameter 'persistentVolume' cannot be null when calling createPv()");
    }

    V1PersistentVolume pv;
    try {
      pv = coreV1Api.createPersistentVolume(
          persistentVolume, // persistent volume configuration data
          PRETTY, // pretty print output
          null, // indicates that modifications should not be persisted
          null // fieldManager is a name associated with the actor
      );
    } catch (ApiException apex) {
      logger.severe(apex.getResponseBody());
      throw apex;
    }

    return true;
  }

  /**
   * Create a Kubernetes Persistent Volume Claim.
   *
   * @param persistentVolumeClaim V1PersistentVolumeClaim object containing Kubernetes persistent volume claim
    configuration data
   * @return true if successful
   * @throws ApiException if Kubernetes client API call fails
   */
  public static boolean createPvc(V1PersistentVolumeClaim persistentVolumeClaim) throws ApiException {
    if (persistentVolumeClaim == null) {
      throw new IllegalArgumentException(
          "Parameter 'persistentVolume' cannot be null when calling createPvc()");
    }

    if (persistentVolumeClaim.getMetadata() == null) {
      throw new IllegalArgumentException(
          "'metadata' field of the parameter 'persistentVolumeClaim' cannot be null when calling createPvc()");
    }

    if (persistentVolumeClaim.getMetadata().getNamespace() == null) {
      throw new IllegalArgumentException(
          "'namespace' field in the metadata cannot be null when calling createPvc()");
    }

    String namespace = persistentVolumeClaim.getMetadata().getNamespace();

    V1PersistentVolumeClaim pvc;
    try {
      pvc = coreV1Api.createNamespacedPersistentVolumeClaim(
          namespace, // name of the Namespace
          persistentVolumeClaim, // persistent volume claim configuration data
          PRETTY, // pretty print output
          null, // indicates that modifications should not be persisted
          null // fieldManager is a name associated with the actor
      );
    } catch (ApiException apex) {
      logger.severe(apex.getResponseBody());
      throw apex;
    }

    return true;
  }

  /**
   * Delete a Kubernetes Persistent Volume.
   *
   * @param name name of the Persistent Volume
   * @return true if successful
   */
  public static boolean deletePv(String name) {

    KubernetesApiResponse<V1PersistentVolume> response = pvClient.delete(name, deleteOptions);

    if (!response.isSuccess()) {
      logger.warning("Failed to delete persistent volume '" + name + "' "
          + "with HTTP status code: " + response.getHttpStatusCode());
      return false;
    }

    if (response.getObject() != null) {
      logger.info(
          "Received after-deletion status of the requested object, will be deleting "
          + "persistent volume in background!");
    }

    return true;
  }

  /**
   * Delete a Kubernetes Persistent Volume Claim.
   *
   * @param name name of the Persistent Volume Claim
   * @param namespace name of the namespace
   * @return true if successful
   */
  public static boolean deletePvc(String name, String namespace) {

    KubernetesApiResponse<V1PersistentVolumeClaim> response = pvcClient.delete(namespace, name, deleteOptions);

    if (!response.isSuccess()) {
      logger.warning(
          "Failed to delete persistent volume claim '" + name + "' from namespace: "
          + namespace + " with HTTP status code: " + response.getHttpStatusCode());
      return false;
    }

    if (response.getObject() != null) {
      logger.info(
          "Received after-deletion status of the requested object, will be deleting "
          + "persistent volume claim in background!");
    }

    return true;
  }

  /**
   * List all persistent volumes in the Kubernetes cluster.
   * @return V1PersistentVolumeList of Persistent Volumes in Kubernetes cluster
   */
  public static V1PersistentVolumeList listPersistentVolumes() {
    KubernetesApiResponse<V1PersistentVolumeList> list = pvClient.list();
    if (list.isSuccess()) {
      return list.getObject();
    } else {
      logger.warning("Failed to list Persistent Volumes,"
          + " status code {0}", list.getHttpStatusCode());
      return null;
    }
  }

  /**
   * List persistent volumes in the Kubernetes cluster based on the label.
   * @param labels String containing the labels the PV is decorated with
   * @return V1PersistentVolumeList list of Persistent Volumes
   * @throws ApiException when listing fails
   */
  public static V1PersistentVolumeList listPersistentVolumes(String labels) throws ApiException {
    V1PersistentVolumeList listPersistentVolume;
    try {
      listPersistentVolume = coreV1Api.listPersistentVolume(
          PRETTY, // pretty print output
          ALLOW_WATCH_BOOKMARKS, // allowWatchBookmarks requests watch events with type "BOOKMARK"
          null, // set when retrieving more results from the server
          null, // selector to restrict the list of returned objects by their fields
          labels, // selector to restrict the list of returned objects by their labels
          null, // maximum number of responses to return for a list call
          RESOURCE_VERSION, // shows changes that occur after that particular version of a resource
          TIMEOUT_SECONDS, // Timeout for the list/watch call
          false // Watch for changes to the described resources
      );
    } catch (ApiException apex) {
      logger.severe(apex.getResponseBody());
      throw apex;
    }
    return listPersistentVolume;
  }

  /**
   * List persistent volume claims in the namespace.
   * @param namespace name of the namespace in which to list
   * @return V1PersistentVolumeClaimList of Persistent Volume Claims in namespace
   */
  public static V1PersistentVolumeClaimList listPersistentVolumeClaims(String namespace) {
    KubernetesApiResponse<V1PersistentVolumeClaimList> list = pvcClient.list(namespace);
    if (list.isSuccess()) {
      return list.getObject();
    } else {
      logger.warning("Failed to list Persistent Volumes claims,"
          + " status code {0}", list.getHttpStatusCode());
      return null;
    }
  }

  // --------------------------- service account ---------------------------
  /**
   * Create a Kubernetes Service Account.
   *
   * @param serviceAccount V1ServiceAccount object containing service account configuration data
   * @return created service account
   * @throws ApiException if Kubernetes client API call fails
   */
  public static V1ServiceAccount createServiceAccount(V1ServiceAccount serviceAccount)
      throws ApiException {
    if (serviceAccount == null) {
      throw new IllegalArgumentException(
          "Parameter 'serviceAccount' cannot be null when calling createServiceAccount()");
    }

    if (serviceAccount.getMetadata() == null) {
      throw new IllegalArgumentException(
          "'metadata' field of the parameter 'serviceAccount' cannot be null when calling createServiceAccount()");
    }

    if (serviceAccount.getMetadata().getNamespace() == null) {
      throw new IllegalArgumentException(
          "'namespace' field in the metadata cannot be null when calling createServiceAccount()");
    }

    String namespace = serviceAccount.getMetadata().getNamespace();

    try {
      serviceAccount = coreV1Api.createNamespacedServiceAccount(
          namespace, // name of the Namespace
          serviceAccount, // service account configuration data
          PRETTY, // pretty print output
          null, // indicates that modifications should not be persisted
          null // fieldManager is a name associated with the actor
      );
    } catch (ApiException apex) {
      logger.severe(apex.getResponseBody());
      throw apex;
    }

    return serviceAccount;
  }

  /**
   * Delete a Kubernetes Service Account.
   *
   * @param name name of the Service Account
   * @param namespace name of namespace
   * @return true if successful, false otherwise
   */
  public static boolean deleteServiceAccount(String name, String namespace) {

    KubernetesApiResponse<V1ServiceAccount> response = serviceAccountClient.delete(namespace, name, deleteOptions);

    if (!response.isSuccess()) {
      logger.warning("Failed to delete Service Account '" + name + "' from namespace: "
          + namespace + " with HTTP status code: " + response.getHttpStatusCode());
      return false;
    }

    if (response.getObject() != null) {
      logger.info(
          "Received after-deletion status of the requested object, will be deleting "
          + "service account in background!");
      V1ServiceAccount serviceAccount = (V1ServiceAccount) response.getObject();
      logger.info(
          "Deleting Service Account " + serviceAccount.getMetadata().getName() + " in background.");
    }

    return true;
  }

  /**
   * List all service accounts in the Kubernetes cluster.
   *
   * @param namespace Namespace in which to list all service accounts
   * @return V1ServiceAccountList of service accounts
   */
  public static V1ServiceAccountList listServiceAccounts(String namespace) {
    KubernetesApiResponse<V1ServiceAccountList> list = serviceAccountClient.list(namespace);
    if (list.isSuccess()) {
      return list.getObject();
    } else {
      logger.warning("Failed to list service accounts, status code {0}", list.getHttpStatusCode());
      return null;
    }
  }
  // --------------------------- Services ---------------------------

  /**
   * Create a Kubernetes Service.
   *
   * @param service V1Service object containing service configuration data
   * @return true if successful
   * @throws ApiException if Kubernetes client API call fails
   */
  public static boolean createService(V1Service service) throws ApiException {
    if (service == null) {
      throw new IllegalArgumentException(
          "Parameter 'service' cannot be null when calling createService()");
    }

    if (service.getMetadata() == null) {
      throw new IllegalArgumentException(
          "'metadata' field of the parameter 'service' cannot be null when calling createService()");
    }

    if (service.getMetadata().getNamespace() == null) {
      throw new IllegalArgumentException(
          "'namespace' field in the metadata cannot be null when calling createService()");
    }

    String namespace = service.getMetadata().getNamespace();

    V1Service svc;
    try {
      svc = coreV1Api.createNamespacedService(
          namespace, // name of the Namespace
          service, // service configuration data
          PRETTY, // pretty print output
          null, // indicates that modifications should not be persisted
          null // fieldManager is a name associated with the actor
      );
    } catch (ApiException apex) {
      logger.severe(apex.getResponseBody());
      throw apex;
    }

    return true;
  }

  /**
   * Delete a Kubernetes Service.
   *
   * @param name name of the Service
   * @param namespace name of the namespace
   * @return true if successful
   */
  public static boolean deleteService(String name, String namespace) {

    KubernetesApiResponse<V1Service> response = serviceClient.delete(namespace, name, deleteOptions);

    if (!response.isSuccess()) {
      logger.warning("Failed to delete Service '" + name + "' from namespace: "
          + namespace + " with HTTP status code: " + response.getHttpStatusCode());
      return false;
    }

    if (response.getObject() != null) {
      logger.info(
          "Received after-deletion status of the requested object, will be deleting "
          + "service in background!");
    }

    return true;
  }

  /**
   * List services in a given namespace.
   *
   * @param namespace name of the namespace
   * @return V1ServiceList list of {@link V1Service} objects
   */
  public static V1ServiceList listServices(String namespace) {

    KubernetesApiResponse<V1ServiceList> list = serviceClient.list(namespace);
    if (list.isSuccess()) {
      return list.getObject();
    } else {
      logger.warning("Failed to list services in namespace {0}, status code {1}",
          namespace, list.getHttpStatusCode());
      return null;
    }
  }

  // --------------------------- jobs ---------------------------


  /**
   * Delete a job.
   *
   * @param namespace name of the namespace
   * @param name name of the job
   * @return true if delete was successful
   * @throws ApiException when deletion of job fails
   */
  public static boolean deleteJob(String namespace, String name) throws ApiException {
    try {
      BatchV1Api apiInstance = new BatchV1Api(apiClient);
      apiInstance.deleteNamespacedJob(
          name, // String | name of the job.
          namespace, // String | name of the namespace.
          PRETTY, // String | pretty print output.
          null, // String | When present, indicates that modifications should not be persisted.
          GRACE_PERIOD, // Integer | The duration in seconds before the object should be deleted.
          null, // Boolean | Deprecated: use the PropagationPolicy.
          FOREGROUND, // String | Whether and how garbage collection will be performed.
          null // V1DeleteOptions.
      );
    } catch (ApiException apex) {
      logger.warning(apex.getResponseBody());
      throw apex;
    }
    return true;
  }

  /**
   * List jobs in the given namespace.
   *
   * @param namespace in which to list the jobs
   * @return V1JobList list of {@link V1Job} from Kubernetes cluster
   * @throws ApiException when list fails
   */
  public static V1JobList listJobs(String namespace) throws ApiException {
    V1JobList list;
    try {
      BatchV1Api apiInstance = new BatchV1Api(apiClient);
      list = apiInstance.listNamespacedJob(
          namespace, // String | name of the namespace.
          PRETTY, // String | pretty print output.
          ALLOW_WATCH_BOOKMARKS, // Boolean | allowWatchBookmarks requests watch events with type "BOOKMARK".
          null, // String | The continue option should be set when retrieving more results from the server.
          null, // String | A selector to restrict the list of returned objects by their fields.
          null, // String | A selector to restrict the list of returned objects by their labels.
          null, // Integer | limit is a maximum number of responses to return for a list call.
          RESOURCE_VERSION, // String | Shows changes that occur after that particular version of a resource.
          TIMEOUT_SECONDS, // Integer | Timeout for the list/watch call.
          Boolean.FALSE // Boolean | Watch for changes to the described resources
      );
    } catch (ApiException apex) {
      logger.warning(apex.getResponseBody());
      throw apex;
    }
    return list;
  }

  // --------------------------- replica sets ---------------------------


  /**
   * Delete a replica set.
   *
   * @param namespace name of the namespace
   * @param name name of the replica set
   * @return true if delete was successful
   * @throws ApiException if delete fails
   */
  public static boolean deleteReplicaSet(String namespace, String name) throws ApiException {
    try {
      AppsV1Api apiInstance = new AppsV1Api(apiClient);
      apiInstance.deleteNamespacedReplicaSet(
          name, // String | name of the replica set.
          namespace, // String | name of the namespace.
          PRETTY, // String | pretty print output.
          null, // String | When present, indicates that modifications should not be persisted.
          GRACE_PERIOD, // Integer | The duration in seconds before the object should be deleted.
          null, // Boolean | Deprecated: use the PropagationPolicy.
          FOREGROUND, // String | Whether and how garbage collection will be performed.
          null // V1DeleteOptions.
      );
    } catch (ApiException apex) {
      logger.warning(apex.getResponseBody());
      throw apex;
    }
    return true;
  }

  /**
   * List replica sets in the given namespace.
   *
   * @param namespace in which to list the replica sets
   * @return V1ReplicaSetList list of {@link V1ReplicaSet} objects
   * @throws ApiException when list fails
   */
  public static V1ReplicaSetList listReplicaSets(String namespace) throws ApiException {
    try {
      AppsV1Api apiInstance = new AppsV1Api(apiClient);
      V1ReplicaSetList list = apiInstance.listNamespacedReplicaSet(
          namespace, // String | namespace.
          PRETTY, // String | If 'true', then the output is pretty printed.
          ALLOW_WATCH_BOOKMARKS, // Boolean | allowWatchBookmarks requests watch events with type "BOOKMARK".
          null, // String | The continue option should be set when retrieving more results from the server.
          null, // String | A selector to restrict the list of returned objects by their fields.
          null, // String | A selector to restrict the list of returned objects by their labels.
          null, // Integer | limit is a maximum number of responses to return for a list call.
          RESOURCE_VERSION, // String | Shows changes that occur after that particular version of a resource.
          TIMEOUT_SECONDS, // Integer | Timeout for the list call.
          Boolean.FALSE // Boolean | Watch for changes to the described resources.
      );
      return list;
    } catch (ApiException apex) {
      logger.warning(apex.getResponseBody());
      throw apex;
    }
  }

  // --------------------------- Role-based access control (RBAC)   ---------------------------

  /**
   * Create a Cluster Role Binding.
   *
   * @param clusterRoleBinding V1ClusterRoleBinding object containing role binding configuration data
   * @return true if successful
   * @throws ApiException if Kubernetes client API call fails
   */
  public static boolean createClusterRoleBinding(V1ClusterRoleBinding clusterRoleBinding)
      throws ApiException {
    try {
      V1ClusterRoleBinding crb = rbacAuthApi.createClusterRoleBinding(
          clusterRoleBinding, // role binding configuration data
          PRETTY, // pretty print output
          null, // indicates that modifications should not be persisted
          null // fieldManager is a name associated with the actor
      );
    } catch (ApiException apex) {
      logger.severe(apex.getResponseBody());
      throw apex;
    }

    return true;
  }

  /**
   * Delete Cluster Role Binding.
   *
   * @param name name of cluster role binding
   * @return true if successful, false otherwise
   */
  public static boolean deleteClusterRoleBinding(String name) {
    KubernetesApiResponse<V1ClusterRoleBinding> response = roleBindingClient.delete(name, deleteOptions);

    if (!response.isSuccess()) {
      logger.warning(
          "Failed to delete Cluster Role Binding '" + name + " with HTTP status code: " + response
              .getHttpStatusCode());
      return false;
    }

    if (response.getObject() != null) {
      logger.info(
          "Received after-deletion status of the requested object, will be deleting "
              + "Cluster Role Binding " + name + " in background!");
    }

    return true;
  }

<<<<<<< HEAD
  //------------------------ Ingress -------------------------------------------

  /**
   * Create an Ingress in the specified namespace.
   *
   * @param namespace the namespace in which the ingress will be created
   * @param ingressBody ExtensionsV1beta1Ingress object, representing the ingress details
   * @return the created ingress
   * @throws ApiException if api call throws error
   */
  public static ExtensionsV1beta1Ingress createIngress(String namespace, ExtensionsV1beta1Ingress ingressBody)
      throws ApiException {
    ExtensionsV1beta1Ingress ingress;
    try {
      ExtensionsV1beta1Api apiInstance = new ExtensionsV1beta1Api(apiClient);
      ingress = apiInstance.createNamespacedIngress(
          namespace, //namespace
          ingressBody, // ExtensionsV1beta1Ingress object, representing the ingress details
          PRETTY, // pretty print output
          null, // when present, indicates that modifications should not be persisted
          null // a name associated with the actor or entity that is making these changes
=======
  /**
   * List cluster role bindings.
   *
   * @param labelSelector labels to narrow the list
   * @return V1RoleBindingList list of {@link V1RoleBinding} objects
   * @throws ApiException when listing fails
   */
  public static V1RoleBindingList listClusterRoleBindings(String labelSelector) throws ApiException {
    V1RoleBindingList roleBindings;
    try {
      roleBindings = rbacAuthApi.listRoleBindingForAllNamespaces(
          ALLOW_WATCH_BOOKMARKS, // Boolean | allowWatchBookmarks requests watch events with type "BOOKMARK".
          null, // String | The continue option should be set when retrieving more results from the server.
          null, // String | A selector to restrict the list of returned objects by their fields.
          labelSelector, // String | A selector to restrict the list of returned objects by their labels.
          null, // Integer | limit is a maximum number of responses to return for a list call.
          PRETTY, // String | If true, then the output is pretty printed.
          RESOURCE_VERSION, // String | Shows changes that occur after that particular version of a resource.
          TIMEOUT_SECONDS, // Integer | Timeout for the list/watch call.
          Boolean.FALSE // Boolean | Watch for changes to the described resources
      );
    } catch (ApiException apex) {
      logger.warning(apex.getResponseBody());
      throw apex;
    }
    return roleBindings;
  }

  /**
   * Delete a rolebinding in the given namespace.
   *
   * @param namespace name of the namespace
   * @param name name of the rolebinding to delete
   * @return return true if deletion was successful
   * @throws ApiException when delete rolebinding fails
   */
  public static boolean deleteNamespacedRoleBinding(String namespace, String name)
      throws ApiException {
    try {
      rbacAuthApi.deleteNamespacedRoleBinding(
          name, // String | name of the job.
          namespace, // String | name of the namespace.
          PRETTY, // String | pretty print output.
          null, // String | When present, indicates that modifications should not be persisted.
          GRACE_PERIOD, // Integer | The duration in seconds before the object should be deleted.
          null, // Boolean | Deprecated: use the PropagationPolicy.
          FOREGROUND, // String | Whether and how garbage collection will be performed.
          null // V1DeleteOptions.
      );
    } catch (ApiException apex) {
      logger.warning(apex.getResponseBody());
      throw apex;
    }
    return true;
  }

  /**
   * List role bindings in a given namespace.
   *
   * @param namespace name of the namespace
   * @return V1RoleBindingList list of {@link V1RoleBinding} objects
   * @throws ApiException when listing fails
   */
  public static V1RoleBindingList listNamespacedRoleBinding(String namespace)
      throws ApiException {
    V1RoleBindingList roleBindings;
    try {
      roleBindings = rbacAuthApi.listNamespacedRoleBinding(
          namespace, // String | namespace.
          PRETTY, // String | If 'true', then the output is pretty printed.
          ALLOW_WATCH_BOOKMARKS, // Boolean | allowWatchBookmarks requests watch events with type "BOOKMARK".
          null, // String | The continue option should be set when retrieving more results from the server.
          null, // String | A selector to restrict the list of returned objects by their fields.
          null, // String | A selector to restrict the list of returned objects by their labels.
          null, // Integer | limit is a maximum number of responses to return for a list call.
          RESOURCE_VERSION, // String | Shows changes that occur after that particular version of a resource.
          TIMEOUT_SECONDS, // Integer | Timeout for the list call.
          Boolean.FALSE // Boolean | Watch for changes to the described resources.
      );
    } catch (ApiException apex) {
      logger.warning(apex.getResponseBody());
      throw apex;
    }
    return roleBindings;
  }


  /**
   * Delete a cluster role.
   *
   * @param name name of the cluster role to delete
   * @return true if deletion was successful
   * @throws ApiException when delete cluster role fails
   */
  public static boolean deleteClusterRole(String name) throws ApiException {
    try {
      rbacAuthApi.deleteClusterRole(
          name, // String | name of the role.
          PRETTY, // String | pretty print output.
          null, // String | When present, indicates that modifications should not be persisted.
          GRACE_PERIOD, // Integer | The duration in seconds before the object should be deleted.
          null, // Boolean | Deprecated: use the PropagationPolicy.
          FOREGROUND, // String | Whether and how garbage collection will be performed.
          null // V1DeleteOptions.
      );
    } catch (ApiException apex) {
      logger.warning(apex.getResponseBody());
      throw apex;
    }
    return true;
  }


  /**
   * List cluster roles in the Kubernetes cluster.
   *
   * @param labelSelector labels to narrow the list
   * @return V1ClusterRoleList list of {@link V1ClusterRole} objects
   * @throws ApiException when listing fails
   */
  public static V1ClusterRoleList listClusterRoles(String labelSelector) throws ApiException {
    V1ClusterRoleList roles;
    try {
      roles = rbacAuthApi.listClusterRole(
          PRETTY, // String | If 'true', then the output is pretty printed.
          ALLOW_WATCH_BOOKMARKS, // Boolean | allowWatchBookmarks requests watch events with type "BOOKMARK".
          null, // String | The continue option should be set when retrieving more results from the server.
          null, // String | A selector to restrict the list of returned objects by their fields.
          labelSelector, // String | A selector to restrict the list of returned objects by their labels.
          null, // Integer | limit is a maximum number of responses to return for a list call.
          RESOURCE_VERSION, // String | Shows changes that occur after that particular version of a resource.
          TIMEOUT_SECONDS, // Integer | Timeout for the list call.
          Boolean.FALSE // Boolean | Watch for changes to the described resources.
>>>>>>> 3ac21f77
      );
    } catch (ApiException apex) {
      logger.warning(apex.getResponseBody());
      throw apex;
    }
<<<<<<< HEAD

    return ingress;
  }

  /**
   * List the ingresses in the namespace.
   *
   * @param namespace the namespace which contains the ingresses
   * @return ExtensionsV1beta1IngressList list of the ingresses
   * @throws ApiException if api call throws error
   */
  public static ExtensionsV1beta1IngressList listIngress(String namespace) throws ApiException {
=======
    return roles;
  }

  /**
   * Delete a role in the Kubernetes cluster in the given namespace.
   *
   * @param namespace name of the namespace
   * @param name name of the role to delete
   * @return true if deletion was successful
   * @throws ApiException when delete fails
   */
  public static boolean deleteNamespacedRole(String namespace, String name) throws ApiException {
    try {
      rbacAuthApi.deleteNamespacedRole(
          name, // String | name of the job.
          namespace, // String | name of the namespace.
          PRETTY, // String | pretty print output.
          null, // String | When present, indicates that modifications should not be persisted.
          GRACE_PERIOD, // Integer | The duration in seconds before the object should be deleted.
          null, // Boolean | Deprecated: use the PropagationPolicy.
          FOREGROUND, // String | Whether and how garbage collection will be performed.
          null // V1DeleteOptions.
      );
    } catch (ApiException apex) {
      logger.warning(apex.getResponseBody());
      throw apex;
    }
    return true;
  }

  /**
   * List roles in a given namespace.
   *
   * @param namespace name of the namespace
   * @return V1RoleList list of {@link V1Role} object
   * @throws ApiException when listing fails
   */
  public static V1RoleList listNamespacedRoles(String namespace) throws ApiException {
    V1RoleList roles;
    try {
      roles = rbacAuthApi.listNamespacedRole(
          namespace, // String | namespace.
          PRETTY, // String | If 'true', then the output is pretty printed.
          ALLOW_WATCH_BOOKMARKS, // Boolean | allowWatchBookmarks requests watch events with type "BOOKMARK".
          null, // String | The continue option should be set when retrieving more results from the server.
          null, // String | A selector to restrict the list of returned objects by their fields.
          null, // String | A selector to restrict the list of returned objects by their labels.
          null, // Integer | limit is a maximum number of responses to return for a list call.
          RESOURCE_VERSION, // String | Shows changes that occur after that particular version of a resource.
          TIMEOUT_SECONDS, // Integer | Timeout for the list call.
          Boolean.FALSE // Boolean | Watch for changes to the described resources.
      );
    } catch (ApiException apex) {
      logger.warning(apex.getResponseBody());
      throw apex;
    }
    return roles;
  }

  /**
   * List Ingresses in the given namespace.
   *
   * @param namespace name of the namespace
   * @return ExtensionsV1beta1IngressList list of {@link ExtensionsV1beta1Ingress} objects
   * @throws ApiException when listing fails
   */
  public static ExtensionsV1beta1IngressList listNamespacedIngresses(String namespace) throws ApiException {
>>>>>>> 3ac21f77
    ExtensionsV1beta1IngressList ingressList;
    try {
      ExtensionsV1beta1Api apiInstance = new ExtensionsV1beta1Api(apiClient);
      ingressList = apiInstance.listNamespacedIngress(
          namespace, // namespace
          PRETTY, // String | If 'true', then the output is pretty printed.
<<<<<<< HEAD
          ALLOW_WATCH_BOOKMARKS, // Boolean | allowWatchBookmarks requests watch events with type \"BOOKMARK\".
=======
          ALLOW_WATCH_BOOKMARKS, // Boolean | allowWatchBookmarks requests watch events with type "BOOKMARK".
>>>>>>> 3ac21f77
          null, // String | The continue option should be set when retrieving more results from the server.
          null, // String | A selector to restrict the list of returned objects by their fields.
          null, // String | A selector to restrict the list of returned objects by their labels.
          null, // Integer | limit is a maximum number of responses to return for a list call.
<<<<<<< HEAD
          RESOURCE_VERSION, // String | When specified with a watch call, shows changes that occur
          // after that particular version of a resource.
          TIMEOUT_SECONDS, // Integer | Timeout for the list/watch call.
          ALLOW_WATCH_BOOKMARKS // Boolean | Watch for changes to the described resources
      );
      return ingressList;
=======
          RESOURCE_VERSION, // String | Shows changes that occur after that particular version of a resource.
          TIMEOUT_SECONDS, // Integer | Timeout for the list/watch call.
          ALLOW_WATCH_BOOKMARKS // Boolean | Watch for changes to the described resources.
      );
>>>>>>> 3ac21f77
    } catch (ApiException apex) {
      logger.warning(apex.getResponseBody());
      throw apex;
    }
<<<<<<< HEAD
  }
  
=======
    return ingressList;
  }

  /**
   * Get Ingress in the given namespace by name.
   *
   * @param namespace name of the namespace
   * @param name name of the Ingress object
   * @return ExtensionsV1beta1Ingress Ingress object when found, otherwise null
   * @throws ApiException when get fails
   */
  public static ExtensionsV1beta1Ingress getNamespacedIngress(String namespace, String name)
      throws ApiException {
    try {
      for (ExtensionsV1beta1Ingress item
          : listNamespacedIngresses(namespace).getItems()) {
        if (name.equals(item.getMetadata().getName())) {
          return item;
        }
      }
    } catch (ApiException apex) {
      logger.warning(apex.getResponseBody());
      throw apex;
    }
    return null;
  }

>>>>>>> 3ac21f77
  // --------------------------- Exec   ---------------------------

  /**
   * Execute a command in a container.
   *
   * @param pod The pod where the command is to be run
   * @param containerName The container in the Pod where the command is to be run. If no
   *     container name is provided than the first container in the Pod is used.
   * @param redirectToStdout copy process output to stdout
   * @param command The command to run
   * @return result of command execution
   * @throws IOException if an I/O error occurs.
   * @throws ApiException if Kubernetes client API call fails
   * @throws InterruptedException if any thread has interrupted the current thread
   */
  public static ExecResult exec(V1Pod pod, String containerName, boolean redirectToStdout,
      String... command)
      throws IOException, ApiException, InterruptedException {

    // Execute command using Kubernetes API
    KubernetesExec kubernetesExec = createKubernetesExec(pod, containerName);
    final Process proc = kubernetesExec.exec(command);

    final CopyingOutputStream copyOut =
        redirectToStdout ? new CopyingOutputStream(System.out) : new CopyingOutputStream(null);

    // Start a thread to begin reading the output stream of the command
    Thread out = null;
    try {
      out =
          new Thread(
              () -> {
                try {
                  ByteStreams.copy(proc.getInputStream(), copyOut);
                } catch (IOException ex) {
                  // "Pipe broken" is expected when process is finished so don't log
                  if (ex.getMessage() != null && !ex.getMessage().contains("Pipe broken")) {
                    logger.warning("Exception reading from input stream.", ex);
                  }
                }
              });
      out.start();

      // wait for the process, which represents the executing command, to terminate
      proc.waitFor();

      // wait for reading thread to finish any last remaining output
      if (out != null) {
        out.join();
      }

      // Read data from process's stdout
      String stdout = readExecCmdData(copyOut.getInputStream());

      // Read from process's stderr, if data available
      String stderr = (proc.getErrorStream().available() != 0) ? readExecCmdData(proc.getErrorStream()) : null;

      return new ExecResult(proc.exitValue(), stdout, stderr);
    } finally {
      if (proc != null) {
        proc.destroy();
      }
    }
  }

  /**
   * Create an object which can execute commands in a Kubernetes container.
   *
   * @param pod The pod where the command is to be run
   * @param containerName The container in the Pod where the command is to be run. If no
   *     container name is provided than the first container in the Pod is used.
   * @return object for executing a command in a container of the pod
   */
  public static KubernetesExec createKubernetesExec(V1Pod pod, String containerName) {
    return new KubernetesExec()
        .apiClient(apiClient) // the Kubernetes api client to dispatch the "exec" command
        .pod(pod) // The pod where the command is to be run
        .containerName(containerName) // the container in which the command is to be run
        .passStdinAsStream() // pass a stdin stream into the container
        .stdinIsTty(); // stdin is a TTY (only applies if stdin is true)
  }

  //------------------------

  private static String readExecCmdData(InputStream is) {
    StringBuilder sb = new StringBuilder();
    try (BufferedReader reader = new BufferedReader(
        new InputStreamReader(is, Charsets.UTF_8))) {
      int c = 0;
      while ((c = reader.read()) != -1) {
        sb.append((char) c);
      }
    } catch (IOException e) {
      logger.warning("Exception thrown " + e);
    }
    return sb.toString().trim();
  }

  /**
   * Simple class to redirect/copy data to both the stdout stream and a buffer
   * which can be read from later.
   */
  private static class CopyingOutputStream extends OutputStream {

    final OutputStream out;
    final ByteArrayOutputStream copy = new ByteArrayOutputStream();

    CopyingOutputStream(OutputStream out) {
      this.out = out;
    }

    @Override
    public void write(int b) throws IOException {
      if (out != null) {
        out.write(b);
      }
      copy.write(b);
    }

    public InputStream getInputStream() {
      return new ByteArrayInputStream(copy.toByteArray());
    }
  }
}<|MERGE_RESOLUTION|>--- conflicted
+++ resolved
@@ -1579,29 +1579,6 @@
     return true;
   }
 
-<<<<<<< HEAD
-  //------------------------ Ingress -------------------------------------------
-
-  /**
-   * Create an Ingress in the specified namespace.
-   *
-   * @param namespace the namespace in which the ingress will be created
-   * @param ingressBody ExtensionsV1beta1Ingress object, representing the ingress details
-   * @return the created ingress
-   * @throws ApiException if api call throws error
-   */
-  public static ExtensionsV1beta1Ingress createIngress(String namespace, ExtensionsV1beta1Ingress ingressBody)
-      throws ApiException {
-    ExtensionsV1beta1Ingress ingress;
-    try {
-      ExtensionsV1beta1Api apiInstance = new ExtensionsV1beta1Api(apiClient);
-      ingress = apiInstance.createNamespacedIngress(
-          namespace, //namespace
-          ingressBody, // ExtensionsV1beta1Ingress object, representing the ingress details
-          PRETTY, // pretty print output
-          null, // when present, indicates that modifications should not be persisted
-          null // a name associated with the actor or entity that is making these changes
-=======
   /**
    * List cluster role bindings.
    *
@@ -1735,26 +1712,11 @@
           RESOURCE_VERSION, // String | Shows changes that occur after that particular version of a resource.
           TIMEOUT_SECONDS, // Integer | Timeout for the list call.
           Boolean.FALSE // Boolean | Watch for changes to the described resources.
->>>>>>> 3ac21f77
       );
     } catch (ApiException apex) {
       logger.warning(apex.getResponseBody());
       throw apex;
     }
-<<<<<<< HEAD
-
-    return ingress;
-  }
-
-  /**
-   * List the ingresses in the namespace.
-   *
-   * @param namespace the namespace which contains the ingresses
-   * @return ExtensionsV1beta1IngressList list of the ingresses
-   * @throws ApiException if api call throws error
-   */
-  public static ExtensionsV1beta1IngressList listIngress(String namespace) throws ApiException {
-=======
     return roles;
   }
 
@@ -1822,43 +1784,25 @@
    * @throws ApiException when listing fails
    */
   public static ExtensionsV1beta1IngressList listNamespacedIngresses(String namespace) throws ApiException {
->>>>>>> 3ac21f77
     ExtensionsV1beta1IngressList ingressList;
     try {
       ExtensionsV1beta1Api apiInstance = new ExtensionsV1beta1Api(apiClient);
       ingressList = apiInstance.listNamespacedIngress(
           namespace, // namespace
           PRETTY, // String | If 'true', then the output is pretty printed.
-<<<<<<< HEAD
-          ALLOW_WATCH_BOOKMARKS, // Boolean | allowWatchBookmarks requests watch events with type \"BOOKMARK\".
-=======
           ALLOW_WATCH_BOOKMARKS, // Boolean | allowWatchBookmarks requests watch events with type "BOOKMARK".
->>>>>>> 3ac21f77
           null, // String | The continue option should be set when retrieving more results from the server.
           null, // String | A selector to restrict the list of returned objects by their fields.
           null, // String | A selector to restrict the list of returned objects by their labels.
           null, // Integer | limit is a maximum number of responses to return for a list call.
-<<<<<<< HEAD
-          RESOURCE_VERSION, // String | When specified with a watch call, shows changes that occur
-          // after that particular version of a resource.
-          TIMEOUT_SECONDS, // Integer | Timeout for the list/watch call.
-          ALLOW_WATCH_BOOKMARKS // Boolean | Watch for changes to the described resources
-      );
-      return ingressList;
-=======
           RESOURCE_VERSION, // String | Shows changes that occur after that particular version of a resource.
           TIMEOUT_SECONDS, // Integer | Timeout for the list/watch call.
           ALLOW_WATCH_BOOKMARKS // Boolean | Watch for changes to the described resources.
       );
->>>>>>> 3ac21f77
     } catch (ApiException apex) {
       logger.warning(apex.getResponseBody());
       throw apex;
     }
-<<<<<<< HEAD
-  }
-  
-=======
     return ingressList;
   }
 
@@ -1886,7 +1830,6 @@
     return null;
   }
 
->>>>>>> 3ac21f77
   // --------------------------- Exec   ---------------------------
 
   /**
@@ -1969,6 +1912,7 @@
         .stdinIsTty(); // stdin is a TTY (only applies if stdin is true)
   }
 
+
   //------------------------
 
   private static String readExecCmdData(InputStream is) {
@@ -2010,4 +1954,32 @@
       return new ByteArrayInputStream(copy.toByteArray());
     }
   }
+
+  /**
+   * Create an Ingress in the specified namespace.
+   *
+   * @param namespace the namespace in which the ingress will be created
+   * @param ingressBody ExtensionsV1beta1Ingress object, representing the ingress details
+   * @return the created ingress
+   * @throws ApiException if api call throws error
+   */
+  public static ExtensionsV1beta1Ingress createIngress(String namespace, ExtensionsV1beta1Ingress ingressBody)
+      throws ApiException {
+    ExtensionsV1beta1Ingress ingress;
+    try {
+      ExtensionsV1beta1Api apiInstance = new ExtensionsV1beta1Api(apiClient);
+      ingress = apiInstance.createNamespacedIngress(
+          namespace, //namespace
+          ingressBody, // ExtensionsV1beta1Ingress object, representing the ingress details
+          PRETTY, // pretty print output
+          null, // when present, indicates that modifications should not be persisted
+          null // a name associated with the actor or entity that is making these changes
+      );
+    } catch (ApiException apex) {
+      logger.warning(apex.getResponseBody());
+      throw apex;
+    }
+
+    return ingress;
+  }
 }