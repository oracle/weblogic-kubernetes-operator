--- conflicted
+++ resolved
@@ -1372,7 +1372,6 @@
     return true;
   }
 
-<<<<<<< HEAD
   //------------------------ Ingress -------------------------------------------
 
   /**
@@ -1431,7 +1430,9 @@
     } catch (ApiException apex) {
       logger.warning(apex.getResponseBody());
       throw apex;
-=======
+    }
+  }
+  
   // --------------------------- Exec   ---------------------------
 
   /**
@@ -1553,7 +1554,6 @@
 
     public InputStream getInputStream() {
       return new ByteArrayInputStream(copy.toByteArray());
->>>>>>> 75a9407f
     }
   }
 }