--- conflicted
+++ resolved
@@ -569,13 +569,8 @@
 
     if (!response.isSuccess()) {
       logger.warning(
-<<<<<<< HEAD
-          "Failed to delete Domain Custom Resource '" + domainUID + "' from namespace: "
+          "Failed to delete Domain Custom Resource '" + domainUid + "' from namespace: "
           + namespace + " with HTTP status code: " + response.getHttpStatusCode());
-=======
-          "Failed to delete Domain Custom Resource '" + domainUid + "' from namespace: "
-              + namespace + " with HTTP status code: " + response.getHttpStatusCode());
->>>>>>> 143f31a3
       return false;
     }
 
@@ -598,7 +593,6 @@
    */
   public static Domain getDomainCustomResource(String domainUid, String namespace)
       throws ApiException {
-<<<<<<< HEAD
     Object domain;
     try {
       domain = customObjectsApi.getNamespacedCustomObject(
@@ -606,21 +600,12 @@
           DOMAIN_VERSION, // //custom resource's version
           namespace, // custom resource's namespace
           DOMAIN_PLURAL, // custom resource's plural name
-          domainUID // custom object's name
-      );
-    } catch (ApiException apex) {
-      logger.severe(apex.getResponseBody());
-      throw apex;
-    }
-=======
-    Object domain = customObjectsApi.getNamespacedCustomObject(
-        DOMAIN_GROUP, // custom resource's group name
-        DOMAIN_VERSION, // //custom resource's version
-        namespace, // custom resource's namespace
-        DOMAIN_PLURAL, // custom resource's plural name
-        domainUid // custom object's name
-    );
->>>>>>> 143f31a3
+          domainUid // custom object's name
+      );
+    } catch (ApiException apex) {
+      logger.severe(apex.getResponseBody());
+      throw apex;
+    }
 
     if (domain != null) {
       return handleResponse(domain, Domain.class);
@@ -631,10 +616,9 @@
   }
 
   /**
-   * Patch the Domain Custom Resource using JSON Patch.  JSON Patch is a format for describing
-   * changes to a JSON document using a series of operations.  JSON Patch is specified in RFC 6902
-   * from the IETF. For example, the following operation will replace the "spec.restartVersion" to a
-   * value of "2".
+   * Patch the Domain Custom Resource using JSON Patch.JSON Patch is a format for describing changes to a JSON document
+   * using a series of operations. JSON Patch is specified in RFC 6902 from the IETF. For example, the following
+   * operation will replace the "spec.restartVersion" to a value of "2".
    *
    * <p>[
    *      {"op": "replace", "path": "/spec/restartVersion", "value": "2" }
@@ -643,6 +627,7 @@
    * @param domainUid unique domain identifier
    * @param namespace name of namespace
    * @param patchString JSON Patch document as a String
+   * @return true if patch is successful otherwise false
    */
   public static boolean patchCustomResourceDomainJsonPatch(String domainUid, String namespace,
       String patchString) {
@@ -655,20 +640,18 @@
   }
 
   /**
-   * Patch the Domain Custom Resource using JSON Merge Patch.  JSON Merge Patch is a format for describing
-   * a changed version to a JSON document.  JSON Merge Patch is specified in RFC 7396
-   * from the IETF. For example, the following JSON object fragment would add/replace the
-   * "spec.restartVersion" to a value of "1".
+   * Patch the Domain Custom Resource using JSON Merge Patch.JSON Merge Patch is a format for describing a changed
+   * version to a JSON document. JSON Merge Patch is specified in RFC 7396 from the IETF. For example, the following
+   * JSON object fragment would add/replace the "spec.restartVersion" to a value of "1".
    *
    * <p>{
-   *      "spec" : {
-   *        "restartVersion" : "1"
+   *      "spec" : { "restartVersion" : "1" }
    *    }
-   * }
    *
    * @param domainUid unique domain identifier
    * @param namespace name of namespace
    * @param patchString JSON Patch document as a String
+   * @return true if patch is successful otherwise false
    */
   public static boolean patchCustomResourceDomainJsonMergePatch(String domainUid, String namespace,
       String patchString) {
