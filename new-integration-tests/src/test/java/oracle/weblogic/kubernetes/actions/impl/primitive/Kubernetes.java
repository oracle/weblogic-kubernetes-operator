--- conflicted
+++ resolved
@@ -103,26 +103,6 @@
     return true;
   }
 
-  /**
-   * Create a new namespace with a "unique" name. This method will create a "unique" name by
-   * choosing a random name from 26^4 possible combinations, and create a namespace using that
-   * random name.
-   *
-   * @return the name of the new unique namespace.
-   * @throws ApiException - if Kubernetes client API call fails
-   */
-  public static String createUniqueNamespace() throws ApiException {
-    char[] name = new char[4];
-    for (int i = 0; i < name.length; i++) {
-      name[i] = (char) (random.nextInt(25) + (int) 'a');
-    }
-    String namespace = "ns-" + new String(name);
-    if (createNamespace(namespace)) {
-      return namespace;
-    } else {
-      return "";
-    }
-  }
 
   /**
    * List of namespaces in Kubernetes cluster
@@ -132,27 +112,6 @@
    */
   public static List<String> listNamespaces() throws ApiException {
     ArrayList<String> nameSpaces = new ArrayList<>();
-
-<<<<<<< HEAD
-    /**
-     * Create a new namespace with a "unique" name.
-     * This method will create a "unique" name by choosing a random name from
-     * 26^4 possible combinations, and create a namespace using that random name.
-     * @return the name of the new namespace.
-     */
-    /* public static String createUniqueNamespace() {
-        char[] name = new char[4];
-        for (int i = 0; i < name.length; i++) {
-            name[i] = (char)(random.nextInt(25) + (int)'a');
-        }
-        String namespace = "ns-" + new String( name);
-        if (createNamespace(namespace)) {
-            return namespace;
-        } else {
-            return "";
-        }
-    } */
-=======
     V1NamespaceList namespaceList = coreV1Api.listNamespace(
         pretty, // pretty print output
         allowWatchBookmarks, // allowWatchBookmarks requests watch events with type "BOOKMARK"
@@ -168,7 +127,6 @@
     for (V1Namespace namespace : namespaceList.getItems()) {
       nameSpaces.add(namespace.getMetadata().getName());
     }
->>>>>>> cd8ef6e7
 
     return nameSpaces;
   }
@@ -206,11 +164,11 @@
   /**
    * Create domain custom resource from the given domain yaml file.
    *
-   * @param domainUID - unique domain identifier
-   * @param namespace - name of namespace
+   * @param domainUID  - unique domain identifier
+   * @param namespace  - name of namespace
    * @param domainYAML - path to a file containing domain custom resource spec in yaml format
    * @return true on success, false otherwise
-   * @throws IOException - on failure to convert domain YAML spec to JSON object
+   * @throws IOException  - on failure to convert domain YAML spec to JSON object
    * @throws ApiException - if Kubernetes client API call fails
    */
   public static boolean createDomainCustomResource(String domainUID, String namespace, String domainYAML)
@@ -266,7 +224,7 @@
    *
    * @param yamlFile - path to file containing YAML spec
    * @return JSON object
-   * @throws IOException - failure to load the YAML file
+   * @throws IOException    - failure to load the YAML file
    * @throws ParseException - failure to parse JSON formatted String object
    */
   private static Object convertYamlToJson(String yamlFile) throws IOException, ParseException {
@@ -317,7 +275,7 @@
    * Extracts domain names from response map
    */
   private static ArrayList<String> getDomainNames(String namespace, ArrayList<String> domains,
-      Map result) {
+                                                  Map result) {
     List items = (List) result.get("items");
     for (Object item : items) {
       Map metadata = (Map) ((Map) item).get("metadata");
@@ -343,12 +301,12 @@
   /**
    * Create a Kubernetes Config Map
    *
-   * @param cmName - name of the config map
+   * @param cmName    - name of the config map
    * @param namespace - name of namespace for config map
-   * @param fromFile - path to file containing config map data, as name - value pairs
-   * @return true on success, false otherwise
-   * @throws ApiException - if Kubernetes client API call fails
-   * @throws IOException - failure to load config map data from file
+   * @param fromFile  - path to file containing config map data, as name - value pairs
+   * @return true on success, false otherwise
+   * @throws ApiException - if Kubernetes client API call fails
+   * @throws IOException  - failure to load config map data from file
    */
   public static boolean createConfigMap(String cmName, String namespace, String fromFile)
       throws ApiException,
@@ -405,7 +363,7 @@
   /**
    * Delete Kubernetes Config Map
    *
-   * @param cmName the name of the Config Map
+   * @param cmName    the name of the Config Map
    * @param namespace the name of the namespace
    * @return true on success, false otherwise
    * @throws ApiException - if Kubernetes client API call fails
@@ -438,15 +396,14 @@
    * Create Kubernetes Secret
    *
    * @param secretName the name of the secret
-   * @param username username of the domain
-   * @param password password for the domain
-   * @param namespace the name of the namespace
-   * @return true on success, false otherwise
-   * @throws ApiException - if Kubernetes client API call fails
-   *
+   * @param username   username of the domain
+   * @param password   password for the domain
+   * @param namespace  the name of the namespace
+   * @return true on success, false otherwise
+   * @throws ApiException - if Kubernetes client API call fails
    */
   public static boolean createSecret(String secretName,
-      String username, String password, String namespace) throws ApiException {
+                                     String username, String password, String namespace) throws ApiException {
     V1ObjectMeta meta = new V1ObjectMeta().name(secretName);
     HashMap<String, byte[]> data = new HashMap<>();
     data.put("username", username.getBytes(StandardCharsets.UTF_8));
@@ -470,7 +427,7 @@
    * Delete Kubernetes Secret
    *
    * @param secretName the name of the secret
-   * @param namespace the name of the namespace
+   * @param namespace  the name of the namespace
    * @return true on success, false otherwise
    * @throws ApiException - if Kubernetes client API call fails
    */
@@ -529,7 +486,7 @@
   /**
    * Delete the Kubernetes Persistent Volume Claim
    *
-   * @param pvcName the name of the Persistent Volume Claim
+   * @param pvcName   the name of the Persistent Volume Claim
    * @param namespace the namespace of the Persistent Volume Claim
    * @return true on success, false otherwise
    * @throws ApiException - if Kubernetes client API call fails
