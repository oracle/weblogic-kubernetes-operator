// Copyright (c) 2020, Oracle Corporation and/or its affiliates.
// Licensed under the Universal Permissive License v 1.0 as shown at https://oss.oracle.com/licenses/upl.

package oracle.weblogic.kubernetes.actions.impl.primitive;

import java.io.BufferedReader;
import java.io.ByteArrayInputStream;
import java.io.ByteArrayOutputStream;
import java.io.IOException;
import java.io.InputStream;
import java.io.InputStreamReader;
import java.io.OutputStream;
import java.nio.file.Path;
import java.util.ArrayList;
import java.util.Collections;
import java.util.Comparator;
import java.util.List;
import java.util.concurrent.Callable;

import com.google.common.base.Charsets;
import com.google.common.io.ByteStreams;
import com.google.gson.Gson;
import com.google.gson.JsonElement;
import io.kubernetes.client.Copy;
import io.kubernetes.client.custom.V1Patch;
import io.kubernetes.client.extended.generic.GenericKubernetesApi;
import io.kubernetes.client.extended.generic.KubernetesApiResponse;
import io.kubernetes.client.extended.generic.options.DeleteOptions;
import io.kubernetes.client.openapi.ApiClient;
import io.kubernetes.client.openapi.ApiException;
import io.kubernetes.client.openapi.Configuration;
import io.kubernetes.client.openapi.apis.AppsV1Api;
import io.kubernetes.client.openapi.apis.BatchV1Api;
import io.kubernetes.client.openapi.apis.CoreV1Api;
import io.kubernetes.client.openapi.apis.CustomObjectsApi;
import io.kubernetes.client.openapi.apis.ExtensionsV1beta1Api;
import io.kubernetes.client.openapi.apis.RbacAuthorizationV1Api;
import io.kubernetes.client.openapi.models.ExtensionsV1beta1Ingress;
import io.kubernetes.client.openapi.models.ExtensionsV1beta1IngressList;
import io.kubernetes.client.openapi.models.V1ClusterRole;
import io.kubernetes.client.openapi.models.V1ClusterRoleBinding;
import io.kubernetes.client.openapi.models.V1ClusterRoleBindingList;
import io.kubernetes.client.openapi.models.V1ClusterRoleList;
import io.kubernetes.client.openapi.models.V1ConfigMap;
import io.kubernetes.client.openapi.models.V1ConfigMapList;
import io.kubernetes.client.openapi.models.V1Deployment;
import io.kubernetes.client.openapi.models.V1DeploymentList;
import io.kubernetes.client.openapi.models.V1Event;
import io.kubernetes.client.openapi.models.V1EventList;
import io.kubernetes.client.openapi.models.V1Job;
import io.kubernetes.client.openapi.models.V1JobList;
import io.kubernetes.client.openapi.models.V1Namespace;
import io.kubernetes.client.openapi.models.V1NamespaceBuilder;
import io.kubernetes.client.openapi.models.V1NamespaceList;
import io.kubernetes.client.openapi.models.V1ObjectMeta;
import io.kubernetes.client.openapi.models.V1ObjectMetaBuilder;
import io.kubernetes.client.openapi.models.V1PersistentVolume;
import io.kubernetes.client.openapi.models.V1PersistentVolumeClaim;
import io.kubernetes.client.openapi.models.V1PersistentVolumeClaimList;
import io.kubernetes.client.openapi.models.V1PersistentVolumeList;
import io.kubernetes.client.openapi.models.V1Pod;
import io.kubernetes.client.openapi.models.V1PodList;
import io.kubernetes.client.openapi.models.V1ReplicaSet;
import io.kubernetes.client.openapi.models.V1ReplicaSetList;
import io.kubernetes.client.openapi.models.V1Role;
import io.kubernetes.client.openapi.models.V1RoleBinding;
import io.kubernetes.client.openapi.models.V1RoleBindingList;
import io.kubernetes.client.openapi.models.V1RoleList;
import io.kubernetes.client.openapi.models.V1Secret;
import io.kubernetes.client.openapi.models.V1SecretList;
import io.kubernetes.client.openapi.models.V1Service;
import io.kubernetes.client.openapi.models.V1ServiceAccount;
import io.kubernetes.client.openapi.models.V1ServiceAccountList;
import io.kubernetes.client.openapi.models.V1ServiceList;
import io.kubernetes.client.openapi.models.V1ServicePort;
import io.kubernetes.client.util.ClientBuilder;
import oracle.weblogic.domain.Domain;
import oracle.weblogic.domain.DomainList;
import oracle.weblogic.kubernetes.extensions.LoggedTest;
import oracle.weblogic.kubernetes.utils.ExecResult;
import org.awaitility.core.ConditionFactory;
import org.joda.time.DateTime;

import static java.util.concurrent.TimeUnit.MINUTES;
import static java.util.concurrent.TimeUnit.SECONDS;
import static org.awaitility.Awaitility.with;
import static org.junit.jupiter.api.Assertions.assertDoesNotThrow;

// TODO ryan - in here we want to implement all of the kubernetes
// primitives that we need, using the API, not spawning a process
// to run kubectl.
public class Kubernetes implements LoggedTest {

  private static String PRETTY = "true";
  private static Boolean ALLOW_WATCH_BOOKMARKS = false;
  private static String RESOURCE_VERSION = "";
  private static Integer TIMEOUT_SECONDS = 5;
  private static String DOMAIN_GROUP = "weblogic.oracle";
  private static String DOMAIN_VERSION = "v7";
  private static String DOMAIN_PLURAL = "domains";
  private static String FOREGROUND = "Foreground";
  private static String BACKGROUND = "Background";
  private static int GRACE_PERIOD = 0;

  // Core Kubernetes API clients
  private static ApiClient apiClient = null;
  private static CoreV1Api coreV1Api = null;
  private static CustomObjectsApi customObjectsApi = null;
  private static RbacAuthorizationV1Api rbacAuthApi = null;
  private static DeleteOptions deleteOptions = null;

  // Extended GenericKubernetesApi clients
  private static GenericKubernetesApi<V1ConfigMap, V1ConfigMapList> configMapClient = null;
  private static GenericKubernetesApi<V1ClusterRoleBinding, V1ClusterRoleBindingList> roleBindingClient = null;
  private static GenericKubernetesApi<Domain, DomainList> crdClient = null;
  private static GenericKubernetesApi<V1Deployment, V1DeploymentList> deploymentClient = null;
  private static GenericKubernetesApi<V1Job, V1JobList> jobClient = null;
  private static GenericKubernetesApi<V1Namespace, V1NamespaceList> namespaceClient = null;
  private static GenericKubernetesApi<V1Pod, V1PodList> podClient = null;
  private static GenericKubernetesApi<V1PersistentVolume, V1PersistentVolumeList> pvClient = null;
  private static GenericKubernetesApi<V1PersistentVolumeClaim, V1PersistentVolumeClaimList> pvcClient = null;
  private static GenericKubernetesApi<V1ReplicaSet, V1ReplicaSetList> rsClient = null;
  private static GenericKubernetesApi<V1Secret, V1SecretList> secretClient = null;
  private static GenericKubernetesApi<V1Service, V1ServiceList> serviceClient = null;
  private static GenericKubernetesApi<V1ServiceAccount, V1ServiceAccountList> serviceAccountClient = null;

  private static ConditionFactory withStandardRetryPolicy = null;

  static {
    try {
      Configuration.setDefaultApiClient(ClientBuilder.defaultClient());
      apiClient = Configuration.getDefaultApiClient();
      // disable connection and read write timeout to force the internal HTTP client
      // to keep a long running connection with the server to fix SSL connection closed issue
      apiClient.setConnectTimeout(0);
      apiClient.setReadTimeout(0);
      apiClient.setWriteTimeout(0);
      coreV1Api = new CoreV1Api();
      customObjectsApi = new CustomObjectsApi();
      rbacAuthApi = new RbacAuthorizationV1Api();
      initializeGenericKubernetesApiClients();
      // create standard, reusable retry/backoff policy
      withStandardRetryPolicy = with().pollDelay(2, SECONDS)
          .and().with().pollInterval(10, SECONDS)
          .atMost(5, MINUTES).await();
    } catch (IOException ioex) {
      throw new ExceptionInInitializerError(ioex);
    }
  }

  /**
   * Create static instances of GenericKubernetesApi clients.
   */
  private static void initializeGenericKubernetesApiClients() {
    // Invocation parameters aren't changing so create them as statics
    configMapClient =
        new GenericKubernetesApi<>(
            V1ConfigMap.class,  // the api type class
            V1ConfigMapList.class, // the api list type class
            "", // the api group
            "v1", // the api version
            "configmaps", // the resource plural
            apiClient //the api client
        );

    crdClient =
        new GenericKubernetesApi<>(
            Domain.class,  // the api type class
            DomainList.class, // the api list type class
            DOMAIN_GROUP, // the api group
            DOMAIN_VERSION, // the api version
            DOMAIN_PLURAL, // the resource plural
            apiClient //the api client
        );

    deploymentClient =
        new GenericKubernetesApi<>(
            V1Deployment.class,  // the api type class
            V1DeploymentList.class, // the api list type class
            "", // the api group
            "v1", // the api version
            "deployments", // the resource plural
            apiClient //the api client
        );

    jobClient =
        new GenericKubernetesApi<>(
            V1Job.class,  // the api type class
            V1JobList.class, // the api list type class
            "", // the api group
            "v1", // the api version
            "jobs", // the resource plural
            apiClient //the api client
        );

    namespaceClient =
        new GenericKubernetesApi<>(
            V1Namespace.class, // the api type class
            V1NamespaceList.class, // the api list type class
            "", // the api group
            "v1", // the api version
            "namespaces", // the resource plural
            apiClient //the api client
        );

    podClient =
        new GenericKubernetesApi<>(
            V1Pod.class,  // the api type class
            V1PodList.class, // the api list type class
            "", // the api group
            "v1", // the api version
            "pods", // the resource plural
            apiClient //the api client
        );

    pvClient =
        new GenericKubernetesApi<>(
            V1PersistentVolume.class,  // the api type class
            V1PersistentVolumeList.class, // the api list type class
            "", // the api group
            "v1", // the api version
            "persistentvolumes", // the resource plural
            apiClient //the api client
        );

    pvcClient =
        new GenericKubernetesApi<>(
            V1PersistentVolumeClaim.class,  // the api type class
            V1PersistentVolumeClaimList.class, // the api list type class
            "", // the api group
            "v1", // the api version
            "persistentvolumeclaims", // the resource plural
            apiClient //the api client
        );

    rsClient =
        new GenericKubernetesApi<>(
            V1ReplicaSet.class, // the api type class
            V1ReplicaSetList.class, // the api list type class
            "", // the api group
            "v1", // the api version
            "replicasets", // the resource plural
            apiClient //the api client
        );

    roleBindingClient =
        new GenericKubernetesApi<>(
            V1ClusterRoleBinding.class, // the api type class
            V1ClusterRoleBindingList.class, // the api list type class
            "rbac.authorization.k8s.io", // the api group
            "v1", // the api version
            "clusterrolebindings", // the resource plural
            apiClient //the api client
        );

    secretClient =
        new GenericKubernetesApi<>(
            V1Secret.class,  // the api type class
            V1SecretList.class, // the api list type class
            "", // the api group
            "v1", // the api version
            "secrets", // the resource plural
            apiClient //the api client
        );

    serviceClient =
        new GenericKubernetesApi<>(
            V1Service.class,  // the api type class
            V1ServiceList.class, // the api list type class
            "", // the api group
            "v1", // the api version
            "services", // the resource plural
            apiClient //the api client
        );

    serviceAccountClient =
        new GenericKubernetesApi<>(
            V1ServiceAccount.class,  // the api type class
            V1ServiceAccountList.class, // the api list type class
            "", // the api group
            "v1", // the api version
            "serviceaccounts", // the resource plural
            apiClient //the api client
        );
    deleteOptions = new DeleteOptions();
    deleteOptions.setGracePeriodSeconds(0L);
    deleteOptions.setPropagationPolicy(FOREGROUND);
  }

  // ------------------------  deployments -----------------------------------

  /**
   * Create a deployment.
   *
   * @param deployment V1Deployment object containing deployment configuration data
   * @return true if creation was successful
<<<<<<< HEAD
   * @throws ApiException when delete fails
=======
   * @throws ApiException when create fails
>>>>>>> f8193d3b
   */
  public static boolean createDeployment(V1Deployment deployment) throws ApiException {
    String namespace = deployment.getMetadata().getNamespace();
    boolean status = false;
    try {
      AppsV1Api apiInstance = new AppsV1Api(apiClient);
      V1Deployment createdDeployment = apiInstance.createNamespacedDeployment(
          namespace, // String | namespace in which to create job
          deployment, // V1Deployment | body of the V1Deployment containing deployment data
          PRETTY, // String | pretty print output.
          null, // String | dry run or permanent change
          null // String | field manager who is making the change
      );
      if (createdDeployment != null) {
        status = true;
      }
    } catch (ApiException apex) {
      logger.severe(apex.getResponseBody());
      throw apex;
    }
    return status;
  }

  /**
   * List deployments in the given namespace.
   *
   * @param namespace namespace in which to list the deployments
   * @return list of deployment objects as {@link V1DeploymentList}
   * @throws ApiException when listing fails
   */
  public static V1DeploymentList listDeployments(String namespace) throws ApiException {
    V1DeploymentList deployments;
    try {
      AppsV1Api apiInstance = new AppsV1Api(apiClient);
      deployments = apiInstance.listNamespacedDeployment(
          namespace, // String | namespace.
          PRETTY, // String | If 'true', then the output is pretty printed.
          ALLOW_WATCH_BOOKMARKS, // Boolean | allowWatchBookmarks requests watch events with type "BOOKMARK".
          null, // String | The continue option should be set when retrieving more results from the server.
          null, // String | A selector to restrict the list of returned objects by their fields.
          null, // String | A selector to restrict the list of returned objects by their labels.
          null, // Integer | limit is a maximum number of responses to return for a list call.
          RESOURCE_VERSION, // String | Shows changes that occur after that particular version of a resource.
          TIMEOUT_SECONDS, // Integer | Timeout for the list call.
          Boolean.FALSE // Boolean | Watch for changes to the described resources.
      );
    } catch (ApiException apex) {
      logger.warning(apex.getResponseBody());
      throw apex;
    }
    return deployments;
  }

  /**
   * Delete a deployment.
   *
   * @param namespace namespace in which to delete the deployment
   * @param name deployment name
   * @return true if deletion was successful
   * @throws ApiException when delete fails
   */
  public static boolean deleteDeployment(String namespace, String name) throws ApiException {
    try {
      AppsV1Api apiInstance = new AppsV1Api(apiClient);
      apiInstance.deleteNamespacedDeployment(
          name, // String | deployment object name.
          namespace, // String | namespace in which the deployment exists.
          PRETTY, // String | If 'true', then the output is pretty printed.
          null, // String | When present, indicates that modifications should not be persisted.
          GRACE_PERIOD, // Integer | The duration in seconds before the object should be deleted.
          null, // Boolean | Deprecated: use the PropagationPolicy.
          FOREGROUND, // String | Whether and how garbage collection will be performed.
          null // V1DeleteOptions.
      );
    } catch (ApiException apex) {
      logger.warning(apex.getResponseBody());
      throw apex;
    }
    return true;
  }

  // --------------------------- pods -----------------------------------------

  /**
   * Get a pod's log.
   *
   * @param name name of the Pod
   * @param namespace name of the Namespace
   * @return log as a String
   * @throws ApiException if Kubernetes client API call fails
   */
  public static String getPodLog(String name, String namespace) throws ApiException {
    return getPodLog(name, namespace, null);
  }

  /**
   * Get a pod's log.
   *
   * @param name name of the Pod
   * @param namespace name of the Namespace
   * @param container name of container for which to stream logs
   * @return log as a String or NULL when there is an error
   * @throws ApiException if Kubernetes client API call fails
   */
  public static String getPodLog(String name, String namespace, String container) throws ApiException {
    String log = null;
    try {
      log = coreV1Api.readNamespacedPodLog(
          name, // name of the Pod
          namespace, // name of the Namespace
          container, // container for which to stream logs
          null, //  Boolean Follow the log stream of the pod
          null, // number of bytes to read from the server before terminating the log output
          PRETTY, // pretty print output
          null, // Boolean, Return previous terminated container logs
          null, // relative time (seconds) before the current time from which to show logs
          null, // number of lines from the end of the logs to show
          null // Boolean, add timestamp at the beginning of every line of log output
      );
    } catch (ApiException apex) {
      logger.severe(apex.getResponseBody());
      throw apex;
    }
    return log;
  }

  /**
   * Create a pod.
   *
   * @param namespace name of the namespace
   * @param podBody V1Pod object containing pod configuration data
   * @return V1Pod object
   * @throws ApiException when create pod fails
   */
  public static V1Pod createPod(String namespace, V1Pod podBody) throws ApiException {
    V1Pod pod;
    try {
      pod = coreV1Api.createNamespacedPod(namespace, podBody, null, null, null);
    } catch (ApiException apex) {
      logger.severe(apex.getResponseBody());
      throw apex;
    }
    return pod;
  }

  /**
   * Delete a Kubernetes Pod.
   *
   * @param name name of the pod
   * @param namespace name of namespace
   * @return true if successful
   */
  public static boolean deletePod(String name, String namespace) {

    KubernetesApiResponse<V1Pod> response = podClient.delete(namespace, name);

    if (!response.isSuccess()) {
      logger.warning("Failed to delete pod '" + name + "' from namespace: "
          + namespace + " with HTTP status code: " + response.getHttpStatusCode());
      return false;
    }

    if (response.getObject() != null) {
      logger.info(
          "Received after-deletion status of the requested object, will be deleting "
              + "pod in background!");
    }

    return true;
  }

  /**
   * Returns the V1Pod object given the following parameters.
   *
   * @param namespace in which to check for the pod existence
   * @param labelSelector in the format "weblogic.domainUID in (%s)"
   * @param podName name of the pod to return
   * @return V1Pod object if found otherwise null
   * @throws ApiException if Kubernetes client API call fails
   */
  public static V1Pod getPod(String namespace, String labelSelector, String podName) throws ApiException {
    V1PodList pods = listPods(namespace, labelSelector);
    for (var pod : pods.getItems()) {
      if (podName.equals(pod.getMetadata().getName())) {
        return pod;
      }
    }
    return null;
  }

  /**
   * Get the creationTimestamp for a given pod with following parameters.
   *
   * @param namespace in which to check for the pod existence
   * @param labelSelector in the format "weblogic.domainUID in (%s)"
   * @param podName  name of the pod
   * @return creationTimestamp DateTime from metadata of the Pod
   * @throws ApiException if Kubernetes client API call fail
   */
  public static DateTime getPodCreationTimestamp(String namespace, String labelSelector, String podName)
      throws ApiException {

    V1Pod pod = getPod(namespace, labelSelector, podName);
    if (pod != null && pod.getMetadata() != null) {
      return pod.getMetadata().getCreationTimestamp();
    } else {
      logger.info("Pod doesn't exist or pod metadata is null");
      return null;
    }
  }

  /**
   * Get the weblogic.domainRestartVersion label from a given pod.
   *
   * @param namespace in which to check for the pod existence
   * @param labelSelector in the format "weblogic.domainUID in (%s)"
   * @param podName  name of the pod
   * @return value of weblogic.domainRestartVersion label, null if unset or the pod is not available
   * @throws ApiException when there is error in querying the cluster
   */
  public static String getPodRestartVersion(String namespace, String labelSelector, String podName)
      throws ApiException {
    V1Pod pod = getPod(namespace, labelSelector, podName);
    if (pod != null) {
      // return the value of the weblogic.domainRestartVersion label
      return pod.getMetadata().getLabels().get("weblogic.domainRestartVersion");
    } else {
      logger.info("getPodRestartVersion(): Pod doesn't exist");
      return null;
    }
  }

  /**
   * List all pods in given namespace.
   *
   * @param namespace Namespace in which to list all pods
   * @param labelSelectors with which the pods are decorated
   * @return V1PodList list of pods or NULL when there is an error
   * @throws ApiException when there is error in querying the cluster
   */
  public static V1PodList listPods(String namespace, String labelSelectors) throws ApiException {
    V1PodList v1PodList = null;
    try {
      v1PodList
          = coreV1Api.listNamespacedPod(
              namespace, // namespace in which to look for the pods.
              Boolean.FALSE.toString(), // pretty print output.
              Boolean.FALSE, // allowWatchBookmarks requests watch events with type "BOOKMARK".
              null, // continue to query when there is more results to return.
              null, // selector to restrict the list of returned objects by their fields
              labelSelectors, // selector to restrict the list of returned objects by their labels.
              null, // maximum number of responses to return for a list call.
              null, // shows changes that occur after that particular version of a resource.
              null, // Timeout for the list/watch call.
              Boolean.FALSE // Watch for changes to the described resources.
          );
    } catch (ApiException apex) {
      logger.severe(apex.getResponseBody());
      throw apex;
    }
    return v1PodList;
  }

  /**
   * Copy a directory from Kubernetes pod to local destination path.
   * @param pod V1Pod object
   * @param srcPath source directory location
   * @param destination destination directory path
   * @throws IOException when copy fails
   * @throws ApiException when pod interaction fails
   */
  public static void copyDirectoryFromPod(V1Pod pod, String srcPath, Path destination)
      throws IOException, ApiException {
    Copy copy = new Copy();
    copy.copyDirectoryFromPod(pod, srcPath, destination);
  }

  // --------------------------- namespaces -----------------------------------
  /**
   * Create a Kubernetes namespace.
   *
   * @param name the name of the namespace
   * @return true on success, false otherwise
   * @throws ApiException if Kubernetes client API call fails
   */
  public static boolean createNamespace(String name) throws ApiException {
    V1ObjectMeta meta = new V1ObjectMetaBuilder().withName(name).build();
    V1Namespace namespace = new V1NamespaceBuilder().withMetadata(meta).build();

    try {
      coreV1Api.createNamespace(
          namespace, // name of the Namespace
          PRETTY, // pretty print output
          null, // indicates that modifications should not be persisted
          null // name associated with the actor or entity that is making these changes
      );
    } catch (ApiException apex) {
      logger.severe(apex.getResponseBody());
      throw apex;
    }

    return true;
  }

  /**
   * Create a Kubernetes namespace.
   *
   * @param namespace - V1Namespace object containing namespace configuration data
   * @return true if successful
   * @throws ApiException if Kubernetes client API call fails
   */
  public static boolean createNamespace(V1Namespace namespace) throws ApiException {
    if (namespace == null) {
      throw new IllegalArgumentException(
          "Parameter 'namespace' cannot be null when calling createNamespace()");
    }

    V1Namespace ns = null;
    try {
      ns = coreV1Api.createNamespace(
          namespace, // V1Namespace configuration data object
          PRETTY, // pretty print output
          null, // indicates that modifications should not be persisted
          null // name associated with the actor or entity that is making these changes
      );
    } catch (ApiException apex) {
      logger.severe(apex.getResponseBody());
      throw apex;
    }

    return true;
  }

  /**
   * Replace a existing namespace with configuration changes.
   *
   * @param ns V1Namespace object
   * @throws ApiException when replacing namespace fails
   */
  public static void replaceNamespace(V1Namespace ns) throws ApiException {

    try {
      coreV1Api.replaceNamespace(
          ns.getMetadata().getName(), // name of the namespace
          ns, // V1Namespace object body
          PRETTY, // pretty print the output
          null, // dry run or changes need to be permanent
          null // field manager
      );
    } catch (ApiException ex) {
      logger.severe(ex.getResponseBody());
      throw ex;
    }
  }

  /**
   * List namespaces in the Kubernetes cluster.
   * @return List of all Namespace names in the Kubernetes cluster
   * @throws ApiException if Kubernetes client API call fails
   */
  public static List<String> listNamespaces() throws ApiException {
    ArrayList<String> nameSpaces = new ArrayList<>();
    V1NamespaceList namespaceList;
    try {
      namespaceList = coreV1Api.listNamespace(
          PRETTY, // pretty print output
          ALLOW_WATCH_BOOKMARKS, // allowWatchBookmarks requests watch events with type "BOOKMARK"
          null, // set when retrieving more results from the server
          null, // selector to restrict the list of returned objects by their fields
          null, // selector to restrict the list of returned objects by their labels
          null, // maximum number of responses to return for a list call
          RESOURCE_VERSION, // shows changes that occur after that particular version of a resource
          TIMEOUT_SECONDS, // Timeout for the list/watch call
          false // Watch for changes to the described resources
      );
    } catch (ApiException apex) {
      logger.severe(apex.getResponseBody());
      throw apex;
    }

    for (V1Namespace namespace : namespaceList.getItems()) {
      nameSpaces.add(namespace.getMetadata().getName());
    }

    return nameSpaces;
  }

  /**
   * List namespaces in the Kubernetes cluster as V1NamespaceList.
   * @return V1NamespaceList of Namespace in the Kubernetes cluster
   * @throws ApiException if Kubernetes client API call fails
   */
  public static V1NamespaceList listNamespacesAsObjects() throws ApiException {
    V1NamespaceList namespaceList;
    try {
      namespaceList = coreV1Api.listNamespace(
          PRETTY, // pretty print output
          ALLOW_WATCH_BOOKMARKS, // allowWatchBookmarks requests watch events with type "BOOKMARK"
          null, // set when retrieving more results from the server
          null, // selector to restrict the list of returned objects by their fields
          null, // selector to restrict the list of returned objects by their labels
          null, // maximum number of responses to return for a list call
          RESOURCE_VERSION, // shows changes that occur after that particular version of a resource
          TIMEOUT_SECONDS, // Timeout for the list/watch call
          false // Watch for changes to the described resources
      );
    } catch (ApiException apex) {
      logger.severe(apex.getResponseBody());
      throw apex;
    }

    return namespaceList;
  }


  /**
   * Delete a namespace for the given name.
   *
   * @param name name of namespace
   * @return true if successful delete request, false otherwise.
   */
  public static boolean deleteNamespace(String name) {

    KubernetesApiResponse<V1Namespace> response = namespaceClient.delete(name);

    if (!response.isSuccess()) {
      // status 409 means contents in the namespace being removed,
      // once done namespace will be purged
      if (response.getHttpStatusCode() == 409) {
        logger.warning(response.getStatus().getMessage());
        return false;
      } else {
        logger.warning("Failed to delete namespace: "
            + name + " with HTTP status code: " + response.getHttpStatusCode());
        return false;
      }
    }

    withStandardRetryPolicy
        .conditionEvaluationListener(
            condition -> logger.info("Waiting for namespace {0} to be deleted "
                    + "(elapsed time {1}ms, remaining time {2}ms)",
                name,
                condition.getElapsedTimeInMS(),
                condition.getRemainingTimeInMS()))
        .until(assertDoesNotThrow(() -> namespaceDeleted(name),
            String.format("namespaceExists failed with ApiException for namespace %s",
                name)));

    return true;
  }

  private static Callable<Boolean> namespaceDeleted(String namespace) throws ApiException {
    return new Callable<Boolean>() {
      @Override
      public Boolean call() throws Exception {
        List<String> namespaces = listNamespaces();
        if (!namespaces.contains(namespace)) {
          return true;
        }
        return  false;
      }
    };
  }

  // --------------------------- Events ---------------------------------------------------

  /**
   * List events in a namespace.
   *
   * @param namespace name of the namespace in which to list events
   * @return List of {@link V1Event} objects
   * @throws ApiException when listing events fails
   */
  public static List<V1Event> listNamespacedEvents(String namespace) throws ApiException {
    List<V1Event> events = null;
    try {
      V1EventList list = coreV1Api.listNamespacedEvent(
          namespace, // String | namespace.
          PRETTY, // String | If 'true', then the output is pretty printed.
          ALLOW_WATCH_BOOKMARKS, // Boolean | allowWatchBookmarks requests watch events with type "BOOKMARK".
          null, // String | The continue option should be set when retrieving more results from the server.
          null, // String | A selector to restrict the list of returned objects by their fields.
          null, // String | A selector to restrict the list of returned objects by their labels.
          null, // Integer | limit is a maximum number of responses to return for a list call.
          RESOURCE_VERSION, // String | Shows changes that occur after that particular version of a resource.
          TIMEOUT_SECONDS, // Integer | Timeout for the list call.
          Boolean.FALSE // Boolean | Watch for changes to the described resources.
      );
      events = list.getItems();
      events.sort(Comparator.comparing(e -> e.getMetadata().getCreationTimestamp()));
      Collections.reverse(events);
    } catch (ApiException apex) {
      logger.warning(apex.getResponseBody());
      throw apex;
    }
    return events;
  }

  // --------------------------- Custom Resource Domain -----------------------------------
  /**
   * Create a Domain Custom Resource.
   *
   * @param domain Domain custom resource model object
   * @return true on success, false otherwise
   * @throws ApiException if Kubernetes client API call fails
   */
  public static boolean createDomainCustomResource(Domain domain) throws ApiException {
    if (domain == null) {
      throw new IllegalArgumentException(
          "Parameter 'domain' cannot be null when calling createDomainCustomResource()");
    }

    if (domain.metadata() == null) {
      throw new IllegalArgumentException(
          "'metadata' field of the parameter 'domain' cannot be null when calling createDomainCustomResource()");
    }

    if (domain.metadata().getNamespace() == null) {
      throw new IllegalArgumentException(
          "'namespace' field in the metadata cannot be null when calling createDomainCustomResource()");
    }

    String namespace = domain.metadata().getNamespace();

    JsonElement json = convertToJson(domain);

    Object response;
    try {
      response = customObjectsApi.createNamespacedCustomObject(
          DOMAIN_GROUP, // custom resource's group name
          DOMAIN_VERSION, // //custom resource's version
          namespace, // custom resource's namespace
          DOMAIN_PLURAL, // custom resource's plural name
          json, // JSON schema of the Resource to create
          null, // pretty print output
          null, // dry run
          null // field manager
      );
    } catch (ApiException apex) {
      logger.severe(apex.getResponseBody());
      throw apex;
    }

    return true;
  }

  /**
   * Converts a Java Object to a JSON element.
   *
   * @param obj java object to be converted
   * @return object representing Json element
   */
  private static JsonElement convertToJson(Object obj) {
    Gson gson = apiClient.getJSON().getGson();
    return gson.toJsonTree(obj);
  }

  /**
   * Delete the Domain Custom Resource.
   *
   * @param domainUid unique domain identifier
   * @param namespace name of namespace
   * @return true if successful, false otherwise
   */
  public static boolean deleteDomainCustomResource(String domainUid, String namespace) {

    KubernetesApiResponse<Domain> response = crdClient.delete(namespace, domainUid, deleteOptions);

    if (!response.isSuccess()) {
      logger.warning(
          "Failed to delete Domain Custom Resource '" + domainUid + "' from namespace: "
          + namespace + " with HTTP status code: " + response.getHttpStatusCode());
      return false;
    }

    if (response.getObject() != null) {
      logger.info(
          "Received after-deletion status of the requested object, will be deleting "
          + "domain custom resource in background!");
    }

    return true;
  }

  /**
   * Get the Domain Custom Resource.
   *
   * @param domainUid unique domain identifier
   * @param namespace name of namespace
   * @return domain custom resource or null if Domain does not exist
   * @throws ApiException if Kubernetes request fails
   */
  public static Domain getDomainCustomResource(String domainUid, String namespace)
      throws ApiException {
    Object domain;
    try {
      domain = customObjectsApi.getNamespacedCustomObject(
          DOMAIN_GROUP, // custom resource's group name
          DOMAIN_VERSION, // //custom resource's version
          namespace, // custom resource's namespace
          DOMAIN_PLURAL, // custom resource's plural name
          domainUid // custom object's name
      );
    } catch (ApiException apex) {
      logger.severe(apex.getResponseBody());
      throw apex;
    }

    if (domain != null) {
      return handleResponse(domain, Domain.class);
    }

    logger.warning("Domain Custom Resource '" + domainUid + "' not found in namespace " + namespace);
    return null;
  }

  /**
   * Patch the Domain Custom Resource using JSON Patch.JSON Patch is a format for describing changes to a JSON document
   * using a series of operations. JSON Patch is specified in RFC 6902 from the IETF. For example, the following
   * operation will replace the "spec.restartVersion" to a value of "2".
   *
   * <p>[
   *      {"op": "replace", "path": "/spec/restartVersion", "value": "2" }
   *    ]
   *
   * @param domainUid unique domain identifier
   * @param namespace name of namespace
   * @param patchString JSON Patch document as a String
   * @return true if patch is successful otherwise false
   */
  public static boolean patchCustomResourceDomainJsonPatch(String domainUid, String namespace,
      String patchString) {
    return patchDomainCustomResource(
        domainUid, // name of custom resource domain
        namespace, // name of namespace
        new V1Patch(patchString), // patch data
        V1Patch.PATCH_FORMAT_JSON_PATCH // "application/json-patch+json" patch format
    );
  }

  /**
   * Patch the Domain Custom Resource using JSON Merge Patch.JSON Merge Patch is a format for describing a changed
   * version to a JSON document. JSON Merge Patch is specified in RFC 7396 from the IETF. For example, the following
   * JSON object fragment would add/replace the "spec.restartVersion" to a value of "1".
   *
   * <p>{
   *      "spec" : { "restartVersion" : "1" }
   *    }
   *
   * @param domainUid unique domain identifier
   * @param namespace name of namespace
   * @param patchString JSON Patch document as a String
   * @return true if patch is successful otherwise false
   */
  public static boolean patchCustomResourceDomainJsonMergePatch(String domainUid, String namespace,
      String patchString) {
    return patchDomainCustomResource(
        domainUid, // name of custom resource domain
        namespace, // name of namespace
        new V1Patch(patchString), // patch data
        V1Patch.PATCH_FORMAT_JSON_MERGE_PATCH // "application/merge-patch+json" patch format
    );
  }

  /**
   * Patch the Domain Custom Resource.
   *
   * @param domainUid unique domain identifier
   * @param namespace name of namespace
   * @param patch patch data in format matching the specified media type
   * @param patchFormat one of the following types used to identify patch document:
   *     "application/json-patch+json", "application/merge-patch+json",
   * @return true if successful, false otherwise
   */
  public static boolean patchDomainCustomResource(String domainUid, String namespace,
      V1Patch patch, String patchFormat) {

    // GenericKubernetesApi uses CustomObjectsApi calls
    KubernetesApiResponse<Domain> response = crdClient.patch(
        namespace, // name of namespace
        domainUid, // name of custom resource domain
        patchFormat, // "application/json-patch+json" or "application/merge-patch+json"
        patch // patch data
    );

    if (!response.isSuccess()) {
      logger.warning(
          "Failed to patch " + domainUid + " in namespace " + namespace + " using patch format: "
              + patchFormat);
      return false;
    }

    return true;
  }

  /**
   * Converts the response to appropriate type.
   *
   * @param response response object to convert
   * @param type the type to convert into
   * @return the Java object of the type the response object is converted to
   */
  @SuppressWarnings("unchecked")
  private static <T> T handleResponse(Object response, Class<T> type) {
    JsonElement jsonElement = convertToJson(response);
    return apiClient.getJSON().getGson().fromJson(jsonElement, type);
  }

  /**
   * List Domain Custom Resources for a given namespace.
   *
   * @param namespace name of namespace
   * @return List of Domain Custom Resources
   */
  public static DomainList listDomains(String namespace) {
    KubernetesApiResponse<DomainList> response = null;
    try {
      response = crdClient.list(namespace);
    } catch (Exception ex) {
      logger.warning(ex.getMessage());
      throw ex;
    }
    return response != null ? response.getObject() : new DomainList();
  }

  // --------------------------- config map ---------------------------
  /**
   * Create a Kubernetes Config Map.
   *
   * @param configMap V1ConfigMap object containing config map configuration data
   * @return true if successful
   * @throws ApiException if Kubernetes client API call fails
   */
  public static boolean createConfigMap(V1ConfigMap configMap) throws ApiException {
    if (configMap == null) {
      throw new IllegalArgumentException(
          "Parameter 'configMap' cannot be null when calling createConfigMap()");
    }

    if (configMap.getMetadata() == null) {
      throw new IllegalArgumentException(
          "'metadata' field of the parameter 'configMap' cannot be null when calling createConfigMap()");
    }

    if (configMap.getMetadata().getNamespace() == null) {
      throw new IllegalArgumentException(
          "'namespace' field in the metadata cannot be null when calling createConfigMap()");
    }

    String namespace = configMap.getMetadata().getNamespace();

    V1ConfigMap cm;
    try {
      cm = coreV1Api.createNamespacedConfigMap(
          namespace, // config map's namespace
          configMap, // config map configuration data
          PRETTY, // pretty print output
          null, // indicates that modifications should not be persisted
          null // name associated with the actor or entity that is making these changes
      );
    } catch (ApiException apex) {
      logger.severe(apex.getResponseBody());
      throw apex;
    }

    return true;
  }

  /**
   * List Config Maps in the Kubernetes cluster.
   *
   * @param namespace Namespace in which to query
   * @return V1ConfigMapList of Config Maps
   * @throws ApiException if Kubernetes client API call fails
   */
  public static V1ConfigMapList listConfigMaps(String namespace) throws ApiException {

    V1ConfigMapList configMapList;
    try {
      configMapList = coreV1Api.listNamespacedConfigMap(
          namespace, // config map's namespace
          PRETTY, // pretty print output
          ALLOW_WATCH_BOOKMARKS, // allowWatchBookmarks requests watch events with type "BOOKMARK"
          null, // set when retrieving more results from the server
          null, // selector to restrict the list of returned objects by their fields
          null, // selector to restrict the list of returned objects by their labels
          null, // maximum number of responses to return for a list call
          RESOURCE_VERSION, // shows changes that occur after that particular version of a resource
          TIMEOUT_SECONDS, // Timeout for the list/watch call
          false // Watch for changes to the described resources
      );
    } catch (ApiException apex) {
      logger.severe(apex.getResponseBody());
      throw apex;
    }

    return configMapList;
  }

  /**
   * Delete Kubernetes Config Map.
   *
   * @param name name of the Config Map
   * @param namespace name of namespace
   * @return true if successful, false otherwise
   */
  public static boolean deleteConfigMap(String name, String namespace) {

    KubernetesApiResponse<V1ConfigMap> response = configMapClient.delete(namespace, name, deleteOptions);

    if (!response.isSuccess()) {
      logger.warning("Failed to delete config map '" + name + "' from namespace: "
          + namespace + " with HTTP status code: " + response.getHttpStatusCode());
      return false;
    }

    if (response.getObject() != null) {
      logger.info(
          "Received after-deletion status of the requested object, will be deleting "
          + "config map in background!");
    }

    return true;
  }

  // --------------------------- secret ---------------------------
  /**
   * Create a Kubernetes Secret.
   *
   * @param secret V1Secret object containing Kubernetes secret configuration data
   * @return true if successful
   * @throws ApiException if Kubernetes client API call fails
   */
  public static boolean createSecret(V1Secret secret) throws ApiException {
    if (secret == null) {
      throw new IllegalArgumentException(
          "Parameter 'secret' cannot be null when calling createSecret()");
    }

    if (secret.getMetadata() == null) {
      throw new IllegalArgumentException(
          "'metadata' field of the parameter 'secret' cannot be null when calling createSecret()");
    }

    if (secret.getMetadata().getNamespace() == null) {
      throw new IllegalArgumentException(
          "'namespace' field in the metadata cannot be null when calling createSecret()");
    }

    String namespace = secret.getMetadata().getNamespace();

    V1Secret v1Secret;
    try {
      v1Secret = coreV1Api.createNamespacedSecret(
          namespace, // name of the Namespace
          secret, // secret configuration data
          PRETTY, // pretty print output
          null, // indicates that modifications should not be persisted
          null // fieldManager is a name associated with the actor
      );
    } catch (ApiException apex) {
      logger.severe(apex.getResponseBody());
      throw apex;
    }

    return true;
  }

  /**
   * Delete a Kubernetes Secret.
   *
   * @param name name of the Secret
   * @param namespace name of namespace
   * @return true if successful, false otherwise
   */
  public static boolean deleteSecret(String name, String namespace) {

    KubernetesApiResponse<V1Secret> response = secretClient.delete(namespace, name);

    if (!response.isSuccess()) {
      logger.warning("Failed to delete secret '" + name + "' from namespace: "
          + namespace + " with HTTP status code: " + response.getHttpStatusCode());
      return false;
    }

    if (response.getObject() != null) {
      logger.info(
          "Received after-deletion status of the requested object, will be deleting "
          + "secret in background!");
    }

    return true;
  }

  /**
   * List secrets in the Kubernetes cluster.
   * @param namespace Namespace in which to query
   * @return V1SecretList of secrets in the Kubernetes cluster
   */
  public static V1SecretList listSecrets(String namespace) {
    KubernetesApiResponse<V1SecretList> list = secretClient.list(namespace);
    if (list.isSuccess()) {
      return list.getObject();
    } else {
      logger.warning("Failed to list secrets, status code {0}", list.getHttpStatusCode());
      return null;
    }
  }

  // --------------------------- pv/pvc ---------------------------
  /**
   * Create a Kubernetes Persistent Volume.
   *
   * @param persistentVolume V1PersistentVolume object containing persistent volume configuration data
   * @return true if successful
   * @throws ApiException if Kubernetes client API call fails
   */
  public static boolean createPv(V1PersistentVolume persistentVolume) throws ApiException {
    if (persistentVolume == null) {
      throw new IllegalArgumentException(
          "Parameter 'persistentVolume' cannot be null when calling createPv()");
    }

    V1PersistentVolume pv;
    try {
      pv = coreV1Api.createPersistentVolume(
          persistentVolume, // persistent volume configuration data
          PRETTY, // pretty print output
          null, // indicates that modifications should not be persisted
          null // fieldManager is a name associated with the actor
      );
    } catch (ApiException apex) {
      logger.severe(apex.getResponseBody());
      throw apex;
    }

    return true;
  }

  /**
   * Create a Kubernetes Persistent Volume Claim.
   *
   * @param persistentVolumeClaim V1PersistentVolumeClaim object containing Kubernetes persistent volume claim
    configuration data
   * @return true if successful
   * @throws ApiException if Kubernetes client API call fails
   */
  public static boolean createPvc(V1PersistentVolumeClaim persistentVolumeClaim) throws ApiException {
    if (persistentVolumeClaim == null) {
      throw new IllegalArgumentException(
          "Parameter 'persistentVolume' cannot be null when calling createPvc()");
    }

    if (persistentVolumeClaim.getMetadata() == null) {
      throw new IllegalArgumentException(
          "'metadata' field of the parameter 'persistentVolumeClaim' cannot be null when calling createPvc()");
    }

    if (persistentVolumeClaim.getMetadata().getNamespace() == null) {
      throw new IllegalArgumentException(
          "'namespace' field in the metadata cannot be null when calling createPvc()");
    }

    String namespace = persistentVolumeClaim.getMetadata().getNamespace();

    V1PersistentVolumeClaim pvc;
    try {
      pvc = coreV1Api.createNamespacedPersistentVolumeClaim(
          namespace, // name of the Namespace
          persistentVolumeClaim, // persistent volume claim configuration data
          PRETTY, // pretty print output
          null, // indicates that modifications should not be persisted
          null // fieldManager is a name associated with the actor
      );
    } catch (ApiException apex) {
      logger.severe(apex.getResponseBody());
      throw apex;
    }

    return true;
  }

  /**
   * Delete a Kubernetes Persistent Volume.
   *
   * @param name name of the Persistent Volume
   * @return true if successful
   */
  public static boolean deletePv(String name) {

    KubernetesApiResponse<V1PersistentVolume> response = pvClient.delete(name, deleteOptions);

    if (!response.isSuccess()) {
      logger.warning("Failed to delete persistent volume '" + name + "' "
          + "with HTTP status code: " + response.getHttpStatusCode());
      return false;
    }

    if (response.getObject() != null) {
      logger.info(
          "Received after-deletion status of the requested object, will be deleting "
          + "persistent volume in background!");
    }

    return true;
  }

  /**
   * Delete a Kubernetes Persistent Volume Claim.
   *
   * @param name name of the Persistent Volume Claim
   * @param namespace name of the namespace
   * @return true if successful
   */
  public static boolean deletePvc(String name, String namespace) {

    KubernetesApiResponse<V1PersistentVolumeClaim> response = pvcClient.delete(namespace, name, deleteOptions);

    if (!response.isSuccess()) {
      logger.warning(
          "Failed to delete persistent volume claim '" + name + "' from namespace: "
          + namespace + " with HTTP status code: " + response.getHttpStatusCode());
      return false;
    }

    if (response.getObject() != null) {
      logger.info(
          "Received after-deletion status of the requested object, will be deleting "
          + "persistent volume claim in background!");
    }

    return true;
  }

  /**
   * List all persistent volumes in the Kubernetes cluster.
   * @return V1PersistentVolumeList of Persistent Volumes in Kubernetes cluster
   */
  public static V1PersistentVolumeList listPersistentVolumes() {
    KubernetesApiResponse<V1PersistentVolumeList> list = pvClient.list();
    if (list.isSuccess()) {
      return list.getObject();
    } else {
      logger.warning("Failed to list Persistent Volumes,"
          + " status code {0}", list.getHttpStatusCode());
      return null;
    }
  }

  /**
   * List persistent volumes in the Kubernetes cluster based on the label.
   * @param labels String containing the labels the PV is decorated with
   * @return V1PersistentVolumeList list of Persistent Volumes
   * @throws ApiException when listing fails
   */
  public static V1PersistentVolumeList listPersistentVolumes(String labels) throws ApiException {
    V1PersistentVolumeList listPersistentVolume;
    try {
      listPersistentVolume = coreV1Api.listPersistentVolume(
          PRETTY, // pretty print output
          ALLOW_WATCH_BOOKMARKS, // allowWatchBookmarks requests watch events with type "BOOKMARK"
          null, // set when retrieving more results from the server
          null, // selector to restrict the list of returned objects by their fields
          labels, // selector to restrict the list of returned objects by their labels
          null, // maximum number of responses to return for a list call
          RESOURCE_VERSION, // shows changes that occur after that particular version of a resource
          TIMEOUT_SECONDS, // Timeout for the list/watch call
          false // Watch for changes to the described resources
      );
    } catch (ApiException apex) {
      logger.severe(apex.getResponseBody());
      throw apex;
    }
    return listPersistentVolume;
  }

  /**
   * List persistent volume claims in the namespace.
   * @param namespace name of the namespace in which to list
   * @return V1PersistentVolumeClaimList of Persistent Volume Claims in namespace
   */
  public static V1PersistentVolumeClaimList listPersistentVolumeClaims(String namespace) {
    KubernetesApiResponse<V1PersistentVolumeClaimList> list = pvcClient.list(namespace);
    if (list.isSuccess()) {
      return list.getObject();
    } else {
      logger.warning("Failed to list Persistent Volumes claims,"
          + " status code {0}", list.getHttpStatusCode());
      return null;
    }
  }

  // --------------------------- service account ---------------------------
  /**
   * Create a Kubernetes Service Account.
   *
   * @param serviceAccount V1ServiceAccount object containing service account configuration data
   * @return created service account
   * @throws ApiException if Kubernetes client API call fails
   */
  public static V1ServiceAccount createServiceAccount(V1ServiceAccount serviceAccount)
      throws ApiException {
    if (serviceAccount == null) {
      throw new IllegalArgumentException(
          "Parameter 'serviceAccount' cannot be null when calling createServiceAccount()");
    }

    if (serviceAccount.getMetadata() == null) {
      throw new IllegalArgumentException(
          "'metadata' field of the parameter 'serviceAccount' cannot be null when calling createServiceAccount()");
    }

    if (serviceAccount.getMetadata().getNamespace() == null) {
      throw new IllegalArgumentException(
          "'namespace' field in the metadata cannot be null when calling createServiceAccount()");
    }

    String namespace = serviceAccount.getMetadata().getNamespace();

    try {
      serviceAccount = coreV1Api.createNamespacedServiceAccount(
          namespace, // name of the Namespace
          serviceAccount, // service account configuration data
          PRETTY, // pretty print output
          null, // indicates that modifications should not be persisted
          null // fieldManager is a name associated with the actor
      );
    } catch (ApiException apex) {
      logger.severe(apex.getResponseBody());
      throw apex;
    }

    return serviceAccount;
  }

  /**
   * Delete a Kubernetes Service Account.
   *
   * @param name name of the Service Account
   * @param namespace name of namespace
   * @return true if successful, false otherwise
   */
  public static boolean deleteServiceAccount(String name, String namespace) {

    KubernetesApiResponse<V1ServiceAccount> response = serviceAccountClient.delete(namespace, name, deleteOptions);

    if (!response.isSuccess()) {
      logger.warning("Failed to delete Service Account '" + name + "' from namespace: "
          + namespace + " with HTTP status code: " + response.getHttpStatusCode());
      return false;
    }

    if (response.getObject() != null) {
      logger.info(
          "Received after-deletion status of the requested object, will be deleting "
          + "service account in background!");
      V1ServiceAccount serviceAccount = (V1ServiceAccount) response.getObject();
      logger.info(
          "Deleting Service Account " + serviceAccount.getMetadata().getName() + " in background.");
    }

    return true;
  }

  /**
   * List all service accounts in the Kubernetes cluster.
   *
   * @param namespace Namespace in which to list all service accounts
   * @return V1ServiceAccountList of service accounts
   */
  public static V1ServiceAccountList listServiceAccounts(String namespace) {
    KubernetesApiResponse<V1ServiceAccountList> list = serviceAccountClient.list(namespace);
    if (list.isSuccess()) {
      return list.getObject();
    } else {
      logger.warning("Failed to list service accounts, status code {0}", list.getHttpStatusCode());
      return null;
    }
  }
  // --------------------------- Services ---------------------------

  /**
   * Create a Kubernetes Service.
   *
   * @param service V1Service object containing service configuration data
   * @return true if successful
   * @throws ApiException if Kubernetes client API call fails
   */
  public static boolean createService(V1Service service) throws ApiException {
    if (service == null) {
      throw new IllegalArgumentException(
          "Parameter 'service' cannot be null when calling createService()");
    }

    if (service.getMetadata() == null) {
      throw new IllegalArgumentException(
          "'metadata' field of the parameter 'service' cannot be null when calling createService()");
    }

    if (service.getMetadata().getNamespace() == null) {
      throw new IllegalArgumentException(
          "'namespace' field in the metadata cannot be null when calling createService()");
    }

    String namespace = service.getMetadata().getNamespace();

    V1Service svc;
    try {
      svc = coreV1Api.createNamespacedService(
          namespace, // name of the Namespace
          service, // service configuration data
          PRETTY, // pretty print output
          null, // indicates that modifications should not be persisted
          null // fieldManager is a name associated with the actor
      );
    } catch (ApiException apex) {
      logger.severe(apex.getResponseBody());
      throw apex;
    }

    return true;
  }

  /**
   * Delete a Kubernetes Service.
   *
   * @param name name of the Service
   * @param namespace name of the namespace
   * @return true if successful
   */
  public static boolean deleteService(String name, String namespace) {

    KubernetesApiResponse<V1Service> response = serviceClient.delete(namespace, name, deleteOptions);

    if (!response.isSuccess()) {
      logger.warning("Failed to delete Service '" + name + "' from namespace: "
          + namespace + " with HTTP status code: " + response.getHttpStatusCode());
      return false;
    }

    if (response.getObject() != null) {
      logger.info(
          "Received after-deletion status of the requested object, will be deleting "
          + "service in background!");
    }

    return true;
  }

  /**
   * Get namespaced service object.
   *
   * @param namespace name of the namespace in which to get the service
   * @param serviceName name of the service object to get
   * @return V1Service object if found, otherwise null
   */
  public static V1Service getNamespacedService(String namespace, String serviceName) {
    V1ServiceList listServices = listServices(namespace);
    if (!listServices.getItems().isEmpty()) {
      for (var service : listServices.getItems()) {
        if (service.getMetadata().getName().equalsIgnoreCase(serviceName)) {
          return service;
        }
      }
    }
    return null;
  }

  /**
   * Get node port of a namespaced service given the channel name.
   *
   * @param namespace name of the namespace in which to get the service
   * @param serviceName name of the service
   * @param channelName name of the channel for which to get the nodeport
   * @return node port if service and channel is found, otherwise -1
   */
  public static int getServiceNodePort(String namespace, String serviceName, String channelName) {
    V1Service service = getNamespacedService(namespace, serviceName);
    if (service != null) {
      V1ServicePort port = service.getSpec().getPorts().stream().filter(
          v1ServicePort -> v1ServicePort.getName().equalsIgnoreCase(channelName))
          .findAny().orElse(null);
      if (port != null) {
        return port.getNodePort();
      }
    }
    return -1;
  }

  /**
   * Get port of a namespaced service given the channel name.
   *
   * @param namespace name of the namespace in which to get the service
   * @param serviceName name of the service
   * @param channelName name of the channel for which to get the port
   * @return node port if service and channel is found, otherwise -1
   */
  public static int getServicePort(String namespace, String serviceName, String channelName) {
    V1Service service = getNamespacedService(namespace, serviceName);
    if (service != null) {
      V1ServicePort port = service.getSpec().getPorts().stream().filter(
          v1ServicePort -> v1ServicePort.getName().equalsIgnoreCase(channelName))
          .findAny().orElse(null);
      if (port != null) {
        return port.getPort();
      }
    }
    return -1;
  }

  /**
   * List services in a given namespace.
   *
   * @param namespace name of the namespace
   * @return V1ServiceList list of {@link V1Service} objects
   */
  public static V1ServiceList listServices(String namespace) {

    KubernetesApiResponse<V1ServiceList> list = serviceClient.list(namespace);
    if (list.isSuccess()) {
      return list.getObject();
    } else {
      logger.warning("Failed to list services in namespace {0}, status code {1}",
          namespace, list.getHttpStatusCode());
      return null;
    }
  }

  /**
   * Create a job.
   *
   * @param jobBody V1Job object containing job configuration data
   * @return String job name if job creation is successful
   * @throws ApiException when create job fails
   */
  public static String createNamespacedJob(V1Job jobBody) throws ApiException {
    String name = null;
    String namespace = jobBody.getMetadata().getNamespace();
    try {
      BatchV1Api apiInstance = new BatchV1Api(apiClient);
      V1Job createdJob = apiInstance.createNamespacedJob(
          namespace, // String | namespace in which to create job
          jobBody, // V1Job | body of the V1Job containing job data
          PRETTY, // String | pretty print output.
          null, // String | dry run or permanent change
          null // String | field manager who is making the change
      );
      if (createdJob != null) {
        name = createdJob.getMetadata().getName();
      }
    } catch (ApiException apex) {
      logger.severe(apex.getResponseBody());
      throw apex;
    }
    return name;
  }

  /**
   * Delete a job.
   *
   * @param namespace name of the namespace
   * @param name name of the job
   * @return true if delete was successful
   * @throws ApiException when deletion of job fails
   */
  public static boolean deleteJob(String namespace, String name) throws ApiException {
    try {
      BatchV1Api apiInstance = new BatchV1Api(apiClient);
      apiInstance.deleteNamespacedJob(
          name, // String | name of the job.
          namespace, // String | name of the namespace.
          PRETTY, // String | pretty print output.
          null, // String | When present, indicates that modifications should not be persisted.
          GRACE_PERIOD, // Integer | The duration in seconds before the object should be deleted.
          null, // Boolean | Deprecated: use the PropagationPolicy.
          FOREGROUND, // String | Whether and how garbage collection will be performed.
          null // V1DeleteOptions.
      );
    } catch (ApiException apex) {
      logger.warning(apex.getResponseBody());
      throw apex;
    }
    return true;
  }

  /**
   * List jobs in the given namespace.
   *
   * @param namespace in which to list the jobs
   * @return V1JobList list of {@link V1Job} from Kubernetes cluster
   * @throws ApiException when list fails
   */
  public static V1JobList listJobs(String namespace) throws ApiException {
    V1JobList list;
    try {
      BatchV1Api apiInstance = new BatchV1Api(apiClient);
      list = apiInstance.listNamespacedJob(
          namespace, // String | name of the namespace.
          PRETTY, // String | pretty print output.
          ALLOW_WATCH_BOOKMARKS, // Boolean | allowWatchBookmarks requests watch events with type "BOOKMARK".
          null, // String | The continue option should be set when retrieving more results from the server.
          null, // String | A selector to restrict the list of returned objects by their fields.
          null, // String | A selector to restrict the list of returned objects by their labels.
          null, // Integer | limit is a maximum number of responses to return for a list call.
          RESOURCE_VERSION, // String | Shows changes that occur after that particular version of a resource.
          TIMEOUT_SECONDS, // Integer | Timeout for the list/watch call.
          Boolean.FALSE // Boolean | Watch for changes to the described resources
      );
    } catch (ApiException apex) {
      logger.warning(apex.getResponseBody());
      throw apex;
    }
    return list;
  }

  /**
   * Get V1Job object if any exists in the namespace with given job name.
   *
   * @param jobName name of the job
   * @param namespace name of the namespace in which to get the job object
   * @return V1Job object if any exists otherwise null
   * @throws ApiException when Kubernetes cluster query fails
   */
  public static V1Job getJob(String jobName, String namespace) throws ApiException {
    V1JobList listJobs = listJobs(namespace);
    for (V1Job job : listJobs.getItems()) {
      if (job != null && job.getMetadata() != null) {
        if (job.getMetadata().getName().equals(jobName)) {
          return job;
        }
      }
    }
    return null;
  }

  // --------------------------- replica sets ---------------------------


  /**
   * Delete a replica set.
   *
   * @param namespace name of the namespace
   * @param name name of the replica set
   * @return true if delete was successful
   * @throws ApiException if delete fails
   */
  public static boolean deleteReplicaSet(String namespace, String name) throws ApiException {
    try {
      AppsV1Api apiInstance = new AppsV1Api(apiClient);
      apiInstance.deleteNamespacedReplicaSet(
          name, // String | name of the replica set.
          namespace, // String | name of the namespace.
          PRETTY, // String | pretty print output.
          null, // String | When present, indicates that modifications should not be persisted.
          GRACE_PERIOD, // Integer | The duration in seconds before the object should be deleted.
          null, // Boolean | Deprecated: use the PropagationPolicy.
          FOREGROUND, // String | Whether and how garbage collection will be performed.
          null // V1DeleteOptions.
      );
    } catch (ApiException apex) {
      logger.warning(apex.getResponseBody());
      throw apex;
    }
    return true;
  }

  /**
   * List replica sets in the given namespace.
   *
   * @param namespace in which to list the replica sets
   * @return V1ReplicaSetList list of {@link V1ReplicaSet} objects
   * @throws ApiException when list fails
   */
  public static V1ReplicaSetList listReplicaSets(String namespace) throws ApiException {
    try {
      AppsV1Api apiInstance = new AppsV1Api(apiClient);
      V1ReplicaSetList list = apiInstance.listNamespacedReplicaSet(
          namespace, // String | namespace.
          PRETTY, // String | If 'true', then the output is pretty printed.
          ALLOW_WATCH_BOOKMARKS, // Boolean | allowWatchBookmarks requests watch events with type "BOOKMARK".
          null, // String | The continue option should be set when retrieving more results from the server.
          null, // String | A selector to restrict the list of returned objects by their fields.
          null, // String | A selector to restrict the list of returned objects by their labels.
          null, // Integer | limit is a maximum number of responses to return for a list call.
          RESOURCE_VERSION, // String | Shows changes that occur after that particular version of a resource.
          TIMEOUT_SECONDS, // Integer | Timeout for the list call.
          Boolean.FALSE // Boolean | Watch for changes to the described resources.
      );
      return list;
    } catch (ApiException apex) {
      logger.warning(apex.getResponseBody());
      throw apex;
    }
  }

  // --------------------------- Role-based access control (RBAC)   ---------------------------

  /**
   * Create a Cluster Role Binding.
   *
   * @param clusterRoleBinding V1ClusterRoleBinding object containing role binding configuration data
   * @return true if successful
   * @throws ApiException if Kubernetes client API call fails
   */
  public static boolean createClusterRoleBinding(V1ClusterRoleBinding clusterRoleBinding)
      throws ApiException {
    try {
      V1ClusterRoleBinding crb = rbacAuthApi.createClusterRoleBinding(
          clusterRoleBinding, // role binding configuration data
          PRETTY, // pretty print output
          null, // indicates that modifications should not be persisted
          null // fieldManager is a name associated with the actor
      );
    } catch (ApiException apex) {
      logger.severe(apex.getResponseBody());
      throw apex;
    }

    return true;
  }

  /**
   * Delete Cluster Role Binding.
   *
   * @param name name of cluster role binding
   * @return true if successful, false otherwise
   */
  public static boolean deleteClusterRoleBinding(String name) {
    KubernetesApiResponse<V1ClusterRoleBinding> response = roleBindingClient.delete(name, deleteOptions);

    if (!response.isSuccess()) {
      logger.warning(
          "Failed to delete Cluster Role Binding '" + name + " with HTTP status code: " + response
              .getHttpStatusCode());
      return false;
    }

    if (response.getObject() != null) {
      logger.info(
          "Received after-deletion status of the requested object, will be deleting "
              + "Cluster Role Binding " + name + " in background!");
    }

    return true;
  }

  /**
   * List cluster role bindings.
   *
   * @param labelSelector labels to narrow the list
   * @return V1RoleBindingList list of {@link V1RoleBinding} objects
   * @throws ApiException when listing fails
   */
  public static V1RoleBindingList listClusterRoleBindings(String labelSelector) throws ApiException {
    V1RoleBindingList roleBindings;
    try {
      roleBindings = rbacAuthApi.listRoleBindingForAllNamespaces(
          ALLOW_WATCH_BOOKMARKS, // Boolean | allowWatchBookmarks requests watch events with type "BOOKMARK".
          null, // String | The continue option should be set when retrieving more results from the server.
          null, // String | A selector to restrict the list of returned objects by their fields.
          labelSelector, // String | A selector to restrict the list of returned objects by their labels.
          null, // Integer | limit is a maximum number of responses to return for a list call.
          PRETTY, // String | If true, then the output is pretty printed.
          RESOURCE_VERSION, // String | Shows changes that occur after that particular version of a resource.
          TIMEOUT_SECONDS, // Integer | Timeout for the list/watch call.
          Boolean.FALSE // Boolean | Watch for changes to the described resources
      );
    } catch (ApiException apex) {
      logger.warning(apex.getResponseBody());
      throw apex;
    }
    return roleBindings;
  }

  /**
   * Delete a rolebinding in the given namespace.
   *
   * @param namespace name of the namespace
   * @param name name of the rolebinding to delete
   * @return return true if deletion was successful
   * @throws ApiException when delete rolebinding fails
   */
  public static boolean deleteNamespacedRoleBinding(String namespace, String name)
      throws ApiException {
    try {
      rbacAuthApi.deleteNamespacedRoleBinding(
          name, // String | name of the job.
          namespace, // String | name of the namespace.
          PRETTY, // String | pretty print output.
          null, // String | When present, indicates that modifications should not be persisted.
          GRACE_PERIOD, // Integer | The duration in seconds before the object should be deleted.
          null, // Boolean | Deprecated: use the PropagationPolicy.
          FOREGROUND, // String | Whether and how garbage collection will be performed.
          null // V1DeleteOptions.
      );
    } catch (ApiException apex) {
      logger.warning(apex.getResponseBody());
      throw apex;
    }
    return true;
  }

  /**
   * List role bindings in a given namespace.
   *
   * @param namespace name of the namespace
   * @return V1RoleBindingList list of {@link V1RoleBinding} objects
   * @throws ApiException when listing fails
   */
  public static V1RoleBindingList listNamespacedRoleBinding(String namespace)
      throws ApiException {
    V1RoleBindingList roleBindings;
    try {
      roleBindings = rbacAuthApi.listNamespacedRoleBinding(
          namespace, // String | namespace.
          PRETTY, // String | If 'true', then the output is pretty printed.
          ALLOW_WATCH_BOOKMARKS, // Boolean | allowWatchBookmarks requests watch events with type "BOOKMARK".
          null, // String | The continue option should be set when retrieving more results from the server.
          null, // String | A selector to restrict the list of returned objects by their fields.
          null, // String | A selector to restrict the list of returned objects by their labels.
          null, // Integer | limit is a maximum number of responses to return for a list call.
          RESOURCE_VERSION, // String | Shows changes that occur after that particular version of a resource.
          TIMEOUT_SECONDS, // Integer | Timeout for the list call.
          Boolean.FALSE // Boolean | Watch for changes to the described resources.
      );
    } catch (ApiException apex) {
      logger.warning(apex.getResponseBody());
      throw apex;
    }
    return roleBindings;
  }


  /**
   * Delete a cluster role.
   *
   * @param name name of the cluster role to delete
   * @return true if deletion was successful
   * @throws ApiException when delete cluster role fails
   */
  public static boolean deleteClusterRole(String name) throws ApiException {
    try {
      rbacAuthApi.deleteClusterRole(
          name, // String | name of the role.
          PRETTY, // String | pretty print output.
          null, // String | When present, indicates that modifications should not be persisted.
          GRACE_PERIOD, // Integer | The duration in seconds before the object should be deleted.
          null, // Boolean | Deprecated: use the PropagationPolicy.
          FOREGROUND, // String | Whether and how garbage collection will be performed.
          null // V1DeleteOptions.
      );
    } catch (ApiException apex) {
      logger.warning(apex.getResponseBody());
      throw apex;
    }
    return true;
  }


  /**
   * List cluster roles in the Kubernetes cluster.
   *
   * @param labelSelector labels to narrow the list
   * @return V1ClusterRoleList list of {@link V1ClusterRole} objects
   * @throws ApiException when listing fails
   */
  public static V1ClusterRoleList listClusterRoles(String labelSelector) throws ApiException {
    V1ClusterRoleList roles;
    try {
      roles = rbacAuthApi.listClusterRole(
          PRETTY, // String | If 'true', then the output is pretty printed.
          ALLOW_WATCH_BOOKMARKS, // Boolean | allowWatchBookmarks requests watch events with type "BOOKMARK".
          null, // String | The continue option should be set when retrieving more results from the server.
          null, // String | A selector to restrict the list of returned objects by their fields.
          labelSelector, // String | A selector to restrict the list of returned objects by their labels.
          null, // Integer | limit is a maximum number of responses to return for a list call.
          RESOURCE_VERSION, // String | Shows changes that occur after that particular version of a resource.
          TIMEOUT_SECONDS, // Integer | Timeout for the list call.
          Boolean.FALSE // Boolean | Watch for changes to the described resources.
      );
    } catch (ApiException apex) {
      logger.warning(apex.getResponseBody());
      throw apex;
    }
    return roles;
  }

  /**
   * Delete a role in the Kubernetes cluster in the given namespace.
   *
   * @param namespace name of the namespace
   * @param name name of the role to delete
   * @return true if deletion was successful
   * @throws ApiException when delete fails
   */
  public static boolean deleteNamespacedRole(String namespace, String name) throws ApiException {
    try {
      rbacAuthApi.deleteNamespacedRole(
          name, // String | name of the job.
          namespace, // String | name of the namespace.
          PRETTY, // String | pretty print output.
          null, // String | When present, indicates that modifications should not be persisted.
          GRACE_PERIOD, // Integer | The duration in seconds before the object should be deleted.
          null, // Boolean | Deprecated: use the PropagationPolicy.
          FOREGROUND, // String | Whether and how garbage collection will be performed.
          null // V1DeleteOptions.
      );
    } catch (ApiException apex) {
      logger.warning(apex.getResponseBody());
      throw apex;
    }
    return true;
  }

  /**
   * List roles in a given namespace.
   *
   * @param namespace name of the namespace
   * @return V1RoleList list of {@link V1Role} object
   * @throws ApiException when listing fails
   */
  public static V1RoleList listNamespacedRoles(String namespace) throws ApiException {
    V1RoleList roles;
    try {
      roles = rbacAuthApi.listNamespacedRole(
          namespace, // String | namespace.
          PRETTY, // String | If 'true', then the output is pretty printed.
          ALLOW_WATCH_BOOKMARKS, // Boolean | allowWatchBookmarks requests watch events with type "BOOKMARK".
          null, // String | The continue option should be set when retrieving more results from the server.
          null, // String | A selector to restrict the list of returned objects by their fields.
          null, // String | A selector to restrict the list of returned objects by their labels.
          null, // Integer | limit is a maximum number of responses to return for a list call.
          RESOURCE_VERSION, // String | Shows changes that occur after that particular version of a resource.
          TIMEOUT_SECONDS, // Integer | Timeout for the list call.
          Boolean.FALSE // Boolean | Watch for changes to the described resources.
      );
    } catch (ApiException apex) {
      logger.warning(apex.getResponseBody());
      throw apex;
    }
    return roles;
  }

  /**
   * List Ingresses in the given namespace.
   *
   * @param namespace name of the namespace
   * @return ExtensionsV1beta1IngressList list of {@link ExtensionsV1beta1Ingress} objects
   * @throws ApiException when listing fails
   */
  public static ExtensionsV1beta1IngressList listNamespacedIngresses(String namespace) throws ApiException {
    ExtensionsV1beta1IngressList ingressList;
    try {
      ExtensionsV1beta1Api apiInstance = new ExtensionsV1beta1Api(apiClient);
      ingressList = apiInstance.listNamespacedIngress(
          namespace, // namespace
          PRETTY, // String | If 'true', then the output is pretty printed.
          ALLOW_WATCH_BOOKMARKS, // Boolean | allowWatchBookmarks requests watch events with type "BOOKMARK".
          null, // String | The continue option should be set when retrieving more results from the server.
          null, // String | A selector to restrict the list of returned objects by their fields.
          null, // String | A selector to restrict the list of returned objects by their labels.
          null, // Integer | limit is a maximum number of responses to return for a list call.
          RESOURCE_VERSION, // String | Shows changes that occur after that particular version of a resource.
          TIMEOUT_SECONDS, // Integer | Timeout for the list/watch call.
          ALLOW_WATCH_BOOKMARKS // Boolean | Watch for changes to the described resources.
      );
    } catch (ApiException apex) {
      logger.warning(apex.getResponseBody());
      throw apex;
    }
    return ingressList;
  }

  /**
   * Get Ingress in the given namespace by name.
   *
   * @param namespace name of the namespace
   * @param name name of the Ingress object
   * @return ExtensionsV1beta1Ingress Ingress object when found, otherwise null
   * @throws ApiException when get fails
   */
  public static ExtensionsV1beta1Ingress getNamespacedIngress(String namespace, String name)
      throws ApiException {
    try {
      for (ExtensionsV1beta1Ingress item
          : listNamespacedIngresses(namespace).getItems()) {
        if (name.equals(item.getMetadata().getName())) {
          return item;
        }
      }
    } catch (ApiException apex) {
      logger.warning(apex.getResponseBody());
      throw apex;
    }
    return null;
  }

  // --------------------------- Exec   ---------------------------

  /**
   * Execute a command in a container.
   *
   * @param pod The pod where the command is to be run
   * @param containerName The container in the Pod where the command is to be run. If no
   *     container name is provided than the first container in the Pod is used.
   * @param redirectToStdout copy process output to stdout
   * @param command The command to run
   * @return result of command execution
   * @throws IOException if an I/O error occurs.
   * @throws ApiException if Kubernetes client API call fails
   * @throws InterruptedException if any thread has interrupted the current thread
   */
  public static ExecResult exec(V1Pod pod, String containerName, boolean redirectToStdout,
      String... command)
      throws IOException, ApiException, InterruptedException {

    // Execute command using Kubernetes API
    KubernetesExec kubernetesExec = createKubernetesExec(pod, containerName);
    final Process proc = kubernetesExec.exec(command);

    final CopyingOutputStream copyOut =
        redirectToStdout ? new CopyingOutputStream(System.out) : new CopyingOutputStream(null);

    // Start a thread to begin reading the output stream of the command
    Thread out = null;
    try {
      out =
          new Thread(
              () -> {
                try {
                  ByteStreams.copy(proc.getInputStream(), copyOut);
                } catch (IOException ex) {
                  // "Pipe broken" is expected when process is finished so don't log
                  if (ex.getMessage() != null && !ex.getMessage().contains("Pipe broken")) {
                    logger.warning("Exception reading from input stream.", ex);
                  }
                }
              });
      out.start();

      // wait for the process, which represents the executing command, to terminate
      proc.waitFor();

      // wait for reading thread to finish any remaining output
      out.join();

      // Read data from process's stdout
      String stdout = readExecCmdData(copyOut.getInputStream());

      // Read from process's stderr, if data available
      String stderr = null;
      try {
        stderr = (proc.getErrorStream().available() != 0) ? readExecCmdData(proc.getErrorStream()) : null;
      } catch (IllegalStateException e) {
        // IllegalStateException thrown when stream is already closed, ignore since there is
        // nothing to read
      }

      return new ExecResult(proc.exitValue(), stdout, stderr);
    } finally {
      if (proc != null) {
        proc.destroy();
      }
    }
  }

  /**
   * Create an object which can execute commands in a Kubernetes container.
   *
   * @param pod The pod where the command is to be run
   * @param containerName The container in the Pod where the command is to be run. If no
   *     container name is provided than the first container in the Pod is used.
   * @return object for executing a command in a container of the pod
   */
  public static KubernetesExec createKubernetesExec(V1Pod pod, String containerName) {
    return new KubernetesExec()
        .apiClient(apiClient) // the Kubernetes api client to dispatch the "exec" command
        .pod(pod) // The pod where the command is to be run
        .containerName(containerName) // the container in which the command is to be run
        .passStdinAsStream() // pass a stdin stream into the container
        .stdinIsTty(); // stdin is a TTY (only applies if stdin is true)
  }

  /**
   * Create an Ingress in the specified namespace.
   *
   * @param namespace the namespace in which the ingress will be created
   * @param ingressBody ExtensionsV1beta1Ingress object, representing the ingress details
   * @return the ingress created
   * @throws ApiException if Kubernetes client API call fails
   */
  public static ExtensionsV1beta1Ingress createIngress(String namespace, ExtensionsV1beta1Ingress ingressBody)
      throws ApiException {
    ExtensionsV1beta1Ingress ingress;
    try {
      ExtensionsV1beta1Api apiInstance = new ExtensionsV1beta1Api(apiClient);
      ingress = apiInstance.createNamespacedIngress(
          namespace, //namespace
          ingressBody, // ExtensionsV1beta1Ingress object, representing the ingress details
          PRETTY, // pretty print output
          null, // when present, indicates that modifications should not be persisted
          null // a name associated with the actor or entity that is making these changes
      );
    } catch (ApiException apex) {
      logger.warning(apex.getResponseBody());
      throw apex;
    }

    return ingress;
  }

  //------------------------

  private static String readExecCmdData(InputStream is) {
    StringBuilder sb = new StringBuilder();
    try (BufferedReader reader = new BufferedReader(
        new InputStreamReader(is, Charsets.UTF_8))) {
      int c = 0;
      while ((c = reader.read()) != -1) {
        sb.append((char) c);
      }
    } catch (IOException e) {
      logger.warning("Exception thrown " + e);
    }
    return sb.toString().trim();
  }

  /**
   * Simple class to redirect/copy data to both the stdout stream and a buffer
   * which can be read from later.
   */
  private static class CopyingOutputStream extends OutputStream {

    final OutputStream out;
    final ByteArrayOutputStream copy = new ByteArrayOutputStream();

    CopyingOutputStream(OutputStream out) {
      this.out = out;
    }

    @Override
    public void write(int b) throws IOException {
      if (out != null) {
        out.write(b);
      }
      copy.write(b);
    }

    public InputStream getInputStream() {
      return new ByteArrayInputStream(copy.toByteArray());
    }
  }
}<|MERGE_RESOLUTION|>--- conflicted
+++ resolved
@@ -134,7 +134,7 @@
       // to keep a long running connection with the server to fix SSL connection closed issue
       apiClient.setConnectTimeout(0);
       apiClient.setReadTimeout(0);
-      apiClient.setWriteTimeout(0);
+      //apiClient.setWriteTimeout(0);
       coreV1Api = new CoreV1Api();
       customObjectsApi = new CustomObjectsApi();
       rbacAuthApi = new RbacAuthorizationV1Api();
@@ -294,11 +294,7 @@
    *
    * @param deployment V1Deployment object containing deployment configuration data
    * @return true if creation was successful
-<<<<<<< HEAD
-   * @throws ApiException when delete fails
-=======
    * @throws ApiException when create fails
->>>>>>> f8193d3b
    */
   public static boolean createDeployment(V1Deployment deployment) throws ApiException {
     String namespace = deployment.getMetadata().getNamespace();
