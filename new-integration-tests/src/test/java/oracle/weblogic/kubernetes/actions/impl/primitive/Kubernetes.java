// Copyright (c) 2020, Oracle Corporation and/or its affiliates.
// Licensed under the Universal Permissive License v 1.0 as shown at https://oss.oracle.com/licenses/upl.

package oracle.weblogic.kubernetes.actions.impl.primitive;

import java.io.BufferedReader;
import java.io.ByteArrayInputStream;
import java.io.ByteArrayOutputStream;
import java.io.IOException;
<<<<<<< HEAD
import java.nio.file.Path;
=======
import java.io.InputStream;
import java.io.InputStreamReader;
import java.io.OutputStream;
>>>>>>> 75a9407f
import java.util.ArrayList;
import java.util.List;
import java.util.concurrent.Callable;

import com.google.common.base.Charsets;
import com.google.common.io.ByteStreams;
import com.google.gson.Gson;
import com.google.gson.JsonElement;
import io.kubernetes.client.Copy;
import io.kubernetes.client.custom.V1Patch;
import io.kubernetes.client.extended.generic.GenericKubernetesApi;
import io.kubernetes.client.extended.generic.KubernetesApiResponse;
import io.kubernetes.client.extended.generic.options.DeleteOptions;
import io.kubernetes.client.openapi.ApiClient;
import io.kubernetes.client.openapi.ApiException;
import io.kubernetes.client.openapi.Configuration;
import io.kubernetes.client.openapi.apis.AppsV1Api;
import io.kubernetes.client.openapi.apis.BatchV1Api;
import io.kubernetes.client.openapi.apis.CoreV1Api;
import io.kubernetes.client.openapi.apis.CustomObjectsApi;
import io.kubernetes.client.openapi.apis.ExtensionsV1beta1Api;
import io.kubernetes.client.openapi.apis.RbacAuthorizationV1Api;
import io.kubernetes.client.openapi.models.ExtensionsV1beta1Ingress;
import io.kubernetes.client.openapi.models.ExtensionsV1beta1IngressList;
import io.kubernetes.client.openapi.models.V1ClusterRoleBinding;
import io.kubernetes.client.openapi.models.V1ClusterRoleBindingList;
import io.kubernetes.client.openapi.models.V1ClusterRoleList;
import io.kubernetes.client.openapi.models.V1ConfigMap;
import io.kubernetes.client.openapi.models.V1ConfigMapList;
import io.kubernetes.client.openapi.models.V1Deployment;
import io.kubernetes.client.openapi.models.V1DeploymentList;
import io.kubernetes.client.openapi.models.V1Job;
import io.kubernetes.client.openapi.models.V1JobList;
import io.kubernetes.client.openapi.models.V1Namespace;
import io.kubernetes.client.openapi.models.V1NamespaceBuilder;
import io.kubernetes.client.openapi.models.V1NamespaceList;
import io.kubernetes.client.openapi.models.V1ObjectMeta;
import io.kubernetes.client.openapi.models.V1ObjectMetaBuilder;
import io.kubernetes.client.openapi.models.V1PersistentVolume;
import io.kubernetes.client.openapi.models.V1PersistentVolumeClaim;
import io.kubernetes.client.openapi.models.V1PersistentVolumeClaimList;
import io.kubernetes.client.openapi.models.V1PersistentVolumeList;
import io.kubernetes.client.openapi.models.V1Pod;
import io.kubernetes.client.openapi.models.V1PodList;
import io.kubernetes.client.openapi.models.V1ReplicaSet;
import io.kubernetes.client.openapi.models.V1ReplicaSetList;
import io.kubernetes.client.openapi.models.V1RoleBindingList;
import io.kubernetes.client.openapi.models.V1RoleList;
import io.kubernetes.client.openapi.models.V1Secret;
import io.kubernetes.client.openapi.models.V1SecretList;
import io.kubernetes.client.openapi.models.V1Service;
import io.kubernetes.client.openapi.models.V1ServiceAccount;
import io.kubernetes.client.openapi.models.V1ServiceAccountList;
import io.kubernetes.client.openapi.models.V1ServiceList;
import io.kubernetes.client.util.ClientBuilder;
import oracle.weblogic.domain.Domain;
import oracle.weblogic.domain.DomainList;
import oracle.weblogic.kubernetes.extensions.LoggedTest;
import oracle.weblogic.kubernetes.utils.ExecResult;
import org.awaitility.core.ConditionFactory;

import static java.util.concurrent.TimeUnit.MINUTES;
import static java.util.concurrent.TimeUnit.SECONDS;
import static org.awaitility.Awaitility.with;
import static org.junit.jupiter.api.Assertions.assertDoesNotThrow;

// TODO ryan - in here we want to implement all of the kubernetes
// primitives that we need, using the API, not spawning a process
// to run kubectl.
public class Kubernetes implements LoggedTest {

  private static String PRETTY = "false";
  private static Boolean ALLOW_WATCH_BOOKMARKS = false;
  private static String RESOURCE_VERSION = "";
  private static Integer TIMEOUT_SECONDS = 5;
  private static String DOMAIN_GROUP = "weblogic.oracle";
  private static String DOMAIN_VERSION = "v7";
  private static String DOMAIN_PLURAL = "domains";
  private static String FOREGROUND = "Foreground";
  private static String BACKGROUND = "Background";
  private static int GRACE_PERIOD = 0;

  // Core Kubernetes API clients
  private static ApiClient apiClient = null;
  private static CoreV1Api coreV1Api = null;
  private static CustomObjectsApi customObjectsApi = null;
  private static RbacAuthorizationV1Api rbacAuthApi = null;
  private static DeleteOptions deleteOptions = null;

  // Extended GenericKubernetesApi clients
  private static GenericKubernetesApi<V1ConfigMap, V1ConfigMapList> configMapClient = null;
  private static GenericKubernetesApi<V1ClusterRoleBinding, V1ClusterRoleBindingList> roleBindingClient = null;
  private static GenericKubernetesApi<Domain, DomainList> crdClient = null;
  private static GenericKubernetesApi<V1Deployment, V1DeploymentList> deploymentClient = null;
  private static GenericKubernetesApi<V1Job, V1JobList> jobClient = null;
  private static GenericKubernetesApi<V1Namespace, V1NamespaceList> namespaceClient = null;
  private static GenericKubernetesApi<V1Pod, V1PodList> podClient = null;
  private static GenericKubernetesApi<V1PersistentVolume, V1PersistentVolumeList> pvClient = null;
  private static GenericKubernetesApi<V1PersistentVolumeClaim, V1PersistentVolumeClaimList> pvcClient = null;
  private static GenericKubernetesApi<V1ReplicaSet, V1ReplicaSetList> rsClient = null;
  private static GenericKubernetesApi<V1Secret, V1SecretList> secretClient = null;
  private static GenericKubernetesApi<V1Service, V1ServiceList> serviceClient = null;
  private static GenericKubernetesApi<V1ServiceAccount, V1ServiceAccountList> serviceAccountClient = null;

  private static ConditionFactory withStandardRetryPolicy = null;

  static {
    try {
      Configuration.setDefaultApiClient(ClientBuilder.defaultClient());
      apiClient = Configuration.getDefaultApiClient();
      coreV1Api = new CoreV1Api();
      customObjectsApi = new CustomObjectsApi();
      rbacAuthApi = new RbacAuthorizationV1Api();
      initializeGenericKubernetesApiClients();
      // create standard, reusable retry/backoff policy
      withStandardRetryPolicy = with().pollDelay(2, SECONDS)
          .and().with().pollInterval(10, SECONDS)
          .atMost(5, MINUTES).await();
    } catch (IOException ioex) {
      throw new ExceptionInInitializerError(ioex);
    }
  }

  /**
   * Create static instances of GenericKubernetesApi clients.
   */
  private static void initializeGenericKubernetesApiClients() {
    // Invocation parameters aren't changing so create them as statics
    configMapClient =
        new GenericKubernetesApi<>(
            V1ConfigMap.class,  // the api type class
            V1ConfigMapList.class, // the api list type class
            "", // the api group
            "v1", // the api version
            "configmaps", // the resource plural
            apiClient //the api client
        );

    crdClient =
        new GenericKubernetesApi<>(
            Domain.class,  // the api type class
            DomainList.class, // the api list type class
            DOMAIN_GROUP, // the api group
            DOMAIN_VERSION, // the api version
            DOMAIN_PLURAL, // the resource plural
            apiClient //the api client
        );

    deploymentClient =
        new GenericKubernetesApi<>(
            V1Deployment.class,  // the api type class
            V1DeploymentList.class, // the api list type class
            "", // the api group
            "v1", // the api version
            "deployments", // the resource plural
            apiClient //the api client
        );

    jobClient =
        new GenericKubernetesApi<>(
            V1Job.class,  // the api type class
            V1JobList.class, // the api list type class
            "", // the api group
            "v1", // the api version
            "jobs", // the resource plural
            apiClient //the api client
        );

    namespaceClient =
        new GenericKubernetesApi<>(
            V1Namespace.class, // the api type class
            V1NamespaceList.class, // the api list type class
            "", // the api group
            "v1", // the api version
            "namespaces", // the resource plural
            apiClient //the api client
        );

    podClient =
        new GenericKubernetesApi<>(
            V1Pod.class,  // the api type class
            V1PodList.class, // the api list type class
            "", // the api group
            "v1", // the api version
            "pods", // the resource plural
            apiClient //the api client
        );

    pvClient =
        new GenericKubernetesApi<>(
            V1PersistentVolume.class,  // the api type class
            V1PersistentVolumeList.class, // the api list type class
            "", // the api group
            "v1", // the api version
            "persistentvolumes", // the resource plural
            apiClient //the api client
        );

    pvcClient =
        new GenericKubernetesApi<>(
            V1PersistentVolumeClaim.class,  // the api type class
            V1PersistentVolumeClaimList.class, // the api list type class
            "", // the api group
            "v1", // the api version
            "persistentvolumeclaims", // the resource plural
            apiClient //the api client
        );

    rsClient =
        new GenericKubernetesApi<>(
            V1ReplicaSet.class, // the api type class
            V1ReplicaSetList.class, // the api list type class
            "", // the api group
            "v1", // the api version
            "replicasets", // the resource plural
            apiClient //the api client
        );

    roleBindingClient =
        new GenericKubernetesApi<>(
            V1ClusterRoleBinding.class, // the api type class
            V1ClusterRoleBindingList.class, // the api list type class
            "rbac.authorization.k8s.io", // the api group
            "v1", // the api version
            "clusterrolebindings", // the resource plural
            apiClient //the api client
        );

    secretClient =
        new GenericKubernetesApi<>(
            V1Secret.class,  // the api type class
            V1SecretList.class, // the api list type class
            "", // the api group
            "v1", // the api version
            "serviceaccounts", // the resource plural
            apiClient //the api client
        );

    serviceClient =
        new GenericKubernetesApi<>(
            V1Service.class,  // the api type class
            V1ServiceList.class, // the api list type class
            "", // the api group
            "v1", // the api version
            "services", // the resource plural
            apiClient //the api client
        );

    serviceAccountClient =
        new GenericKubernetesApi<>(
            V1ServiceAccount.class,  // the api type class
            V1ServiceAccountList.class, // the api list type class
            "", // the api group
            "v1", // the api version
            "serviceaccounts", // the resource plural
            apiClient //the api client
        );
    deleteOptions = new DeleteOptions();
    deleteOptions.setGracePeriodSeconds(0L);
    deleteOptions.setPropagationPolicy(FOREGROUND);
  }

  // ------------------------  deployments -----------------------------------
  public static boolean createDeployment(String deploymentYaml) {
    // do something with the command!!!
    return true;
  }

  /**
   * List deployments in the given namespace.
   *
   * @param namespace namespace in which to list the deployments
   * @return list of deployment objects as {@link V1DeploymentList}
   * @throws ApiException when listing fails
   */
  public static V1DeploymentList listDeployments(String namespace) throws ApiException {
    V1DeploymentList deployments;
    try {
      AppsV1Api apiInstance = new AppsV1Api(apiClient);
      deployments = apiInstance.listNamespacedDeployment(
          namespace, // String | namespace.
          PRETTY, // String | If 'true', then the output is pretty printed.
          ALLOW_WATCH_BOOKMARKS, // Boolean | allowWatchBookmarks requests watch events with type "BOOKMARK".
          null, // String | The continue option should be set when retrieving more results from the server.
          null, // String | A selector to restrict the list of returned objects by their fields.
          null, // String | A selector to restrict the list of returned objects by their labels.
          null, // Integer | limit is a maximum number of responses to return for a list call.
          RESOURCE_VERSION, // String | Shows changes that occur after that particular version of a resource.
          TIMEOUT_SECONDS, // Integer | Timeout for the list call.
          Boolean.FALSE // Boolean | Watch for changes to the described resources.
      );
    } catch (ApiException apex) {
      logger.warning(apex.getResponseBody());
      throw apex;
    }
    return deployments;
  }

  /**
   * Delete a deployment.
   *
   * @param namespace namespace in which to delete the deployment
   * @param name deployment name
   * @return true if deletion was successful
   * @throws ApiException when delete fails
   */
  public static boolean deleteDeployment(String namespace, String name) throws ApiException {
    try {
      AppsV1Api apiInstance = new AppsV1Api(apiClient);
      apiInstance.deleteNamespacedDeployment(
          name, // String | deployment object name.
          namespace, // String | namespace in which the deployment exists.
          PRETTY, // String | If 'true', then the output is pretty printed.
          null, // String | When present, indicates that modifications should not be persisted.
          GRACE_PERIOD, // Integer | The duration in seconds before the object should be deleted.
          null, // Boolean | Deprecated: use the PropagationPolicy.
          FOREGROUND, // String | Whether and how garbage collection will be performed.
          null // V1DeleteOptions.
      );
    } catch (ApiException apex) {
      logger.warning(apex.getResponseBody());
      throw apex;
    }
    return true;
  }

  // --------------------------- pods -----------------------------------------
  /**
   * Get a pod's log.
   *
   * @param name name of the Pod
   * @param namespace name of the Namespace
   * @return log as a String
   * @throws ApiException if Kubernetes client API call fails
   */
  public static String getPodLog(String name, String namespace) throws ApiException {
    return getPodLog(name, namespace, null);
  }

  /**
   * Get a pod's log.
   *
   * @param name name of the Pod
   * @param namespace name of the Namespace
   * @param container name of container for which to stream logs
   * @return log as a String
   * @throws ApiException if Kubernetes client API call fails
   */
  public static String getPodLog(String name, String namespace, String container)
      throws ApiException {
    String log = null;
    try {
      log = coreV1Api.readNamespacedPodLog(
          name, // name of the Pod
          namespace, // name of the Namespace
          container, // container for which to stream logs
          null, //  Boolean Follow the log stream of the pod
          null, // number of bytes to read from the server before terminating the log output
          PRETTY, // pretty print output
          null, // Boolean, Return previous terminated container logs
          null, // relative time (seconds) before the current time from which to show logs
          null, // number of lines from the end of the logs to show
          null // Boolean, add timestamp at the beginning of every line of log output
      );
    } catch (ApiException apex) {
      logger.severe(apex.getResponseBody());
      throw apex;
    }

    return log;
  }

  /**
   * Create a pod.
   *
   * @param namespace name of the namespace
   * @param podBody V1Pod object containing pod configuration data
   * @return V1Pod object
   * @throws ApiException when create pod fails
   */
  public static V1Pod createPod(String namespace, V1Pod podBody) throws ApiException {
    V1Pod pod;
    try {
      pod = coreV1Api.createNamespacedPod(namespace, podBody, null, null, null);
    } catch (ApiException apex) {
      logger.severe(apex.getResponseBody());
      throw apex;
    }
    return pod;
  }

  /**
   * Delete a Kubernetes Pod.
   *
   * @param name name of the pod
   * @param namespace name of namespace
   * @return true if successful
   */
  public static boolean deletePod(String name, String namespace) {

    KubernetesApiResponse<V1Pod> response = podClient.delete(namespace, name);

    if (!response.isSuccess()) {
      logger.warning("Failed to delete pod '" + name + "' from namespace: "
          + namespace + " with HTTP status code: " + response.getHttpStatusCode());
      return false;
    }

    if (response.getObject() != null) {
      logger.info(
          "Received after-deletion status of the requested object, will be deleting "
              + "pod in background!");
    }

    return true;
  }

  /**
   * List all pods in given namespace.
   *
   * @param namespace Namespace in which to list all pods
   * @param labelSelectors with which the pods are decorated
   * @return V1PodList list of pods
   * @throws ApiException when there is error in querying the cluster
   */
  public static V1PodList listPods(String namespace, String labelSelectors) throws ApiException {
    V1PodList v1PodList = null;
    try {
      v1PodList
          = coreV1Api.listNamespacedPod(
              namespace, // namespace in which to look for the pods.
              Boolean.FALSE.toString(), // pretty print output.
              Boolean.FALSE, // allowWatchBookmarks requests watch events with type "BOOKMARK".
              null, // continue to query when there is more results to return.
              null, // selector to restrict the list of returned objects by their fields
              labelSelectors, // selector to restrict the list of returned objects by their labels.
              null, // maximum number of responses to return for a list call.
              null, // shows changes that occur after that particular version of a resource.
              null, // Timeout for the list/watch call.
              Boolean.FALSE // Watch for changes to the described resources.
          );
    } catch (ApiException apex) {
      logger.severe(apex.getResponseBody());
      throw apex;
    }
    return v1PodList;
  }

  /**
   * Copy a directory from Kubernetes pod to local destination path.
   * @param pod V1Pod object
   * @param srcPath source directory location
   * @param destination destination directory path
   * @throws IOException when copy fails
   * @throws ApiException when pod interaction fails
   */
  public static void copyDirectoryFromPod(V1Pod pod, String srcPath, Path destination)
      throws IOException, ApiException {
    Copy copy = new Copy();
    copy.copyDirectoryFromPod(pod, srcPath, destination);
  }

  // --------------------------- namespaces -----------------------------------
  /**
   * Create a Kubernetes namespace.
   *
   * @param name the name of the namespace
   * @return true on success, false otherwise
   * @throws ApiException if Kubernetes client API call fails
   */
  public static boolean createNamespace(String name) throws ApiException {
    V1ObjectMeta meta = new V1ObjectMetaBuilder().withName(name).build();
    V1Namespace namespace = new V1NamespaceBuilder().withMetadata(meta).build();

    try {
      coreV1Api.createNamespace(
          namespace, // name of the Namespace
          PRETTY, // pretty print output
          null, // indicates that modifications should not be persisted
          null // name associated with the actor or entity that is making these changes
      );
    } catch (ApiException apex) {
      logger.severe(apex.getResponseBody());
      throw apex;
    }

    return true;
  }

  /**
   * Create a Kubernetes namespace.
   *
   * @param namespace - V1Namespace object containing namespace configuration data
   * @return true if successful
   * @throws ApiException if Kubernetes client API call fails
   */
  public static boolean createNamespace(V1Namespace namespace) throws ApiException {
    if (namespace == null) {
      throw new IllegalArgumentException(
          "Parameter 'namespace' cannot be null when calling createNamespace()");
    }

    V1Namespace ns = null;
    try {
      ns = coreV1Api.createNamespace(
          namespace, // V1Namespace configuration data object
          PRETTY, // pretty print output
          null, // indicates that modifications should not be persisted
          null // name associated with the actor or entity that is making these changes
      );
    } catch (ApiException apex) {
      logger.severe(apex.getResponseBody());
      throw apex;
    }

    return true;
  }

  /**
   * List namespaces in the Kubernetes cluster.
   * @return List of all Namespace names in the Kubernetes cluster
   * @throws ApiException if Kubernetes client API call fails
   */
  public static List<String> listNamespaces() throws ApiException {
    ArrayList<String> nameSpaces = new ArrayList<>();
    V1NamespaceList namespaceList;
    try {
      namespaceList = coreV1Api.listNamespace(
          PRETTY, // pretty print output
          ALLOW_WATCH_BOOKMARKS, // allowWatchBookmarks requests watch events with type "BOOKMARK"
          null, // set when retrieving more results from the server
          null, // selector to restrict the list of returned objects by their fields
          null, // selector to restrict the list of returned objects by their labels
          null, // maximum number of responses to return for a list call
          RESOURCE_VERSION, // shows changes that occur after that particular version of a resource
          TIMEOUT_SECONDS, // Timeout for the list/watch call
          false // Watch for changes to the described resources
      );
    } catch (ApiException apex) {
      logger.severe(apex.getResponseBody());
      throw apex;
    }

    for (V1Namespace namespace : namespaceList.getItems()) {
      nameSpaces.add(namespace.getMetadata().getName());
    }

    return nameSpaces;
  }

  /**
   * List namespaces in the Kubernetes cluster as V1NamespaceList.
   * @return V1NamespaceList of Namespace in the Kubernetes cluster
   * @throws ApiException if Kubernetes client API call fails
   */
  public static V1NamespaceList listNamespacesAsObjects() throws ApiException {
    V1NamespaceList namespaceList;
    try {
      namespaceList = coreV1Api.listNamespace(
          PRETTY, // pretty print output
          ALLOW_WATCH_BOOKMARKS, // allowWatchBookmarks requests watch events with type "BOOKMARK"
          null, // set when retrieving more results from the server
          null, // selector to restrict the list of returned objects by their fields
          null, // selector to restrict the list of returned objects by their labels
          null, // maximum number of responses to return for a list call
          RESOURCE_VERSION, // shows changes that occur after that particular version of a resource
          TIMEOUT_SECONDS, // Timeout for the list/watch call
          false // Watch for changes to the described resources
      );
    } catch (ApiException apex) {
      logger.severe(apex.getResponseBody());
      throw apex;
    }

    return namespaceList;
  }


  /**
   * Delete a namespace for the given name.
   *
   * @param name name of namespace
   * @return true if successful delete request, false otherwise.
   */
  public static boolean deleteNamespace(String name) {

    KubernetesApiResponse<V1Namespace> response = namespaceClient.delete(name);

    if (!response.isSuccess()) {
      // status 409 means contents in the namespace being removed,
      // once done namespace will be purged
      if (response.getHttpStatusCode() == 409) {
        logger.warning(response.getStatus().getMessage());
        return false;
      } else {
        logger.warning("Failed to delete namespace: "
            + name + " with HTTP status code: " + response.getHttpStatusCode());
        return false;
      }
    }

    withStandardRetryPolicy
        .conditionEvaluationListener(
            condition -> logger.info("Waiting for namespace {0} to be deleted "
                    + "(elapsed time {1}ms, remaining time {2}ms)",
                name,
                condition.getElapsedTimeInMS(),
                condition.getRemainingTimeInMS()))
        .until(assertDoesNotThrow(() -> namespaceDeleted(name),
            String.format("namespaceExists failed with ApiException for namespace %s",
                name)));

    return true;
  }

  private static Callable<Boolean> namespaceDeleted(String namespace) throws ApiException {
    return new Callable<Boolean>() {
      @Override
      public Boolean call() throws Exception {
        List<String> namespaces = listNamespaces();
        if (!namespaces.contains(namespace)) {
          return true;
        }
        return  false;
      }
    };
  }

  // --------------------------- Custom Resource Domain -----------------------------------
  /**
   * Create a Domain Custom Resource.
   *
   * @param domain Domain custom resource model object
   * @return true on success, false otherwise
   * @throws ApiException if Kubernetes client API call fails
   */
  public static boolean createDomainCustomResource(Domain domain) throws ApiException {
    if (domain == null) {
      throw new IllegalArgumentException(
          "Parameter 'domain' cannot be null when calling createDomainCustomResource()");
    }

    if (domain.metadata() == null) {
      throw new IllegalArgumentException(
          "'metadata' field of the parameter 'domain' cannot be null when calling createDomainCustomResource()");
    }

    if (domain.metadata().getNamespace() == null) {
      throw new IllegalArgumentException(
          "'namespace' field in the metadata cannot be null when calling createDomainCustomResource()");
    }

    String namespace = domain.metadata().getNamespace();

    JsonElement json = convertToJson(domain);

    Object response;
    try {
      response = customObjectsApi.createNamespacedCustomObject(
          DOMAIN_GROUP, // custom resource's group name
          DOMAIN_VERSION, // //custom resource's version
          namespace, // custom resource's namespace
          DOMAIN_PLURAL, // custom resource's plural name
          json, // JSON schema of the Resource to create
          null // pretty print output
      );
    } catch (ApiException apex) {
      logger.severe(apex.getResponseBody());
      throw apex;
    }

    return true;
  }

  /**
   * Converts a Java Object to a JSON element.
   *
   * @param obj java object to be converted
   * @return object representing Json element
   */
  private static JsonElement convertToJson(Object obj) {
    Gson gson = apiClient.getJSON().getGson();
    return gson.toJsonTree(obj);
  }

  /**
   * Delete the Domain Custom Resource.
   *
   * @param domainUid unique domain identifier
   * @param namespace name of namespace
   * @return true if successful, false otherwise
   */
  public static boolean deleteDomainCustomResource(String domainUid, String namespace) {

    KubernetesApiResponse<Domain> response = crdClient.delete(namespace, domainUid, deleteOptions);

    if (!response.isSuccess()) {
      logger.warning(
          "Failed to delete Domain Custom Resource '" + domainUid + "' from namespace: "
          + namespace + " with HTTP status code: " + response.getHttpStatusCode());
      return false;
    }

    if (response.getObject() != null) {
      logger.info(
          "Received after-deletion status of the requested object, will be deleting "
          + "domain custom resource in background!");
    }

    return true;
  }

  /**
   * Get the Domain Custom Resource.
   *
   * @param domainUid unique domain identifier
   * @param namespace name of namespace
   * @return domain custom resource or null if Domain does not exist
   * @throws ApiException if Kubernetes request fails
   */
  public static Domain getDomainCustomResource(String domainUid, String namespace)
      throws ApiException {
    Object domain;
    try {
      domain = customObjectsApi.getNamespacedCustomObject(
          DOMAIN_GROUP, // custom resource's group name
          DOMAIN_VERSION, // //custom resource's version
          namespace, // custom resource's namespace
          DOMAIN_PLURAL, // custom resource's plural name
          domainUid // custom object's name
      );
    } catch (ApiException apex) {
      logger.severe(apex.getResponseBody());
      throw apex;
    }

    if (domain != null) {
      return handleResponse(domain, Domain.class);
    }

    logger.warning("Domain Custom Resource '" + domainUid + "' not found in namespace " + namespace);
    return null;
  }

  /**
   * Patch the Domain Custom Resource using JSON Patch.JSON Patch is a format for describing changes to a JSON document
   * using a series of operations. JSON Patch is specified in RFC 6902 from the IETF. For example, the following
   * operation will replace the "spec.restartVersion" to a value of "2".
   *
   * <p>[
   *      {"op": "replace", "path": "/spec/restartVersion", "value": "2" }
   *    ]
   *
   * @param domainUid unique domain identifier
   * @param namespace name of namespace
   * @param patchString JSON Patch document as a String
   * @return true if patch is successful otherwise false
   */
  public static boolean patchCustomResourceDomainJsonPatch(String domainUid, String namespace,
      String patchString) {
    return patchDomainCustomResource(
        domainUid, // name of custom resource domain
        namespace, // name of namespace
        new V1Patch(patchString), // patch data
        V1Patch.PATCH_FORMAT_JSON_PATCH // "application/json-patch+json" patch format
    );
  }

  /**
   * Patch the Domain Custom Resource using JSON Merge Patch.JSON Merge Patch is a format for describing a changed
   * version to a JSON document. JSON Merge Patch is specified in RFC 7396 from the IETF. For example, the following
   * JSON object fragment would add/replace the "spec.restartVersion" to a value of "1".
   *
   * <p>{
   *      "spec" : { "restartVersion" : "1" }
   *    }
   *
   * @param domainUid unique domain identifier
   * @param namespace name of namespace
   * @param patchString JSON Patch document as a String
   * @return true if patch is successful otherwise false
   */
  public static boolean patchCustomResourceDomainJsonMergePatch(String domainUid, String namespace,
      String patchString) {
    return patchDomainCustomResource(
        domainUid, // name of custom resource domain
        namespace, // name of namespace
        new V1Patch(patchString), // patch data
        V1Patch.PATCH_FORMAT_JSON_MERGE_PATCH // "application/merge-patch+json" patch format
    );
  }

  /**
   * Patch the Domain Custom Resource.
   *
   * @param domainUid unique domain identifier
   * @param namespace name of namespace
   * @param patch patch data in format matching the specified media type
   * @param patchFormat one of the following types used to identify patch document:
   *     "application/json-patch+json", "application/merge-patch+json",
   * @return true if successful, false otherwise
   */
  public static boolean patchDomainCustomResource(String domainUid, String namespace,
      V1Patch patch, String patchFormat) {

    // GenericKubernetesApi uses CustomObjectsApi calls
    KubernetesApiResponse<Domain> response = crdClient.patch(
        namespace, // name of namespace
        domainUid, // name of custom resource domain
        patchFormat, // "application/json-patch+json" or "application/merge-patch+json"
        patch // patch data
    );

    if (!response.isSuccess()) {
      logger.warning(
          "Failed to patch " + domainUid + " in namespace " + namespace + " using patch format: "
              + patchFormat);
      return false;
    }

    return true;
  }

  /**
   * Converts the response to appropriate type.
   *
   * @param response response object to convert
   * @param type the type to convert into
   * @return the Java object of the type the response object is converted to
   */
  @SuppressWarnings("unchecked")
  private static <T> T handleResponse(Object response, Class<T> type) {
    JsonElement jsonElement = convertToJson(response);
    return apiClient.getJSON().getGson().fromJson(jsonElement, type);
  }

  /**
   * List Domain Custom Resources for a given namespace.
   *
   * @param namespace name of namespace
   * @return List of Domain Custom Resources
   */
  public static DomainList listDomains(String namespace) {
    KubernetesApiResponse<DomainList> response = null;
    try {
      response = crdClient.list(namespace);
    } catch (Exception ex) {
      logger.warning(ex.getMessage());
      throw ex;
    }
    return response != null ? response.getObject() : new DomainList();
  }

  // --------------------------- config map ---------------------------
  /**
   * Create a Kubernetes Config Map.
   *
   * @param configMap V1ConfigMap object containing config map configuration data
   * @return true if successful
   * @throws ApiException if Kubernetes client API call fails
   */
  public static boolean createConfigMap(V1ConfigMap configMap) throws ApiException {
    if (configMap == null) {
      throw new IllegalArgumentException(
          "Parameter 'configMap' cannot be null when calling createConfigMap()");
    }

    if (configMap.getMetadata() == null) {
      throw new IllegalArgumentException(
          "'metadata' field of the parameter 'configMap' cannot be null when calling createConfigMap()");
    }

    if (configMap.getMetadata().getNamespace() == null) {
      throw new IllegalArgumentException(
          "'namespace' field in the metadata cannot be null when calling createConfigMap()");
    }

    String namespace = configMap.getMetadata().getNamespace();

    V1ConfigMap cm;
    try {
      cm = coreV1Api.createNamespacedConfigMap(
          namespace, // config map's namespace
          configMap, // config map configuration data
          PRETTY, // pretty print output
          null, // indicates that modifications should not be persisted
          null // name associated with the actor or entity that is making these changes
      );
    } catch (ApiException apex) {
      logger.severe(apex.getResponseBody());
      throw apex;
    }

    return true;
  }

  /**
   * List Config Maps in the Kubernetes cluster.
   *
   * @param namespace Namespace in which to query
   * @return V1ConfigMapList of Config Maps
   * @throws ApiException if Kubernetes client API call fails
   */
  public static V1ConfigMapList listConfigMaps(String namespace) throws ApiException {

    V1ConfigMapList configMapList;
    try {
      configMapList = coreV1Api.listNamespacedConfigMap(
          namespace, // config map's namespace
          PRETTY, // pretty print output
          ALLOW_WATCH_BOOKMARKS, // allowWatchBookmarks requests watch events with type "BOOKMARK"
          null, // set when retrieving more results from the server
          null, // selector to restrict the list of returned objects by their fields
          null, // selector to restrict the list of returned objects by their labels
          null, // maximum number of responses to return for a list call
          RESOURCE_VERSION, // shows changes that occur after that particular version of a resource
          TIMEOUT_SECONDS, // Timeout for the list/watch call
          false // Watch for changes to the described resources
      );
    } catch (ApiException apex) {
      logger.severe(apex.getResponseBody());
      throw apex;
    }

    return configMapList;
  }

  /**
   * Delete Kubernetes Config Map.
   *
   * @param name name of the Config Map
   * @param namespace name of namespace
   * @return true if successful, false otherwise
   */
  public static boolean deleteConfigMap(String name, String namespace) {

    KubernetesApiResponse<V1ConfigMap> response = configMapClient.delete(namespace, name, deleteOptions);

    if (!response.isSuccess()) {
      logger.warning("Failed to delete config map '" + name + "' from namespace: "
          + namespace + " with HTTP status code: " + response.getHttpStatusCode());
      return false;
    }

    if (response.getObject() != null) {
      logger.info(
          "Received after-deletion status of the requested object, will be deleting "
          + "config map in background!");
    }

    return true;
  }

  // --------------------------- secret ---------------------------
  /**
   * Create a Kubernetes Secret.
   *
   * @param secret V1Secret object containing Kubernetes secret configuration data
   * @return true if successful
   * @throws ApiException if Kubernetes client API call fails
   */
  public static boolean createSecret(V1Secret secret) throws ApiException {
    if (secret == null) {
      throw new IllegalArgumentException(
          "Parameter 'secret' cannot be null when calling createSecret()");
    }

    if (secret.getMetadata() == null) {
      throw new IllegalArgumentException(
          "'metadata' field of the parameter 'secret' cannot be null when calling createSecret()");
    }

    if (secret.getMetadata().getNamespace() == null) {
      throw new IllegalArgumentException(
          "'namespace' field in the metadata cannot be null when calling createSecret()");
    }

    String namespace = secret.getMetadata().getNamespace();

    V1Secret v1Secret;
    try {
      v1Secret = coreV1Api.createNamespacedSecret(
          namespace, // name of the Namespace
          secret, // secret configuration data
          PRETTY, // pretty print output
          null, // indicates that modifications should not be persisted
          null // fieldManager is a name associated with the actor
      );
    } catch (ApiException apex) {
      logger.severe(apex.getResponseBody());
      throw apex;
    }

    return true;
  }

  /**
   * Delete a Kubernetes Secret.
   *
   * @param name name of the Secret
   * @param namespace name of namespace
   * @return true if successful, false otherwise
   */
  public static boolean deleteSecret(String name, String namespace) {

    KubernetesApiResponse<V1Secret> response = secretClient.delete(namespace, name);

    if (!response.isSuccess()) {
      logger.warning("Failed to delete secret '" + name + "' from namespace: "
          + namespace + " with HTTP status code: " + response.getHttpStatusCode());
      return false;
    }

    if (response.getObject() != null) {
      logger.info(
          "Received after-deletion status of the requested object, will be deleting "
          + "secret in background!");
    }

    return true;
  }

  /**
   * List secrets in the Kubernetes cluster.
   * @param namespace Namespace in which to query
   * @return V1SecretList of secrets in the Kubernetes cluster
   */
  public static V1SecretList listSecrets(String namespace) {
    KubernetesApiResponse<V1SecretList> list = secretClient.list(namespace);
    if (list.isSuccess()) {
      return list.getObject();
    } else {
      logger.warning("Failed to list secrets, status code {0}", list.getHttpStatusCode());
      return null;
    }
  }

  // --------------------------- pv/pvc ---------------------------
  /**
   * Create a Kubernetes Persistent Volume.
   *
   * @param persistentVolume V1PersistentVolume object containing persistent volume configuration data
   * @return true if successful
   * @throws ApiException if Kubernetes client API call fails
   */
  public static boolean createPv(V1PersistentVolume persistentVolume) throws ApiException {
    if (persistentVolume == null) {
      throw new IllegalArgumentException(
          "Parameter 'persistentVolume' cannot be null when calling createPv()");
    }

    V1PersistentVolume pv;
    try {
      pv = coreV1Api.createPersistentVolume(
          persistentVolume, // persistent volume configuration data
          PRETTY, // pretty print output
          null, // indicates that modifications should not be persisted
          null // fieldManager is a name associated with the actor
      );
    } catch (ApiException apex) {
      logger.severe(apex.getResponseBody());
      throw apex;
    }

    return true;
  }

  /**
   * Create a Kubernetes Persistent Volume Claim.
   *
   * @param persistentVolumeClaim V1PersistentVolumeClaim object containing Kubernetes persistent volume claim
    configuration data
   * @return true if successful
   * @throws ApiException if Kubernetes client API call fails
   */
  public static boolean createPvc(V1PersistentVolumeClaim persistentVolumeClaim) throws ApiException {
    if (persistentVolumeClaim == null) {
      throw new IllegalArgumentException(
          "Parameter 'persistentVolume' cannot be null when calling createPvc()");
    }

    if (persistentVolumeClaim.getMetadata() == null) {
      throw new IllegalArgumentException(
          "'metadata' field of the parameter 'persistentVolumeClaim' cannot be null when calling createPvc()");
    }

    if (persistentVolumeClaim.getMetadata().getNamespace() == null) {
      throw new IllegalArgumentException(
          "'namespace' field in the metadata cannot be null when calling createPvc()");
    }

    String namespace = persistentVolumeClaim.getMetadata().getNamespace();

    V1PersistentVolumeClaim pvc;
    try {
      pvc = coreV1Api.createNamespacedPersistentVolumeClaim(
          namespace, // name of the Namespace
          persistentVolumeClaim, // persistent volume claim configuration data
          PRETTY, // pretty print output
          null, // indicates that modifications should not be persisted
          null // fieldManager is a name associated with the actor
      );
    } catch (ApiException apex) {
      logger.severe(apex.getResponseBody());
      throw apex;
    }

    return true;
  }

  /**
   * Delete a Kubernetes Persistent Volume.
   *
   * @param name name of the Persistent Volume
   * @return true if successful
   */
  public static boolean deletePv(String name) {

    KubernetesApiResponse<V1PersistentVolume> response = pvClient.delete(name, deleteOptions);

    if (!response.isSuccess()) {
      logger.warning("Failed to delete persistent volume '" + name + "' "
          + "with HTTP status code: " + response.getHttpStatusCode());
      return false;
    }

    if (response.getObject() != null) {
      logger.info(
          "Received after-deletion status of the requested object, will be deleting "
          + "persistent volume in background!");
    }

    return true;
  }

  /**
   * Delete a Kubernetes Persistent Volume Claim.
   *
   * @param name name of the Persistent Volume Claim
   * @param namespace name of the namespace
   * @return true if successful
   */
  public static boolean deletePvc(String name, String namespace) {

    KubernetesApiResponse<V1PersistentVolumeClaim> response = pvcClient.delete(namespace, name, deleteOptions);

    if (!response.isSuccess()) {
      logger.warning(
          "Failed to delete persistent volume claim '" + name + "' from namespace: "
          + namespace + " with HTTP status code: " + response.getHttpStatusCode());
      return false;
    }

    if (response.getObject() != null) {
      logger.info(
          "Received after-deletion status of the requested object, will be deleting "
          + "persistent volume claim in background!");
    }

    return true;
  }

  /**
   * List all persistent volumes in the Kubernetes cluster.
   * @return V1PersistentVolumeList of Persistent Volumes in Kubernetes cluster
   */
  public static V1PersistentVolumeList listPersistentVolumes() {
    KubernetesApiResponse<V1PersistentVolumeList> list = pvClient.list();
    if (list.isSuccess()) {
      return list.getObject();
    } else {
      logger.warning("Failed to list Persistent Volumes,"
          + " status code {0}", list.getHttpStatusCode());
      return null;
    }
  }

  /**
   * List persistent volumes in the Kubernetes cluster based on the label.
   * @param labels String containing the labels the PV is decorated with
   * @return V1PersistentVolumeList list of Persistent Volumes
   * @throws ApiException when listing fails
   */
  public static V1PersistentVolumeList listPersistentVolumes(String labels) throws ApiException {
    V1PersistentVolumeList listPersistentVolume;
    try {
      listPersistentVolume = coreV1Api.listPersistentVolume(
          PRETTY, // pretty print output
          ALLOW_WATCH_BOOKMARKS, // allowWatchBookmarks requests watch events with type "BOOKMARK"
          null, // set when retrieving more results from the server
          null, // selector to restrict the list of returned objects by their fields
          labels, // selector to restrict the list of returned objects by their labels
          null, // maximum number of responses to return for a list call
          RESOURCE_VERSION, // shows changes that occur after that particular version of a resource
          TIMEOUT_SECONDS, // Timeout for the list/watch call
          false // Watch for changes to the described resources
      );
    } catch (ApiException apex) {
      logger.severe(apex.getResponseBody());
      throw apex;
    }
    return listPersistentVolume;
  }

  /**
   * List persistent volume claims in the namespace.
   * @param namespace name of the namespace in which to list
   * @return V1PersistentVolumeClaimList of Persistent Volume Claims in namespace
   */
  public static V1PersistentVolumeClaimList listPersistentVolumeClaims(String namespace) {
    KubernetesApiResponse<V1PersistentVolumeClaimList> list = pvcClient.list(namespace);
    if (list.isSuccess()) {
      return list.getObject();
    } else {
      logger.warning("Failed to list Persistent Volumes claims,"
          + " status code {0}", list.getHttpStatusCode());
      return null;
    }
  }

  // --------------------------- service account ---------------------------
  /**
   * Create a Kubernetes Service Account.
   *
   * @param serviceAccount V1ServiceAccount object containing service account configuration data
   * @return created service account
   * @throws ApiException if Kubernetes client API call fails
   */
  public static V1ServiceAccount createServiceAccount(V1ServiceAccount serviceAccount)
      throws ApiException {
    if (serviceAccount == null) {
      throw new IllegalArgumentException(
          "Parameter 'serviceAccount' cannot be null when calling createServiceAccount()");
    }

    if (serviceAccount.getMetadata() == null) {
      throw new IllegalArgumentException(
          "'metadata' field of the parameter 'serviceAccount' cannot be null when calling createServiceAccount()");
    }

    if (serviceAccount.getMetadata().getNamespace() == null) {
      throw new IllegalArgumentException(
          "'namespace' field in the metadata cannot be null when calling createServiceAccount()");
    }

    String namespace = serviceAccount.getMetadata().getNamespace();

    try {
      serviceAccount = coreV1Api.createNamespacedServiceAccount(
          namespace, // name of the Namespace
          serviceAccount, // service account configuration data
          PRETTY, // pretty print output
          null, // indicates that modifications should not be persisted
          null // fieldManager is a name associated with the actor
      );
    } catch (ApiException apex) {
      logger.severe(apex.getResponseBody());
      throw apex;
    }

    return serviceAccount;
  }

  /**
   * Delete a Kubernetes Service Account.
   *
   * @param name name of the Service Account
   * @param namespace name of namespace
   * @return true if successful, false otherwise
   */
  public static boolean deleteServiceAccount(String name, String namespace) {

    KubernetesApiResponse<V1ServiceAccount> response = serviceAccountClient.delete(namespace, name, deleteOptions);

    if (!response.isSuccess()) {
      logger.warning("Failed to delete Service Account '" + name + "' from namespace: "
          + namespace + " with HTTP status code: " + response.getHttpStatusCode());
      return false;
    }

    if (response.getObject() != null) {
      logger.info(
          "Received after-deletion status of the requested object, will be deleting "
          + "service account in background!");
      V1ServiceAccount serviceAccount = (V1ServiceAccount) response.getObject();
      logger.info(
          "Deleting Service Account " + serviceAccount.getMetadata().getName() + " in background.");
    }

    return true;
  }

  /**
   * List all service accounts in the Kubernetes cluster.
   *
   * @param namespace Namespace in which to list all service accounts
   * @return V1ServiceAccountList of service accounts
   */
  public static V1ServiceAccountList listServiceAccounts(String namespace) {
    KubernetesApiResponse<V1ServiceAccountList> list = serviceAccountClient.list(namespace);
    if (list.isSuccess()) {
      return list.getObject();
    } else {
      logger.warning("Failed to list service accounts, status code {0}", list.getHttpStatusCode());
      return null;
    }
  }
  // --------------------------- Services ---------------------------

  /**
   * Create a Kubernetes Service.
   *
   * @param service V1Service object containing service configuration data
   * @return true if successful
   * @throws ApiException if Kubernetes client API call fails
   */
  public static boolean createService(V1Service service) throws ApiException {
    if (service == null) {
      throw new IllegalArgumentException(
          "Parameter 'service' cannot be null when calling createService()");
    }

    if (service.getMetadata() == null) {
      throw new IllegalArgumentException(
          "'metadata' field of the parameter 'service' cannot be null when calling createService()");
    }

    if (service.getMetadata().getNamespace() == null) {
      throw new IllegalArgumentException(
          "'namespace' field in the metadata cannot be null when calling createService()");
    }

    String namespace = service.getMetadata().getNamespace();

    V1Service svc;
    try {
      svc = coreV1Api.createNamespacedService(
          namespace, // name of the Namespace
          service, // service configuration data
          PRETTY, // pretty print output
          null, // indicates that modifications should not be persisted
          null // fieldManager is a name associated with the actor
      );
    } catch (ApiException apex) {
      logger.severe(apex.getResponseBody());
      throw apex;
    }

    return true;
  }

  /**
   * Delete a Kubernetes Service.
   *
   * @param name name of the Service
   * @param namespace name of the namespace
   * @return true if successful
   */
  public static boolean deleteService(String name, String namespace) {

    KubernetesApiResponse<V1Service> response = serviceClient.delete(namespace, name, deleteOptions);

    if (!response.isSuccess()) {
      logger.warning("Failed to delete Service '" + name + "' from namespace: "
          + namespace + " with HTTP status code: " + response.getHttpStatusCode());
      return false;
    }

    if (response.getObject() != null) {
      logger.info(
          "Received after-deletion status of the requested object, will be deleting "
          + "service in background!");
    }

    return true;
  }

  /**
   * List services in a given namespace.
   *
   * @param namespace name of the namespace
   * @return V1ServiceList list of {@link V1Service} objects
   */
  public static V1ServiceList listServices(String namespace) {

    KubernetesApiResponse<V1ServiceList> list = serviceClient.list(namespace);
    if (list.isSuccess()) {
      return list.getObject();
    } else {
      logger.warning("Failed to list services in namespace {0}, status code {1}",
          namespace, list.getHttpStatusCode());
      return null;
    }
  }

  // --------------------------- jobs ---------------------------


  /**
   * Delete a job.
   *
   * @param namespace name of the namespace
   * @param name name of the job
   * @return true if delete was successful
   * @throws ApiException when deletion of job fails
   */
  public static boolean deleteJob(String namespace, String name) throws ApiException {
    try {
      BatchV1Api apiInstance = new BatchV1Api(apiClient);
      apiInstance.deleteNamespacedJob(
          name, // String | name of the job.
          namespace, // String | name of the namespace.
          PRETTY, // String | pretty print output.
          null, // String | When present, indicates that modifications should not be persisted.
          GRACE_PERIOD, // Integer | The duration in seconds before the object should be deleted.
          null, // Boolean | Deprecated: use the PropagationPolicy.
          FOREGROUND, // String | Whether and how garbage collection will be performed.
          null // V1DeleteOptions.
      );
    } catch (ApiException apex) {
      logger.warning(apex.getResponseBody());
      throw apex;
    }
    return true;
  }

  /**
   * List jobs in the given namespace.
   *
   * @param namespace in which to list the jobs
   * @return V1JobList list of {@link V1Job} from Kubernetes cluster
   * @throws ApiException when list fails
   */
  public static V1JobList listJobs(String namespace) throws ApiException {
    V1JobList list;
    try {
      BatchV1Api apiInstance = new BatchV1Api(apiClient);
      list = apiInstance.listNamespacedJob(
          namespace, // String | name of the namespace.
          PRETTY, // String | pretty print output.
          ALLOW_WATCH_BOOKMARKS, // Boolean | allowWatchBookmarks requests watch events with type "BOOKMARK".
          null, // String | The continue option should be set when retrieving more results from the server.
          null, // String | A selector to restrict the list of returned objects by their fields.
          null, // String | A selector to restrict the list of returned objects by their labels.
          null, // Integer | limit is a maximum number of responses to return for a list call.
          RESOURCE_VERSION, // String | Shows changes that occur after that particular version of a resource.
          TIMEOUT_SECONDS, // Integer | Timeout for the list/watch call.
          Boolean.FALSE // Boolean | Watch for changes to the described resources
      );
    } catch (ApiException apex) {
      logger.warning(apex.getResponseBody());
      throw apex;
    }
    return list;
  }

  // --------------------------- replica sets ---------------------------


  /**
   * Delete a replica set.
   *
   * @param namespace name of the namespace
   * @param name name of the replica set
   * @return true if delete was successful
   * @throws ApiException if delete fails
   */
  public static boolean deleteReplicaSet(String namespace, String name) throws ApiException {
    try {
      AppsV1Api apiInstance = new AppsV1Api(apiClient);
      apiInstance.deleteNamespacedReplicaSet(
          name, // String | name of the replica set.
          namespace, // String | name of the namespace.
          PRETTY, // String | pretty print output.
          null, // String | When present, indicates that modifications should not be persisted.
          GRACE_PERIOD, // Integer | The duration in seconds before the object should be deleted.
          null, // Boolean | Deprecated: use the PropagationPolicy.
          FOREGROUND, // String | Whether and how garbage collection will be performed.
          null // V1DeleteOptions.
      );
    } catch (ApiException apex) {
      logger.warning(apex.getResponseBody());
      throw apex;
    }
    return true;
  }

  /**
   * List replica sets in the given namespace.
   *
   * @param namespace in which to list the replica sets
   * @return V1ReplicaSetList list of {@link V1ReplicaSet} objects
   * @throws ApiException when list fails
   */
  public static V1ReplicaSetList listReplicaSets(String namespace) throws ApiException {
    try {
      AppsV1Api apiInstance = new AppsV1Api(apiClient);
      V1ReplicaSetList list = apiInstance.listNamespacedReplicaSet(
          namespace, // String | namespace.
          PRETTY, // String | If 'true', then the output is pretty printed.
          ALLOW_WATCH_BOOKMARKS, // Boolean | allowWatchBookmarks requests watch events with type "BOOKMARK".
          null, // String | The continue option should be set when retrieving more results from the server.
          null, // String | A selector to restrict the list of returned objects by their fields.
          null, // String | A selector to restrict the list of returned objects by their labels.
          null, // Integer | limit is a maximum number of responses to return for a list call.
          RESOURCE_VERSION, // String | Shows changes that occur after that particular version of a resource.
          TIMEOUT_SECONDS, // Integer | Timeout for the list call.
          Boolean.FALSE // Boolean | Watch for changes to the described resources.
      );
      return list;
    } catch (ApiException apex) {
      logger.warning(apex.getResponseBody());
      throw apex;
    }
  }

  // --------------------------- Role-based access control (RBAC)   ---------------------------

  /**
   * Create a Cluster Role Binding.
   *
   * @param clusterRoleBinding V1ClusterRoleBinding object containing role binding configuration data
   * @return true if successful
   * @throws ApiException if Kubernetes client API call fails
   */
  public static boolean createClusterRoleBinding(V1ClusterRoleBinding clusterRoleBinding)
      throws ApiException {
    try {
      V1ClusterRoleBinding crb = rbacAuthApi.createClusterRoleBinding(
          clusterRoleBinding, // role binding configuration data
          PRETTY, // pretty print output
          null, // indicates that modifications should not be persisted
          null // fieldManager is a name associated with the actor
      );
    } catch (ApiException apex) {
      logger.severe(apex.getResponseBody());
      throw apex;
    }

    return true;
  }

  /**
   * Delete Cluster Role Binding.
   *
   * @param name name of cluster role binding
   * @return true if successful, false otherwise
   */
  public static boolean deleteClusterRoleBinding(String name) {
    KubernetesApiResponse<V1ClusterRoleBinding> response = roleBindingClient.delete(name, deleteOptions);

    if (!response.isSuccess()) {
      logger.warning(
          "Failed to delete Cluster Role Binding '" + name + " with HTTP status code: " + response
              .getHttpStatusCode());
      return false;
    }

    if (response.getObject() != null) {
      logger.info(
          "Received after-deletion status of the requested object, will be deleting "
              + "Cluster Role Binding " + name + " in background!");
    }

    return true;
  }

<<<<<<< HEAD
  /**
   * List cluster role bindings.
   *
   * @param labelSelector labels to narrow the list
   * @return V1RoleBindingList list of {@link V1RoleBinding} objects
   * @throws ApiException when listing fails
   */
  public static V1RoleBindingList listClusterRoleBindings(String labelSelector) throws ApiException {
    V1RoleBindingList roleBindings;
    try {
      roleBindings = rbacAuthApi.listRoleBindingForAllNamespaces(
          ALLOW_WATCH_BOOKMARKS, // Boolean | allowWatchBookmarks requests watch events with type "BOOKMARK".
          null, // String | The continue option should be set when retrieving more results from the server.
          null, // String | A selector to restrict the list of returned objects by their fields.
          labelSelector, // String | A selector to restrict the list of returned objects by their labels.
          null, // Integer | limit is a maximum number of responses to return for a list call.
          PRETTY, // String | If true, then the output is pretty printed.
          RESOURCE_VERSION, // String | Shows changes that occur after that particular version of a resource.
          TIMEOUT_SECONDS, // Integer | Timeout for the list/watch call.
          Boolean.FALSE // Boolean | Watch for changes to the described resources
      );
    } catch (ApiException apex) {
      logger.warning(apex.getResponseBody());
      throw apex;
    }
    return roleBindings;
  }

  /**
   * Delete a rolebinding in the given namespace.
   *
   * @param namespace name of the namespace
   * @param name name of the rolebinding to delete
   * @return return true if deletion was successful
   * @throws ApiException when delete rolebinding fails
   */
  public static boolean deleteNamespacedRoleBinding(String namespace, String name)
      throws ApiException {
    try {
      rbacAuthApi.deleteNamespacedRoleBinding(
          name, // String | name of the job.
          namespace, // String | name of the namespace.
          PRETTY, // String | pretty print output.
          null, // String | When present, indicates that modifications should not be persisted.
          GRACE_PERIOD, // Integer | The duration in seconds before the object should be deleted.
          null, // Boolean | Deprecated: use the PropagationPolicy.
          FOREGROUND, // String | Whether and how garbage collection will be performed.
          null // V1DeleteOptions.
      );
    } catch (ApiException apex) {
      logger.warning(apex.getResponseBody());
      throw apex;
    }
    return true;
  }

  /**
   * List role bindings in a given namespace.
   *
   * @param namespace name of the namespace
   * @return V1RoleBindingList list of {@link V1RoleBinding} objects
   * @throws ApiException when listing fails
   */
  public static V1RoleBindingList listNamespacedRoleBinding(String namespace)
      throws ApiException {
    V1RoleBindingList roleBindings;
    try {
      roleBindings = rbacAuthApi.listNamespacedRoleBinding(
          namespace, // String | namespace.
          PRETTY, // String | If 'true', then the output is pretty printed.
          ALLOW_WATCH_BOOKMARKS, // Boolean | allowWatchBookmarks requests watch events with type "BOOKMARK".
          null, // String | The continue option should be set when retrieving more results from the server.
          null, // String | A selector to restrict the list of returned objects by their fields.
          null, // String | A selector to restrict the list of returned objects by their labels.
          null, // Integer | limit is a maximum number of responses to return for a list call.
          RESOURCE_VERSION, // String | Shows changes that occur after that particular version of a resource.
          TIMEOUT_SECONDS, // Integer | Timeout for the list call.
          Boolean.FALSE // Boolean | Watch for changes to the described resources.
      );
    } catch (ApiException apex) {
      logger.warning(apex.getResponseBody());
      throw apex;
    }
    return roleBindings;
  }


  /**
   * Delete a cluster role.
   *
   * @param name name of the cluster role to delete
   * @return true if deletion was successful
   * @throws ApiException when delete cluster role fails
   */
  public static boolean deleteClusterRole(String name) throws ApiException {
    try {
      rbacAuthApi.deleteClusterRole(
          name, // String | name of the role.
          PRETTY, // String | pretty print output.
          null, // String | When present, indicates that modifications should not be persisted.
          GRACE_PERIOD, // Integer | The duration in seconds before the object should be deleted.
          null, // Boolean | Deprecated: use the PropagationPolicy.
          FOREGROUND, // String | Whether and how garbage collection will be performed.
          null // V1DeleteOptions.
      );
    } catch (ApiException apex) {
      logger.warning(apex.getResponseBody());
      throw apex;
    }
    return true;
  }


  /**
   * List cluster roles in the Kubernetes cluster.
   *
   * @param labelSelector labels to narrow the list
   * @return V1ClusterRoleList list of {@link V1ClusterRole} objects
   * @throws ApiException when listing fails
   */
  public static V1ClusterRoleList listClusterRoles(String labelSelector) throws ApiException {
    V1ClusterRoleList roles;
    try {
      roles = rbacAuthApi.listClusterRole(
          PRETTY, // String | If 'true', then the output is pretty printed.
          ALLOW_WATCH_BOOKMARKS, // Boolean | allowWatchBookmarks requests watch events with type "BOOKMARK".
          null, // String | The continue option should be set when retrieving more results from the server.
          null, // String | A selector to restrict the list of returned objects by their fields.
          labelSelector, // String | A selector to restrict the list of returned objects by their labels.
          null, // Integer | limit is a maximum number of responses to return for a list call.
          RESOURCE_VERSION, // String | Shows changes that occur after that particular version of a resource.
          TIMEOUT_SECONDS, // Integer | Timeout for the list call.
          Boolean.FALSE // Boolean | Watch for changes to the described resources.
      );
    } catch (ApiException apex) {
      logger.warning(apex.getResponseBody());
      throw apex;
    }
    return roles;
  }

  /**
   * Delete a role in the Kubernetes cluster in the given namespace.
   *
   * @param namespace name of the namespace
   * @param name name of the role to delete
   * @return true if deletion was successful
   * @throws ApiException when delete fails
   */
  public static boolean deleteNamespacedRole(String namespace, String name) throws ApiException {
    try {
      rbacAuthApi.deleteNamespacedRole(
          name, // String | name of the job.
          namespace, // String | name of the namespace.
          PRETTY, // String | pretty print output.
          null, // String | When present, indicates that modifications should not be persisted.
          GRACE_PERIOD, // Integer | The duration in seconds before the object should be deleted.
          null, // Boolean | Deprecated: use the PropagationPolicy.
          FOREGROUND, // String | Whether and how garbage collection will be performed.
          null // V1DeleteOptions.
      );
    } catch (ApiException apex) {
      logger.warning(apex.getResponseBody());
      throw apex;
    }
    return true;
  }

  /**
   * List roles in a given namespace.
   *
   * @param namespace name of the namespace
   * @return V1RoleList list of {@link V1Role} object
   * @throws ApiException when listing fails
   */
  public static V1RoleList listNamespacedRoles(String namespace) throws ApiException {
    V1RoleList roles;
    try {
      roles = rbacAuthApi.listNamespacedRole(
          namespace, // String | namespace.
          PRETTY, // String | If 'true', then the output is pretty printed.
          ALLOW_WATCH_BOOKMARKS, // Boolean | allowWatchBookmarks requests watch events with type "BOOKMARK".
          null, // String | The continue option should be set when retrieving more results from the server.
          null, // String | A selector to restrict the list of returned objects by their fields.
          null, // String | A selector to restrict the list of returned objects by their labels.
          null, // Integer | limit is a maximum number of responses to return for a list call.
          RESOURCE_VERSION, // String | Shows changes that occur after that particular version of a resource.
          TIMEOUT_SECONDS, // Integer | Timeout for the list call.
          Boolean.FALSE // Boolean | Watch for changes to the described resources.
      );
    } catch (ApiException apex) {
      logger.warning(apex.getResponseBody());
      throw apex;
    }
    return roles;
  }

  /**
   * List Ingresses in the given namespace.
   *
   * @param namespace name of the namespace
   * @return ExtensionsV1beta1IngressList list of {@link ExtensionsV1beta1Ingress} objects
   * @throws ApiException when listing fails
   */
  public static ExtensionsV1beta1IngressList listNamespacedIngresses(String namespace) throws ApiException {
    ExtensionsV1beta1IngressList ingressList;
    try {
      ExtensionsV1beta1Api apiInstance = new ExtensionsV1beta1Api(apiClient);
      ingressList = apiInstance.listNamespacedIngress(
          namespace, // namespace
          PRETTY, // String | If 'true', then the output is pretty printed.
          ALLOW_WATCH_BOOKMARKS, // Boolean | allowWatchBookmarks requests watch events with type "BOOKMARK".
          null, // String | The continue option should be set when retrieving more results from the server.
          null, // String | A selector to restrict the list of returned objects by their fields.
          null, // String | A selector to restrict the list of returned objects by their labels.
          null, // Integer | limit is a maximum number of responses to return for a list call.
          RESOURCE_VERSION, // String | Shows changes that occur after that particular version of a resource.
          TIMEOUT_SECONDS, // Integer | Timeout for the list/watch call.
          ALLOW_WATCH_BOOKMARKS // Boolean | Watch for changes to the described resources.
      );
    } catch (ApiException apex) {
      logger.warning(apex.getResponseBody());
      throw apex;
    }
    return ingressList;
  }

  /**
   * Get Ingress in the given namespace by name.
   *
   * @param namespace name of the namespace
   * @param name name of the Ingress object
   * @return ExtensionsV1beta1Ingress Ingress object when found, otherwise null
   * @throws ApiException when get fails
   */
  public static ExtensionsV1beta1Ingress getNamespacedIngress(String namespace, String name)
      throws ApiException {
    try {
      for (ExtensionsV1beta1Ingress item
          : listNamespacedIngresses(namespace).getItems()) {
        if (name.equals(item.getMetadata().getName())) {
          return item;
        }
      }
    } catch (ApiException apex) {
      logger.warning(apex.getResponseBody());
      throw apex;
    }
    return null;
  }
=======
  // --------------------------- Exec   ---------------------------

  /**
   * Execute a command in a container.
   *
   * @param pod The pod where the command is to be run
   * @param containerName The container in the Pod where the command is to be run. If no
   *     container name is provided than the first container in the Pod is used.
   * @param redirectToStdout copy process output to stdout
   * @param command The command to run
   * @return result of command execution
   * @throws IOException if an I/O error occurs.
   * @throws ApiException if Kubernetes client API call fails
   * @throws InterruptedException if any thread has interrupted the current thread
   */
  public static ExecResult exec(V1Pod pod, String containerName, boolean redirectToStdout,
      String... command)
      throws IOException, ApiException, InterruptedException {

    // Execute command using Kubernetes API
    KubernetesExec kubernetesExec = createKubernetesExec(pod, containerName);
    final Process proc = kubernetesExec.exec(command);

    final CopyingOutputStream copyOut =
        redirectToStdout ? new CopyingOutputStream(System.out) : new CopyingOutputStream(null);

    // Start a thread to begin reading the output stream of the command
    Thread out = null;
    try {
      out =
          new Thread(
              () -> {
                try {
                  ByteStreams.copy(proc.getInputStream(), copyOut);
                } catch (IOException ex) {
                  // "Pipe broken" is expected when process is finished so don't log
                  if (ex.getMessage() != null && !ex.getMessage().contains("Pipe broken")) {
                    logger.warning("Exception reading from input stream.", ex);
                  }
                }
              });
      out.start();

      // wait for the process, which represents the executing command, to terminate
      proc.waitFor();

      // wait for reading thread to finish any last remaining output
      if (out != null) {
        out.join();
      }

      // Read data from process's stdout
      String stdout = readExecCmdData(copyOut.getInputStream());

      // Read from process's stderr, if data available
      String stderr = (proc.getErrorStream().available() != 0) ? readExecCmdData(proc.getErrorStream()) : null;

      return new ExecResult(proc.exitValue(), stdout, stderr);
    } finally {
      if (proc != null) {
        proc.destroy();
      }
    }
  }

  /**
   * Create an object which can execute commands in a Kubernetes container.
   *
   * @param pod The pod where the command is to be run
   * @param containerName The container in the Pod where the command is to be run. If no
   *     container name is provided than the first container in the Pod is used.
   * @return object for executing a command in a container of the pod
   */
  public static KubernetesExec createKubernetesExec(V1Pod pod, String containerName) {
    return new KubernetesExec()
        .apiClient(apiClient) // the Kubernetes api client to dispatch the "exec" command
        .pod(pod) // The pod where the command is to be run
        .containerName(containerName) // the container in which the command is to be run
        .passStdinAsStream() // pass a stdin stream into the container
        .stdinIsTty(); // stdin is a TTY (only applies if stdin is true)
  }

>>>>>>> 75a9407f
  //------------------------

  private static String readExecCmdData(InputStream is) {
    StringBuilder sb = new StringBuilder();
    try (BufferedReader reader = new BufferedReader(
        new InputStreamReader(is, Charsets.UTF_8))) {
      int c = 0;
      while ((c = reader.read()) != -1) {
        sb.append((char) c);
      }
    } catch (IOException e) {
      logger.warning("Exception thrown " + e);
    }
    return sb.toString().trim();
  }

  /**
   * Simple class to redirect/copy data to both the stdout stream and a buffer
   * which can be read from later.
   */
  private static class CopyingOutputStream extends OutputStream {

    final OutputStream out;
    final ByteArrayOutputStream copy = new ByteArrayOutputStream();

    CopyingOutputStream(OutputStream out) {
      this.out = out;
    }

    @Override
    public void write(int b) throws IOException {
      if (out != null) {
        out.write(b);
      }
      copy.write(b);
    }

    public InputStream getInputStream() {
      return new ByteArrayInputStream(copy.toByteArray());
    }
  }
}<|MERGE_RESOLUTION|>--- conflicted
+++ resolved
@@ -7,13 +7,10 @@
 import java.io.ByteArrayInputStream;
 import java.io.ByteArrayOutputStream;
 import java.io.IOException;
-<<<<<<< HEAD
-import java.nio.file.Path;
-=======
 import java.io.InputStream;
 import java.io.InputStreamReader;
 import java.io.OutputStream;
->>>>>>> 75a9407f
+import java.nio.file.Path;
 import java.util.ArrayList;
 import java.util.List;
 import java.util.concurrent.Callable;
@@ -1581,7 +1578,6 @@
     return true;
   }
 
-<<<<<<< HEAD
   /**
    * List cluster role bindings.
    *
@@ -1832,7 +1828,7 @@
     }
     return null;
   }
-=======
+
   // --------------------------- Exec   ---------------------------
 
   /**
@@ -1915,7 +1911,6 @@
         .stdinIsTty(); // stdin is a TTY (only applies if stdin is true)
   }
 
->>>>>>> 75a9407f
   //------------------------
 
   private static String readExecCmdData(InputStream is) {
