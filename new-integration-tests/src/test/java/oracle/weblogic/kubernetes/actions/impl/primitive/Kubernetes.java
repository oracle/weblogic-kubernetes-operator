--- conflicted
+++ resolved
@@ -19,8 +19,7 @@
 import io.kubernetes.client.util.ClientBuilder;
 import oracle.weblogic.kubernetes.extensions.LoggedTest;
 
-import java.io.File;
-import java.io.FileReader;
+import java.io.File;;
 import java.io.IOException;
 import java.util.ArrayList;
 import java.util.List;
@@ -112,7 +111,6 @@
         }
     }
 
-<<<<<<< HEAD
     public static List<String> listNamespaces() throws ApiException {
         ArrayList<String> nameSpaces = new ArrayList<>();
 
@@ -216,7 +214,7 @@
         }
         return domains;
     }
-=======
+
     // --------------------------- create, delete resource using yaml --------------------------
 
     public static boolean create(String yaml) {
@@ -258,5 +256,5 @@
         return true;
     }
     // --------------------------
->>>>>>> a2d417f4
+
 }