--- conflicted
+++ resolved
@@ -2,6 +2,17 @@
 // Licensed under the Universal Permissive License v 1.0 as shown at https://oss.oracle.com/licenses/upl.
 
 package oracle.weblogic.kubernetes.actions.impl.primitive;
+
+import java.io.File;
+import java.io.FileInputStream;
+import java.io.IOException;
+import java.nio.charset.StandardCharsets;
+import java.util.ArrayList;
+import java.util.HashMap;
+import java.util.List;
+import java.util.Map;
+import java.util.Properties;
+import java.util.Random;
 
 import com.fasterxml.jackson.databind.JsonNode;
 import com.fasterxml.jackson.databind.ObjectMapper;
@@ -21,19 +32,6 @@
 import io.kubernetes.client.openapi.models.V1Status;
 import io.kubernetes.client.util.ClientBuilder;
 import oracle.weblogic.kubernetes.extensions.LoggedTest;
-import org.apache.commons.collections.map.HashedMap;
-
-import java.io.File;;
-import java.io.FileInputStream;
-import java.io.FileNotFoundException;
-import java.io.IOException;
-import java.nio.charset.StandardCharsets;
-import java.util.ArrayList;
-import java.util.HashMap;
-import java.util.List;
-import java.util.Map;
-import java.util.Properties;
-import java.util.Random;
 
 // TODO ryan - in here we want to implement all of the kubernetes
 // primitives that we need, using the API, not spawning a process
@@ -41,40 +39,33 @@
 
 public class Kubernetes implements LoggedTest {
 
-    private static String pretty = "false";
-    private static Boolean allowWatchBookmarks = false;
-    private static String resourceVersion = "";
-    private static Integer timeoutSeconds = 5;
-
-    private static String DOMAIN_GROUP = "weblogic.oracle";
-    private static String NAME = "domains.weblogic.oracle";
-    private static String DOMAIN_VERSION = "v7";
-    private static String DOMAIN_PLURAL = "domains";
-    private static String DOMAIN_PATH = "namespaces/{namespace}/" + DOMAIN_PLURAL;
-
-    // the CoreV1Api loads default api-client from global configuration.
-    private static ApiClient apiClient = null;
-    private static CoreV1Api coreV1Api = null;
-    private static CustomObjectsApi customObjectsApi = null;
-
   public static Random random = new Random(System.currentTimeMillis());
-
-<<<<<<< HEAD
-    static {
-        try {
-            Configuration.setDefaultApiClient(ClientBuilder.defaultClient());
-            apiClient = Configuration.getDefaultApiClient();
-            coreV1Api = new CoreV1Api();
-            customObjectsApi = new CustomObjectsApi();
-        } catch (IOException ioex) {
-            throw new ExceptionInInitializerError(ioex);
-        }
-    }
-
-    // ------------------------  deployments -----------------------------------
-=======
+  private static String pretty = "false";
+  private static Boolean allowWatchBookmarks = false;
+  private static String resourceVersion = "";
+  private static Integer timeoutSeconds = 5;
+  private static String DOMAIN_GROUP = "weblogic.oracle";
+  private static String NAME = "domains.weblogic.oracle";
+  private static String DOMAIN_VERSION = "v7";
+  private static String DOMAIN_PLURAL = "domains";
+  private static String DOMAIN_PATH = "namespaces/{namespace}/" + DOMAIN_PLURAL;
+  // the CoreV1Api loads default api-client from global configuration.
+  private static ApiClient apiClient = null;
+  private static CoreV1Api coreV1Api = null;
+  private static CustomObjectsApi customObjectsApi = null;
+
+  static {
+    try {
+      Configuration.setDefaultApiClient(ClientBuilder.defaultClient());
+      apiClient = Configuration.getDefaultApiClient();
+      coreV1Api = new CoreV1Api();
+      customObjectsApi = new CustomObjectsApi();
+    } catch (IOException ioex) {
+      throw new ExceptionInInitializerError(ioex);
+    }
+  }
+
   // ------------------------  deployments -----------------------------------
->>>>>>> cae45846
 
   public static boolean createDeployment(String deploymentYaml) {
     // do something with the command!!!
@@ -87,59 +78,33 @@
 
   // --------------------------- pods -----------------------------------------
 
-
   // --------------------------- namespaces -----------------------------------
 
-<<<<<<< HEAD
-    public static boolean createNamespace(String name) throws ApiException {
-        V1ObjectMeta meta = new V1ObjectMeta().name(name);
-        V1Namespace namespace = new V1Namespace().metadata(meta);
-
-        namespace = coreV1Api.createNamespace(
-                namespace, // name of the Namespace
-                pretty, // pretty print output
-                null, // indicates that modifications should not be persisted
-                null // fieldManager is a name associated with the actor
-                // or entity that is making these changes
-        );
-
-        return true;
-    }
-
-    /**
-     * Create a new namespace with a "unique" name.
-     * This method will create a "unique" name by choosing a random name from
-     * 26^4 possible combinations, and create a namespace using that random name.
-     * @return the name of the new namespace.
-     */
-    public static String createUniqueNamespace() throws ApiException {
-        char[] name = new char[4];
-        for (int i = 0; i < name.length; i++) {
-            name[i] = (char)(random.nextInt(25) + (int)'a');
-        }
-        String namespace = "ns-" + new String( name);
-        if (createNamespace(namespace)) {
-            return namespace;
-        } else {
-            return "";
-        }
-=======
-  public static boolean createNamespace(String name) {
+  public static boolean createNamespace(String name) throws ApiException {
+    V1ObjectMeta meta = new V1ObjectMeta().name(name);
+    V1Namespace namespace = new V1Namespace().metadata(meta);
+
+    namespace = coreV1Api.createNamespace(
+        namespace, // name of the Namespace
+        pretty, // pretty print output
+        null, // indicates that modifications should not be persisted
+        null // name associated with the actor or entity that is making these changes
+    );
+
     return true;
   }
 
   /**
-   * Create a new namespace with a "unique" name.
-   * This method will create a "unique" name by choosing a random name from
-   * 26^4 possible combinations, and create a namespace using that random name.
+   * Create a new namespace with a "unique" name. This method will create a "unique" name by
+   * choosing a random name from 26^4 possible combinations, and create a namespace using that
+   * random name.
    *
    * @return the name of the new namespace.
    */
-  public static String createUniqueNamespace() {
+  public static String createUniqueNamespace() throws ApiException {
     char[] name = new char[4];
     for (int i = 0; i < name.length; i++) {
       name[i] = (char) (random.nextInt(25) + (int) 'a');
->>>>>>> cae45846
     }
     String namespace = "ns-" + new String(name);
     if (createNamespace(namespace)) {
@@ -149,115 +114,113 @@
     }
   }
 
-<<<<<<< HEAD
-    public static List<String> listNamespaces() throws ApiException {
-        ArrayList<String> nameSpaces = new ArrayList<>();
-
-        V1NamespaceList namespaceList = coreV1Api.listNamespace(
-                pretty, // pretty print output
-                allowWatchBookmarks, // allowWatchBookmarks requests watch events with type "BOOKMARK"
-                null, // set when retrieving more results from the server
-                null, // selector to restrict the list of returned objects by their fields
-                null, // selector to restrict the list of returned objects by their labels
-                null, // maximum number of responses to return for a list call
-                resourceVersion, // shows changes that occur after that particular version of a resource
-                timeoutSeconds, // Timeout for the list/watch call
-                false // Watch for changes to the described resources
-        );
-
-        for (V1Namespace namespace : namespaceList.getItems()) {
-            nameSpaces.add(namespace.getMetadata().getName());
-        }
-
-        return nameSpaces;
-    }
-
-    public static boolean deleteNamespace(String name) throws ApiException {
-        V1DeleteOptions deleteOptions = new V1DeleteOptions();
-
-        V1Status status = coreV1Api.deleteNamespace(
-                name, // name of the Namespace
-                pretty, // pretty print output
-                null, // indicates that modifications should not be persisted
-                0, // duration in seconds before the object should be deleted
-                false, // Should the dependent objects be orphaned
-                "Foreground", // Whether and how garbage collection will be performed
-                deleteOptions
-        );
-        return true;
-
-    }
-
-    // --------------------------- Custom Resource Domain -----------------------------------
-
-    public static boolean createDomain(String domainUID, String namespace, String domainYAML) throws IOException, ApiException {
-        final String localVarPath =
-                DOMAIN_PATH.replaceAll("\\{namespace\\}", apiClient.escapeString(namespace));
-
-        Object json = null;
-
-        json = convertYamlToJson(domainYAML);
-        Object response = customObjectsApi.createNamespacedCustomObject(
-                DOMAIN_GROUP, // custom resource's group name
-                DOMAIN_VERSION, // //custom resource's version
-                namespace, // custom resource's namespace
-                localVarPath, // custom resource's plural name
-                json, // JSON schema of the Resource to create
-                null // pretty print output
-        );
-        return true;
-
-    }
-
-    private static Object convertYamlToJson(String yamlFile) throws IOException {
-        ObjectMapper yamlReader = new ObjectMapper(new YAMLFactory());
-        Object yamlObj = yamlReader.readValue(new File(yamlFile), Object.class);
-        logger.info("Kubernetes.convertYamlToJson yaml: " + yamlObj);
-
-        ObjectMapper jsonWriter = new ObjectMapper();
-        String writeValueAsString = jsonWriter.writeValueAsString(yamlObj);
-        logger.info("Kubernetes.convertYamlToJson writeValueAsString: " + writeValueAsString);
-        JsonNode root = new ObjectMapper().readTree(writeValueAsString);
-        return root;
-    }
-
-    public static List<String> listDomains(String namespace) throws ApiException {
-        ArrayList<String> domains = new ArrayList<>();
-
-        Map response = (Map) customObjectsApi.listNamespacedCustomObject(
-                DOMAIN_GROUP, // custom resource's group name
-                DOMAIN_VERSION, //custom resource's version
-                namespace, // custom resource's namespace
-                DOMAIN_PLURAL, // custom resource's plural name
-                null, // pretty print output
-                null, // set when retrieving more results from the server
-                null, // selector to restrict the list of returned objects by their fields
-                null, // selector to restrict the list of returned objects by their labels
-                null, // maximum number of responses to return for a list call
-                null, // shows changes that occur after that particular version of a resource
-                timeoutSeconds, // Timeout for the list/watch call
-                false // Watch for changes to the described resources
-        );
-        domains = getDomainNames(namespace, domains, response);
-
-        return domains;
-    }
-
-    private static ArrayList<String> getDomainNames(String namespace, ArrayList<String> domains, Map result) {
-        List items = (List) result.get("items");
-        for (Object item : items) {
-            Map metadata = (Map) ((Map) item).get("metadata");
-            if (namespace.equals(metadata.get("namespace"))) {
-                domains.add((String) metadata.get("name"));
-            }
-        }
-        return domains;
-    }
-
-    // --------------------------- create, delete resource using yaml --------------------------
-=======
+  public static List<String> listNamespaces() throws ApiException {
+    ArrayList<String> nameSpaces = new ArrayList<>();
+
+    V1NamespaceList namespaceList = coreV1Api.listNamespace(
+        pretty, // pretty print output
+        allowWatchBookmarks, // allowWatchBookmarks requests watch events with type "BOOKMARK"
+        null, // set when retrieving more results from the server
+        null, // selector to restrict the list of returned objects by their fields
+        null, // selector to restrict the list of returned objects by their labels
+        null, // maximum number of responses to return for a list call
+        resourceVersion, // shows changes that occur after that particular version of a resource
+        timeoutSeconds, // Timeout for the list/watch call
+        false // Watch for changes to the described resources
+    );
+
+    for (V1Namespace namespace : namespaceList.getItems()) {
+      nameSpaces.add(namespace.getMetadata().getName());
+    }
+
+    return nameSpaces;
+  }
+
+  public static boolean deleteNamespace(String name) throws ApiException {
+    V1DeleteOptions deleteOptions = new V1DeleteOptions();
+
+    V1Status status = coreV1Api.deleteNamespace(
+        name, // name of the Namespace
+        pretty, // pretty print output
+        null, // indicates that modifications should not be persisted
+        0, // duration in seconds before the object should be deleted
+        false, // Should the dependent objects be orphaned
+        "Foreground", // Whether and how garbage collection will be performed
+        deleteOptions
+    );
+    return true;
+
+  }
+
+  // --------------------------- Custom Resource Domain -----------------------------------
+
+  public static boolean createDomain(String domainUID, String namespace, String domainYAML)
+      throws IOException, ApiException {
+    final String localVarPath =
+        DOMAIN_PATH.replaceAll("\\{namespace\\}", apiClient.escapeString(namespace));
+
+    Object json = null;
+
+    json = convertYamlToJson(domainYAML);
+    Object response = customObjectsApi.createNamespacedCustomObject(
+        DOMAIN_GROUP, // custom resource's group name
+        DOMAIN_VERSION, // //custom resource's version
+        namespace, // custom resource's namespace
+        localVarPath, // custom resource's plural name
+        json, // JSON schema of the Resource to create
+        null // pretty print output
+    );
+    return true;
+
+  }
+
+  private static Object convertYamlToJson(String yamlFile) throws IOException {
+    ObjectMapper yamlReader = new ObjectMapper(new YAMLFactory());
+    Object yamlObj = yamlReader.readValue(new File(yamlFile), Object.class);
+    logger.info("Kubernetes.convertYamlToJson yaml: " + yamlObj);
+
+    ObjectMapper jsonWriter = new ObjectMapper();
+    String writeValueAsString = jsonWriter.writeValueAsString(yamlObj);
+    logger.info("Kubernetes.convertYamlToJson writeValueAsString: " + writeValueAsString);
+    JsonNode root = new ObjectMapper().readTree(writeValueAsString);
+    return root;
+  }
+
+  public static List<String> listDomains(String namespace) throws ApiException {
+    ArrayList<String> domains = new ArrayList<>();
+
+    Map response = (Map) customObjectsApi.listNamespacedCustomObject(
+        DOMAIN_GROUP, // custom resource's group name
+        DOMAIN_VERSION, //custom resource's version
+        namespace, // custom resource's namespace
+        DOMAIN_PLURAL, // custom resource's plural name
+        null, // pretty print output
+        null, // set when retrieving more results from the server
+        null, // selector to restrict the list of returned objects by their fields
+        null, // selector to restrict the list of returned objects by their labels
+        null, // maximum number of responses to return for a list call
+        null, // shows changes that occur after that particular version of a resource
+        timeoutSeconds, // Timeout for the list/watch call
+        false // Watch for changes to the described resources
+    );
+    domains = getDomainNames(namespace, domains, response);
+
+    return domains;
+  }
+
+  private static ArrayList<String> getDomainNames(String namespace, ArrayList<String> domains,
+      Map result) {
+    List items = (List) result.get("items");
+    for (Object item : items) {
+      Map metadata = (Map) ((Map) item).get("metadata");
+      if (namespace.equals(metadata.get("namespace"))) {
+        domains.add((String) metadata.get("name"));
+      }
+    }
+    return domains;
+  }
+
   // --------------------------- create, delete resource using yaml --------------------------
->>>>>>> cae45846
 
   public static boolean create(String yaml) {
     return true;
@@ -269,189 +232,157 @@
 
   // --------------------------- config map ---------------------------
 
-<<<<<<< HEAD
-    public static boolean createConfigMap(String cmName, String namespace, String fromFile) throws ApiException,
-            IOException {
-        V1ObjectMeta meta = new V1ObjectMeta().name(cmName);
-        V1ConfigMap body = new V1ConfigMap().metadata(meta);
-
-        Properties cmProperties = loadProps(fromFile);
-        body.data((Map) cmProperties);
-
-        V1ConfigMap configMap = coreV1Api.createNamespacedConfigMap(
-                namespace, // config map's namespace
-                body, // config map configuration data
-                pretty, // pretty print output
-                null, // indicates that modifications should not be persisted
-                null  // fieldManager is a name associated with the actor
-                // or entity that is making these changes
-        );
-
-        return true;
-    }
-
-    public static List<String> listConfigMaps(String namespace) throws ApiException {
-        ArrayList<String> configMaps = new ArrayList<>();
-
-        V1ConfigMapList configMapList = coreV1Api.listNamespacedConfigMap(
-                namespace, // config map's namespace
-                pretty, // pretty print output
-                allowWatchBookmarks, // allowWatchBookmarks requests watch events with type "BOOKMARK"
-                null, // set when retrieving more results from the server
-                null, // selector to restrict the list of returned objects by their fields
-                null, // selector to restrict the list of returned objects by their labels
-                null, // maximum number of responses to return for a list call
-                resourceVersion, // shows changes that occur after that particular version of a resource
-                timeoutSeconds, // Timeout for the list/watch call
-                false // Watch for changes to the described resources
-                );
-
-        for (V1ConfigMap cm : configMapList.getItems()) {
-            configMaps.add(cm.getMetadata().getName());
-        }
-
-        return configMaps;
-    }
-
-    public static boolean deleteConfigMap(String cmName, String namespace) throws ApiException {
-        V1DeleteOptions deleteOptions = new V1DeleteOptions();
-
-        V1Status status = coreV1Api.deleteNamespacedConfigMap(
-                cmName, // name of config map
-                namespace,  // name of the Namespace
-                pretty, // pretty print output
-                null, // indicates that modifications should not be persisted
-                0, // duration in seconds before the object should be deleted
-                false, // Should the dependent objects be orphaned
-                "Foreground", // Whether and how garbage collection will be performed
-                deleteOptions
-        );
-
-        return true;
-    }
-=======
-  public static boolean createConfigMap(String cmName, String namespace, String fromFile) {
-    return true;
-  }
-
-  public static boolean deleteConfigMap(String cmName, String namespace) {
-    return true;
-  }
->>>>>>> cae45846
+  public static boolean createConfigMap(String cmName, String namespace, String fromFile)
+      throws ApiException,
+      IOException {
+    V1ObjectMeta meta = new V1ObjectMeta().name(cmName);
+    V1ConfigMap body = new V1ConfigMap().metadata(meta);
+
+    Properties cmProperties = loadProps(fromFile);
+    body.data((Map) cmProperties);
+
+    V1ConfigMap configMap = coreV1Api.createNamespacedConfigMap(
+        namespace, // config map's namespace
+        body, // config map configuration data
+        pretty, // pretty print output
+        null, // indicates that modifications should not be persisted
+        null  // name associated with the actor or entity that is making these changes
+    );
+
+    return true;
+  }
+
+  public static List<String> listConfigMaps(String namespace) throws ApiException {
+    ArrayList<String> configMaps = new ArrayList<>();
+
+    V1ConfigMapList configMapList = coreV1Api.listNamespacedConfigMap(
+        namespace, // config map's namespace
+        pretty, // pretty print output
+        allowWatchBookmarks, // allowWatchBookmarks requests watch events with type "BOOKMARK"
+        null, // set when retrieving more results from the server
+        null, // selector to restrict the list of returned objects by their fields
+        null, // selector to restrict the list of returned objects by their labels
+        null, // maximum number of responses to return for a list call
+        resourceVersion, // shows changes that occur after that particular version of a resource
+        timeoutSeconds, // Timeout for the list/watch call
+        false // Watch for changes to the described resources
+    );
+
+    for (V1ConfigMap cm : configMapList.getItems()) {
+      configMaps.add(cm.getMetadata().getName());
+    }
+
+    return configMaps;
+  }
+
+  public static boolean deleteConfigMap(String cmName, String namespace) throws ApiException {
+    V1DeleteOptions deleteOptions = new V1DeleteOptions();
+
+    V1Status status = coreV1Api.deleteNamespacedConfigMap(
+        cmName, // name of config map
+        namespace,  // name of the Namespace
+        pretty, // pretty print output
+        null, // indicates that modifications should not be persisted
+        0, // duration in seconds before the object should be deleted
+        false, // Should the dependent objects be orphaned
+        "Foreground", // Whether and how garbage collection will be performed
+        deleteOptions
+    );
+
+    return true;
+  }
 
   // --------------------------- secret ---------------------------
 
-<<<<<<< HEAD
-    public static boolean createSecret(String secretName,
-                                       String username, String password, String namespace) throws ApiException {
-        V1ObjectMeta meta = new V1ObjectMeta().name(secretName);
-        HashMap<String, byte[]> data = new HashMap<>();
-        data.put("username", username.getBytes(StandardCharsets.UTF_8));
-        data.put("password", password.getBytes(StandardCharsets.UTF_8));
-        V1Secret body = new V1Secret().metadata(meta).type("Opaque").data(data);
-
-        // TODO: what about labels?
-
-        V1Secret secret = coreV1Api.createNamespacedSecret(
-                namespace, // name of the Namespace
-                body, // secret configuration data
-                pretty, // pretty print output
-                null, // indicates that modifications should not be persisted
-                null // fieldManager is a name associated with the actor
-        );
-
-        return true;
-    }
-
-    public static boolean deleteSecret(String cmName, String namespace) throws ApiException {
-        V1DeleteOptions deleteOptions = new V1DeleteOptions();
-
-        V1Status status = coreV1Api.deleteNamespacedSecret(
-                cmName,// name of secret
-                namespace,  // name of the Namespace
-                pretty, // pretty print output
-                null, // indicates that modifications should not be persisted
-                0, // duration in seconds before the object should be deleted
-                false, // Should the dependent objects be orphaned
-                "Foreground", // Whether and how garbage collection will be performed
-                deleteOptions
-        );
-
-        return true;
-    }
-=======
   public static boolean createSecret(String secretName,
-                                     String username, String password, String namespace) {
-    return true;
-  }
-
-  public static boolean deleteSecret(String cmName, String namespace) {
-    return true;
-  }
->>>>>>> cae45846
+      String username, String password, String namespace) throws ApiException {
+    V1ObjectMeta meta = new V1ObjectMeta().name(secretName);
+    HashMap<String, byte[]> data = new HashMap<>();
+    data.put("username", username.getBytes(StandardCharsets.UTF_8));
+    data.put("password", password.getBytes(StandardCharsets.UTF_8));
+    V1Secret body = new V1Secret().metadata(meta).type("Opaque").data(data);
+
+    // TODO: what about labels?
+
+    V1Secret secret = coreV1Api.createNamespacedSecret(
+        namespace, // name of the Namespace
+        body, // secret configuration data
+        pretty, // pretty print output
+        null, // indicates that modifications should not be persisted
+        null // fieldManager is a name associated with the actor
+    );
+
+    return true;
+  }
+
+  public static boolean deleteSecret(String cmName, String namespace) throws ApiException {
+    V1DeleteOptions deleteOptions = new V1DeleteOptions();
+
+    V1Status status = coreV1Api.deleteNamespacedSecret(
+        cmName,// name of secret
+        namespace,  // name of the Namespace
+        pretty, // pretty print output
+        null, // indicates that modifications should not be persisted
+        0, // duration in seconds before the object should be deleted
+        false, // Should the dependent objects be orphaned
+        "Foreground", // Whether and how garbage collection will be performed
+        deleteOptions
+    );
+
+    return true;
+  }
 
   // --------------------------- pv/pvc ---------------------------
 
-<<<<<<< HEAD
-    public static boolean deletePv(String pvName) throws ApiException {
-        V1DeleteOptions deleteOptions = new V1DeleteOptions();
-
-        V1Status status = coreV1Api.deletePersistentVolume(
-                pvName, // persistent volume (PV) name
-                pretty, // pretty print output
-                null, // indicates that modifications should not be persisted
-                0, // duration in seconds before the object should be deleted
-                false, // Should the dependent objects be orphaned
-                "Foreground", // Whether and how garbage collection will be performed
-                deleteOptions
-        );
-
-        return true;
-    }
-
-    public static boolean deletePvc(String pvcName, String namespace) throws ApiException {
-        V1DeleteOptions deleteOptions = new V1DeleteOptions();
-
-        V1Status status = coreV1Api.deleteNamespacedPersistentVolumeClaim(
-                pvcName, // persistent volume claim (PV) name
-                namespace,
-                pretty, // pretty print output
-                null, // indicates that modifications should not be persisted
-                0, // duration in seconds before the object should be deleted
-                false, // Should the dependent objects be orphaned
-                "Foreground", // Whether and how garbage collection will be performed
-                deleteOptions
-        );
-
-        return true;
-    }
-    // --------------------------
-
-    /**
-     * TODO:  This should go in a utilities class?
-     * load properties.
-     * @param propsFile properties file
-     * @return properties
-     * @throws Exception on failure
-     */
-    private static Properties loadProps(String propsFile) throws IOException {
-        Properties props = new Properties();
-
-        // load props
-        FileInputStream inStream = new FileInputStream(propsFile);
-        props.load(inStream);
-        inStream.close();
-
-        return props;
-    }
-=======
-  public static boolean deletePv(String pvName) {
-    return true;
-  }
-
-  public static boolean deletePvc(String pvcName, String namespace) {
+  public static boolean deletePv(String pvName) throws ApiException {
+    V1DeleteOptions deleteOptions = new V1DeleteOptions();
+
+    V1Status status = coreV1Api.deletePersistentVolume(
+        pvName, // persistent volume (PV) name
+        pretty, // pretty print output
+        null, // indicates that modifications should not be persisted
+        0, // duration in seconds before the object should be deleted
+        false, // Should the dependent objects be orphaned
+        "Foreground", // Whether and how garbage collection will be performed
+        deleteOptions
+    );
+
+    return true;
+  }
+
+  public static boolean deletePvc(String pvcName, String namespace) throws ApiException {
+    V1DeleteOptions deleteOptions = new V1DeleteOptions();
+
+    V1Status status = coreV1Api.deleteNamespacedPersistentVolumeClaim(
+        pvcName, // persistent volume claim (PV) name
+        namespace,
+        pretty, // pretty print output
+        null, // indicates that modifications should not be persisted
+        0, // duration in seconds before the object should be deleted
+        false, // Should the dependent objects be orphaned
+        "Foreground", // Whether and how garbage collection will be performed
+        deleteOptions
+    );
+
     return true;
   }
   // --------------------------
->>>>>>> cae45846
+
+  /**
+   * TODO:  This should go in a utilities class? load properties.
+   *
+   * @param propsFile properties file
+   * @return properties
+   * @throws Exception on failure
+   */
+  private static Properties loadProps(String propsFile) throws IOException {
+    Properties props = new Properties();
+
+    // load props
+    FileInputStream inStream = new FileInputStream(propsFile);
+    props.load(inStream);
+    inStream.close();
+
+    return props;
+  }
 }