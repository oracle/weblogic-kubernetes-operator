--- conflicted
+++ resolved
@@ -158,14 +158,9 @@
     return Command.withParams(
             defaultCommandParams()
             .command(command)
-<<<<<<< HEAD
-            .redirect(false))
-        .execute();
-=======
             .env(params.env())
             .redirect(params.redirect()))
-        .executeAndVerify();
->>>>>>> 8746bac9
+        .execute();
 
   }
   
@@ -181,13 +176,8 @@
     return Command.withParams(
             defaultCommandParams()
             .command(command)
-<<<<<<< HEAD
-            .redirect(false))
-        .execute();
-=======
             .env(params.env())
             .redirect(params.redirect()))
-        .executeAndVerify();
->>>>>>> 8746bac9
+        .execute();
   }
 }