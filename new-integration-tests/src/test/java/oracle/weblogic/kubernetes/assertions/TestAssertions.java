--- conflicted
+++ resolved
@@ -31,34 +31,20 @@
   }
 
   /**
-<<<<<<< HEAD
-   * Check if Nginx is running.
-   *
-   * @param namespace in which to check if Nginx is running
-   * @return true if Nginx is running, false otherwise
-=======
    * Check if NGINX is running.
    *
    * @param namespace in which to check if NGINX is running
    * @return true if NGINX is running, false otherwise
->>>>>>> 50077698
    */
   public static Callable<Boolean> isNginxRunning(String namespace) {
     return Nginx.isRunning(namespace);
   }
 
   /**
-<<<<<<< HEAD
-   * Check if there are ready Nginx pods in the specified namespace.
-   *
-   * @param namespace in which to check if Nginx pods are in the ready state
-   * @return true if there are ready Nginx pods in the specified namespace , false otherwise
-=======
    * Check if there are ready NGINX pods in the specified namespace.
    *
    * @param namespace in which to check if NGINX pods are in the ready state
    * @return true if there are ready NGINX pods in the specified namespace , false otherwise
->>>>>>> 50077698
    */
   public static Callable<Boolean> isNginxReady(String namespace) {
     return Nginx.isReady(namespace);
