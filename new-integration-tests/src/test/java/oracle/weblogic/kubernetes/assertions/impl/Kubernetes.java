--- conflicted
+++ resolved
@@ -175,17 +175,10 @@
   }
 
   /**
-<<<<<<< HEAD
-   * Checks if a Nginx pod is running in the specified namespace.
-   * The method assumes that the Nginx pod name contains "nginx-ingress-controller".
-   *
-   * @param namespace in which to check if the Nginx pod is running
-=======
    * Checks if a NGINX pod is running in the specified namespace.
    * The method assumes that the NGINX pod name contains "nginx-ingress-controller".
    *
    * @param namespace in which to check if the NGINX pod is running
->>>>>>> 50077698
    * @return true if the pod is running, otherwise false
    * @throws ApiException if Kubernetes client API call fails
    */
@@ -195,17 +188,10 @@
   }
 
   /**
-<<<<<<< HEAD
-   * Check whether the Nginx pod is ready in the specified namespace.
-   * The method assumes that the Nginx pod name starts with "nginx-ingress-controller".
-   *
-   * @param namespace in which to check if the Nginx pod is ready
-=======
    * Check whether the NGINX pod is ready in the specified namespace.
    * The method assumes that the NGINX pod name starts with "nginx-ingress-controller".
    *
    * @param namespace in which to check if the NGINX pod is ready
->>>>>>> 50077698
    * @return true if the pod is in the ready state, false otherwise
    * @throws ApiException if Kubernetes client API call fails
    */
@@ -238,17 +224,10 @@
         );
     for (V1Pod item : v1PodList.getItems()) {
       if (item.getMetadata().getName().contains(podName.trim())) {
-<<<<<<< HEAD
-        logger.info("Pod Name :" + item.getMetadata().getName());
-        logger.info("Pod Namespace :" + item.getMetadata().getNamespace());
-        logger.info("Pod UID :" + item.getMetadata().getUid());
-        logger.info("Pod Status :" + item.getStatus().getPhase());
-=======
         logger.info("Pod Name: " + item.getMetadata().getName());
         logger.info("Pod Namespace: " + item.getMetadata().getNamespace());
         logger.info("Pod UID: " + item.getMetadata().getUid());
         logger.info("Pod Status: " + item.getStatus().getPhase());
->>>>>>> 50077698
         return item;
       }
     }
