--- conflicted
+++ resolved
@@ -234,18 +234,11 @@
         );
     for (V1Pod item : v1PodList.getItems()) {
       if (item.getMetadata().getName().startsWith(podName.trim())) {
-<<<<<<< HEAD
         logger.fine(String.format("Pod Name :%s, Pod Namespace :%s, Pod UID :%s, Pod Status :%s",
             item.getMetadata().getName(),
             item.getMetadata().getNamespace(),
             item.getMetadata().getUid(),
             item.getStatus().getPhase()));
-=======
-        logger.info("Pod Name: " + item.getMetadata().getName());
-        logger.info("Pod Namespace: " + item.getMetadata().getNamespace());
-        logger.info("Pod UID: " + item.getMetadata().getUid());
-        logger.info("Pod Status: " + item.getStatus().getPhase());
->>>>>>> 483abca1
         return item;
       }
     }
