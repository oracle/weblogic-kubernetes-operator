// Copyright (c) 2020, Oracle Corporation and/or its affiliates.
// Licensed under the Universal Permissive License v 1.0 as shown at https://oss.oracle.com/licenses/upl.

package oracle.weblogic.kubernetes.extensions;

import java.util.Collections;
import java.util.HashMap;
import java.util.List;
import java.util.Map;
import java.util.concurrent.CountDownLatch;
import java.util.concurrent.atomic.AtomicBoolean;

import oracle.weblogic.kubernetes.actions.impl.Operator;
import org.junit.jupiter.api.extension.BeforeAllCallback;
import org.junit.jupiter.api.extension.ExtensionContext;

import static oracle.weblogic.kubernetes.TestConstants.MII_BASIC_APP_NAME;
import static oracle.weblogic.kubernetes.TestConstants.MII_BASIC_IMAGE_NAME;
import static oracle.weblogic.kubernetes.TestConstants.MII_BASIC_IMAGE_TAG;
import static oracle.weblogic.kubernetes.TestConstants.MII_BASIC_WDT_MODEL_FILE;
import static oracle.weblogic.kubernetes.TestConstants.REPO_DUMMY_VALUE;
import static oracle.weblogic.kubernetes.TestConstants.REPO_NAME;
import static oracle.weblogic.kubernetes.TestConstants.REPO_PASSWORD;
import static oracle.weblogic.kubernetes.TestConstants.REPO_REGISTRY;
import static oracle.weblogic.kubernetes.TestConstants.REPO_USERNAME;
import static oracle.weblogic.kubernetes.actions.ActionConstants.ARCHIVE_DIR;
import static oracle.weblogic.kubernetes.actions.ActionConstants.MODEL_DIR;
import static oracle.weblogic.kubernetes.actions.ActionConstants.WDT_VERSION;
import static oracle.weblogic.kubernetes.actions.ActionConstants.WIT_BUILD_DIR;
import static oracle.weblogic.kubernetes.actions.TestActions.buildAppArchive;
import static oracle.weblogic.kubernetes.actions.TestActions.createMiiImage;
import static oracle.weblogic.kubernetes.actions.TestActions.defaultAppParams;
import static oracle.weblogic.kubernetes.actions.TestActions.defaultWitParams;
import static oracle.weblogic.kubernetes.actions.TestActions.deleteImage;
import static oracle.weblogic.kubernetes.actions.TestActions.dockerLogin;
import static oracle.weblogic.kubernetes.actions.TestActions.dockerPush;
import static oracle.weblogic.kubernetes.assertions.TestAssertions.doesImageExist;
import static oracle.weblogic.kubernetes.extensions.LoggedTest.logger;
import static oracle.weblogic.kubernetes.utils.FileUtils.checkDirectory;
import static org.junit.jupiter.api.Assertions.assertFalse;
import static org.junit.jupiter.api.Assertions.assertTrue;
import static org.junit.jupiter.api.extension.ExtensionContext.Namespace.GLOBAL;

/**
 * Class to build the required images for the tests.
 */
public class ImageBuilders implements BeforeAllCallback, ExtensionContext.Store.CloseableResource {
  private static final AtomicBoolean started = new AtomicBoolean(false);
  private static final CountDownLatch initializationLatch = new CountDownLatch(1);
  private static String operatorImage;
  private static String miiBasicImage;

  @Override
  public void beforeAll(ExtensionContext context) {
    /* The pattern is that we have initialization code that we want to run once to completion
     * before any tests are executed. This method will be called before every test method. Therefore, the
     * very first time this method is called we will do the initialization. Since we assume that the tests
     * will be run concurrently in many threads, we need a guard to ensure that only the first thread arriving
     * attempts to do the initialization *and* that any other threads *wait* for that initialization to complete
     * before running their tests.
     */
    if (!started.getAndSet(true)) {
      try {
        // Only the first thread will enter this block.

        logger.info("Building docker Images before any integration test classes are run");
        context.getRoot().getStore(GLOBAL).put("BuildSetup", this);

        // build operator image
        operatorImage = Operator.getImageName();
        logger.info("Operator image name {0}", operatorImage);
        assertFalse(operatorImage.isEmpty(), "Image name can not be empty");
        assertTrue(Operator.buildImage(operatorImage));

<<<<<<< HEAD
        // build MII basic image
        miiBasicImage = MII_BASIC_IMAGE_NAME + ":" + MII_BASIC_IMAGE_TAG;
        assertTrue(createMiiBasicImage(MII_BASIC_IMAGE_NAME, MII_BASIC_IMAGE_TAG),
            String.format("Failed to create the image %s using WebLogic Image Tool",
                miiBasicImage));

        /* Check image exists using docker images | grep image tag.
         * Tag name is unique as it contains date and timestamp.
         * This is a workaround for the issue on Jenkins machine
         * as docker images imagename:imagetag is not working and
         * the test fails even though the image exists.
         */
        assertTrue(doesImageExist(MII_BASIC_IMAGE_TAG),
            String.format("Image %s doesn't exist", miiBasicImage));

        // push the image to registry to make the test work in multi node cluster
=======
        assertTrue(Operator.buildImage(operatorImage));

        // docker login, if needed
>>>>>>> 3170f8ed
        if (!REPO_USERNAME.equals(REPO_DUMMY_VALUE)) {
          logger.info("docker login");
          assertTrue(dockerLogin(REPO_REGISTRY, REPO_USERNAME, REPO_PASSWORD), "docker login failed");
        }

<<<<<<< HEAD
          logger.info("docker push operator image {0} to registry", operatorImage);
          assertTrue(dockerPush(operatorImage), String.format("docker push failed for image %s", operatorImage));

          logger.info("docker push mii basic image {0} to registry", miiBasicImage);
          assertTrue(dockerPush(miiBasicImage), String.format("docker push failed for image %s", miiBasicImage));
=======
        // push the image
        if (!REPO_NAME.isEmpty()) {
          logger.info("docker push image {0} to {1}", operatorImage, REPO_NAME);
          assertTrue(dockerPush(operatorImage), String.format("docker push failed for image %s", operatorImage));
>>>>>>> 3170f8ed
        }
      } finally {
        // Initialization is done. Release all waiting other threads. The latch is now disabled so
        // other threads
        // arriving later will immediately proceed.
        initializationLatch.countDown();
      }
    } else {
      // Other threads will enter here and wait on the latch. Once the latch is released, any threads arriving
      // later will immediately proceed.
      try {
        initializationLatch.await();
      } catch (InterruptedException e) {
        throw new IllegalStateException(e);
      }
    }
  }

  @Override
  public void close() {
    logger.info("Cleanup images after all test suites are run");

    // delete mii basic image
    if (miiBasicImage != null) {
      deleteImage(miiBasicImage);
    }

    // delete operator image
    if (operatorImage != null) {
      deleteImage(operatorImage);
    }

  }

  /**
   * Create image with basic domain model yaml and sample app.
   * @param imageName name of the image
   * @param imageTag tag of the image
   * @return true if image is created successfully
   */
  private boolean createMiiBasicImage(String imageName, String imageTag) {

    final String image = imageName + ":" + imageTag;

    // build the model file list
    final List<String> modelList = Collections.singletonList(MODEL_DIR + "/" + MII_BASIC_WDT_MODEL_FILE);

    // build an application archive using what is in resources/apps/APP_NAME
    assertTrue(buildAppArchive(defaultAppParams()
        .srcDir(MII_BASIC_APP_NAME)), String.format("Failed to create app archive for %s", MII_BASIC_APP_NAME));

    // build the archive list
    String zipFile = String.format("%s/%s.zip", ARCHIVE_DIR, MII_BASIC_APP_NAME);
    final List<String> archiveList = Collections.singletonList(zipFile);

    // Set additional environment variables for WIT
    checkDirectory(WIT_BUILD_DIR);
    Map<String, String> env = new HashMap<>();
    env.put("WLSIMG_BLDDIR", WIT_BUILD_DIR);

    // build an image using WebLogic Image Tool
    logger.info("Create image {0} using model directory {1}", image, MODEL_DIR);
    return createMiiImage(
        defaultWitParams()
            .modelImageName(imageName)
            .modelImageTag(MII_BASIC_IMAGE_TAG)
            .modelFiles(modelList)
            .modelArchiveFiles(archiveList)
            .wdtVersion(WDT_VERSION)
            .env(env)
            .redirect(true));

  }
}<|MERGE_RESOLUTION|>--- conflicted
+++ resolved
@@ -72,7 +72,6 @@
         assertFalse(operatorImage.isEmpty(), "Image name can not be empty");
         assertTrue(Operator.buildImage(operatorImage));
 
-<<<<<<< HEAD
         // build MII basic image
         miiBasicImage = MII_BASIC_IMAGE_NAME + ":" + MII_BASIC_IMAGE_TAG;
         assertTrue(createMiiBasicImage(MII_BASIC_IMAGE_NAME, MII_BASIC_IMAGE_TAG),
@@ -88,29 +87,18 @@
         assertTrue(doesImageExist(MII_BASIC_IMAGE_TAG),
             String.format("Image %s doesn't exist", miiBasicImage));
 
-        // push the image to registry to make the test work in multi node cluster
-=======
-        assertTrue(Operator.buildImage(operatorImage));
-
-        // docker login, if needed
->>>>>>> 3170f8ed
         if (!REPO_USERNAME.equals(REPO_DUMMY_VALUE)) {
           logger.info("docker login");
           assertTrue(dockerLogin(REPO_REGISTRY, REPO_USERNAME, REPO_PASSWORD), "docker login failed");
         }
 
-<<<<<<< HEAD
-          logger.info("docker push operator image {0} to registry", operatorImage);
+        // push the image
+        if (!REPO_NAME.isEmpty()) {
+          logger.info("docker push image {0} to {1}", operatorImage, REPO_NAME);
           assertTrue(dockerPush(operatorImage), String.format("docker push failed for image %s", operatorImage));
 
           logger.info("docker push mii basic image {0} to registry", miiBasicImage);
           assertTrue(dockerPush(miiBasicImage), String.format("docker push failed for image %s", miiBasicImage));
-=======
-        // push the image
-        if (!REPO_NAME.isEmpty()) {
-          logger.info("docker push image {0} to {1}", operatorImage, REPO_NAME);
-          assertTrue(dockerPush(operatorImage), String.format("docker push failed for image %s", operatorImage));
->>>>>>> 3170f8ed
         }
       } finally {
         // Initialization is done. Release all waiting other threads. The latch is now disabled so
@@ -171,6 +159,14 @@
     Map<String, String> env = new HashMap<>();
     env.put("WLSIMG_BLDDIR", WIT_BUILD_DIR);
 
+    // For k8s 1.16 support and as of May 6, 2020, we presently need a different JDK for these
+    // tests and for image tool. This is expected to no longer be necessary once JDK 11.0.8 or
+    // the next JDK 14 versions are released.
+    String witJavaHome = System.getenv("WIT_JAVA_HOME");
+    if (witJavaHome != null) {
+      env.put("JAVA_HOME", witJavaHome);
+    }
+
     // build an image using WebLogic Image Tool
     logger.info("Create image {0} using model directory {1}", image, MODEL_DIR);
     return createMiiImage(
