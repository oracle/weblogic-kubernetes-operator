--- conflicted
+++ resolved
@@ -13,7 +13,7 @@
 
 import oracle.weblogic.kubernetes.TestConstants;
 import oracle.weblogic.kubernetes.annotations.Namespaces;
-//import oracle.weblogic.kubernetes.utils.CleanupUtil;
+import oracle.weblogic.kubernetes.utils.CleanupUtil;
 import oracle.weblogic.kubernetes.utils.LoggingUtil;
 import org.junit.jupiter.api.extension.AfterAllCallback;
 import org.junit.jupiter.api.extension.AfterEachCallback;
@@ -306,10 +306,6 @@
   @Override
   public void afterAll(ExtensionContext context) {
     printHeader(String.format("Ending Test Suite %s", className), "+");
-<<<<<<< HEAD
-    logger.info("Starting cleanup after test class");
-    //CleanupUtil.cleanup(namespaces);
-=======
     // set SKIP_CLEANUP env. var to skip cleanup, mainly used for debugging in local runs
     if (System.getenv("SKIP_CLEANUP") != null
         && System.getenv("SKIP_CLEANUP").toLowerCase().equals("true")) {
@@ -318,7 +314,6 @@
       logger.info("Starting cleanup after test class");
       CleanupUtil.cleanup(namespaces);
     }
->>>>>>> d33f4adc
   }
 
 
