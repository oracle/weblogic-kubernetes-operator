--- conflicted
+++ resolved
@@ -7,11 +7,6 @@
 import java.nio.file.Files;
 import java.nio.file.Path;
 import java.nio.file.Paths;
-<<<<<<< HEAD
-//import java.nio.file.StandardCopyOption;
-import java.util.ArrayList;
-=======
->>>>>>> 43026e2e
 import java.util.Arrays;
 import java.util.HashMap;
 import java.util.List;
@@ -66,13 +61,8 @@
 import static oracle.weblogic.kubernetes.actions.impl.primitive.Kubernetes.listSecrets;
 import static oracle.weblogic.kubernetes.assertions.TestAssertions.jobCompleted;
 import static oracle.weblogic.kubernetes.extensions.LoggedTest.logger;
-<<<<<<< HEAD
-import static oracle.weblogic.kubernetes.utils.FileUtils.checkDirectory;
-import static oracle.weblogic.kubernetes.utils.FileUtils.copyFolder;
-=======
 import static org.apache.commons.io.FileUtils.copyDirectory;
 import static org.apache.commons.io.FileUtils.deleteDirectory;
->>>>>>> 43026e2e
 import static org.awaitility.Awaitility.with;
 import static org.junit.jupiter.api.Assertions.assertDoesNotThrow;
 import static org.junit.jupiter.api.Assertions.assertTrue;
@@ -110,17 +100,6 @@
 
     // Copy the application source directory to PV_ROOT/applications/<application_directory_name>
     // This location is mounted in the build pod under /application
-<<<<<<< HEAD
-    String appName = application.getFileName().toString();
-    Path targetPath = Paths.get(PV_ROOT, "applications", appName);
-    logger.info("Copy the application to staging area");
-    logger.info("staging area is ${0}", targetPath.toString());
-    assertDoesNotThrow(() -> {
-      //Files.createDirectories(targetPath);
-      checkDirectory(targetPath.toString());
-      //Files.copyFolder(application, targetPath, StandardCopyOption.REPLACE_EXISTING);
-      copyFolder(application, targetPath);
-=======
     Path targetPath = Paths.get(PV_ROOT, "applications", application.getFileName().toString());
     logger.info("Copy the application {0} to PV hostpath {1}", application, targetPath);
     assertDoesNotThrow(() -> {
@@ -129,7 +108,6 @@
       Files.createDirectories(targetPath);
       copyDirectory(application.toFile(), targetPath.toFile());
       Files.copy(BUILD_SCRIPT_SOURCE_PATH, targetPath.resolve(BUILD_SCRIPT_SOURCE_PATH.getFileName()));
->>>>>>> 43026e2e
     });
 
     // create the persistent volume to make the application archive accessible to pod
