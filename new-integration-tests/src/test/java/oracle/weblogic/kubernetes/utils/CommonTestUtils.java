// Copyright (c) 2020, Oracle Corporation and/or its affiliates.
// Licensed under the Universal Permissive License v 1.0 as shown at https://oss.oracle.com/licenses/upl.

package oracle.weblogic.kubernetes.utils;

import java.nio.file.Path;
import java.text.DateFormat;
import java.text.SimpleDateFormat;
import java.util.ArrayList;
import java.util.Arrays;
import java.util.Collections;
import java.util.Date;
import java.util.HashMap;
import java.util.List;
import java.util.Map;

import com.google.gson.JsonObject;
import io.kubernetes.client.openapi.models.V1ConfigMap;
import io.kubernetes.client.openapi.models.V1Job;
import io.kubernetes.client.openapi.models.V1ObjectMeta;
import io.kubernetes.client.openapi.models.V1PersistentVolume;
import io.kubernetes.client.openapi.models.V1PersistentVolumeClaim;
import io.kubernetes.client.openapi.models.V1Secret;
import io.kubernetes.client.openapi.models.V1ServiceAccount;
import oracle.weblogic.domain.Domain;
import oracle.weblogic.kubernetes.actions.impl.NginxParams;
import oracle.weblogic.kubernetes.actions.impl.OperatorParams;
import oracle.weblogic.kubernetes.actions.impl.primitive.HelmParams;
import oracle.weblogic.kubernetes.actions.impl.primitive.WitParams;
import org.awaitility.core.ConditionFactory;

import static java.nio.file.Files.readString;
import static java.util.concurrent.TimeUnit.MINUTES;
import static java.util.concurrent.TimeUnit.SECONDS;
import static oracle.weblogic.kubernetes.TestConstants.DOMAIN_VERSION;
import static oracle.weblogic.kubernetes.TestConstants.GOOGLE_REPO_URL;
import static oracle.weblogic.kubernetes.TestConstants.MANAGED_SERVER_NAME_BASE;
import static oracle.weblogic.kubernetes.TestConstants.NGINX_CHART_NAME;
import static oracle.weblogic.kubernetes.TestConstants.NGINX_RELEASE_NAME;
import static oracle.weblogic.kubernetes.TestConstants.OCR_EMAIL;
import static oracle.weblogic.kubernetes.TestConstants.OCR_PASSWORD;
import static oracle.weblogic.kubernetes.TestConstants.OCR_REGISTRY;
import static oracle.weblogic.kubernetes.TestConstants.OCR_SECRET_NAME;
import static oracle.weblogic.kubernetes.TestConstants.OCR_USERNAME;
import static oracle.weblogic.kubernetes.TestConstants.OPERATOR_CHART_DIR;
import static oracle.weblogic.kubernetes.TestConstants.OPERATOR_RELEASE_NAME;
import static oracle.weblogic.kubernetes.TestConstants.REPO_DUMMY_VALUE;
import static oracle.weblogic.kubernetes.TestConstants.REPO_EMAIL;
import static oracle.weblogic.kubernetes.TestConstants.REPO_NAME;
import static oracle.weblogic.kubernetes.TestConstants.REPO_PASSWORD;
import static oracle.weblogic.kubernetes.TestConstants.REPO_REGISTRY;
import static oracle.weblogic.kubernetes.TestConstants.REPO_SECRET_NAME;
import static oracle.weblogic.kubernetes.TestConstants.REPO_USERNAME;
import static oracle.weblogic.kubernetes.TestConstants.STABLE_REPO_NAME;
import static oracle.weblogic.kubernetes.actions.ActionConstants.ARCHIVE_DIR;
import static oracle.weblogic.kubernetes.actions.ActionConstants.MODEL_DIR;
import static oracle.weblogic.kubernetes.actions.ActionConstants.WDT_VERSION;
import static oracle.weblogic.kubernetes.actions.ActionConstants.WIT_BUILD_DIR;
import static oracle.weblogic.kubernetes.actions.ActionConstants.WLS;
import static oracle.weblogic.kubernetes.actions.ActionConstants.WLS_BASE_IMAGE_NAME;
import static oracle.weblogic.kubernetes.actions.ActionConstants.WLS_BASE_IMAGE_TAG;
import static oracle.weblogic.kubernetes.actions.TestActions.buildAppArchive;
import static oracle.weblogic.kubernetes.actions.TestActions.createConfigMap;
import static oracle.weblogic.kubernetes.actions.TestActions.createDockerConfigJson;
import static oracle.weblogic.kubernetes.actions.TestActions.createDomainCustomResource;
import static oracle.weblogic.kubernetes.actions.TestActions.createImage;
import static oracle.weblogic.kubernetes.actions.TestActions.createIngress;
import static oracle.weblogic.kubernetes.actions.TestActions.createNamespacedJob;
import static oracle.weblogic.kubernetes.actions.TestActions.createPersistentVolume;
import static oracle.weblogic.kubernetes.actions.TestActions.createPersistentVolumeClaim;
import static oracle.weblogic.kubernetes.actions.TestActions.createSecret;
import static oracle.weblogic.kubernetes.actions.TestActions.createServiceAccount;
import static oracle.weblogic.kubernetes.actions.TestActions.defaultAppParams;
import static oracle.weblogic.kubernetes.actions.TestActions.dockerLogin;
import static oracle.weblogic.kubernetes.actions.TestActions.dockerPush;
import static oracle.weblogic.kubernetes.actions.TestActions.getOperatorImageName;
import static oracle.weblogic.kubernetes.actions.TestActions.getPodCreationTimestamp;
import static oracle.weblogic.kubernetes.actions.TestActions.installNginx;
import static oracle.weblogic.kubernetes.actions.TestActions.installOperator;
import static oracle.weblogic.kubernetes.actions.TestActions.listIngresses;
import static oracle.weblogic.kubernetes.actions.TestActions.scaleCluster;
import static oracle.weblogic.kubernetes.actions.TestActions.upgradeOperator;
import static oracle.weblogic.kubernetes.assertions.TestAssertions.doesImageExist;
import static oracle.weblogic.kubernetes.assertions.TestAssertions.domainExists;
import static oracle.weblogic.kubernetes.assertions.TestAssertions.isHelmReleaseDeployed;
import static oracle.weblogic.kubernetes.assertions.TestAssertions.isNginxReady;
import static oracle.weblogic.kubernetes.assertions.TestAssertions.isPodRestarted;
import static oracle.weblogic.kubernetes.assertions.TestAssertions.jobCompleted;
import static oracle.weblogic.kubernetes.assertions.TestAssertions.operatorIsReady;
import static oracle.weblogic.kubernetes.assertions.TestAssertions.podDoesNotExist;
import static oracle.weblogic.kubernetes.assertions.TestAssertions.podExists;
import static oracle.weblogic.kubernetes.assertions.TestAssertions.podReady;
import static oracle.weblogic.kubernetes.assertions.TestAssertions.podStateNotChanged;
import static oracle.weblogic.kubernetes.assertions.TestAssertions.pvExists;
import static oracle.weblogic.kubernetes.assertions.TestAssertions.pvcExists;
import static oracle.weblogic.kubernetes.assertions.TestAssertions.serviceDoesNotExist;
import static oracle.weblogic.kubernetes.assertions.TestAssertions.serviceExists;
import static oracle.weblogic.kubernetes.extensions.LoggedTest.logger;
import static oracle.weblogic.kubernetes.utils.FileUtils.checkDirectory;
import static oracle.weblogic.kubernetes.utils.TestUtils.callWebAppAndCheckForServerNameInResponse;
import static org.assertj.core.api.Assertions.assertThat;
import static org.awaitility.Awaitility.with;
import static org.junit.jupiter.api.Assertions.assertDoesNotThrow;
import static org.junit.jupiter.api.Assertions.assertFalse;
import static org.junit.jupiter.api.Assertions.assertNotNull;
import static org.junit.jupiter.api.Assertions.assertTrue;


/**
 * The common utility class for tests.
 */
public class CommonTestUtils {

  private static ConditionFactory withStandardRetryPolicy =
      with().pollDelay(2, SECONDS)
          .and().with().pollInterval(10, SECONDS)
          .atMost(5, MINUTES).await();

  /**
   * Install WebLogic operator and wait up to five minutes until the operator pod is ready.
   *
   * @param opNamespace the operator namespace in which the operator will be installed
   * @param domainNamespace the list of the domain namespaces which will be managed by the operator
   * @return the operator Helm installation parameters
   */
  public static HelmParams installAndVerifyOperator(String opNamespace,
                                                    String... domainNamespace) {

    // Create a service account for the unique opNamespace
    logger.info("Creating service account");
    String serviceAccountName = opNamespace + "-sa";
    assertDoesNotThrow(() -> createServiceAccount(new V1ServiceAccount()
        .metadata(new V1ObjectMeta()
            .namespace(opNamespace)
            .name(serviceAccountName))));
    logger.info("Created service account: {0}", serviceAccountName);

    // get operator image name
    String operatorImage = getOperatorImageName();
    assertFalse(operatorImage.isEmpty(), "operator image name can not be empty");
    logger.info("operator image name {0}", operatorImage);

    // Create Docker registry secret in the operator namespace to pull the image from repository
    logger.info("Creating Docker registry secret in namespace {0}", opNamespace);
    createDockerRegistrySecret(opNamespace);

    // map with secret
    Map<String, Object> secretNameMap = new HashMap<>();
    secretNameMap.put("name", REPO_SECRET_NAME);

    // Helm install parameters
    HelmParams opHelmParams = new HelmParams()
        .releaseName(OPERATOR_RELEASE_NAME)
        .namespace(opNamespace)
        .chartDir(OPERATOR_CHART_DIR);

    // operator chart values to override
    OperatorParams opParams = new OperatorParams()
        .helmParams(opHelmParams)
        .image(operatorImage)
        .imagePullSecrets(secretNameMap)
        .domainNamespaces(Arrays.asList(domainNamespace))
        .serviceAccount(serviceAccountName);

    // install operator
    logger.info("Installing operator in namespace {0}", opNamespace);
    assertTrue(installOperator(opParams),
        String.format("Failed to install operator in namespace %s", opNamespace));
    logger.info("Operator installed in namespace {0}", opNamespace);

    // list Helm releases matching operator release name in operator namespace
    logger.info("Checking operator release {0} status in namespace {1}",
        OPERATOR_RELEASE_NAME, opNamespace);
    assertTrue(isHelmReleaseDeployed(OPERATOR_RELEASE_NAME, opNamespace),
        String.format("Operator release %s is not in deployed status in namespace %s",
            OPERATOR_RELEASE_NAME, opNamespace));
    logger.info("Operator release {0} status is deployed in namespace {1}",
        OPERATOR_RELEASE_NAME, opNamespace);

    // wait for the operator to be ready
    logger.info("Wait for the operator pod is ready in namespace {0}", opNamespace);
    withStandardRetryPolicy
        .conditionEvaluationListener(
            condition -> logger.info("Waiting for operator to be running in namespace {0} "
                    + "(elapsed time {1}ms, remaining time {2}ms)",
                opNamespace,
                condition.getElapsedTimeInMS(),
                condition.getRemainingTimeInMS()))
        .until(assertDoesNotThrow(() -> operatorIsReady(opNamespace),
            "operatorIsReady failed with ApiException"));

    return opHelmParams;
  }

  /**
   * Upgrade WebLogic operator to manage the given domain namespaces.
   *
   * @param opNamespace the operator namespace in which the operator will be upgraded
   * @param domainNamespace the list of the domain namespaces which will be managed by the operator
   * @return true if successful
   */
  public static boolean upgradeAndVerifyOperator(String opNamespace,
                                                    String... domainNamespace) {
    // Helm upgrade parameters
    HelmParams opHelmParams = new HelmParams()
        .releaseName(OPERATOR_RELEASE_NAME)
        .namespace(opNamespace)
        .chartDir(OPERATOR_CHART_DIR);

    // operator chart values
    OperatorParams opParams = new OperatorParams()
        .helmParams(opHelmParams)
        .domainNamespaces(Arrays.asList(domainNamespace));

    // upgrade operator
    logger.info("Upgrading operator in namespace {0}", opNamespace);
    if (!upgradeOperator(opParams)) {
      logger.info("Failed to upgrade operator in namespace {0}", opNamespace);
      return false;
    }
    logger.info("Operator upgraded in namespace {0}", opNamespace);

    // list Helm releases matching operator release name in operator namespace
    logger.info("Checking operator release {0} status in namespace {1}",
        OPERATOR_RELEASE_NAME, opNamespace);
    if (!isHelmReleaseDeployed(OPERATOR_RELEASE_NAME, opNamespace)) {
      logger.info("Operator release {0} is not in deployed status in namespace {1}",
          OPERATOR_RELEASE_NAME, opNamespace);
      return false;
    }
    logger.info("Operator release {0} status is deployed in namespace {1}",
        OPERATOR_RELEASE_NAME, opNamespace);

    return true;
  }


  /**
   * Install NGINX and wait up to five minutes until the NGINX pod is ready.
   *
   * @param nginxNamespace the namespace in which the NGINX will be installed
   * @param nodeportshttp the http nodeport of NGINX
   * @param nodeportshttps the https nodeport of NGINX
   * @return the NGINX Helm installation parameters
   */
  public static HelmParams installAndVerifyNginx(String nginxNamespace,
                                                 int nodeportshttp,
                                                 int nodeportshttps) {

    // Helm install parameters
    HelmParams nginxHelmParams = new HelmParams()
        .releaseName(NGINX_RELEASE_NAME)
        .namespace(nginxNamespace)
        .repoUrl(GOOGLE_REPO_URL)
        .repoName(STABLE_REPO_NAME)
        .chartName(NGINX_CHART_NAME);

    // NGINX chart values to override
    NginxParams nginxParams = new NginxParams()
        .helmParams(nginxHelmParams)
        .nodePortsHttp(nodeportshttp)
        .nodePortsHttps(nodeportshttps);

    // install NGINX
    assertThat(installNginx(nginxParams))
        .as("Test NGINX installation succeeds")
        .withFailMessage("NGINX installation is failed")
        .isTrue();

    // verify that NGINX is installed
    logger.info("Checking NGINX release {0} status in namespace {1}",
        NGINX_RELEASE_NAME, nginxNamespace);
    assertTrue(isHelmReleaseDeployed(NGINX_RELEASE_NAME, nginxNamespace),
        String.format("NGINX release %s is not in deployed status in namespace %s",
            NGINX_RELEASE_NAME, nginxNamespace));
    logger.info("NGINX release {0} status is deployed in namespace {1}",
        NGINX_RELEASE_NAME, nginxNamespace);

    // wait until the NGINX pod is ready.
    withStandardRetryPolicy
        .conditionEvaluationListener(
            condition -> logger.info(
                "Waiting for NGINX to be ready in namespace {0} (elapsed time {1}ms, remaining time {2}ms)",
                nginxNamespace,
                condition.getElapsedTimeInMS(),
                condition.getRemainingTimeInMS()))
        .until(assertDoesNotThrow(() -> isNginxReady(nginxNamespace), "isNginxReady failed with ApiException"));

    return nginxHelmParams;
  }

  /**
   * Create a domain in the specified namespace and wait up to five minutes until the domain exists.
   *
   * @param domain the oracle.weblogic.domain.Domain object to create domain custom resource
   * @param domainNamespace namespace in which the domain will be created
   */
  public static void createDomainAndVerify(Domain domain, String domainNamespace) {

    // create the domain CR
    assertNotNull(domain, "domain is null");
    assertNotNull(domain.getSpec(), "domain spec is null");
    String domainUid = domain.getSpec().getDomainUid();

    logger.info("Creating domain custom resource for domainUid {0} in namespace {1}",
        domainUid, domainNamespace);
    assertTrue(assertDoesNotThrow(() -> createDomainCustomResource(domain),
        String.format("Create domain custom resource failed with ApiException for %s in namespace %s",
            domainUid, domainNamespace)),
        String.format("Create domain custom resource failed with ApiException for %s in namespace %s",
            domainUid, domainNamespace));

    // wait for the domain to exist
    logger.info("Checking for domain custom resource in namespace {0}", domainNamespace);
    withStandardRetryPolicy
        .conditionEvaluationListener(
            condition -> logger.info("Waiting for domain {0} to be created in namespace {1} "
                    + "(elapsed time {2}ms, remaining time {3}ms)",
                domainUid,
                domainNamespace,
                condition.getElapsedTimeInMS(),
                condition.getRemainingTimeInMS()))
        .until(domainExists(domainUid, DOMAIN_VERSION, domainNamespace));
  }

  /**
   * Create an ingress for the domain with domainUid in the specified namespace.
   *
   * @param domainUid WebLogic domainUid which is backend to the ingress to be created
   * @param domainNamespace WebLogic domain namespace in which the domain exists
   * @param clusterNameMSPortMap the map with key as cluster name and the value as managed server port of the cluster
   * @return list of ingress hosts
   */
  public static List<String> createIngressForDomainAndVerify(String domainUid,
                                                             String domainNamespace,
                                                             Map<String, Integer> clusterNameMSPortMap) {

    // create an ingress in domain namespace
    String ingressName = domainUid + "-nginx";
    List<String> ingressHostList =
        createIngress(ingressName, domainNamespace, domainUid, clusterNameMSPortMap);

    assertNotNull(ingressHostList,
        String.format("Ingress creation failed for domain %s in namespace %s", domainUid, domainNamespace));

    // check the ingress was found in the domain namespace
    assertThat(assertDoesNotThrow(() -> listIngresses(domainNamespace)))
        .as("Test ingress {0} was found in namespace {1}", ingressName, domainNamespace)
        .withFailMessage("Ingress {0} was not found in namespace {1}", ingressName, domainNamespace)
        .contains(ingressName);

    logger.info("ingress {0} for domain {1} was created in namespace {2}",
        ingressName, domainUid, domainNamespace);

    return ingressHostList;
  }

  /**
   * Check pod exists in the specified namespace.
   *
   * @param podName pod name to check
   * @param domainUid the label the pod is decorated with
   * @param domainNamespace the domain namespace in which the domain exists
   */
  public static void checkPodExists(String podName, String domainUid, String domainNamespace) {
    withStandardRetryPolicy
        .conditionEvaluationListener(
            condition -> logger.info("Waiting for pod {0} to be created in namespace {1} "
                    + "(elapsed time {2}ms, remaining time {3}ms)",
                podName,
                domainNamespace,
                condition.getElapsedTimeInMS(),
                condition.getRemainingTimeInMS()))
        .until(assertDoesNotThrow(() -> podExists(podName, domainUid, domainNamespace),
            String.format("podExists failed with ApiException for pod %s in namespace %s",
                podName, domainNamespace)));
  }

  /**
   * Check pod is ready.
   *
   * @param podName pod name to check
   * @param domainUid the label the pod is decorated with
   * @param domainNamespace the domain namespace in which the domain exists
   */
  public static void checkPodReady(String podName, String domainUid, String domainNamespace) {
    withStandardRetryPolicy
        .conditionEvaluationListener(
            condition -> logger.info("Waiting for pod {0} to be ready in namespace {1} "
                    + "(elapsed time {2}ms, remaining time {3}ms)",
                podName,
                domainNamespace,
                condition.getElapsedTimeInMS(),
                condition.getRemainingTimeInMS()))
        .until(assertDoesNotThrow(() -> podReady(podName, domainUid, domainNamespace),
            String.format("podReady failed with ApiException for pod %s in namespace %s",
               podName, domainNamespace)));
  }

  /**
   * Check pod is restarted by comparing the pod's creation timestamp with the last timestamp.
   *
   * @param domainUid the label the pod is decorated with
   * @param domNamespace the Kubernetes namespace in which the domain exists
   * @param podName pod name to check
   * @param lastCreationTime the previous creation time
   */
  public static void checkPodRestarted(
      String domainUid,
      String domNamespace,
      String podName,
      String lastCreationTime) {
    withStandardRetryPolicy
        .conditionEvaluationListener(
            condition -> logger.info("Waiting for pod {0} to be restarted in namespace {1} "
            + "(elapsed time {2}ms, remaining time {3}ms)",
            podName,
            domNamespace,
            condition.getElapsedTimeInMS(),
            condition.getRemainingTimeInMS()))
        .until(assertDoesNotThrow(() -> isPodRestarted(podName, domainUid, domNamespace, lastCreationTime),
            String.format(
                "pod %s has not been restarted in namespace %s", podName, domNamespace)));
  }

  /**
   * Check service exists in the specified namespace.
   *
   * @param serviceName service name to check
   * @param namespace the namespace in which to check for the service
   */
  public static void checkServiceExists(String serviceName, String namespace) {
    withStandardRetryPolicy
        .conditionEvaluationListener(
            condition -> logger.info("Waiting for service {0} to exist in namespace {1} "
                    + "(elapsed time {2}ms, remaining time {3}ms)",
                serviceName,
                namespace,
                condition.getElapsedTimeInMS(),
                condition.getRemainingTimeInMS()))
        .until(assertDoesNotThrow(() -> serviceExists(serviceName, null, namespace),
            String.format("serviceExists failed with ApiException for service %s in namespace %s",
                serviceName, namespace)));
  }

  /**
   * Check pod does not exist in the specified namespace.
   *
   * @param podName pod name to check
   * @param domainUid the label the pod is decorated with
   * @param namespace the namespace in which to check whether the pod exists
   */
  public static void checkPodDoesNotExist(String podName, String domainUid, String namespace) {
    withStandardRetryPolicy
        .conditionEvaluationListener(
            condition -> logger.info("Waiting for pod {0} to be deleted in namespace {1} "
                    + "(elapsed time {2}ms, remaining time {3}ms)",
                podName,
                namespace,
                condition.getElapsedTimeInMS(),
                condition.getRemainingTimeInMS()))
        .until(assertDoesNotThrow(() -> podDoesNotExist(podName, domainUid, namespace),
            String.format("podDoesNotExist failed with ApiException for pod %s in namespace %s",
                podName, namespace)));
  }

  /**
   * Check service does not exist in the specified namespace.
   *
   * @param serviceName service name to check
   * @param namespace the namespace in which to check the service does not exist
   */
  public static void checkServiceDoesNotExist(String serviceName, String namespace) {
    withStandardRetryPolicy
        .conditionEvaluationListener(
            condition -> logger.info("Waiting for service {0} to be deleted in namespace {1} "
                    + "(elapsed time {2}ms, remaining time {3}ms)",
                serviceName,
                namespace,
                condition.getElapsedTimeInMS(),
                condition.getRemainingTimeInMS()))
        .until(assertDoesNotThrow(() -> serviceDoesNotExist(serviceName, null, namespace),
            String.format("serviceDoesNotExist failed with ApiException for service %s in namespace %s",
                serviceName, namespace)));
  }

  /**
   * Create a Docker image for a model in image domain.
   *
   * @param miiImageNameBase the base mii image name used in local or to construct the image name in repository
   * @param wdtModelFile the WDT model file used to build the Docker image
   * @param appName the sample application name used to build sample app ear file in WDT model file
   * @return image name with tag
   */
  public static  String createMiiImageAndVerify(String miiImageNameBase,
                                                String wdtModelFile,
                                                String appName) {
    return createMiiImageAndVerify(miiImageNameBase, wdtModelFile, appName,
        WLS_BASE_IMAGE_NAME, WLS_BASE_IMAGE_TAG, WLS);
  }

  /**
   * Create a Docker image for a model in image domain.
   *
   * @param miiImageNameBase the base mii image name used in local or to construct the image name in repository
   * @param wdtModelFile the WDT model file used to build the Docker image
   * @param appName the sample application name used to build sample app ear file in WDT model file
   * @param baseImageName the WebLogic base image name to be used while creating mii image
   * @param baseImageTag the WebLogic base image tag to be used while creating mii image
   * @param domainType the type of the WebLogic domain, valid values are "WLS, "JRF", and "Restricted JRF"
   * @return image name with tag
   */
  public static  String createMiiImageAndVerify(String miiImageNameBase,
                                                String wdtModelFile,
                                                String appName,
                                                String baseImageName,
                                                String baseImageTag,
                                                String domainType) {

    // create unique image name with date
    DateFormat dateFormat = new SimpleDateFormat("yyyy-MM-dd");
    Date date = new Date();
    final String imageTag = baseImageTag + "-" + dateFormat.format(date) + "-" + System.currentTimeMillis();
    // Add repository name in image name for Jenkins runs
    final String imageName = REPO_NAME + miiImageNameBase;
    final String image = imageName + ":" + imageTag;

    // build the model file list
    final List<String> modelList = Collections.singletonList(MODEL_DIR + "/" + wdtModelFile);

    // build an application archive using what is in resources/apps/APP_NAME
    assertTrue(buildAppArchive(defaultAppParams()
        .srcDirList(Collections.singletonList(appName))),
        String.format("Failed to create app archive for %s", appName));

    // build the archive list
    String zipFile = String.format("%s/%s.zip", ARCHIVE_DIR, appName);
    final List<String> archiveList = Collections.singletonList(zipFile);

    // Set additional environment variables for WIT
    checkDirectory(WIT_BUILD_DIR);
    Map<String, String> env = new HashMap<>();
    env.put("WLSIMG_BLDDIR", WIT_BUILD_DIR);

    // For k8s 1.16 support and as of May 6, 2020, we presently need a different JDK for these
    // tests and for image tool. This is expected to no longer be necessary once JDK 11.0.8 or
    // the next JDK 14 versions are released.
    String witJavaHome = System.getenv("WIT_JAVA_HOME");
    if (witJavaHome != null) {
      env.put("JAVA_HOME", witJavaHome);
    }

    // build an image using WebLogic Image Tool
    logger.info("Creating image {0} using model directory {1}", image, MODEL_DIR);
    boolean result = createImage(
        new WitParams()
            .baseImageName(baseImageName)
            .baseImageTag(baseImageTag)
            .domainType(domainType)
            .modelImageName(imageName)
            .modelImageTag(imageTag)
            .modelFiles(modelList)
            .modelArchiveFiles(archiveList)
            .wdtModelOnly(true)
            .wdtVersion(WDT_VERSION)
            .env(env)
            .redirect(true));

    assertTrue(result, String.format("Failed to create the image %s using WebLogic Image Tool", image));

    // Check image exists using docker images | grep image tag.
    assertTrue(doesImageExist(imageTag),
        String.format("Image %s does not exist", image));

    return image;
  }

  /**
   * Create a Docker registry secret in the specified namespace.
   *
   * @param namespace the namespace in which the secret will be created
   */
  public static void createDockerRegistrySecret(String namespace) {
    createDockerRegistrySecret(REPO_USERNAME, REPO_PASSWORD, REPO_EMAIL,
        REPO_REGISTRY, REPO_SECRET_NAME, namespace);
  }

<<<<<<< HEAD
    logger.info("Creating image pull secret in namespace {0}", namespace);
    createRepoSecret(REPO_SECRET_NAME, namespace, REPO_USERNAME, REPO_PASSWORD, REPO_EMAIL, REPO_REGISTRY);
  }

  /**
   * Create secret for OCR registry credentials in the specified namespace.
   *
   * @param namespace namespace in which the secret will be created
   */
  public static void createOCRRepoSecret(String namespace) {

    logger.info("Creating image pull secret in namespace {0}", namespace);
    createRepoSecret(OCR_SECRET_NAME, namespace, OCR_USERNAME, OCR_PASSWORD, OCR_EMAIL, OCR_REGISTRY);
  }

  /**
   * Create a Docker registry secret in the specified namespace.
   *
   * @param secretName secret name to be created
   * @param namespace the namespace in which the secret will be created
   * @param registryUserName username to login to the docker registry
   * @param registryPassword password to login to the docker registry
   * @param registryEmail email to login to the docker registry
   * @param registryName name of the docker registry
   */
  public static void createRepoSecret(String secretName,
                                      String namespace,
                                      String registryUserName,
                                      String registryPassword,
                                      String registryEmail,
                                      String registryName) {

    logger.info("Creating image pull secret in namespace {0}", namespace);
    JsonObject dockerConfigJsonObject = createDockerConfigJson(
        registryUserName, registryPassword, registryEmail, registryName);
=======
  /**
   * Create docker registry secret with given parameters.
   * @param userName repository user name
   * @param password repository password
   * @param email repository email
   * @param registry registry name
   * @param secretName name of the secret to create
   * @param namespace namespace in which to create the secret
   */
  public static void createDockerRegistrySecret(String userName, String password,
      String email, String registry, String secretName, String namespace) {

    // Create registry secret in the namespace to pull the image from repository
    JsonObject dockerConfigJsonObject = createDockerConfigJson(
        userName, password, email, registry);
>>>>>>> 588d68a5
    String dockerConfigJson = dockerConfigJsonObject.toString();

    // Create the V1Secret configuration
    V1Secret repoSecret = new V1Secret()
        .metadata(new V1ObjectMeta()
            .name(secretName)
            .namespace(namespace))
        .type("kubernetes.io/dockerconfigjson")
        .putDataItem(".dockerconfigjson", dockerConfigJson.getBytes());

    boolean secretCreated = assertDoesNotThrow(() -> createSecret(repoSecret),
        String.format("createSecret failed for %s", secretName));
<<<<<<< HEAD
    assertTrue(secretCreated, String.format("createSecret failed while creating secret %s", secretName));
=======
    assertTrue(secretCreated, String.format("createSecret failed while creating secret %s in namespace %s",
        secretName, namespace));
>>>>>>> 588d68a5
  }

  /**
   * Docker login and push the image to Docker registry.
   *
   * @param dockerImage the Docker image to push to registry
   */
  public static void dockerLoginAndPushImageToRegistry(String dockerImage) {
    // push image, if necessary
    if (!REPO_NAME.isEmpty() && dockerImage.contains(REPO_NAME)) {
      // docker login, if necessary
      if (!REPO_USERNAME.equals(REPO_DUMMY_VALUE)) {
        logger.info("docker login");
        assertTrue(dockerLogin(REPO_REGISTRY, REPO_USERNAME, REPO_PASSWORD), "docker login failed");
      }

      logger.info("docker push image {0} to {1}", dockerImage, REPO_NAME);
      assertTrue(dockerPush(dockerImage), String.format("docker push failed for image %s", dockerImage));
    }
  }

  /**
   * Create a secret with username and password in the specified namespace.
   *
   * @param secretName secret name to create
   * @param namespace namespace in which the secret will be created
   * @param username username in the secret
   * @param password passowrd in the secret
   */
  public static void createSecretWithUsernamePassword(String secretName,
                                                      String namespace,
                                                      String username,
                                                      String password) {
    Map<String, String> secretMap = new HashMap<>();
    secretMap.put("username", username);
    secretMap.put("password", password);

    boolean secretCreated = assertDoesNotThrow(() -> createSecret(new V1Secret()
        .metadata(new V1ObjectMeta()
            .name(secretName)
            .namespace(namespace))
        .stringData(secretMap)), "Create secret failed with ApiException");
    assertTrue(secretCreated, String.format("create secret failed for %s", secretName));
  }

  /** Scale the WebLogic cluster to specified number of servers.
   *  Verify the sample app can be accessed through NGINX if curlCmd is not null.
   *
   * @param clusterName the WebLogic cluster name in the domain to be scaled
   * @param domainUid the domain to which the cluster belongs
   * @param domainNamespace the namespace in which the domain exists
   * @param manageServerPodNamePrefix managed server pod name prefix
   * @param replicasBeforeScale the replicas of the WebLogic cluster before the scale
   * @param replicasAfterScale the replicas of the WebLogic cluster after the scale
   * @param curlCmd the curl command to verify ingress controller can access the sample apps from all managed servers
   *                in the cluster, if curlCmd is null, the method will not verify the accessibility of the sample app
   *                through ingress controller
   * @param expectedServerNames list of managed servers in the cluster before scale, if curlCmd is null,
   *                            set expectedServerNames to null too
   */
  public static void scaleAndVerifyCluster(String clusterName,
                                           String domainUid,
                                           String domainNamespace,
                                           String manageServerPodNamePrefix,
                                           int replicasBeforeScale,
                                           int replicasAfterScale,
                                           String curlCmd,
                                           List<String> expectedServerNames) {

    // get the original managed server pod creation timestamp before scale
    List<String> listOfPodCreationTimestamp = new ArrayList<>();
    for (int i = 1; i <= replicasBeforeScale; i++) {
      String managedServerPodName = manageServerPodNamePrefix + i;
      String originalCreationTimestamp =
          assertDoesNotThrow(() -> getPodCreationTimestamp(domainNamespace, "", managedServerPodName),
              String.format("getPodCreationTimestamp failed with ApiException for pod %s in namespace %s",
                  managedServerPodName, domainNamespace));
      listOfPodCreationTimestamp.add(originalCreationTimestamp);
    }

    // scale the cluster in the domain
    logger.info("Scaling cluster {0} of domain {1} in namespace {2} to {3} servers",
        clusterName, domainUid, domainNamespace, replicasAfterScale);
    assertThat(assertDoesNotThrow(() -> scaleCluster(domainUid, domainNamespace, clusterName, replicasAfterScale)))
        .as("Verify scaling cluster {0} of domain {1} in namespace {2} succeeds",
            clusterName, domainUid, domainNamespace)
        .withFailMessage("Scaling cluster {0} of domain {1} in namespace {2} failed",
            clusterName, domainUid, domainNamespace)
        .isTrue();

    if (replicasBeforeScale <= replicasAfterScale) {

      // scale up
      // check that the original managed server pod state is not changed during scaling the cluster
      for (int i = 1; i <= replicasBeforeScale; i++) {
        String manageServerPodName = manageServerPodNamePrefix + i;

        // check the original managed server pod state is not changed
        logger.info("Checking that the state of manged server pod {0} is not changed in namespace {1}",
            manageServerPodName, domainNamespace);
        podStateNotChanged(manageServerPodName, domainUid, domainNamespace, listOfPodCreationTimestamp.get(i - 1));
      }

      if (curlCmd != null && expectedServerNames != null) {
        // check that NGINX can access the sample apps from the original managed servers in the domain
        logger.info("Checking that NGINX can access the sample app from the original managed servers in the domain "
            + "while the domain is scaling up.");
        logger.info("expected server name list which should be in the sample app response: {0} before scale",
            expectedServerNames);

        assertThat(callWebAppAndCheckForServerNameInResponse(curlCmd, expectedServerNames, 50))
            .as("Verify NGINX can access the sample app from the original managed servers in the domain")
            .withFailMessage("NGINX can not access the sample app from one or more of the managed servers")
            .isTrue();
      }

      // check that new managed server pods were created and wait for them to be ready
      for (int i = replicasBeforeScale + 1; i <= replicasAfterScale; i++) {
        String manageServerPodName = manageServerPodNamePrefix + i;

        // check new managed server pod exists in the namespace
        logger.info("Checking that the new managed server pod {0} exists in namespace {1}",
            manageServerPodName, domainNamespace);
        checkPodExists(manageServerPodName, domainUid, domainNamespace);

        // check new managed server pod is ready
        logger.info("Checking that the new managed server pod {0} is ready in namespace {1}",
            manageServerPodName, domainNamespace);
        checkPodReady(manageServerPodName, domainUid, domainNamespace);

        // check new managed server service exists in the namespace
        logger.info("Checking that the new managed server service {0} exists in namespace {1}",
            manageServerPodName, domainNamespace);
        checkServiceExists(manageServerPodName, domainNamespace);

        if (expectedServerNames != null) {
          // add the new managed server to the list
          expectedServerNames.add(clusterName + "-" + MANAGED_SERVER_NAME_BASE + i);
        }
      }

      if (curlCmd != null && expectedServerNames != null) {
        // check that NGINX can access the sample apps from new and original managed servers
        logger.info("Checking that NGINX can access the sample app from the new and original managed servers "
            + "in the domain after the cluster is scaled up.");
        assertThat(callWebAppAndCheckForServerNameInResponse(curlCmd, expectedServerNames, 50))
            .as("Verify NGINX can access the sample app from all managed servers in the domain")
            .withFailMessage("NGINX can not access the sample app from one or more of the managed servers")
            .isTrue();
      }
    } else {
      // scale down
      // wait and check the pods are deleted
      for (int i = replicasBeforeScale; i > replicasAfterScale; i--) {
        logger.info("Checking that managed server pod {0} was deleted from namespace {1}",
            manageServerPodNamePrefix + i, domainNamespace);
        checkPodDoesNotExist(manageServerPodNamePrefix + i, domainUid, domainNamespace);
        expectedServerNames.remove(clusterName + "-" + MANAGED_SERVER_NAME_BASE + i);
      }

      if (curlCmd != null && expectedServerNames != null) {
        // check that NGINX can access the app from the remaining managed servers in the domain
        logger.info("Checking that NGINX can access the sample app from the remaining managed servers in the domain "
            + "after the cluster is scaled down.");
        assertThat(callWebAppAndCheckForServerNameInResponse(curlCmd, expectedServerNames, 50))
            .as("Verify NGINX can access the sample app from the remaining managed server in the domain")
            .withFailMessage("NGINX can not access the sample app from the remaining managed server")
            .isTrue();
      }
    }
  }

  /**
   * Create a persistent volume and persistent volume claim.
   *
   * @param v1pv V1PersistentVolume object to create the persistent volume
   * @param v1pvc V1PersistentVolumeClaim object to create the persistent volume claim
   * @param labelSelector String containing the labels the PV is decorated with
   * @param namespace the namespace in which the persistence volume claim to be created
   */
  public static void createPVPVCAndVerify(V1PersistentVolume v1pv,
                                          V1PersistentVolumeClaim v1pvc,
                                          String labelSelector,
                                          String namespace) {

    assertNotNull(v1pv, "v1pv is null");
    assertNotNull(v1pvc, "v1pvc is null");

    String pvName = v1pv.getMetadata().getName();
    String pvcName = v1pvc.getMetadata().getName();

    logger.info("Creating persistent volume {0}", pvName);
    assertTrue(assertDoesNotThrow(() -> createPersistentVolume(v1pv),
        "Persistent volume creation failed with ApiException "),
        "PersistentVolume creation failed");

    logger.info("Creating persistent volume claim {0}", pvcName);
    assertTrue(assertDoesNotThrow(() -> createPersistentVolumeClaim(v1pvc),
        "Persistent volume claim creation failed with ApiException"),
        "PersistentVolumeClaim creation failed");

    // check the persistent volume and persistent volume claim exist
    withStandardRetryPolicy
        .conditionEvaluationListener(
            condition -> logger.info("Waiting for persistent volume {0} exists "
                    + "(elapsed time {1}ms, remaining time {2}ms)",
                pvName,
                condition.getElapsedTimeInMS(),
                condition.getRemainingTimeInMS()))
        .until(assertDoesNotThrow(() -> pvExists(pvName, labelSelector),
            String.format("pvExists failed with ApiException when checking pv %s", pvName)));

    withStandardRetryPolicy
        .conditionEvaluationListener(
            condition -> logger.info("Waiting for persistent volume claim {0} exists in namespace {1} "
                    + "(elapsed time {2}ms, remaining time {3}ms)",
                pvcName,
                namespace,
                condition.getElapsedTimeInMS(),
                condition.getRemainingTimeInMS()))
        .until(assertDoesNotThrow(() -> pvcExists(pvcName, namespace),
            String.format("pvcExists failed with ApiException when checking pvc %s in namespace %s",
                pvcName, namespace)));
  }

  /**
   * Create ConfigMap from the specified files.
   * @param configMapName name of the ConfigMap to create
   * @param files files to be added in ConfigMap
   * @param namespace the namespace in which the ConfigMap to be created
   */
  public static void createConfigMapFromFiles(String configMapName,
                                              List<Path> files,
                                              String namespace) {

    // create a ConfigMap of the domain
    Map<String, String> data = new HashMap<>();
    for (Path file : files) {
      data.put(file.getFileName().toString(),
          assertDoesNotThrow(() -> readString(file), "readString failed with IOException"));
    }

    V1ConfigMap configMap = new V1ConfigMap()
        .data(data)
        .metadata(new V1ObjectMeta()
            .name(configMapName)
            .namespace(namespace));

    assertTrue(assertDoesNotThrow(() -> createConfigMap(configMap),
        String.format("createConfigMap failed with ApiException for ConfigMap %s with files %s in namespace %s",
            configMapName, files, namespace)),
        String.format("createConfigMap failed while creating ConfigMap %s in namespace %s", configMapName, namespace));
  }

  /**
   * Create a job in the specified namespace and wait until it completes.
   *
   * @param jobBody V1Job object to create in the specified namespace
   * @param namespace the namespace in which the job will be created
   */
  public static void createJobAndWaitUntilComplete(V1Job jobBody, String namespace) {

    String jobName = assertDoesNotThrow(() -> createNamespacedJob(jobBody), "createNamespacedJob failed");

    logger.info("Checking if the job {0} completed in namespace {1}", jobName, namespace);
    withStandardRetryPolicy
        .conditionEvaluationListener(
            condition -> logger.info("Waiting for job {0} to be completed in namespace {1} "
                    + "(elapsed time {2} ms, remaining time {3} ms)",
                jobName,
                namespace,
                condition.getElapsedTimeInMS(),
                condition.getRemainingTimeInMS()))
        .until(jobCompleted(jobName, null, namespace));
  }

  /**
   * Get the PodCreationTimestamp of a pod in a namespace.
   *
   * @param namespace Kubernetes namespace that the domain is hosted
   * @param podName name of the pod
   * @return PodCreationTimestamp of the pod
   */
  public static String getPodCreationTime(String namespace, String podName) {
    String podCreationTime =
        assertDoesNotThrow(() -> getPodCreationTimestamp(namespace, "", podName),
            String.format("Couldn't get PodCreationTimestamp for pod %s", podName));
    assertNotNull(podCreationTime, "Got null PodCreationTimestamp");
    logger.info("PodCreationTimestamp for pod ${0} in namespace ${1} is {2}",
        podName,
        namespace,
        podCreationTime);
    return podCreationTime;
  }

}<|MERGE_RESOLUTION|>--- conflicted
+++ resolved
@@ -576,6 +576,17 @@
   }
 
   /**
+   * Create secret for OCR registry credentials in the specified namespace.
+   *
+   * @param namespace namespace in which the secret will be created
+   */
+  public static void createOCRRepoSecret(String namespace) {
+
+    logger.info("Creating image pull secret in namespace {0}", namespace);
+    createDockerRegistrySecret(OCR_USERNAME, OCR_PASSWORD, OCR_EMAIL, OCR_REGISTRY, OCR_SECRET_NAME, namespace);
+  }
+
+  /**
    * Create a Docker registry secret in the specified namespace.
    *
    * @param namespace the namespace in which the secret will be created
@@ -585,43 +596,6 @@
         REPO_REGISTRY, REPO_SECRET_NAME, namespace);
   }
 
-<<<<<<< HEAD
-    logger.info("Creating image pull secret in namespace {0}", namespace);
-    createRepoSecret(REPO_SECRET_NAME, namespace, REPO_USERNAME, REPO_PASSWORD, REPO_EMAIL, REPO_REGISTRY);
-  }
-
-  /**
-   * Create secret for OCR registry credentials in the specified namespace.
-   *
-   * @param namespace namespace in which the secret will be created
-   */
-  public static void createOCRRepoSecret(String namespace) {
-
-    logger.info("Creating image pull secret in namespace {0}", namespace);
-    createRepoSecret(OCR_SECRET_NAME, namespace, OCR_USERNAME, OCR_PASSWORD, OCR_EMAIL, OCR_REGISTRY);
-  }
-
-  /**
-   * Create a Docker registry secret in the specified namespace.
-   *
-   * @param secretName secret name to be created
-   * @param namespace the namespace in which the secret will be created
-   * @param registryUserName username to login to the docker registry
-   * @param registryPassword password to login to the docker registry
-   * @param registryEmail email to login to the docker registry
-   * @param registryName name of the docker registry
-   */
-  public static void createRepoSecret(String secretName,
-                                      String namespace,
-                                      String registryUserName,
-                                      String registryPassword,
-                                      String registryEmail,
-                                      String registryName) {
-
-    logger.info("Creating image pull secret in namespace {0}", namespace);
-    JsonObject dockerConfigJsonObject = createDockerConfigJson(
-        registryUserName, registryPassword, registryEmail, registryName);
-=======
   /**
    * Create docker registry secret with given parameters.
    * @param userName repository user name
@@ -637,7 +611,6 @@
     // Create registry secret in the namespace to pull the image from repository
     JsonObject dockerConfigJsonObject = createDockerConfigJson(
         userName, password, email, registry);
->>>>>>> 588d68a5
     String dockerConfigJson = dockerConfigJsonObject.toString();
 
     // Create the V1Secret configuration
@@ -650,12 +623,8 @@
 
     boolean secretCreated = assertDoesNotThrow(() -> createSecret(repoSecret),
         String.format("createSecret failed for %s", secretName));
-<<<<<<< HEAD
-    assertTrue(secretCreated, String.format("createSecret failed while creating secret %s", secretName));
-=======
     assertTrue(secretCreated, String.format("createSecret failed while creating secret %s in namespace %s",
         secretName, namespace));
->>>>>>> 588d68a5
   }
 
   /**
