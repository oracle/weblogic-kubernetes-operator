// Copyright (c) 2020, Oracle Corporation and/or its affiliates.
// Licensed under the Universal Permissive License v 1.0 as shown at https://oss.oracle.com/licenses/upl.

package oracle.weblogic.kubernetes.utils;

import java.io.IOException;
import java.nio.charset.Charset;
import java.nio.charset.StandardCharsets;
import java.nio.file.Files;
import java.nio.file.Path;
import java.nio.file.Paths;
import java.text.DateFormat;
import java.text.SimpleDateFormat;
import java.util.ArrayList;
import java.util.Arrays;
import java.util.Collections;
import java.util.Date;
import java.util.HashMap;
import java.util.List;
import java.util.Map;

import com.google.gson.JsonObject;
import io.kubernetes.client.openapi.models.V1ConfigMap;
import io.kubernetes.client.openapi.models.V1Job;
import io.kubernetes.client.openapi.models.V1ObjectMeta;
import io.kubernetes.client.openapi.models.V1PersistentVolume;
import io.kubernetes.client.openapi.models.V1PersistentVolumeClaim;
import io.kubernetes.client.openapi.models.V1Secret;
import io.kubernetes.client.openapi.models.V1ServiceAccount;
import oracle.weblogic.domain.Domain;
import oracle.weblogic.kubernetes.actions.impl.GrafanaParams;
import oracle.weblogic.kubernetes.actions.impl.NginxParams;
import oracle.weblogic.kubernetes.actions.impl.OperatorParams;
import oracle.weblogic.kubernetes.actions.impl.PrometheusParams;
import oracle.weblogic.kubernetes.actions.impl.primitive.Command;
import oracle.weblogic.kubernetes.actions.impl.primitive.CommandParams;
import oracle.weblogic.kubernetes.actions.impl.primitive.HelmParams;
import oracle.weblogic.kubernetes.actions.impl.primitive.WitParams;
import org.awaitility.core.ConditionFactory;
import org.joda.time.DateTime;

import static java.nio.file.Files.readString;
import static java.util.concurrent.TimeUnit.MINUTES;
import static java.util.concurrent.TimeUnit.SECONDS;
import static oracle.weblogic.kubernetes.TestConstants.DEFAULT_EXTERNAL_REST_IDENTITY_SECRET_NAME;
import static oracle.weblogic.kubernetes.TestConstants.DOMAIN_VERSION;
import static oracle.weblogic.kubernetes.TestConstants.GEN_EXTERNAL_REST_IDENTITY_FILE;
import static oracle.weblogic.kubernetes.TestConstants.GOOGLE_REPO_URL;
import static oracle.weblogic.kubernetes.TestConstants.K8S_NODEPORT_HOST;
import static oracle.weblogic.kubernetes.TestConstants.MANAGED_SERVER_NAME_BASE;
import static oracle.weblogic.kubernetes.TestConstants.NGINX_CHART_NAME;
import static oracle.weblogic.kubernetes.TestConstants.NGINX_RELEASE_NAME;
import static oracle.weblogic.kubernetes.TestConstants.OCR_EMAIL;
import static oracle.weblogic.kubernetes.TestConstants.OCR_PASSWORD;
import static oracle.weblogic.kubernetes.TestConstants.OCR_REGISTRY;
import static oracle.weblogic.kubernetes.TestConstants.OCR_SECRET_NAME;
import static oracle.weblogic.kubernetes.TestConstants.OCR_USERNAME;
import static oracle.weblogic.kubernetes.TestConstants.OPERATOR_CHART_DIR;
import static oracle.weblogic.kubernetes.TestConstants.OPERATOR_RELEASE_NAME;
import static oracle.weblogic.kubernetes.TestConstants.REPO_DUMMY_VALUE;
import static oracle.weblogic.kubernetes.TestConstants.REPO_EMAIL;
import static oracle.weblogic.kubernetes.TestConstants.REPO_NAME;
import static oracle.weblogic.kubernetes.TestConstants.REPO_PASSWORD;
import static oracle.weblogic.kubernetes.TestConstants.REPO_REGISTRY;
import static oracle.weblogic.kubernetes.TestConstants.REPO_SECRET_NAME;
import static oracle.weblogic.kubernetes.TestConstants.REPO_USERNAME;
import static oracle.weblogic.kubernetes.TestConstants.STABLE_REPO_NAME;
import static oracle.weblogic.kubernetes.TestConstants.WDT_IMAGE_DOMAINHOME_BASE_DIR;
import static oracle.weblogic.kubernetes.actions.ActionConstants.ARCHIVE_DIR;
import static oracle.weblogic.kubernetes.actions.ActionConstants.MODEL_DIR;
import static oracle.weblogic.kubernetes.actions.ActionConstants.WDT_VERSION;
import static oracle.weblogic.kubernetes.actions.ActionConstants.WIT_BUILD_DIR;
import static oracle.weblogic.kubernetes.actions.ActionConstants.WLS;
import static oracle.weblogic.kubernetes.actions.ActionConstants.WLS_BASE_IMAGE_NAME;
import static oracle.weblogic.kubernetes.actions.ActionConstants.WLS_BASE_IMAGE_TAG;
<<<<<<< HEAD
//import static oracle.weblogic.kubernetes.actions.TestActions.buildAppArchive;
import static oracle.weblogic.kubernetes.actions.TestActions.buildArchiveZip;
=======
import static oracle.weblogic.kubernetes.actions.TestActions.archiveApp;
import static oracle.weblogic.kubernetes.actions.TestActions.buildAppArchive;
>>>>>>> cb8f6b37
import static oracle.weblogic.kubernetes.actions.TestActions.createConfigMap;
import static oracle.weblogic.kubernetes.actions.TestActions.createDockerConfigJson;
import static oracle.weblogic.kubernetes.actions.TestActions.createDomainCustomResource;
import static oracle.weblogic.kubernetes.actions.TestActions.createImage;
import static oracle.weblogic.kubernetes.actions.TestActions.createIngress;
import static oracle.weblogic.kubernetes.actions.TestActions.createNamespacedJob;
import static oracle.weblogic.kubernetes.actions.TestActions.createPersistentVolume;
import static oracle.weblogic.kubernetes.actions.TestActions.createPersistentVolumeClaim;
import static oracle.weblogic.kubernetes.actions.TestActions.createSecret;
import static oracle.weblogic.kubernetes.actions.TestActions.createServiceAccount;
import static oracle.weblogic.kubernetes.actions.TestActions.defaultAppParams;
import static oracle.weblogic.kubernetes.actions.TestActions.dockerLogin;
import static oracle.weblogic.kubernetes.actions.TestActions.dockerPush;
import static oracle.weblogic.kubernetes.actions.TestActions.getOperatorImageName;
import static oracle.weblogic.kubernetes.actions.TestActions.getPodCreationTimestamp;
import static oracle.weblogic.kubernetes.actions.TestActions.installGrafana;
import static oracle.weblogic.kubernetes.actions.TestActions.installNginx;
import static oracle.weblogic.kubernetes.actions.TestActions.installOperator;
import static oracle.weblogic.kubernetes.actions.TestActions.installPrometheus;
import static oracle.weblogic.kubernetes.actions.TestActions.listIngresses;
import static oracle.weblogic.kubernetes.actions.TestActions.scaleCluster;
import static oracle.weblogic.kubernetes.actions.TestActions.scaleClusterWithRestApi;
import static oracle.weblogic.kubernetes.actions.TestActions.upgradeOperator;
import static oracle.weblogic.kubernetes.assertions.TestAssertions.doesImageExist;
import static oracle.weblogic.kubernetes.assertions.TestAssertions.domainExists;
import static oracle.weblogic.kubernetes.assertions.TestAssertions.isGrafanaReady;
import static oracle.weblogic.kubernetes.assertions.TestAssertions.isHelmReleaseDeployed;
import static oracle.weblogic.kubernetes.assertions.TestAssertions.isNginxReady;
import static oracle.weblogic.kubernetes.assertions.TestAssertions.isPodRestarted;
import static oracle.weblogic.kubernetes.assertions.TestAssertions.isPrometheusReady;
import static oracle.weblogic.kubernetes.assertions.TestAssertions.jobCompleted;
import static oracle.weblogic.kubernetes.assertions.TestAssertions.operatorIsReady;
import static oracle.weblogic.kubernetes.assertions.TestAssertions.podDoesNotExist;
import static oracle.weblogic.kubernetes.assertions.TestAssertions.podExists;
import static oracle.weblogic.kubernetes.assertions.TestAssertions.podReady;
import static oracle.weblogic.kubernetes.assertions.TestAssertions.podStateNotChanged;
import static oracle.weblogic.kubernetes.assertions.TestAssertions.pvExists;
import static oracle.weblogic.kubernetes.assertions.TestAssertions.pvcExists;
import static oracle.weblogic.kubernetes.assertions.TestAssertions.serviceDoesNotExist;
import static oracle.weblogic.kubernetes.assertions.TestAssertions.serviceExists;
import static oracle.weblogic.kubernetes.extensions.LoggedTest.logger;
import static oracle.weblogic.kubernetes.utils.FileUtils.checkDirectory;
import static oracle.weblogic.kubernetes.utils.TestUtils.callWebAppAndCheckForServerNameInResponse;
import static org.assertj.core.api.Assertions.assertThat;
import static org.awaitility.Awaitility.with;
import static org.junit.jupiter.api.Assertions.assertDoesNotThrow;
import static org.junit.jupiter.api.Assertions.assertFalse;
import static org.junit.jupiter.api.Assertions.assertNotNull;
import static org.junit.jupiter.api.Assertions.assertTrue;

/**
 * The common utility class for tests.
 */
public class CommonTestUtils {

  private static ConditionFactory withStandardRetryPolicy =
      with().pollDelay(2, SECONDS)
          .and().with().pollInterval(10, SECONDS)
          .atMost(5, MINUTES).await();

  /**
   * Install WebLogic operator and wait up to five minutes until the operator pod is ready.
   *
   * @param opNamespace the operator namespace in which the operator will be installed
   * @param domainNamespace the list of the domain namespaces which will be managed by the operator
   * @return the operator Helm installation parameters
   */
  public static HelmParams installAndVerifyOperator(String opNamespace,
                                                    String... domainNamespace) {

    return installAndVerifyOperator(opNamespace, opNamespace + "-sa", false, 0, domainNamespace);
  }

  /**
   * Install WebLogic operator and wait up to five minutes until the operator pod is ready.
   *
   * @param opNamespace the operator namespace in which the operator will be installed
   * @param opServiceAccount the service account name for operator
   * @param withRestAPI whether to use REST API
   * @param externalRestHttpsPort the node port allocated for the external operator REST HTTPS interface
   * @param domainNamespace the list of the domain namespaces which will be managed by the operator
   * @return the operator Helm installation parameters
   */
  public static HelmParams installAndVerifyOperator(String opNamespace,
                                                    String opServiceAccount,
                                                    boolean withRestAPI,
                                                    int externalRestHttpsPort,
                                                    String... domainNamespace) {

    // Create a service account for the unique opNamespace
    logger.info("Creating service account");
    assertDoesNotThrow(() -> createServiceAccount(new V1ServiceAccount()
        .metadata(new V1ObjectMeta()
            .namespace(opNamespace)
            .name(opServiceAccount))));
    logger.info("Created service account: {0}", opServiceAccount);

    // get operator image name
    String operatorImage = getOperatorImageName();
    assertFalse(operatorImage.isEmpty(), "operator image name can not be empty");
    logger.info("operator image name {0}", operatorImage);

    // Create Docker registry secret in the operator namespace to pull the image from repository
    logger.info("Creating Docker registry secret in namespace {0}", opNamespace);
    createDockerRegistrySecret(opNamespace);

    // map with secret
    Map<String, Object> secretNameMap = new HashMap<>();
    secretNameMap.put("name", REPO_SECRET_NAME);

    // Helm install parameters
    HelmParams opHelmParams = new HelmParams()
        .releaseName(OPERATOR_RELEASE_NAME)
        .namespace(opNamespace)
        .chartDir(OPERATOR_CHART_DIR);

    // operator chart values to override
    OperatorParams opParams = new OperatorParams()
        .helmParams(opHelmParams)
        .image(operatorImage)
        .imagePullSecrets(secretNameMap)
        .domainNamespaces(Arrays.asList(domainNamespace))
        .serviceAccount(opServiceAccount);

    if (withRestAPI) {
      // create externalRestIdentitySecret
      assertTrue(createExternalRestIdentitySecret(opNamespace, DEFAULT_EXTERNAL_REST_IDENTITY_SECRET_NAME),
          "failed to create external REST identity secret");
      opParams
          .externalRestEnabled(true)
          .externalRestHttpsPort(externalRestHttpsPort)
          .externalRestIdentitySecret(DEFAULT_EXTERNAL_REST_IDENTITY_SECRET_NAME);
    }

    // install operator
    logger.info("Installing operator in namespace {0}", opNamespace);
    assertTrue(installOperator(opParams),
        String.format("Failed to install operator in namespace %s", opNamespace));
    logger.info("Operator installed in namespace {0}", opNamespace);

    // list Helm releases matching operator release name in operator namespace
    logger.info("Checking operator release {0} status in namespace {1}",
        OPERATOR_RELEASE_NAME, opNamespace);
    assertTrue(isHelmReleaseDeployed(OPERATOR_RELEASE_NAME, opNamespace),
        String.format("Operator release %s is not in deployed status in namespace %s",
            OPERATOR_RELEASE_NAME, opNamespace));
    logger.info("Operator release {0} status is deployed in namespace {1}",
        OPERATOR_RELEASE_NAME, opNamespace);

    // wait for the operator to be ready
    logger.info("Wait for the operator pod is ready in namespace {0}", opNamespace);
    withStandardRetryPolicy
        .conditionEvaluationListener(
            condition -> logger.info("Waiting for operator to be running in namespace {0} "
                    + "(elapsed time {1}ms, remaining time {2}ms)",
                opNamespace,
                condition.getElapsedTimeInMS(),
                condition.getRemainingTimeInMS()))
        .until(assertDoesNotThrow(() -> operatorIsReady(opNamespace),
            "operatorIsReady failed with ApiException"));

    return opHelmParams;
  }

  /**
   * Upgrade WebLogic operator to manage the given domain namespaces.
   *
   * @param opNamespace the operator namespace in which the operator will be upgraded
   * @param domainNamespace the list of the domain namespaces which will be managed by the operator
   * @return true if successful
   */
  public static boolean upgradeAndVerifyOperator(String opNamespace,
                                                    String... domainNamespace) {
    // Helm upgrade parameters
    HelmParams opHelmParams = new HelmParams()
        .releaseName(OPERATOR_RELEASE_NAME)
        .namespace(opNamespace)
        .chartDir(OPERATOR_CHART_DIR);

    // operator chart values
    OperatorParams opParams = new OperatorParams()
        .helmParams(opHelmParams)
        .domainNamespaces(Arrays.asList(domainNamespace));

    // upgrade operator
    logger.info("Upgrading operator in namespace {0}", opNamespace);
    if (!upgradeOperator(opParams)) {
      logger.info("Failed to upgrade operator in namespace {0}", opNamespace);
      return false;
    }
    logger.info("Operator upgraded in namespace {0}", opNamespace);

    // list Helm releases matching operator release name in operator namespace
    logger.info("Checking operator release {0} status in namespace {1}",
        OPERATOR_RELEASE_NAME, opNamespace);
    if (!isHelmReleaseDeployed(OPERATOR_RELEASE_NAME, opNamespace)) {
      logger.info("Operator release {0} is not in deployed status in namespace {1}",
          OPERATOR_RELEASE_NAME, opNamespace);
      return false;
    }
    logger.info("Operator release {0} status is deployed in namespace {1}",
        OPERATOR_RELEASE_NAME, opNamespace);

    return true;
  }


  /**
   * Install NGINX and wait up to five minutes until the NGINX pod is ready.
   *
   * @param nginxNamespace the namespace in which the NGINX will be installed
   * @param nodeportshttp the http nodeport of NGINX
   * @param nodeportshttps the https nodeport of NGINX
   * @return the NGINX Helm installation parameters
   */
  public static HelmParams installAndVerifyNginx(String nginxNamespace,
                                                 int nodeportshttp,
                                                 int nodeportshttps) {

    // Helm install parameters
    HelmParams nginxHelmParams = new HelmParams()
        .releaseName(NGINX_RELEASE_NAME)
        .namespace(nginxNamespace)
        .repoUrl(GOOGLE_REPO_URL)
        .repoName(STABLE_REPO_NAME)
        .chartName(NGINX_CHART_NAME);

    // NGINX chart values to override
    NginxParams nginxParams = new NginxParams()
        .helmParams(nginxHelmParams)
        .nodePortsHttp(nodeportshttp)
        .nodePortsHttps(nodeportshttps);

    // install NGINX
    assertThat(installNginx(nginxParams))
        .as("Test NGINX installation succeeds")
        .withFailMessage("NGINX installation is failed")
        .isTrue();

    // verify that NGINX is installed
    logger.info("Checking NGINX release {0} status in namespace {1}",
        NGINX_RELEASE_NAME, nginxNamespace);
    assertTrue(isHelmReleaseDeployed(NGINX_RELEASE_NAME, nginxNamespace),
        String.format("NGINX release %s is not in deployed status in namespace %s",
            NGINX_RELEASE_NAME, nginxNamespace));
    logger.info("NGINX release {0} status is deployed in namespace {1}",
        NGINX_RELEASE_NAME, nginxNamespace);

    // wait until the NGINX pod is ready.
    withStandardRetryPolicy
        .conditionEvaluationListener(
            condition -> logger.info(
                "Waiting for NGINX to be ready in namespace {0} (elapsed time {1}ms, remaining time {2}ms)",
                nginxNamespace,
                condition.getElapsedTimeInMS(),
                condition.getRemainingTimeInMS()))
        .until(assertDoesNotThrow(() -> isNginxReady(nginxNamespace), "isNginxReady failed with ApiException"));

    return nginxHelmParams;
  }

  /**
   * Create a domain in the specified namespace and wait up to five minutes until the domain exists.
   *
   * @param domain the oracle.weblogic.domain.Domain object to create domain custom resource
   * @param domainNamespace namespace in which the domain will be created
   */
  public static void createDomainAndVerify(Domain domain, String domainNamespace) {

    // create the domain CR
    assertNotNull(domain, "domain is null");
    assertNotNull(domain.getSpec(), "domain spec is null");
    String domainUid = domain.getSpec().getDomainUid();

    logger.info("Creating domain custom resource for domainUid {0} in namespace {1}",
        domainUid, domainNamespace);
    assertTrue(assertDoesNotThrow(() -> createDomainCustomResource(domain),
        String.format("Create domain custom resource failed with ApiException for %s in namespace %s",
            domainUid, domainNamespace)),
        String.format("Create domain custom resource failed with ApiException for %s in namespace %s",
            domainUid, domainNamespace));

    // wait for the domain to exist
    logger.info("Checking for domain custom resource in namespace {0}", domainNamespace);
    withStandardRetryPolicy
        .conditionEvaluationListener(
            condition -> logger.info("Waiting for domain {0} to be created in namespace {1} "
                    + "(elapsed time {2}ms, remaining time {3}ms)",
                domainUid,
                domainNamespace,
                condition.getElapsedTimeInMS(),
                condition.getRemainingTimeInMS()))
        .until(domainExists(domainUid, DOMAIN_VERSION, domainNamespace));
  }

  /**
   * Create an ingress for the domain with domainUid in the specified namespace.
   *
   * @param domainUid WebLogic domainUid which is backend to the ingress to be created
   * @param domainNamespace WebLogic domain namespace in which the domain exists
   * @param clusterNameMSPortMap the map with key as cluster name and the value as managed server port of the cluster
   * @return list of ingress hosts
   */
  public static List<String> createIngressForDomainAndVerify(String domainUid,
                                                             String domainNamespace,
                                                             Map<String, Integer> clusterNameMSPortMap) {

    // create an ingress in domain namespace
    String ingressName = domainUid + "-nginx";
    List<String> ingressHostList =
        createIngress(ingressName, domainNamespace, domainUid, clusterNameMSPortMap);

    assertNotNull(ingressHostList,
        String.format("Ingress creation failed for domain %s in namespace %s", domainUid, domainNamespace));

    // check the ingress was found in the domain namespace
    assertThat(assertDoesNotThrow(() -> listIngresses(domainNamespace)))
        .as("Test ingress {0} was found in namespace {1}", ingressName, domainNamespace)
        .withFailMessage("Ingress {0} was not found in namespace {1}", ingressName, domainNamespace)
        .contains(ingressName);

    logger.info("ingress {0} for domain {1} was created in namespace {2}",
        ingressName, domainUid, domainNamespace);

    return ingressHostList;
  }

  /**
   * Check pod exists in the specified namespace.
   *
   * @param podName pod name to check
   * @param domainUid the label the pod is decorated with
   * @param domainNamespace the domain namespace in which the domain exists
   */
  public static void checkPodExists(String podName, String domainUid, String domainNamespace) {
    withStandardRetryPolicy
        .conditionEvaluationListener(
            condition -> logger.info("Waiting for pod {0} to be created in namespace {1} "
                    + "(elapsed time {2}ms, remaining time {3}ms)",
                podName,
                domainNamespace,
                condition.getElapsedTimeInMS(),
                condition.getRemainingTimeInMS()))
        .until(assertDoesNotThrow(() -> podExists(podName, domainUid, domainNamespace),
            String.format("podExists failed with ApiException for pod %s in namespace %s",
                podName, domainNamespace)));
  }

  /**
   * Check pod is ready.
   *
   * @param podName pod name to check
   * @param domainUid the label the pod is decorated with
   * @param domainNamespace the domain namespace in which the domain exists
   */
  public static void checkPodReady(String podName, String domainUid, String domainNamespace) {
    withStandardRetryPolicy
        .conditionEvaluationListener(
            condition -> logger.info("Waiting for pod {0} to be ready in namespace {1} "
                    + "(elapsed time {2}ms, remaining time {3}ms)",
                podName,
                domainNamespace,
                condition.getElapsedTimeInMS(),
                condition.getRemainingTimeInMS()))
        .until(assertDoesNotThrow(() -> podReady(podName, domainUid, domainNamespace),
            String.format("podReady failed with ApiException for pod %s in namespace %s",
               podName, domainNamespace)));
  }

  /**
   * Check pod is restarted by comparing the pod's creation timestamp with the last timestamp.
   *
   * @param domainUid the label the pod is decorated with
   * @param podName pod name to check
   * @param domNamespace the Kubernetes namespace in which the domain exists
   * @param lastCreationTime the previous creation time
   */
  public static void checkPodRestarted(
      String domainUid,
      String domNamespace,
      String podName,
      DateTime lastCreationTime
  ) {
    withStandardRetryPolicy
        .conditionEvaluationListener(
            condition -> logger.info("Waiting for pod {0} to be restarted in namespace {1} "
            + "(elapsed time {2}ms, remaining time {3}ms)",
            podName,
            domNamespace,
            condition.getElapsedTimeInMS(),
            condition.getRemainingTimeInMS()))
        .until(assertDoesNotThrow(() -> isPodRestarted(podName, domainUid, domNamespace, lastCreationTime),
            String.format(
                "pod %s has not been restarted in namespace %s", podName, domNamespace)));
  }

  /**
   * Check service exists in the specified namespace.
   *
   * @param serviceName service name to check
   * @param namespace the namespace in which to check for the service
   */
  public static void checkServiceExists(String serviceName, String namespace) {
    withStandardRetryPolicy
        .conditionEvaluationListener(
            condition -> logger.info("Waiting for service {0} to exist in namespace {1} "
                    + "(elapsed time {2}ms, remaining time {3}ms)",
                serviceName,
                namespace,
                condition.getElapsedTimeInMS(),
                condition.getRemainingTimeInMS()))
        .until(assertDoesNotThrow(() -> serviceExists(serviceName, null, namespace),
            String.format("serviceExists failed with ApiException for service %s in namespace %s",
                serviceName, namespace)));
  }

  /**
   * Check pod does not exist in the specified namespace.
   *
   * @param podName pod name to check
   * @param domainUid the label the pod is decorated with
   * @param namespace the namespace in which to check whether the pod exists
   */
  public static void checkPodDoesNotExist(String podName, String domainUid, String namespace) {
    withStandardRetryPolicy
        .conditionEvaluationListener(
            condition -> logger.info("Waiting for pod {0} to be deleted in namespace {1} "
                    + "(elapsed time {2}ms, remaining time {3}ms)",
                podName,
                namespace,
                condition.getElapsedTimeInMS(),
                condition.getRemainingTimeInMS()))
        .until(assertDoesNotThrow(() -> podDoesNotExist(podName, domainUid, namespace),
            String.format("podDoesNotExist failed with ApiException for pod %s in namespace %s",
                podName, namespace)));
  }

  /**
   * Check service does not exist in the specified namespace.
   *
   * @param serviceName service name to check
   * @param namespace the namespace in which to check the service does not exist
   */
  public static void checkServiceDoesNotExist(String serviceName, String namespace) {
    withStandardRetryPolicy
        .conditionEvaluationListener(
            condition -> logger.info("Waiting for service {0} to be deleted in namespace {1} "
                    + "(elapsed time {2}ms, remaining time {3}ms)",
                serviceName,
                namespace,
                condition.getElapsedTimeInMS(),
                condition.getRemainingTimeInMS()))
        .until(assertDoesNotThrow(() -> serviceDoesNotExist(serviceName, null, namespace),
            String.format("serviceDoesNotExist failed with ApiException for service %s in namespace %s",
                serviceName, namespace)));
  }

  /**
   * Create a Docker image for a model in image domain.
   *
   * @param miiImageNameBase the base mii image name used in local or to construct the image name in repository
   * @param wdtModelFile the WDT model file used to build the Docker image
   * @param appName the sample application name used to build sample app ear file in WDT model file
   * @return image name with tag
   */
  public static  String createMiiImageAndVerify(String miiImageNameBase,
                                                String wdtModelFile,
                                                String appName) {
    return createMiiImageAndVerify(miiImageNameBase, wdtModelFile, appName,
        WLS_BASE_IMAGE_NAME, WLS_BASE_IMAGE_TAG, WLS);
  }

  /**
   * Create a Docker image for a model in image domain.
   *
   * @param miiImageNameBase the base mii image name used in local or to construct the image name in repository
   * @param wdtModelFile the WDT model file used to build the Docker image
   * @param appName the sample application name used to build sample app ear file in WDT model file
   * @param baseImageName the WebLogic base image name to be used while creating mii image
   * @param baseImageTag the WebLogic base image tag to be used while creating mii image
   * @param domainType the type of the WebLogic domain, valid values are "WLS, "JRF", and "Restricted JRF"
   * @return image name with tag
   */
  public static  String createMiiImageAndVerify(String miiImageNameBase,
                                                String wdtModelFile,
                                                String appName,
                                                String baseImageName,
                                                String baseImageTag,
                                                String domainType) {
    // build the model file list
    final List<String> modelList = Collections.singletonList(MODEL_DIR + "/" + wdtModelFile);
    final List<String> appSrcDirList = Collections.singletonList(appName);

    return createMiiImageAndVerify(
        miiImageNameBase, modelList, appSrcDirList, baseImageName, baseImageTag, domainType);
  }

  /**
   * Create a Docker image for a model in image domain using multiple WDT model files and application ear files.
   *
   * @param miiImageNameBase the base mii image name used in local or to construct the image name in repository
   * @param wdtModelList list of WDT model files used to build the Docker image
   * @param appSrcDirList list of the sample application source directories used to build sample app ear files
   * @return image name with tag
   */
  public static  String createMiiImageAndVerify(String miiImageNameBase,
                                                List<String> wdtModelList,
                                                List<String> appSrcDirList) {
    return createMiiImageAndVerify(
        miiImageNameBase, wdtModelList, appSrcDirList, WLS_BASE_IMAGE_NAME, WLS_BASE_IMAGE_TAG, WLS);

  }

  /**
   * Create a Docker image for a model in image domain using multiple WDT model files and application ear files.
   *
   * @param miiImageNameBase the base mii image name used in local or to construct the image name in repository
   * @param wdtModelList list of WDT model files used to build the Docker image
   * @param appSrcDirList list of the sample application source directories used to build sample app ear files
   * @param baseImageName the WebLogic base image name to be used while creating mii image
   * @param baseImageTag the WebLogic base image tag to be used while creating mii image
   * @param domainType the type of the WebLogic domain, valid values are "WLS, "JRF", and "Restricted JRF"
   * @return image name with tag
   */
  public static String createMiiImageAndVerify(String miiImageNameBase,
<<<<<<< HEAD
                                                List<String> wdtModelList,
                                                List<String> appSrcDirList,
                                                String baseImageName,
                                                String baseImageTag,
                                                String domainType) {
    return createImageAndVerify(
        miiImageNameBase, wdtModelList, appSrcDirList, null, baseImageName,
        baseImageTag, domainType, true, null);
  }

  /**
   * Create an image with modelfile, application archive and property file. If the property file
   * is needed to be updated with a property that has been created by the framework, it is copied
   * onto RESULT_ROOT and updated. Hence the altModelDir. Call this method to create a domain home in image.
   * @param imageNameBase - base image name used in local or to construct image name in repository
   * @param wdtModelFile - model file used to build the image
   * @param appName - application to be added to the image
   * @param modelPropFile - property file to be used with the model file above
   * @param altModelDir - directory where the property file is found if not in the default MODEL_DIR
   * @return image name with tag
   */
  public static String createImageAndVerify(String imageNameBase,
                                             String wdtModelFile,
                                             String appName,
                                             String modelPropFile,
                                             String altModelDir,
                                             String domainHome) {

    final List<String> wdtModelList = Collections.singletonList(MODEL_DIR + "/" + wdtModelFile);
    final List<String> appSrcDirList = Collections.singletonList(appName);
    final List<String> modelPropList = Collections.singletonList(altModelDir + "/" + modelPropFile);

    logger.info("BR: modelPropList is {0}", modelPropList);
    return createImageAndVerify(
        imageNameBase, wdtModelList, appSrcDirList, modelPropList, WLS_BASE_IMAGE_NAME,
        WLS_BASE_IMAGE_TAG, WLS, false, domainHome);
  }

  /**
   * Create an image from the wdt model, application archives and property file. Call this method
   * to create a domain home in image.
   * @param imageNameBase - base image name used in local or to construct image name in repository
   * @param wdtModelFile - model file used to build the image
   * @param appName - application to be added to the image
   * @param modelPropFile - property file to be used with the model file above
   * @return image name with tag
   */
  public static String createImageAndVerify(String imageNameBase,
                                            String wdtModelFile,
                                            String appName,
                                            String modelPropFile,
                                            String domainHome) {
=======
                                               List<String> wdtModelList,
                                               List<String> appSrcDirList,
                                               String baseImageName,
                                               String baseImageTag,
                                               String domainType) {
>>>>>>> cb8f6b37

    final List<String> wdtModelList = Collections.singletonList(MODEL_DIR + "/" + wdtModelFile);
    final List<String> appSrcDirList = Collections.singletonList(appName);
    final List<String> modelPropList = Collections.singletonList(MODEL_DIR + "/" + modelPropFile);

    return createImageAndVerify(
        imageNameBase, wdtModelList, appSrcDirList, modelPropList, WLS_BASE_IMAGE_NAME,
        WLS_BASE_IMAGE_TAG, WLS, false, domainHome);
  }

  /**
   * Create a Docker image for a model in image domain or domain home in image using multiple WDT model
   * files and application ear files.
   * @param imageNameBase - the base mii image name used in local or to construct the image name in repository
   * @param wdtModelList - list of WDT model files used to build the Docker image
   * @param appSrcDirList - list of the sample application source directories used to build sample app ear files
   * @param modelPropList - the WebLogic base image name to be used while creating mii image
   * @param baseImageName - the WebLogic base image name to be used while creating mii image
   * @param baseImageTag - the WebLogic base image tag to be used while creating mii image
   * @param domainType - the type of the WebLogic domain, valid values are "WLS, "JRF", and "Restricted JRF"
   * @param modelType - create a model image only or domain in image. set to true for MII
   * @return image name with tag
   */
  public static String createImageAndVerify(String imageNameBase,
                                               List<String> wdtModelList,
                                               List<String> appSrcDirList,
                                               List<String> modelPropList,
                                               String baseImageName,
                                               String baseImageTag,
                                               String domainType,
                                               boolean modelType,
                                               String domainHome) {
    // create unique image name with date
    DateFormat dateFormat = new SimpleDateFormat("yyyy-MM-dd");
    Date date = new Date();
    final String imageTag = baseImageTag + "-" + dateFormat.format(date) + "-" + System.currentTimeMillis();
    // Add repository name in image name for Jenkins runs
    final String imageName = REPO_NAME + imageNameBase;
    final String image = imageName + ":" + imageTag;
    List<String> archiveList = new ArrayList<String>();

    if (appSrcDirList != null && appSrcDirList.size() != 0 && appSrcDirList.get(0) != null) {
      List<String> archiveAppsList = new ArrayList<String>();
      List<String> buildAppDirList = new ArrayList<String>(appSrcDirList);

      for (String appSrcDir : appSrcDirList) {
        if (appSrcDir.contains(".war") || appSrcDir.contains(".ear")) {
          //remove from build
          buildAppDirList.remove(appSrcDir);
          archiveAppsList.add(appSrcDir);
        }
      }

      if (archiveAppsList.size() != 0 && archiveAppsList.get(0) != null) {
        assertTrue(archiveApp(defaultAppParams()
                .srcDirList(archiveAppsList)));
        //archive provided ear or war file
        String appName = archiveAppsList.get(0).substring(archiveAppsList.get(0).lastIndexOf("/") + 1,
                appSrcDirList.get(0).lastIndexOf("."));

<<<<<<< HEAD
      // build an application archive using what is in resources/apps/APP_NAME
      //comment out temporarily
      /*
      assertTrue(buildAppArchive(defaultAppParams()
          .srcDirList(appSrcDirList)),
          String.format("Failed to create app archive for %s", appName));

       */

      // build the archive zip file
      String zipPath = String.format("%s/%s.zip", ARCHIVE_DIR, appName);
      archiveList = Collections.singletonList(zipPath);

      assertTrue(buildArchiveZip(defaultAppParams()
              .srcDirList(appSrcDirList), zipPath, ARCHIVE_DIR),
          String.format("Failed to create zip archive for %s", appName));
=======
        // build the archive list
        String zipAppFile = String.format("%s/%s.zip", ARCHIVE_DIR, appName);
        archiveList.add(zipAppFile);

      }
      if (buildAppDirList.size() != 0 && buildAppDirList.get(0) != null) {
        // build an application archive using what is in resources/apps/APP_NAME
        assertTrue(buildAppArchive(defaultAppParams()
                        .srcDirList(buildAppDirList)),
                String.format("Failed to create app archive for %s", buildAppDirList.get(0)));

        // build the archive list
        String zipFile = String.format("%s/%s.zip", ARCHIVE_DIR, buildAppDirList.get(0));
        archiveList.add(zipFile);
      }
>>>>>>> cb8f6b37
    }


    // Set additional environment variables for WIT
    checkDirectory(WIT_BUILD_DIR);
    Map<String, String> env = new HashMap<>();
    env.put("WLSIMG_BLDDIR", WIT_BUILD_DIR);

    // For k8s 1.16 support and as of May 6, 2020, we presently need a different JDK for these
    // tests and for image tool. This is expected to no longer be necessary once JDK 11.0.8 or
    // the next JDK 14 versions are released.
    String witJavaHome = System.getenv("WIT_JAVA_HOME");
    if (witJavaHome != null) {
      env.put("JAVA_HOME", witJavaHome);
    }

    // build an image using WebLogic Image Tool
    logger.info("Creating image {0} using model directory {1}", image, MODEL_DIR);
    boolean result = false;
    if (!modelType) {  //create a domain home in image image
      result = createImage(
          new WitParams()
              .baseImageName(baseImageName)
              .baseImageTag(baseImageTag)
              .domainType(domainType)
              .modelImageName(imageName)
              .modelImageTag(imageTag)
              .modelFiles(wdtModelList)
              .modelVariableFiles(modelPropList)
              .modelArchiveFiles(archiveList)
              .domainHome(WDT_IMAGE_DOMAINHOME_BASE_DIR + "/" + domainHome)
              .wdtModelOnly(modelType)
              .wdtOperation("CREATE")
              .wdtVersion(WDT_VERSION)
              .env(env)
              .redirect(true));
    } else {
      result = createImage(
          new WitParams()
              .baseImageName(baseImageName)
              .baseImageTag(baseImageTag)
              .domainType(domainType)
              .modelImageName(imageName)
              .modelImageTag(imageTag)
              .modelFiles(wdtModelList)
              .modelVariableFiles(modelPropList)
              .modelArchiveFiles(archiveList)
              .wdtModelOnly(modelType)
              .wdtVersion(WDT_VERSION)
              .env(env)
              .redirect(true));
    }

    assertTrue(result, String.format("Failed to create the image %s using WebLogic Image Tool", image));

    // Check image exists using docker images | grep image tag.
    assertTrue(doesImageExist(imageTag),
        String.format("Image %s does not exist", image));

    logger.info("Image {0} are created successfully", image);
    return image;
  }

  /**
   * Create secret for OCR registry credentials in the specified namespace.
   *
   * @param namespace namespace in which the secret will be created
   */
  public static void createOCRRepoSecret(String namespace) {

    logger.info("Creating image pull secret in namespace {0}", namespace);
    createDockerRegistrySecret(OCR_USERNAME, OCR_PASSWORD, OCR_EMAIL, OCR_REGISTRY, OCR_SECRET_NAME, namespace);
  }


  /**
   * Create a Docker registry secret in the specified namespace.
   *
   * @param namespace the namespace in which the secret will be created
   */
  public static void createDockerRegistrySecret(String namespace) {
    createDockerRegistrySecret(REPO_USERNAME, REPO_PASSWORD, REPO_EMAIL,
        REPO_REGISTRY, REPO_SECRET_NAME, namespace);
  }

  /**
   * Create docker registry secret with given parameters.
   * @param userName repository user name
   * @param password repository password
   * @param email repository email
   * @param registry registry name
   * @param secretName name of the secret to create
   * @param namespace namespace in which to create the secret
   */
  public static void createDockerRegistrySecret(String userName, String password,
      String email, String registry, String secretName, String namespace) {

    // Create registry secret in the namespace to pull the image from repository
    JsonObject dockerConfigJsonObject = createDockerConfigJson(
        userName, password, email, registry);
    String dockerConfigJson = dockerConfigJsonObject.toString();

    // Create the V1Secret configuration
    V1Secret repoSecret = new V1Secret()
        .metadata(new V1ObjectMeta()
            .name(secretName)
            .namespace(namespace))
        .type("kubernetes.io/dockerconfigjson")
        .putDataItem(".dockerconfigjson", dockerConfigJson.getBytes());

    boolean secretCreated = assertDoesNotThrow(() -> createSecret(repoSecret),
        String.format("createSecret failed for %s", secretName));
    assertTrue(secretCreated, String.format("createSecret failed while creating secret %s in namespace %s",
        secretName, namespace));
  }

  /**
   * Docker login and push the image to Docker registry.
   *
   * @param dockerImage the Docker image to push to registry
   */
  public static void dockerLoginAndPushImageToRegistry(String dockerImage) {
    // push image, if necessary
    if (!REPO_NAME.isEmpty() && dockerImage.contains(REPO_NAME)) {
      // docker login, if necessary
      if (!REPO_USERNAME.equals(REPO_DUMMY_VALUE)) {
        logger.info("docker login");
        assertTrue(dockerLogin(REPO_REGISTRY, REPO_USERNAME, REPO_PASSWORD), "docker login failed");
      }

      logger.info("docker push image {0} to {1}", dockerImage, REPO_NAME);
      assertTrue(dockerPush(dockerImage), String.format("docker push failed for image %s", dockerImage));
    }
  }

  /**
   * Create a secret with username and password in the specified namespace.
   *
   * @param secretName secret name to create
   * @param namespace namespace in which the secret will be created
   * @param username username in the secret
   * @param password passowrd in the secret
   */
  public static void createSecretWithUsernamePassword(String secretName,
                                                      String namespace,
                                                      String username,
                                                      String password) {
    Map<String, String> secretMap = new HashMap<>();
    secretMap.put("username", username);
    secretMap.put("password", password);

    boolean secretCreated = assertDoesNotThrow(() -> createSecret(new V1Secret()
        .metadata(new V1ObjectMeta()
            .name(secretName)
            .namespace(namespace))
        .stringData(secretMap)), "Create secret failed with ApiException");
    assertTrue(secretCreated, String.format("create secret failed for %s", secretName));
  }

  /** Scale the WebLogic cluster to specified number of servers.
   *  Verify the sample app can be accessed through NGINX if curlCmd is not null.
   *
   * @param clusterName the WebLogic cluster name in the domain to be scaled
   * @param domainUid the domain to which the cluster belongs
   * @param domainNamespace the namespace in which the domain exists
   * @param manageServerPodNamePrefix managed server pod name prefix
   * @param replicasBeforeScale the replicas of the WebLogic cluster before the scale
   * @param replicasAfterScale the replicas of the WebLogic cluster after the scale
   * @param curlCmd the curl command to verify ingress controller can access the sample apps from all managed servers
   *                in the cluster, if curlCmd is null, the method will not verify the accessibility of the sample app
   *                through ingress controller
   * @param expectedServerNames list of managed servers in the cluster before scale, if curlCmd is null,
   *                            set expectedServerNames to null too
   */
  public static void scaleAndVerifyCluster(String clusterName,
                                           String domainUid,
                                           String domainNamespace,
                                           String manageServerPodNamePrefix,
                                           int replicasBeforeScale,
                                           int replicasAfterScale,
                                           String curlCmd,
                                           List<String> expectedServerNames) {

    scaleAndVerifyCluster(clusterName, domainUid, domainNamespace, manageServerPodNamePrefix, replicasBeforeScale,
        replicasAfterScale, false, 0, "", "", curlCmd, expectedServerNames);
  }

  /**
   * Scale the WebLogic cluster to specified number of servers.
   * Verify the sample app can be accessed through NGINX if curlCmd is not null.
   *
   * @param clusterName the WebLogic cluster name in the domain to be scaled
   * @param domainUid the domain to which the cluster belongs
   * @param domainNamespace the namespace in which the domain exists
   * @param manageServerPodNamePrefix managed server pod name prefix
   * @param replicasBeforeScale the replicas of the WebLogic cluster before the scale
   * @param replicasAfterScale the replicas of the WebLogic cluster after the scale
   * @param withRestApi whether to use REST API to scale the cluster
   * @param externalRestHttpsPort the node port allocated for the external operator REST HTTPS interface
   * @param opNamespace the namespace of WebLogic operator
   * @param opServiceAccount the service account for operator
   * @param curlCmd the curl command to verify ingress controller can access the sample apps from all managed servers
   *                in the cluster, if curlCmd is null, the method will not verify the accessibility of the sample app
   *                through ingress controller
   * @param expectedServerNames list of managed servers in the cluster before scale, if curlCmd is null,
   *                            set expectedServerNames to null too
   */
  public static void scaleAndVerifyCluster(String clusterName,
                                           String domainUid,
                                           String domainNamespace,
                                           String manageServerPodNamePrefix,
                                           int replicasBeforeScale,
                                           int replicasAfterScale,
                                           boolean withRestApi,
                                           int externalRestHttpsPort,
                                           String opNamespace,
                                           String opServiceAccount,
                                           String curlCmd,
                                           List<String> expectedServerNames) {

    // get the original managed server pod creation timestamp before scale
    List<DateTime> listOfPodCreationTimestamp = new ArrayList<>();
    for (int i = 1; i <= replicasBeforeScale; i++) {
      String managedServerPodName = manageServerPodNamePrefix + i;
      DateTime originalCreationTimestamp =
          assertDoesNotThrow(() -> getPodCreationTimestamp(domainNamespace, "", managedServerPodName),
              String.format("getPodCreationTimestamp failed with ApiException for pod %s in namespace %s",
                  managedServerPodName, domainNamespace));
      listOfPodCreationTimestamp.add(originalCreationTimestamp);
    }

    // scale the cluster in the domain
    logger.info("Scaling cluster {0} of domain {1} in namespace {2} to {3} servers",
        clusterName, domainUid, domainNamespace, replicasAfterScale);
    if (withRestApi) {
      assertThat(assertDoesNotThrow(() -> scaleClusterWithRestApi(domainUid, clusterName,
          replicasAfterScale, externalRestHttpsPort, opNamespace, opServiceAccount)))
          .as("Verify scaling cluster {0} of domain {1} in namespace {2} with REST API succeeds",
              clusterName, domainUid, domainNamespace)
          .withFailMessage("Scaling cluster {0} of domain {1} in namespace {2} with REST API failed",
              clusterName, domainUid, domainNamespace)
          .isTrue();
    } else {
      assertThat(assertDoesNotThrow(() -> scaleCluster(domainUid, domainNamespace, clusterName, replicasAfterScale)))
          .as("Verify scaling cluster {0} of domain {1} in namespace {2} succeeds",
              clusterName, domainUid, domainNamespace)
          .withFailMessage("Scaling cluster {0} of domain {1} in namespace {2} failed",
              clusterName, domainUid, domainNamespace)
          .isTrue();
    }

    if (replicasBeforeScale <= replicasAfterScale) {

      // scale up
      // check that the original managed server pod state is not changed during scaling the cluster
      for (int i = 1; i <= replicasBeforeScale; i++) {
        String manageServerPodName = manageServerPodNamePrefix + i;

        // check the original managed server pod state is not changed
        logger.info("Checking that the state of manged server pod {0} is not changed in namespace {1}",
            manageServerPodName, domainNamespace);
        podStateNotChanged(manageServerPodName, domainUid, domainNamespace, listOfPodCreationTimestamp.get(i - 1));
      }

      if (curlCmd != null && expectedServerNames != null) {
        // check that NGINX can access the sample apps from the original managed servers in the domain
        logger.info("Checking that NGINX can access the sample app from the original managed servers in the domain "
            + "while the domain is scaling up.");
        logger.info("expected server name list which should be in the sample app response: {0} before scale",
            expectedServerNames);

        assertThat(callWebAppAndCheckForServerNameInResponse(curlCmd, expectedServerNames, 50))
            .as("Verify NGINX can access the sample app from the original managed servers in the domain")
            .withFailMessage("NGINX can not access the sample app from one or more of the managed servers")
            .isTrue();
      }

      // check that new managed server pods were created and wait for them to be ready
      for (int i = replicasBeforeScale + 1; i <= replicasAfterScale; i++) {
        String manageServerPodName = manageServerPodNamePrefix + i;

        // check new managed server pod exists in the namespace
        logger.info("Checking that the new managed server pod {0} exists in namespace {1}",
            manageServerPodName, domainNamespace);
        checkPodExists(manageServerPodName, domainUid, domainNamespace);

        // check new managed server pod is ready
        logger.info("Checking that the new managed server pod {0} is ready in namespace {1}",
            manageServerPodName, domainNamespace);
        checkPodReady(manageServerPodName, domainUid, domainNamespace);

        // check new managed server service exists in the namespace
        logger.info("Checking that the new managed server service {0} exists in namespace {1}",
            manageServerPodName, domainNamespace);
        checkServiceExists(manageServerPodName, domainNamespace);

        if (expectedServerNames != null) {
          // add the new managed server to the list
          expectedServerNames.add(clusterName + "-" + MANAGED_SERVER_NAME_BASE + i);
        }
      }

      if (curlCmd != null && expectedServerNames != null) {
        // check that NGINX can access the sample apps from new and original managed servers
        logger.info("Checking that NGINX can access the sample app from the new and original managed servers "
            + "in the domain after the cluster is scaled up.");
        assertThat(callWebAppAndCheckForServerNameInResponse(curlCmd, expectedServerNames, 50))
            .as("Verify NGINX can access the sample app from all managed servers in the domain")
            .withFailMessage("NGINX can not access the sample app from one or more of the managed servers")
            .isTrue();
      }
    } else {
      // scale down
      // wait and check the pods are deleted
      for (int i = replicasBeforeScale; i > replicasAfterScale; i--) {
        logger.info("Checking that managed server pod {0} was deleted from namespace {1}",
            manageServerPodNamePrefix + i, domainNamespace);
        checkPodDoesNotExist(manageServerPodNamePrefix + i, domainUid, domainNamespace);
        expectedServerNames.remove(clusterName + "-" + MANAGED_SERVER_NAME_BASE + i);
      }

      if (curlCmd != null && expectedServerNames != null) {
        // check that NGINX can access the app from the remaining managed servers in the domain
        logger.info("Checking that NGINX can access the sample app from the remaining managed servers in the domain "
            + "after the cluster is scaled down.");
        assertThat(callWebAppAndCheckForServerNameInResponse(curlCmd, expectedServerNames, 50))
            .as("Verify NGINX can access the sample app from the remaining managed server in the domain")
            .withFailMessage("NGINX can not access the sample app from the remaining managed server")
            .isTrue();
      }
    }
  }

  /**
   * Install Prometheus and wait up to five minutes until the prometheus pods are ready.
   *
   * @param promReleaseName the prometheus release name
   * @param promNamespace the prometheus namespace in which the operator will be installed
   * @param promValueFile the promeheus value.yaml file path
   * @param promVersion the version of the prometheus helm chart
   * @param promServerNodePort nodePort value for prometheus server
   * @param alertManagerNodePort nodePort value for alertmanager
   * @return the prometheus Helm installation parameters
   */
  public static HelmParams installAndVerifyPrometheus(String promReleaseName,
                                                      String promNamespace,
                                                      String promValueFile,
                                                      String promVersion,
                                                      int promServerNodePort,
                                                      int alertManagerNodePort) {

    // Helm install parameters
    HelmParams promHelmParams = new HelmParams()
        .releaseName(promReleaseName)
        .namespace(promNamespace)
        .chartDir("stable/prometheus")
        .chartValuesFile(promValueFile);

    if (promVersion != null) {
      promHelmParams.chartVersion(promVersion);
    }

    // prometheus chart values to override
    PrometheusParams prometheusParams = new PrometheusParams()
        .helmParams(promHelmParams)
        .nodePortServer(promServerNodePort)
        .nodePortAlertManager(alertManagerNodePort);

    // install prometheus
    logger.info("Installing prometheus in namespace {0}", promNamespace);
    assertTrue(installPrometheus(prometheusParams),
        String.format("Failed to install prometheus in namespace %s", promNamespace));
    logger.info("Prometheus installed in namespace {0}", promNamespace);

    // list Helm releases matching operator release name in operator namespace
    logger.info("Checking prometheus release {0} status in namespace {1}",
        promReleaseName, promNamespace);
    assertTrue(isHelmReleaseDeployed(promReleaseName, promNamespace),
        String.format("Prometheus release %s is not in deployed status in namespace %s",
            promReleaseName, promNamespace));
    logger.info("Prometheus release {0} status is deployed in namespace {1}",
        promReleaseName, promNamespace);

    // wait for the promethues pods to be ready
    logger.info("Wait for the promethues pod is ready in namespace {0}", promNamespace);
    withStandardRetryPolicy
        .conditionEvaluationListener(
            condition -> logger.info("Waiting for prometheus to be running in namespace {0} "
                    + "(elapsed time {1}ms, remaining time {2}ms)",
                promNamespace,
                condition.getElapsedTimeInMS(),
                condition.getRemainingTimeInMS()))
        .until(assertDoesNotThrow(() -> isPrometheusReady(promNamespace),
            "prometheusIsReady failed with ApiException"));

    return promHelmParams;
  }

  /**
   * Install Grafana and wait up to five minutes until the grafana pod is ready.
   *
   * @param grafanaReleaseName the grafana release name
   * @param grafanaNamespace the grafana namespace in which the operator will be installed
   * @param grafanaValueFile the grafana value.yaml file path
   * @param grafanaVersion the version of the grafana helm chart
   * @param grafanaNodePort nodePort value for grafana server
   * @return the grafana Helm installation parameters
   */
  public static HelmParams installAndVerifyGrafana(String grafanaReleaseName,
                                                      String grafanaNamespace,
                                                      String grafanaValueFile,
                                                      String grafanaVersion,
                                                      int grafanaNodePort) {

    // Helm install parameters
    HelmParams grafanaHelmParams = new HelmParams()
        .releaseName(grafanaReleaseName)
        .namespace(grafanaNamespace)
        .chartDir("stable/grafana")
        .chartValuesFile(grafanaValueFile);

    if (grafanaVersion != null) {
      grafanaHelmParams.chartVersion(grafanaVersion);
    }

    // grafana chart values to override
    GrafanaParams grafanaParams = new GrafanaParams()
        .helmParams(grafanaHelmParams)
        .nodePort(grafanaNodePort);
    //create grafana secret
    createSecretWithUsernamePassword("grafana-secret", grafanaNamespace, "admin", "12345678");
    // install grafana
    logger.info("Installing grafana in namespace {0}", grafanaNamespace);
    assertTrue(installGrafana(grafanaParams),
        String.format("Failed to install grafana in namespace %s", grafanaNamespace));
    logger.info("Grafana installed in namespace {0}", grafanaNamespace);

    // list Helm releases matching grafana release name in  namespace
    logger.info("Checking grafana release {0} status in namespace {1}",
        grafanaReleaseName, grafanaNamespace);
    assertTrue(isHelmReleaseDeployed(grafanaReleaseName, grafanaNamespace),
        String.format("Grafana release %s is not in deployed status in namespace %s",
            grafanaReleaseName, grafanaNamespace));
    logger.info("Grafana release {0} status is deployed in namespace {1}",
        grafanaReleaseName, grafanaNamespace);

    // wait for the grafana pod to be ready
    logger.info("Wait for the grafana pod is ready in namespace {0}", grafanaNamespace);
    withStandardRetryPolicy
        .conditionEvaluationListener(
            condition -> logger.info("Waiting for prometheus to be running in namespace {0} "
                    + "(elapsed time {1}ms, remaining time {2}ms)",
                grafanaNamespace,
                condition.getElapsedTimeInMS(),
                condition.getRemainingTimeInMS()))
        .until(assertDoesNotThrow(() -> isGrafanaReady(grafanaNamespace),
            "grafanaIsReady failed with ApiException"));

    return grafanaHelmParams;
  }


  /**
   * Create a persistent volume and persistent volume claim.
   *
   * @param v1pv V1PersistentVolume object to create the persistent volume
   * @param v1pvc V1PersistentVolumeClaim object to create the persistent volume claim
   * @param labelSelector String containing the labels the PV is decorated with
   * @param namespace the namespace in which the persistence volume claim to be created
   *
   **/
  public static void createPVPVCAndVerify(V1PersistentVolume v1pv,
                                          V1PersistentVolumeClaim v1pvc,
                                          String labelSelector,
                                          String namespace) {

    assertNotNull(v1pv, "v1pv is null");
    assertNotNull(v1pvc, "v1pvc is null");

    String pvName = v1pv.getMetadata().getName();
    String pvcName = v1pvc.getMetadata().getName();

    logger.info("Creating persistent volume {0}", pvName);
    assertTrue(assertDoesNotThrow(() -> createPersistentVolume(v1pv),
        "Persistent volume creation failed with ApiException "),
        "PersistentVolume creation failed");

    logger.info("Creating persistent volume claim {0}", pvcName);
    assertTrue(assertDoesNotThrow(() -> createPersistentVolumeClaim(v1pvc),
        "Persistent volume claim creation failed with ApiException"),
        "PersistentVolumeClaim creation failed");

    // check the persistent volume and persistent volume claim exist
    withStandardRetryPolicy
        .conditionEvaluationListener(
            condition -> logger.info("Waiting for persistent volume {0} exists "
                    + "(elapsed time {1}ms, remaining time {2}ms)",
                pvName,
                condition.getElapsedTimeInMS(),
                condition.getRemainingTimeInMS()))
        .until(assertDoesNotThrow(() -> pvExists(pvName, labelSelector),
            String.format("pvExists failed with ApiException when checking pv %s", pvName)));

    withStandardRetryPolicy
        .conditionEvaluationListener(
            condition -> logger.info("Waiting for persistent volume claim {0} exists in namespace {1} "
                    + "(elapsed time {2}ms, remaining time {3}ms)",
                pvcName,
                namespace,
                condition.getElapsedTimeInMS(),
                condition.getRemainingTimeInMS()))
        .until(assertDoesNotThrow(() -> pvcExists(pvcName, namespace),
            String.format("pvcExists failed with ApiException when checking pvc %s in namespace %s",
                pvcName, namespace)));
  }

  /**
   * Create ConfigMap from the specified files.
   * @param configMapName name of the ConfigMap to create
   * @param files files to be added in ConfigMap
   * @param namespace the namespace in which the ConfigMap to be created
   */
  public static void createConfigMapFromFiles(String configMapName,
                                              List<Path> files,
                                              String namespace) {

    // create a ConfigMap of the domain
    Map<String, String> data = new HashMap<>();
    for (Path file : files) {
      data.put(file.getFileName().toString(),
          assertDoesNotThrow(() -> readString(file), "readString failed with IOException"));
    }

    V1ConfigMap configMap = new V1ConfigMap()
        .data(data)
        .metadata(new V1ObjectMeta()
            .name(configMapName)
            .namespace(namespace));

    assertTrue(assertDoesNotThrow(() -> createConfigMap(configMap),
        String.format("createConfigMap failed with ApiException for ConfigMap %s with files %s in namespace %s",
            configMapName, files, namespace)),
        String.format("createConfigMap failed while creating ConfigMap %s in namespace %s", configMapName, namespace));
  }

  /**
   * Create a job in the specified namespace and wait until it completes.
   *
   * @param jobBody V1Job object to create in the specified namespace
   * @param namespace the namespace in which the job will be created
   */
  public static void createJobAndWaitUntilComplete(V1Job jobBody, String namespace) {

    String jobName = assertDoesNotThrow(() -> createNamespacedJob(jobBody), "createNamespacedJob failed");

    logger.info("Checking if the job {0} completed in namespace {1}", jobName, namespace);
    withStandardRetryPolicy
        .conditionEvaluationListener(
            condition -> logger.info("Waiting for job {0} to be completed in namespace {1} "
                    + "(elapsed time {2} ms, remaining time {3} ms)",
                jobName,
                namespace,
                condition.getElapsedTimeInMS(),
                condition.getRemainingTimeInMS()))
        .until(jobCompleted(jobName, null, namespace));
  }

  /**
   * Get the PodCreationTimestamp of a pod in a namespace.
   *
   * @param namespace Kubernetes namespace that the domain is hosted
   * @param podName name of the pod
   * @return PodCreationTimestamp of the pod
   */
  public static DateTime getPodCreationTime(String namespace, String podName) {
    DateTime podCreationTime =
        assertDoesNotThrow(() -> getPodCreationTimestamp(namespace, "", podName),
            String.format("Couldn't get PodCreationTimestamp for pod %s", podName));
    assertNotNull(podCreationTime, "Got null PodCreationTimestamp");
    logger.info("PodCreationTimestamp for pod ${0} in namespace ${1} is {2}",
        namespace,
        podName,
        podCreationTime);
    return podCreationTime;
  }

  /**
   * Create a Kubernetes ConfigMap with the given parameters and verify that the operation succeeds.
   *
   * @param configMapName the name of the Kubernetes ConfigMap to be created
   * @param domainUid the domain to which the cluster belongs
   * @param namespace Kubernetes namespace that the domain is hosted
   * @param modelFiles list of the names of the WDT mode files in the ConfigMap
   */
  public static void createConfigMapAndVerify(
      String configMapName,
      String domainUid,
      String namespace,
      List<String> modelFiles) {

    assertNotNull(configMapName, "ConfigMap name cannot be null");

    Map<String, String> labels = new HashMap<>();
    labels.put("weblogic.domainUid", domainUid);

    assertNotNull(configMapName, "ConfigMap name cannot be null");

    logger.info("Create ConfigMap {0} that contains model files {1}",
        configMapName, modelFiles);

    Map<String, String> data = new HashMap<>();

    for (String modelFile : modelFiles) {
      addModelFile(data, modelFile);
    }

    V1ObjectMeta meta = new V1ObjectMeta()
        .labels(labels)
        .name(configMapName)
        .namespace(namespace);
    V1ConfigMap configMap = new V1ConfigMap()
        .data(data)
        .metadata(meta);

    assertTrue(assertDoesNotThrow(() -> createConfigMap(configMap),
        String.format("Create ConfigMap %s failed due to Kubernetes client  ApiException", configMapName)),
        String.format("Failed to create ConfigMap %s", configMapName));
  }

  /**
   * A utility method to sed files.
   *
   * @throws java.io.IOException when copying files from source location to staging area fails
   */
  public static void replaceStringInFile(String filePath, String oldValue, String newValue)
          throws IOException {
    Path src = Paths.get(filePath);
    logger.info("Copying {0}", src.toString());
    Charset charset = StandardCharsets.UTF_8;
    String content = new String(Files.readAllBytes(src), charset);
    content = content.replaceAll(oldValue, newValue);
    logger.info("to {0}", src.toString());
    Files.write(src, content.getBytes(charset));
  }

  /**
   * Read the content of a model file as a String and add it to a map.
   */
  private static void addModelFile(Map<String, String> data, String modelFileName) {
    logger.info("Add model file {0}", modelFileName);
    String dsModelFile = String.format("%s/%s", MODEL_DIR, modelFileName);

    String cmData = assertDoesNotThrow(() -> Files.readString(Paths.get(dsModelFile)),
        String.format("Failed to read model file %s", dsModelFile));
    assertNotNull(cmData,
        String.format("Failed to read model file %s", dsModelFile));

    data.put(modelFileName, cmData);
  }

  /**
   * Create an external REST Identity secret in the specified namespace.
   *
   * @param namespace the namespace in which the secret to be created
   * @param secretName name of the secret to be created
   * @return true if the command to create secret succeeds, false otherwise
   */
  private static boolean createExternalRestIdentitySecret(String namespace, String secretName) {

    StringBuffer command = new StringBuffer()
        .append(GEN_EXTERNAL_REST_IDENTITY_FILE);

    if (Character.isDigit(K8S_NODEPORT_HOST.charAt(0))) {
      command.append(" -a \"IP:");
    } else {
      command.append(" -a \"DNS:");
    }

    command.append(K8S_NODEPORT_HOST)
        .append(",DNS:localhost,IP:127.0.0.1\"")
        .append(" -n ")
        .append(namespace)
        .append(" -s ")
        .append(secretName);

    CommandParams params = Command
        .defaultCommandParams()
        .command(command.toString())
        .saveResults(true)
        .redirect(true);

    return Command.withParams(params).execute();
  }
}<|MERGE_RESOLUTION|>--- conflicted
+++ resolved
@@ -73,13 +73,8 @@
 import static oracle.weblogic.kubernetes.actions.ActionConstants.WLS;
 import static oracle.weblogic.kubernetes.actions.ActionConstants.WLS_BASE_IMAGE_NAME;
 import static oracle.weblogic.kubernetes.actions.ActionConstants.WLS_BASE_IMAGE_TAG;
-<<<<<<< HEAD
-//import static oracle.weblogic.kubernetes.actions.TestActions.buildAppArchive;
-import static oracle.weblogic.kubernetes.actions.TestActions.buildArchiveZip;
-=======
 import static oracle.weblogic.kubernetes.actions.TestActions.archiveApp;
 import static oracle.weblogic.kubernetes.actions.TestActions.buildAppArchive;
->>>>>>> cb8f6b37
 import static oracle.weblogic.kubernetes.actions.TestActions.createConfigMap;
 import static oracle.weblogic.kubernetes.actions.TestActions.createDockerConfigJson;
 import static oracle.weblogic.kubernetes.actions.TestActions.createDomainCustomResource;
@@ -605,7 +600,6 @@
    * @return image name with tag
    */
   public static String createMiiImageAndVerify(String miiImageNameBase,
-<<<<<<< HEAD
                                                 List<String> wdtModelList,
                                                 List<String> appSrcDirList,
                                                 String baseImageName,
@@ -658,13 +652,6 @@
                                             String appName,
                                             String modelPropFile,
                                             String domainHome) {
-=======
-                                               List<String> wdtModelList,
-                                               List<String> appSrcDirList,
-                                               String baseImageName,
-                                               String baseImageTag,
-                                               String domainType) {
->>>>>>> cb8f6b37
 
     final List<String> wdtModelList = Collections.singletonList(MODEL_DIR + "/" + wdtModelFile);
     final List<String> appSrcDirList = Collections.singletonList(appName);
@@ -706,6 +693,7 @@
     final String image = imageName + ":" + imageTag;
     List<String> archiveList = new ArrayList<String>();
 
+    logger.info("BR: app source dir list is {0}", appSrcDirList);
     if (appSrcDirList != null && appSrcDirList.size() != 0 && appSrcDirList.get(0) != null) {
       List<String> archiveAppsList = new ArrayList<String>();
       List<String> buildAppDirList = new ArrayList<String>(appSrcDirList);
@@ -725,24 +713,6 @@
         String appName = archiveAppsList.get(0).substring(archiveAppsList.get(0).lastIndexOf("/") + 1,
                 appSrcDirList.get(0).lastIndexOf("."));
 
-<<<<<<< HEAD
-      // build an application archive using what is in resources/apps/APP_NAME
-      //comment out temporarily
-      /*
-      assertTrue(buildAppArchive(defaultAppParams()
-          .srcDirList(appSrcDirList)),
-          String.format("Failed to create app archive for %s", appName));
-
-       */
-
-      // build the archive zip file
-      String zipPath = String.format("%s/%s.zip", ARCHIVE_DIR, appName);
-      archiveList = Collections.singletonList(zipPath);
-
-      assertTrue(buildArchiveZip(defaultAppParams()
-              .srcDirList(appSrcDirList), zipPath, ARCHIVE_DIR),
-          String.format("Failed to create zip archive for %s", appName));
-=======
         // build the archive list
         String zipAppFile = String.format("%s/%s.zip", ARCHIVE_DIR, appName);
         archiveList.add(zipAppFile);
@@ -758,9 +728,7 @@
         String zipFile = String.format("%s/%s.zip", ARCHIVE_DIR, buildAppDirList.get(0));
         archiveList.add(zipFile);
       }
->>>>>>> cb8f6b37
     }
-
 
     // Set additional environment variables for WIT
     checkDirectory(WIT_BUILD_DIR);
