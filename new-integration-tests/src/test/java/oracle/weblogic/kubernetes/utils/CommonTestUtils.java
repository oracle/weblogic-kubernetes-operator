--- conflicted
+++ resolved
@@ -114,10 +114,7 @@
 import static oracle.weblogic.kubernetes.assertions.TestAssertions.isHelmReleaseDeployed;
 import static oracle.weblogic.kubernetes.assertions.TestAssertions.isNginxReady;
 import static oracle.weblogic.kubernetes.assertions.TestAssertions.isPodRestarted;
-<<<<<<< HEAD
 import static oracle.weblogic.kubernetes.assertions.TestAssertions.jobCompleted;
-=======
->>>>>>> f01150e9
 import static oracle.weblogic.kubernetes.assertions.TestAssertions.operatorIsReady;
 import static oracle.weblogic.kubernetes.assertions.TestAssertions.podDoesNotExist;
 import static oracle.weblogic.kubernetes.assertions.TestAssertions.podExists;
@@ -512,28 +509,6 @@
         .until(assertDoesNotThrow(() -> serviceDoesNotExist(serviceName, null, namespace),
             String.format("serviceDoesNotExist failed with ApiException for service %s in namespace %s",
                 serviceName, namespace)));
-  }
-
-  /**
-   * Check the pod was restarted.
-   *
-   * @param podName name of pod to check
-   * @param domainUid the label the pod is decorated with
-   * @param namespace the namespace in which the pod exists
-   * @param timestamp the pod original creation timestamp
-   */
-  public static void checkPodRestarted(String podName, String domainUid, String namespace, String timestamp) {
-    withStandardRetryPolicy
-        .conditionEvaluationListener(
-            condition -> logger.info("Waiting for pod {0} to be restarted in namespace {1} "
-                    + "(elapsed time {2}ms, remaining time {3}ms)",
-                podName,
-                namespace,
-                condition.getElapsedTimeInMS(),
-                condition.getRemainingTimeInMS()))
-        .until(assertDoesNotThrow(() -> isPodRestarted(podName, domainUid, namespace, timestamp),
-            String.format("isPodRestarted failed with ApiException for pod %s in namespace %s",
-                podName, namespace)));
   }
 
   /**
