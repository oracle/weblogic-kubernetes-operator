// Copyright (c) 2020, Oracle Corporation and/or its affiliates.
// Licensed under the Universal Permissive License v 1.0 as shown at https://oss.oracle.com/licenses/upl.

package oracle.weblogic.kubernetes.utils;

import java.io.IOException;
import java.nio.file.Path;
import java.text.DateFormat;
import java.text.SimpleDateFormat;
import java.util.ArrayList;
import java.util.Arrays;
import java.util.Collections;
import java.util.Date;
import java.util.HashMap;
import java.util.List;
import java.util.Map;

import com.google.gson.JsonObject;
import io.kubernetes.client.openapi.models.V1ConfigMap;
import io.kubernetes.client.openapi.models.V1Job;
import io.kubernetes.client.openapi.models.V1ObjectMeta;
import io.kubernetes.client.openapi.models.V1PersistentVolume;
import io.kubernetes.client.openapi.models.V1PersistentVolumeClaim;
import io.kubernetes.client.openapi.models.V1Secret;
import io.kubernetes.client.openapi.models.V1ServiceAccount;
import oracle.weblogic.domain.Domain;
import oracle.weblogic.kubernetes.actions.impl.NginxParams;
import oracle.weblogic.kubernetes.actions.impl.OperatorParams;
import oracle.weblogic.kubernetes.actions.impl.primitive.HelmParams;
import oracle.weblogic.kubernetes.actions.impl.primitive.WitParams;
import org.awaitility.core.ConditionFactory;

import static java.nio.file.Files.readString;
import static java.util.concurrent.TimeUnit.MINUTES;
import static java.util.concurrent.TimeUnit.SECONDS;
import static oracle.weblogic.kubernetes.TestConstants.DOMAIN_VERSION;
import static oracle.weblogic.kubernetes.TestConstants.GOOGLE_REPO_URL;
import static oracle.weblogic.kubernetes.TestConstants.MANAGED_SERVER_NAME_BASE;
import static oracle.weblogic.kubernetes.TestConstants.NGINX_CHART_NAME;
import static oracle.weblogic.kubernetes.TestConstants.NGINX_RELEASE_NAME;
import static oracle.weblogic.kubernetes.TestConstants.OCR_EMAIL;
import static oracle.weblogic.kubernetes.TestConstants.OCR_PASSWORD;
import static oracle.weblogic.kubernetes.TestConstants.OCR_REGISTRY;
import static oracle.weblogic.kubernetes.TestConstants.OCR_SECRET_NAME;
import static oracle.weblogic.kubernetes.TestConstants.OCR_USERNAME;
import static oracle.weblogic.kubernetes.TestConstants.OPERATOR_CHART_DIR;
import static oracle.weblogic.kubernetes.TestConstants.OPERATOR_RELEASE_NAME;
import static oracle.weblogic.kubernetes.TestConstants.REPO_DUMMY_VALUE;
import static oracle.weblogic.kubernetes.TestConstants.REPO_EMAIL;
import static oracle.weblogic.kubernetes.TestConstants.REPO_NAME;
import static oracle.weblogic.kubernetes.TestConstants.REPO_PASSWORD;
import static oracle.weblogic.kubernetes.TestConstants.REPO_REGISTRY;
import static oracle.weblogic.kubernetes.TestConstants.REPO_SECRET_NAME;
import static oracle.weblogic.kubernetes.TestConstants.REPO_USERNAME;
import static oracle.weblogic.kubernetes.TestConstants.STABLE_REPO_NAME;
import static oracle.weblogic.kubernetes.actions.ActionConstants.ARCHIVE_DIR;
import static oracle.weblogic.kubernetes.actions.ActionConstants.MODEL_DIR;
import static oracle.weblogic.kubernetes.actions.ActionConstants.WDT_VERSION;
import static oracle.weblogic.kubernetes.actions.ActionConstants.WIT_BUILD_DIR;
import static oracle.weblogic.kubernetes.actions.ActionConstants.WLS;
import static oracle.weblogic.kubernetes.actions.ActionConstants.WLS_BASE_IMAGE_NAME;
import static oracle.weblogic.kubernetes.actions.ActionConstants.WLS_BASE_IMAGE_TAG;
import static oracle.weblogic.kubernetes.actions.TestActions.buildAppArchive;
import static oracle.weblogic.kubernetes.actions.TestActions.createConfigMap;
import static oracle.weblogic.kubernetes.actions.TestActions.createDockerConfigJson;
import static oracle.weblogic.kubernetes.actions.TestActions.createDomainCustomResource;
import static oracle.weblogic.kubernetes.actions.TestActions.createImage;
import static oracle.weblogic.kubernetes.actions.TestActions.createIngress;
import static oracle.weblogic.kubernetes.actions.TestActions.createNamespacedJob;
import static oracle.weblogic.kubernetes.actions.TestActions.createPersistentVolume;
import static oracle.weblogic.kubernetes.actions.TestActions.createPersistentVolumeClaim;
import static oracle.weblogic.kubernetes.actions.TestActions.createSecret;
import static oracle.weblogic.kubernetes.actions.TestActions.createServiceAccount;
import static oracle.weblogic.kubernetes.actions.TestActions.defaultAppParams;
import static oracle.weblogic.kubernetes.actions.TestActions.dockerLogin;
import static oracle.weblogic.kubernetes.actions.TestActions.dockerPush;
import static oracle.weblogic.kubernetes.actions.TestActions.getOperatorImageName;
import static oracle.weblogic.kubernetes.actions.TestActions.getPodCreationTimestamp;
import static oracle.weblogic.kubernetes.actions.TestActions.installNginx;
import static oracle.weblogic.kubernetes.actions.TestActions.installOperator;
import static oracle.weblogic.kubernetes.actions.TestActions.listIngresses;
import static oracle.weblogic.kubernetes.actions.TestActions.scaleCluster;
import static oracle.weblogic.kubernetes.actions.TestActions.upgradeOperator;
import static oracle.weblogic.kubernetes.assertions.TestAssertions.doesImageExist;
import static oracle.weblogic.kubernetes.assertions.TestAssertions.domainExists;
import static oracle.weblogic.kubernetes.assertions.TestAssertions.isHelmReleaseDeployed;
import static oracle.weblogic.kubernetes.assertions.TestAssertions.isNginxReady;
import static oracle.weblogic.kubernetes.assertions.TestAssertions.isPodRestarted;
import static oracle.weblogic.kubernetes.assertions.TestAssertions.jobCompleted;
import static oracle.weblogic.kubernetes.assertions.TestAssertions.operatorIsReady;
import static oracle.weblogic.kubernetes.assertions.TestAssertions.podDoesNotExist;
import static oracle.weblogic.kubernetes.assertions.TestAssertions.podExists;
import static oracle.weblogic.kubernetes.assertions.TestAssertions.podReady;
import static oracle.weblogic.kubernetes.assertions.TestAssertions.podStateNotChanged;
import static oracle.weblogic.kubernetes.assertions.TestAssertions.pvExists;
import static oracle.weblogic.kubernetes.assertions.TestAssertions.pvcExists;
import static oracle.weblogic.kubernetes.assertions.TestAssertions.serviceDoesNotExist;
import static oracle.weblogic.kubernetes.assertions.TestAssertions.serviceExists;
import static oracle.weblogic.kubernetes.extensions.LoggedTest.logger;
import static oracle.weblogic.kubernetes.utils.FileUtils.checkDirectory;
import static oracle.weblogic.kubernetes.utils.TestUtils.callWebAppAndCheckForServerNameInResponse;
import static org.assertj.core.api.Assertions.assertThat;
import static org.awaitility.Awaitility.with;
import static org.junit.jupiter.api.Assertions.assertDoesNotThrow;
import static org.junit.jupiter.api.Assertions.assertFalse;
import static org.junit.jupiter.api.Assertions.assertNotNull;
import static org.junit.jupiter.api.Assertions.assertTrue;


/**
 * The common utility class for tests.
 */
public class CommonTestUtils {

  private static ConditionFactory withStandardRetryPolicy =
      with().pollDelay(2, SECONDS)
          .and().with().pollInterval(10, SECONDS)
          .atMost(5, MINUTES).await();

  /**
   * Install WebLogic operator and wait up to five minutes until the operator pod is ready.
   *
   * @param opNamespace the operator namespace in which the operator will be installed
   * @param domainNamespace the list of the domain namespaces which will be managed by the operator
   * @return the operator Helm installation parameters
   */
  public static HelmParams installAndVerifyOperator(String opNamespace,
                                                    String... domainNamespace) {

    // Create a service account for the unique opNamespace
    logger.info("Creating service account");
    String serviceAccountName = opNamespace + "-sa";
    assertDoesNotThrow(() -> createServiceAccount(new V1ServiceAccount()
        .metadata(new V1ObjectMeta()
            .namespace(opNamespace)
            .name(serviceAccountName))));
    logger.info("Created service account: {0}", serviceAccountName);

    // get operator image name
    String operatorImage = getOperatorImageName();
    assertFalse(operatorImage.isEmpty(), "operator image name can not be empty");
    logger.info("operator image name {0}", operatorImage);

    // Create Docker registry secret in the operator namespace to pull the image from repository
    logger.info("Creating Docker registry secret in namespace {0}", opNamespace);
    createDockerRegistrySecret(opNamespace);

    // map with secret
    Map<String, Object> secretNameMap = new HashMap<>();
    secretNameMap.put("name", REPO_SECRET_NAME);

    // Helm install parameters
    HelmParams opHelmParams = new HelmParams()
        .releaseName(OPERATOR_RELEASE_NAME)
        .namespace(opNamespace)
        .chartDir(OPERATOR_CHART_DIR);

    // operator chart values to override
    OperatorParams opParams = new OperatorParams()
        .helmParams(opHelmParams)
        .image(operatorImage)
        .imagePullSecrets(secretNameMap)
        .domainNamespaces(Arrays.asList(domainNamespace))
        .serviceAccount(serviceAccountName);

    // install operator
    logger.info("Installing operator in namespace {0}", opNamespace);
    assertTrue(installOperator(opParams),
        String.format("Failed to install operator in namespace %s", opNamespace));
    logger.info("Operator installed in namespace {0}", opNamespace);

    // list Helm releases matching operator release name in operator namespace
    logger.info("Checking operator release {0} status in namespace {1}",
        OPERATOR_RELEASE_NAME, opNamespace);
    assertTrue(isHelmReleaseDeployed(OPERATOR_RELEASE_NAME, opNamespace),
        String.format("Operator release %s is not in deployed status in namespace %s",
            OPERATOR_RELEASE_NAME, opNamespace));
    logger.info("Operator release {0} status is deployed in namespace {1}",
        OPERATOR_RELEASE_NAME, opNamespace);

    // wait for the operator to be ready
    logger.info("Wait for the operator pod is ready in namespace {0}", opNamespace);
    withStandardRetryPolicy
        .conditionEvaluationListener(
            condition -> logger.info("Waiting for operator to be running in namespace {0} "
                    + "(elapsed time {1}ms, remaining time {2}ms)",
                opNamespace,
                condition.getElapsedTimeInMS(),
                condition.getRemainingTimeInMS()))
        .until(assertDoesNotThrow(() -> operatorIsReady(opNamespace),
            "operatorIsReady failed with ApiException"));

    return opHelmParams;
  }

  /**
   * Upgrade WebLogic operator to manage the given domain namespaces.
   *
   * @param opNamespace the operator namespace in which the operator will be upgraded
   * @param domainNamespace the list of the domain namespaces which will be managed by the operator
   * @return true if successful
   */
  public static boolean upgradeAndVerifyOperator(String opNamespace,
                                                    String... domainNamespace) {
    // Helm upgrade parameters
    HelmParams opHelmParams = new HelmParams()
        .releaseName(OPERATOR_RELEASE_NAME)
        .namespace(opNamespace)
        .chartDir(OPERATOR_CHART_DIR);

    // operator chart values
    OperatorParams opParams = new OperatorParams()
        .helmParams(opHelmParams)
        .domainNamespaces(Arrays.asList(domainNamespace));

    // upgrade operator
    logger.info("Upgrading operator in namespace {0}", opNamespace);
    if (!upgradeOperator(opParams)) {
      logger.info("Failed to upgrade operator in namespace {0}", opNamespace);
      return false;
    }
    logger.info("Operator upgraded in namespace {0}", opNamespace);

    // list Helm releases matching operator release name in operator namespace
    logger.info("Checking operator release {0} status in namespace {1}",
        OPERATOR_RELEASE_NAME, opNamespace);
    if (!isHelmReleaseDeployed(OPERATOR_RELEASE_NAME, opNamespace)) {
      logger.info("Operator release {0} is not in deployed status in namespace {1}",
          OPERATOR_RELEASE_NAME, opNamespace);
      return false;
    }
    logger.info("Operator release {0} status is deployed in namespace {1}",
        OPERATOR_RELEASE_NAME, opNamespace);

    return true;
  }


  /**
   * Install NGINX and wait up to five minutes until the NGINX pod is ready.
   *
   * @param nginxNamespace the namespace in which the NGINX will be installed
   * @param nodeportshttp the http nodeport of NGINX
   * @param nodeportshttps the https nodeport of NGINX
   * @return the NGINX Helm installation parameters
   */
  public static HelmParams installAndVerifyNginx(String nginxNamespace,
                                                 int nodeportshttp,
                                                 int nodeportshttps) {

    // Helm install parameters
    HelmParams nginxHelmParams = new HelmParams()
        .releaseName(NGINX_RELEASE_NAME)
        .namespace(nginxNamespace)
        .repoUrl(GOOGLE_REPO_URL)
        .repoName(STABLE_REPO_NAME)
        .chartName(NGINX_CHART_NAME);

    // NGINX chart values to override
    NginxParams nginxParams = new NginxParams()
        .helmParams(nginxHelmParams)
        .nodePortsHttp(nodeportshttp)
        .nodePortsHttps(nodeportshttps);

    // install NGINX
    assertThat(installNginx(nginxParams))
        .as("Test NGINX installation succeeds")
        .withFailMessage("NGINX installation is failed")
        .isTrue();

    // verify that NGINX is installed
    logger.info("Checking NGINX release {0} status in namespace {1}",
        NGINX_RELEASE_NAME, nginxNamespace);
    assertTrue(isHelmReleaseDeployed(NGINX_RELEASE_NAME, nginxNamespace),
        String.format("NGINX release %s is not in deployed status in namespace %s",
            NGINX_RELEASE_NAME, nginxNamespace));
    logger.info("NGINX release {0} status is deployed in namespace {1}",
        NGINX_RELEASE_NAME, nginxNamespace);

    // wait until the NGINX pod is ready.
    withStandardRetryPolicy
        .conditionEvaluationListener(
            condition -> logger.info(
                "Waiting for NGINX to be ready in namespace {0} (elapsed time {1}ms, remaining time {2}ms)",
                nginxNamespace,
                condition.getElapsedTimeInMS(),
                condition.getRemainingTimeInMS()))
        .until(assertDoesNotThrow(() -> isNginxReady(nginxNamespace), "isNginxReady failed with ApiException"));

    return nginxHelmParams;
  }

  /**
   * Create a domain in the specified namespace and wait up to five minutes until the domain exists.
   *
   * @param domain the oracle.weblogic.domain.Domain object to create domain custom resource
   * @param domainNamespace namespace in which the domain will be created
   */
  public static void createDomainAndVerify(Domain domain, String domainNamespace) {

    // create the domain CR
    assertNotNull(domain, "domain is null");
    assertNotNull(domain.getSpec(), "domain spec is null");
    String domainUid = domain.getSpec().getDomainUid();

    logger.info("Creating domain custom resource for domainUid {0} in namespace {1}",
        domainUid, domainNamespace);
    assertTrue(assertDoesNotThrow(() -> createDomainCustomResource(domain),
        String.format("Create domain custom resource failed with ApiException for %s in namespace %s",
            domainUid, domainNamespace)),
        String.format("Create domain custom resource failed with ApiException for %s in namespace %s",
            domainUid, domainNamespace));

    // wait for the domain to exist
    logger.info("Checking for domain custom resource in namespace {0}", domainNamespace);
    withStandardRetryPolicy
        .conditionEvaluationListener(
            condition -> logger.info("Waiting for domain {0} to be created in namespace {1} "
                    + "(elapsed time {2}ms, remaining time {3}ms)",
                domainUid,
                domainNamespace,
                condition.getElapsedTimeInMS(),
                condition.getRemainingTimeInMS()))
        .until(domainExists(domainUid, DOMAIN_VERSION, domainNamespace));
  }

  /**
   * Create an ingress for the domain with domainUid in the specified namespace.
   *
   * @param domainUid WebLogic domainUid which is backend to the ingress to be created
   * @param domainNamespace WebLogic domain namespace in which the domain exists
   * @param clusterNameMSPortMap the map with key as cluster name and the value as managed server port of the cluster
   * @return list of ingress hosts
   */
  public static List<String> createIngressForDomainAndVerify(String domainUid,
                                                             String domainNamespace,
                                                             Map<String, Integer> clusterNameMSPortMap) {

    // create an ingress in domain namespace
    String ingressName = domainUid + "-nginx";
    List<String> ingressHostList =
        createIngress(ingressName, domainNamespace, domainUid, clusterNameMSPortMap);

    assertNotNull(ingressHostList,
        String.format("Ingress creation failed for domain %s in namespace %s", domainUid, domainNamespace));

    // check the ingress was found in the domain namespace
    assertThat(assertDoesNotThrow(() -> listIngresses(domainNamespace)))
        .as("Test ingress {0} was found in namespace {1}", ingressName, domainNamespace)
        .withFailMessage("Ingress {0} was not found in namespace {1}", ingressName, domainNamespace)
        .contains(ingressName);

    logger.info("ingress {0} for domain {1} was created in namespace {2}",
        ingressName, domainUid, domainNamespace);

    return ingressHostList;
  }

  /**
   * Check pod exists in the specified namespace.
   *
   * @param podName pod name to check
   * @param domainUid the label the pod is decorated with
   * @param domainNamespace the domain namespace in which the domain exists
   */
  public static void checkPodExists(String podName, String domainUid, String domainNamespace) {
    withStandardRetryPolicy
        .conditionEvaluationListener(
            condition -> logger.info("Waiting for pod {0} to be created in namespace {1} "
                    + "(elapsed time {2}ms, remaining time {3}ms)",
                podName,
                domainNamespace,
                condition.getElapsedTimeInMS(),
                condition.getRemainingTimeInMS()))
        .until(assertDoesNotThrow(() -> podExists(podName, domainUid, domainNamespace),
            String.format("podExists failed with ApiException for pod %s in namespace %s",
                podName, domainNamespace)));
  }

  /**
   * Check pod is ready.
   *
   * @param podName pod name to check
   * @param domainUid the label the pod is decorated with
   * @param domainNamespace the domain namespace in which the domain exists
   */
  public static void checkPodReady(String podName, String domainUid, String domainNamespace) {
    withStandardRetryPolicy
        .conditionEvaluationListener(
            condition -> logger.info("Waiting for pod {0} to be ready in namespace {1} "
                    + "(elapsed time {2}ms, remaining time {3}ms)",
                podName,
                domainNamespace,
                condition.getElapsedTimeInMS(),
                condition.getRemainingTimeInMS()))
        .until(assertDoesNotThrow(() -> podReady(podName, domainUid, domainNamespace),
            String.format("podReady failed with ApiException for pod %s in namespace %s",
               podName, domainNamespace)));
  }
  
  /**
   * Check pod is restarted by comparing the pod's creation timestamp with the last timestamp.
   *
   * @param domainUid the label the pod is decorated with
   * @param domNamespace the Kubernetes namespace in which the domain exists
   * @param podName pod name to check
   * @param lastCreationTime the previous creation time
   */
  public static void checkPodRestarted(
      String domainUid,
      String domNamespace,
      String podName,
      String lastCreationTime) {
    withStandardRetryPolicy
        .conditionEvaluationListener(
            condition -> logger.info("Waiting for pod {0} to be restarted in namespace {1} "
            + "(elapsed time {2}ms, remaining time {3}ms)",
            podName,
            domNamespace,
            condition.getElapsedTimeInMS(),
            condition.getRemainingTimeInMS()))
        .until(assertDoesNotThrow(() -> isPodRestarted(podName, domainUid, domNamespace, lastCreationTime),
            String.format(
                "pod %s has not been restarted in namespace %s", podName, domNamespace)));
  }

  /**
   * Check service exists in the specified namespace.
   *
   * @param serviceName service name to check
   * @param namespace the namespace in which to check for the service
   */
  public static void checkServiceExists(String serviceName, String namespace) {
    withStandardRetryPolicy
        .conditionEvaluationListener(
            condition -> logger.info("Waiting for service {0} to exist in namespace {1} "
                    + "(elapsed time {2}ms, remaining time {3}ms)",
                serviceName,
                namespace,
                condition.getElapsedTimeInMS(),
                condition.getRemainingTimeInMS()))
        .until(assertDoesNotThrow(() -> serviceExists(serviceName, null, namespace),
            String.format("serviceExists failed with ApiException for service %s in namespace %s",
                serviceName, namespace)));
  }

  /**
   * Check pod does not exist in the specified namespace.
   *
   * @param podName pod name to check
   * @param domainUid the label the pod is decorated with
   * @param namespace the namespace in which to check whether the pod exists
   */
  public static void checkPodDoesNotExist(String podName, String domainUid, String namespace) {
    withStandardRetryPolicy
        .conditionEvaluationListener(
            condition -> logger.info("Waiting for pod {0} to be deleted in namespace {1} "
                    + "(elapsed time {2}ms, remaining time {3}ms)",
                podName,
                namespace,
                condition.getElapsedTimeInMS(),
                condition.getRemainingTimeInMS()))
        .until(assertDoesNotThrow(() -> podDoesNotExist(podName, domainUid, namespace),
            String.format("podDoesNotExist failed with ApiException for pod %s in namespace %s",
                podName, namespace)));
  }

  /**
   * Check service does not exist in the specified namespace.
   *
   * @param serviceName service name to check
   * @param namespace the namespace in which to check the service does not exist
   */
  public static void checkServiceDoesNotExist(String serviceName, String namespace) {
    withStandardRetryPolicy
        .conditionEvaluationListener(
            condition -> logger.info("Waiting for service {0} to be deleted in namespace {1} "
                    + "(elapsed time {2}ms, remaining time {3}ms)",
                serviceName,
                namespace,
                condition.getElapsedTimeInMS(),
                condition.getRemainingTimeInMS()))
        .until(assertDoesNotThrow(() -> serviceDoesNotExist(serviceName, null, namespace),
            String.format("serviceDoesNotExist failed with ApiException for service %s in namespace %s",
                serviceName, namespace)));
  }

  /**
   * Create a Docker image for a model in image domain.
   *
   * @param miiImageNameBase the base mii image name used in local or to construct the image name in repository
   * @param wdtModelFile the WDT model file used to build the Docker image
   * @param appName the sample application name used to build sample app ear file in WDT model file
   * @return image name with tag
   */
  public static  String createMiiImageAndVerify(String miiImageNameBase,
                                                String wdtModelFile,
                                                String appName) {
    return createMiiImageAndVerify(miiImageNameBase, wdtModelFile, appName,
        WLS_BASE_IMAGE_NAME, WLS_BASE_IMAGE_TAG, WLS);
  }

  /**
   * Create a Docker image for a model in image domain.
   *
   * @param miiImageNameBase the base mii image name used in local or to construct the image name in repository
   * @param wdtModelFile the WDT model file used to build the Docker image
   * @param appName the sample application name used to build sample app ear file in WDT model file
   * @param baseImageName the WebLogic base image name to be used while creating mii image
   * @param baseImageTag the WebLogic base image tag to be used while creating mii image
   * @param domainType the type of the WebLogic domain, valid values are "WLS, "JRF", and "Restricted JRF"
   * @return image name with tag
   */
  public static  String createMiiImageAndVerify(String miiImageNameBase,
                                                String wdtModelFile,
                                                String appName,
                                                String baseImageName,
                                                String baseImageTag,
                                                String domainType) {

    // create unique image name with date
    DateFormat dateFormat = new SimpleDateFormat("yyyy-MM-dd");
    Date date = new Date();
    final String imageTag = baseImageTag + "-" + dateFormat.format(date) + "-" + System.currentTimeMillis();
    // Add repository name in image name for Jenkins runs
    final String imageName = REPO_NAME + miiImageNameBase;
    final String image = imageName + ":" + imageTag;

    // build the model file list
    final List<String> modelList = Collections.singletonList(MODEL_DIR + "/" + wdtModelFile);

    // build an application archive using what is in resources/apps/APP_NAME
    assertTrue(buildAppArchive(defaultAppParams()
        .srcDirList(Collections.singletonList(appName))),
        String.format("Failed to create app archive for %s", appName));

    // build the archive list
    String zipFile = String.format("%s/%s.zip", ARCHIVE_DIR, appName);
    final List<String> archiveList = Collections.singletonList(zipFile);

    // Set additional environment variables for WIT
    checkDirectory(WIT_BUILD_DIR);
    Map<String, String> env = new HashMap<>();
    env.put("WLSIMG_BLDDIR", WIT_BUILD_DIR);

    // For k8s 1.16 support and as of May 6, 2020, we presently need a different JDK for these
    // tests and for image tool. This is expected to no longer be necessary once JDK 11.0.8 or
    // the next JDK 14 versions are released.
    String witJavaHome = System.getenv("WIT_JAVA_HOME");
    if (witJavaHome != null) {
      env.put("JAVA_HOME", witJavaHome);
    }

    // build an image using WebLogic Image Tool
    logger.info("Creating image {0} using model directory {1}", image, MODEL_DIR);
    boolean result = createImage(
        new WitParams()
            .baseImageName(baseImageName)
            .baseImageTag(baseImageTag)
            .domainType(domainType)
            .modelImageName(imageName)
            .modelImageTag(imageTag)
            .modelFiles(modelList)
            .modelArchiveFiles(archiveList)
            .wdtModelOnly(true)
            .wdtVersion(WDT_VERSION)
            .env(env)
            .redirect(true));

    assertTrue(result, String.format("Failed to create the image %s using WebLogic Image Tool", image));

    // Check image exists using docker images | grep image tag.
    assertTrue(doesImageExist(imageTag),
        String.format("Image %s does not exist", image));

    return image;
  }

  /**
   * Create a Docker registry secret in the specified namespace.
   *
   * @param namespace the namespace in which the secret will be created
   */
  public static void createDockerRegistrySecret(String namespace) {

    logger.info("Creating image pull secret in namespace {0}", namespace);
    createRepoSecret(REPO_SECRET_NAME, namespace, REPO_USERNAME, REPO_PASSWORD, REPO_EMAIL, REPO_REGISTRY);
  }

  /**
   * Create secret for OCR registry credentials in the specified namespace.
   *
   * @param namespace namespace in which the secret will be created
   */
  public static void createOCRRepoSecret(String namespace) {

    logger.info("Creating image pull secret in namespace {0}", namespace);
    createRepoSecret(OCR_SECRET_NAME, namespace, OCR_USERNAME, OCR_PASSWORD, OCR_EMAIL, OCR_REGISTRY);
  }

  /**
   * Create a Docker registry secret in the specified namespace.
   *
   * @param secretName secret name to be created
   * @param namespace the namespace in which the secret will be created
   * @param registryUserName username to login to the docker registry
   * @param registryPassword password to login to the docker registry
   * @param registryEmail email to login to the docker registry
   * @param registryName name of the docker registry
   */
  public static void createRepoSecret(String secretName,
                                      String namespace,
                                      String registryUserName,
                                      String registryPassword,
                                      String registryEmail,
                                      String registryName) {

    logger.info("Creating image pull secret in namespace {0}", namespace);
    JsonObject dockerConfigJsonObject = createDockerConfigJson(
        registryUserName, registryPassword, registryEmail, registryName);
    String dockerConfigJson = dockerConfigJsonObject.toString();

    // Create the V1Secret configuration
    V1Secret repoSecret = new V1Secret()
        .metadata(new V1ObjectMeta()
            .name(secretName)
            .namespace(namespace))
        .type("kubernetes.io/dockerconfigjson")
        .putDataItem(".dockerconfigjson", dockerConfigJson.getBytes());

    boolean secretCreated = assertDoesNotThrow(() -> createSecret(repoSecret),
        String.format("createSecret failed for %s", secretName));
    assertTrue(secretCreated, String.format("createSecret failed while creating secret %s", secretName));
  }

  /**
   * Docker login and push the image to Docker registry.
   *
   * @param dockerImage the Docker image to push to registry
   */
  public static void dockerLoginAndPushImageToRegistry(String dockerImage) {
    // push image, if necessary
    if (!REPO_NAME.isEmpty() && dockerImage.contains(REPO_NAME)) {
      // docker login, if necessary
      if (!REPO_USERNAME.equals(REPO_DUMMY_VALUE)) {
        logger.info("docker login");
        assertTrue(dockerLogin(REPO_REGISTRY, REPO_USERNAME, REPO_PASSWORD), "docker login failed");
      }

      logger.info("docker push image {0} to {1}", dockerImage, REPO_NAME);
      assertTrue(dockerPush(dockerImage), String.format("docker push failed for image %s", dockerImage));
    }
  }

  /**
   * Create a secret with username and password in the specified namespace.
   *
   * @param secretName secret name to create
   * @param namespace namespace in which the secret will be created
   * @param username username in the secret
   * @param password passowrd in the secret
   */
  public static void createSecretWithUsernamePassword(String secretName,
                                                      String namespace,
                                                      String username,
                                                      String password) {
    Map<String, String> secretMap = new HashMap<>();
    secretMap.put("username", username);
    secretMap.put("password", password);

    boolean secretCreated = assertDoesNotThrow(() -> createSecret(new V1Secret()
        .metadata(new V1ObjectMeta()
            .name(secretName)
            .namespace(namespace))
        .stringData(secretMap)), "Create secret failed with ApiException");
    assertTrue(secretCreated, String.format("create secret failed for %s", secretName));
  }

  /** Scale the WebLogic cluster to specified number of servers.
   *  Verify the sample app can be accessed through NGINX if curlCmd is not null.
   *
   * @param clusterName the WebLogic cluster name in the domain to be scaled
   * @param domainUid the domain to which the cluster belongs
   * @param domainNamespace the namespace in which the domain exists
   * @param manageServerPodNamePrefix managed server pod name prefix
   * @param replicasBeforeScale the replicas of the WebLogic cluster before the scale
   * @param replicasAfterScale the replicas of the WebLogic cluster after the scale
   * @param curlCmd the curl command to verify ingress controller can access the sample apps from all managed servers
   *                in the cluster, if curlCmd is null, the method will not verify the accessibility of the sample app
   *                through ingress controller
   * @param expectedServerNames list of managed servers in the cluster before scale, if curlCmd is null,
   *                            set expectedServerNames to null too
   */
  public static void scaleAndVerifyCluster(String clusterName,
                                           String domainUid,
                                           String domainNamespace,
                                           String manageServerPodNamePrefix,
                                           int replicasBeforeScale,
                                           int replicasAfterScale,
                                           String curlCmd,
                                           List<String> expectedServerNames) {

    // get the original managed server pod creation timestamp before scale
    List<String> listOfPodCreationTimestamp = new ArrayList<>();
    for (int i = 1; i <= replicasBeforeScale; i++) {
      String managedServerPodName = manageServerPodNamePrefix + i;
      String originalCreationTimestamp =
          assertDoesNotThrow(() -> getPodCreationTimestamp(domainNamespace, "", managedServerPodName),
              String.format("getPodCreationTimestamp failed with ApiException for pod %s in namespace %s",
                  managedServerPodName, domainNamespace));
      listOfPodCreationTimestamp.add(originalCreationTimestamp);
    }

    // scale the cluster in the domain
    logger.info("Scaling cluster {0} of domain {1} in namespace {2} to {3} servers",
        clusterName, domainUid, domainNamespace, replicasAfterScale);
    assertThat(assertDoesNotThrow(() -> scaleCluster(domainUid, domainNamespace, clusterName, replicasAfterScale)))
        .as("Verify scaling cluster {0} of domain {1} in namespace {2} succeeds",
            clusterName, domainUid, domainNamespace)
        .withFailMessage("Scaling cluster {0} of domain {1} in namespace {2} failed",
            clusterName, domainUid, domainNamespace)
        .isTrue();

    if (replicasBeforeScale <= replicasAfterScale) {

      // scale up
      // check that the original managed server pod state is not changed during scaling the cluster
      for (int i = 1; i <= replicasBeforeScale; i++) {
        String manageServerPodName = manageServerPodNamePrefix + i;

        // check the original managed server pod state is not changed
        logger.info("Checking that the state of manged server pod {0} is not changed in namespace {1}",
            manageServerPodName, domainNamespace);
        podStateNotChanged(manageServerPodName, domainUid, domainNamespace, listOfPodCreationTimestamp.get(i - 1));
      }

      if (curlCmd != null && expectedServerNames != null) {
        // check that NGINX can access the sample apps from the original managed servers in the domain
        logger.info("Checking that NGINX can access the sample app from the original managed servers in the domain "
            + "while the domain is scaling up.");
        logger.info("expected server name list which should be in the sample app response: {0} before scale",
            expectedServerNames);

        assertThat(callWebAppAndCheckForServerNameInResponse(curlCmd, expectedServerNames, 50))
            .as("Verify NGINX can access the sample app from the original managed servers in the domain")
            .withFailMessage("NGINX can not access the sample app from one or more of the managed servers")
            .isTrue();
      }

      // check that new managed server pods were created and wait for them to be ready
      for (int i = replicasBeforeScale + 1; i <= replicasAfterScale; i++) {
        String manageServerPodName = manageServerPodNamePrefix + i;

        // check new managed server pod exists in the namespace
        logger.info("Checking that the new managed server pod {0} exists in namespace {1}",
            manageServerPodName, domainNamespace);
        checkPodExists(manageServerPodName, domainUid, domainNamespace);

        // check new managed server pod is ready
        logger.info("Checking that the new managed server pod {0} is ready in namespace {1}",
            manageServerPodName, domainNamespace);
        checkPodReady(manageServerPodName, domainUid, domainNamespace);

        // check new managed server service exists in the namespace
        logger.info("Checking that the new managed server service {0} exists in namespace {1}",
            manageServerPodName, domainNamespace);
        checkServiceExists(manageServerPodName, domainNamespace);

        if (expectedServerNames != null) {
          // add the new managed server to the list
          expectedServerNames.add(clusterName + "-" + MANAGED_SERVER_NAME_BASE + i);
        }
      }

      if (curlCmd != null && expectedServerNames != null) {
        // check that NGINX can access the sample apps from new and original managed servers
        logger.info("Checking that NGINX can access the sample app from the new and original managed servers "
            + "in the domain after the cluster is scaled up.");
        assertThat(callWebAppAndCheckForServerNameInResponse(curlCmd, expectedServerNames, 50))
            .as("Verify NGINX can access the sample app from all managed servers in the domain")
            .withFailMessage("NGINX can not access the sample app from one or more of the managed servers")
            .isTrue();
      }
    } else {
      // scale down
      // wait and check the pods are deleted
      for (int i = replicasBeforeScale; i > replicasAfterScale; i--) {
        logger.info("Checking that managed server pod {0} was deleted from namespace {1}",
            manageServerPodNamePrefix + i, domainNamespace);
        checkPodDoesNotExist(manageServerPodNamePrefix + i, domainUid, domainNamespace);
        expectedServerNames.remove(clusterName + "-" + MANAGED_SERVER_NAME_BASE + i);
      }

      if (curlCmd != null && expectedServerNames != null) {
        // check that NGINX can access the app from the remaining managed servers in the domain
        logger.info("Checking that NGINX can access the sample app from the remaining managed servers in the domain "
            + "after the cluster is scaled down.");
        assertThat(callWebAppAndCheckForServerNameInResponse(curlCmd, expectedServerNames, 50))
            .as("Verify NGINX can access the sample app from the remaining managed server in the domain")
            .withFailMessage("NGINX can not access the sample app from the remaining managed server")
            .isTrue();
      }
    }
  }

  /**
<<<<<<< HEAD
   * Create a persistent volume and persistent volume claim.
   *
   * @param v1pv V1PersistentVolume object to create the persistent volume
   * @param v1pvc V1PersistentVolumeClaim object to create the persistent volume claim
   * @param labelSelector String containing the labels the PV is decorated with
   * @param namespace the namespace in which the persistence volume claim to be created
   */
  public static void createPVPVCAndVerify(V1PersistentVolume v1pv,
                                          V1PersistentVolumeClaim v1pvc,
                                          String labelSelector,
                                          String namespace) {

    assertNotNull(v1pv, "v1pv is null");
    assertNotNull(v1pvc, "v1pvc is null");

    String pvName = v1pv.getMetadata().getName();
    String pvcName = v1pvc.getMetadata().getName();

    logger.info("Creating persistent volume {0}", pvName);
    assertTrue(assertDoesNotThrow(() -> createPersistentVolume(v1pv),
        "Persistent volume creation failed with ApiException "),
        "PersistentVolume creation failed");

    logger.info("Creating persistent volume claim {0}", pvcName);
    assertTrue(assertDoesNotThrow(() -> createPersistentVolumeClaim(v1pvc),
        "Persistent volume claim creation failed with ApiException"),
        "PersistentVolumeClaim creation failed");

    // check the persistent volume and persistent volume claim exist
    withStandardRetryPolicy
        .conditionEvaluationListener(
            condition -> logger.info("Waiting for persistent volume {0} exists "
                    + "(elapsed time {1}ms, remaining time {2}ms)",
                pvName,
                condition.getElapsedTimeInMS(),
                condition.getRemainingTimeInMS()))
        .until(assertDoesNotThrow(() -> pvExists(pvName, labelSelector),
            String.format("pvExists failed with ApiException when checking pv %s", pvName)));

    withStandardRetryPolicy
        .conditionEvaluationListener(
            condition -> logger.info("Waiting for persistent volume claim {0} exists in namespace {1} "
                    + "(elapsed time {2}ms, remaining time {3}ms)",
                pvcName,
                namespace,
                condition.getElapsedTimeInMS(),
                condition.getRemainingTimeInMS()))
        .until(assertDoesNotThrow(() -> pvcExists(pvcName, namespace),
            String.format("pvcExists failed with ApiException when checking pvc %s in namespace %s",
                pvcName, namespace)));
  }

  /**
   * Create ConfigMap containing domain scripts.
   * @param configMapName name of the ConfigMap to create
   * @param files files to be added in ConfigMap, including domain creation python script and properties files
   * @param namespace the namespace in which the ConfigMap to be created
   * @throws IOException when reading files fails
   */
  public static void createConfigMapForDomainCreation(String configMapName,
                                                      List<Path> files,
                                                      String namespace) throws IOException {

    // create a ConfigMap of the domain
    Map<String, String> data = new HashMap<>();
    for (Path file : files) {
      data.put(file.getFileName().toString(), readString(file));
    }

    V1ConfigMap configMap = new V1ConfigMap()
        .data(data)
        .metadata(new V1ObjectMeta()
            .name(configMapName)
            .namespace(namespace));

    assertTrue(assertDoesNotThrow(() -> createConfigMap(configMap),
        String.format("createConfigMap failed with ApiException for ConfigMap %s with files %s in namespace %s",
            configMapName, files, namespace)),
        String.format("createConfigMap failed while creating ConfigMap %s in namespace %s", configMapName, namespace));
  }

  /**
   * Run a job to create a domain in the specified namespace.
   *
   * @param jobBody V1Job object to create a domain in the specified namespace
   * @param namespace the namespace in which the job will be run
   */
  public static void runCreateDomainJob(V1Job jobBody, String namespace) {

    String jobName = assertDoesNotThrow(() -> createNamespacedJob(jobBody), "Domain creation job failed");

    logger.info("Checking if the domain creation job {0} completed in namespace {1}",
        jobName, namespace);
    withStandardRetryPolicy
        .conditionEvaluationListener(
            condition -> logger.info("Waiting for job {0} to be completed in namespace {1} "
                    + "(elapsed time {2} ms, remaining time {3} ms)",
                jobName,
                namespace,
                condition.getElapsedTimeInMS(),
                condition.getRemainingTimeInMS()))
        .until(jobCompleted(jobName, null, namespace));
  }
=======
   * Get the PodCreationTimestamp of a pod in a namespace.
   * 
   * @param namespace Kubernetes namespace that the domain is hosted
   * @param podName name of the pod 
   * @return PodCreationTimestamp of the pod
   */
  public static String getPodCreationTime(String namespace, String podName) {
    String podCreationTime =
        assertDoesNotThrow(() -> getPodCreationTimestamp(namespace, "", podName),
            String.format("Couldn't get PodCreationTimestamp for pod %s", podName));
    assertNotNull(podCreationTime, "Got null PodCreationTimestamp");
    logger.info("PodCreationTimestamp for pod ${0} in namespace ${1} is {2}",
        namespace,
        podName,
        podCreationTime);
    return podCreationTime;
  }

>>>>>>> 3e5a84e0
}<|MERGE_RESOLUTION|>--- conflicted
+++ resolved
@@ -804,7 +804,6 @@
   }
 
   /**
-<<<<<<< HEAD
    * Create a persistent volume and persistent volume claim.
    *
    * @param v1pv V1PersistentVolume object to create the persistent volume
@@ -908,7 +907,8 @@
                 condition.getRemainingTimeInMS()))
         .until(jobCompleted(jobName, null, namespace));
   }
-=======
+
+  /**
    * Get the PodCreationTimestamp of a pod in a namespace.
    * 
    * @param namespace Kubernetes namespace that the domain is hosted
@@ -921,11 +921,10 @@
             String.format("Couldn't get PodCreationTimestamp for pod %s", podName));
     assertNotNull(podCreationTime, "Got null PodCreationTimestamp");
     logger.info("PodCreationTimestamp for pod ${0} in namespace ${1} is {2}",
+        podName,
         namespace,
-        podName,
         podCreationTime);
     return podCreationTime;
   }
 
->>>>>>> 3e5a84e0
 }