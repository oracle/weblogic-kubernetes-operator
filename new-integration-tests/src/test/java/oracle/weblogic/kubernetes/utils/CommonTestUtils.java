// Copyright (c) 2020, Oracle Corporation and/or its affiliates.
// Licensed under the Universal Permissive License v 1.0 as shown at https://oss.oracle.com/licenses/upl.

package oracle.weblogic.kubernetes.utils;

<<<<<<< HEAD
import java.lang.reflect.Array;
=======
import java.nio.file.Path;
>>>>>>> 1aa5c9d1
import java.text.DateFormat;
import java.text.SimpleDateFormat;
import java.util.*;

import com.google.gson.JsonObject;
<<<<<<< HEAD
import io.kubernetes.client.openapi.ApiException;
import io.kubernetes.client.openapi.models.*;
=======
import io.kubernetes.client.openapi.models.V1ConfigMap;
import io.kubernetes.client.openapi.models.V1Job;
import io.kubernetes.client.openapi.models.V1ObjectMeta;
import io.kubernetes.client.openapi.models.V1PersistentVolume;
import io.kubernetes.client.openapi.models.V1PersistentVolumeClaim;
import io.kubernetes.client.openapi.models.V1Secret;
import io.kubernetes.client.openapi.models.V1ServiceAccount;
>>>>>>> 1aa5c9d1
import oracle.weblogic.domain.Domain;
import oracle.weblogic.kubernetes.actions.ActionConstants;
import oracle.weblogic.kubernetes.actions.impl.GrafanaParams;
import oracle.weblogic.kubernetes.actions.impl.NginxParams;
import oracle.weblogic.kubernetes.actions.impl.OperatorParams;
import oracle.weblogic.kubernetes.actions.impl.PrometheusParams;
import oracle.weblogic.kubernetes.actions.impl.primitive.Docker;
import oracle.weblogic.kubernetes.actions.impl.primitive.HelmParams;
import oracle.weblogic.kubernetes.actions.impl.primitive.Kubernetes;
import oracle.weblogic.kubernetes.actions.impl.primitive.WitParams;
import org.awaitility.core.ConditionFactory;
import org.joda.time.DateTime;

import static java.nio.file.Files.readString;
import static java.util.concurrent.TimeUnit.MINUTES;
import static java.util.concurrent.TimeUnit.SECONDS;
import static oracle.weblogic.kubernetes.TestConstants.DOMAIN_VERSION;
import static oracle.weblogic.kubernetes.TestConstants.GOOGLE_REPO_URL;
import static oracle.weblogic.kubernetes.TestConstants.MANAGED_SERVER_NAME_BASE;
import static oracle.weblogic.kubernetes.TestConstants.NGINX_CHART_NAME;
import static oracle.weblogic.kubernetes.TestConstants.NGINX_RELEASE_NAME;
import static oracle.weblogic.kubernetes.TestConstants.OCR_EMAIL;
import static oracle.weblogic.kubernetes.TestConstants.OCR_PASSWORD;
import static oracle.weblogic.kubernetes.TestConstants.OCR_REGISTRY;
import static oracle.weblogic.kubernetes.TestConstants.OCR_SECRET_NAME;
import static oracle.weblogic.kubernetes.TestConstants.OCR_USERNAME;
import static oracle.weblogic.kubernetes.TestConstants.OPERATOR_CHART_DIR;
import static oracle.weblogic.kubernetes.TestConstants.OPERATOR_RELEASE_NAME;
import static oracle.weblogic.kubernetes.TestConstants.REPO_DUMMY_VALUE;
import static oracle.weblogic.kubernetes.TestConstants.REPO_EMAIL;
import static oracle.weblogic.kubernetes.TestConstants.REPO_NAME;
import static oracle.weblogic.kubernetes.TestConstants.REPO_PASSWORD;
import static oracle.weblogic.kubernetes.TestConstants.REPO_REGISTRY;
import static oracle.weblogic.kubernetes.TestConstants.REPO_SECRET_NAME;
import static oracle.weblogic.kubernetes.TestConstants.REPO_USERNAME;
import static oracle.weblogic.kubernetes.TestConstants.STABLE_REPO_NAME;
import static oracle.weblogic.kubernetes.actions.ActionConstants.ARCHIVE_DIR;
import static oracle.weblogic.kubernetes.actions.ActionConstants.MODEL_DIR;
import static oracle.weblogic.kubernetes.actions.ActionConstants.WDT_VERSION;
import static oracle.weblogic.kubernetes.actions.ActionConstants.WIT_BUILD_DIR;
import static oracle.weblogic.kubernetes.actions.ActionConstants.WLS;
import static oracle.weblogic.kubernetes.actions.ActionConstants.WLS_BASE_IMAGE_NAME;
import static oracle.weblogic.kubernetes.actions.ActionConstants.WLS_BASE_IMAGE_TAG;
<<<<<<< HEAD
import static oracle.weblogic.kubernetes.actions.TestActions.*;
import static oracle.weblogic.kubernetes.assertions.TestAssertions.*;
=======
import static oracle.weblogic.kubernetes.actions.TestActions.buildAppArchive;
import static oracle.weblogic.kubernetes.actions.TestActions.createConfigMap;
import static oracle.weblogic.kubernetes.actions.TestActions.createDockerConfigJson;
import static oracle.weblogic.kubernetes.actions.TestActions.createDomainCustomResource;
import static oracle.weblogic.kubernetes.actions.TestActions.createImage;
import static oracle.weblogic.kubernetes.actions.TestActions.createIngress;
import static oracle.weblogic.kubernetes.actions.TestActions.createNamespacedJob;
import static oracle.weblogic.kubernetes.actions.TestActions.createPersistentVolume;
import static oracle.weblogic.kubernetes.actions.TestActions.createPersistentVolumeClaim;
import static oracle.weblogic.kubernetes.actions.TestActions.createSecret;
import static oracle.weblogic.kubernetes.actions.TestActions.createServiceAccount;
import static oracle.weblogic.kubernetes.actions.TestActions.defaultAppParams;
import static oracle.weblogic.kubernetes.actions.TestActions.dockerLogin;
import static oracle.weblogic.kubernetes.actions.TestActions.dockerPush;
import static oracle.weblogic.kubernetes.actions.TestActions.getOperatorImageName;
import static oracle.weblogic.kubernetes.actions.TestActions.getPodCreationTimestamp;
import static oracle.weblogic.kubernetes.actions.TestActions.installNginx;
import static oracle.weblogic.kubernetes.actions.TestActions.installOperator;
import static oracle.weblogic.kubernetes.actions.TestActions.listIngresses;
import static oracle.weblogic.kubernetes.actions.TestActions.scaleCluster;
import static oracle.weblogic.kubernetes.actions.TestActions.upgradeOperator;
import static oracle.weblogic.kubernetes.assertions.TestAssertions.doesImageExist;
import static oracle.weblogic.kubernetes.assertions.TestAssertions.domainExists;
import static oracle.weblogic.kubernetes.assertions.TestAssertions.isHelmReleaseDeployed;
import static oracle.weblogic.kubernetes.assertions.TestAssertions.isNginxReady;
import static oracle.weblogic.kubernetes.assertions.TestAssertions.isPodRestarted;
import static oracle.weblogic.kubernetes.assertions.TestAssertions.jobCompleted;
import static oracle.weblogic.kubernetes.assertions.TestAssertions.operatorIsReady;
import static oracle.weblogic.kubernetes.assertions.TestAssertions.podDoesNotExist;
import static oracle.weblogic.kubernetes.assertions.TestAssertions.podExists;
import static oracle.weblogic.kubernetes.assertions.TestAssertions.podReady;
import static oracle.weblogic.kubernetes.assertions.TestAssertions.podStateNotChanged;
import static oracle.weblogic.kubernetes.assertions.TestAssertions.pvExists;
import static oracle.weblogic.kubernetes.assertions.TestAssertions.pvcExists;
import static oracle.weblogic.kubernetes.assertions.TestAssertions.serviceDoesNotExist;
import static oracle.weblogic.kubernetes.assertions.TestAssertions.serviceExists;
>>>>>>> 1aa5c9d1
import static oracle.weblogic.kubernetes.extensions.LoggedTest.logger;
import static oracle.weblogic.kubernetes.utils.FileUtils.checkDirectory;
import static oracle.weblogic.kubernetes.utils.TestUtils.callWebAppAndCheckForServerNameInResponse;
import static org.assertj.core.api.Assertions.assertThat;
import static org.awaitility.Awaitility.with;
import static org.junit.jupiter.api.Assertions.assertDoesNotThrow;
import static org.junit.jupiter.api.Assertions.assertFalse;
import static org.junit.jupiter.api.Assertions.assertNotNull;
import static org.junit.jupiter.api.Assertions.assertTrue;

/**
 * The common utility class for tests.
 */
public class CommonTestUtils {

  private static ConditionFactory withStandardRetryPolicy =
      with().pollDelay(2, SECONDS)
          .and().with().pollInterval(10, SECONDS)
          .atMost(5, MINUTES).await();

  /**
   * Install WebLogic operator and wait up to five minutes until the operator pod is ready.
   *
   * @param opNamespace the operator namespace in which the operator will be installed
   * @param domainNamespace the list of the domain namespaces which will be managed by the operator
   * @return the operator Helm installation parameters
   */
  public static HelmParams installAndVerifyOperator(String opNamespace,
                                                    String... domainNamespace) {

    // Create a service account for the unique opNamespace
    logger.info("Creating service account");
    String serviceAccountName = opNamespace + "-sa";
    assertDoesNotThrow(() -> createServiceAccount(new V1ServiceAccount()
        .metadata(new V1ObjectMeta()
            .namespace(opNamespace)
            .name(serviceAccountName))));
    logger.info("Created service account: {0}", serviceAccountName);

    // get operator image name
    String operatorImage = getOperatorImageName();
    assertFalse(operatorImage.isEmpty(), "operator image name can not be empty");
    logger.info("operator image name {0}", operatorImage);

    // Create Docker registry secret in the operator namespace to pull the image from repository
    logger.info("Creating Docker registry secret in namespace {0}", opNamespace);
    createDockerRegistrySecret(opNamespace);

    // map with secret
    Map<String, Object> secretNameMap = new HashMap<>();
    secretNameMap.put("name", REPO_SECRET_NAME);

    // Helm install parameters
    HelmParams opHelmParams = new HelmParams()
        .releaseName(OPERATOR_RELEASE_NAME)
        .namespace(opNamespace)
        .chartDir(OPERATOR_CHART_DIR);

    // operator chart values to override
    OperatorParams opParams = new OperatorParams()
        .helmParams(opHelmParams)
        .image(operatorImage)
        .imagePullSecrets(secretNameMap)
        .domainNamespaces(Arrays.asList(domainNamespace))
        .serviceAccount(serviceAccountName);

    // install operator
    logger.info("Installing operator in namespace {0}", opNamespace);
    assertTrue(installOperator(opParams),
        String.format("Failed to install operator in namespace %s", opNamespace));
    logger.info("Operator installed in namespace {0}", opNamespace);

    // list Helm releases matching operator release name in operator namespace
    logger.info("Checking operator release {0} status in namespace {1}",
        OPERATOR_RELEASE_NAME, opNamespace);
    assertTrue(isHelmReleaseDeployed(OPERATOR_RELEASE_NAME, opNamespace),
        String.format("Operator release %s is not in deployed status in namespace %s",
            OPERATOR_RELEASE_NAME, opNamespace));
    logger.info("Operator release {0} status is deployed in namespace {1}",
        OPERATOR_RELEASE_NAME, opNamespace);

    // wait for the operator to be ready
    logger.info("Wait for the operator pod is ready in namespace {0}", opNamespace);
    withStandardRetryPolicy
        .conditionEvaluationListener(
            condition -> logger.info("Waiting for operator to be running in namespace {0} "
                    + "(elapsed time {1}ms, remaining time {2}ms)",
                opNamespace,
                condition.getElapsedTimeInMS(),
                condition.getRemainingTimeInMS()))
        .until(assertDoesNotThrow(() -> operatorIsReady(opNamespace),
            "operatorIsReady failed with ApiException"));

    return opHelmParams;
  }

  /**
   * Upgrade WebLogic operator to manage the given domain namespaces.
   *
   * @param opNamespace the operator namespace in which the operator will be upgraded
   * @param domainNamespace the list of the domain namespaces which will be managed by the operator
   * @return true if successful
   */
  public static boolean upgradeAndVerifyOperator(String opNamespace,
                                                    String... domainNamespace) {
    // Helm upgrade parameters
    HelmParams opHelmParams = new HelmParams()
        .releaseName(OPERATOR_RELEASE_NAME)
        .namespace(opNamespace)
        .chartDir(OPERATOR_CHART_DIR);

    // operator chart values
    OperatorParams opParams = new OperatorParams()
        .helmParams(opHelmParams)
        .domainNamespaces(Arrays.asList(domainNamespace));

    // upgrade operator
    logger.info("Upgrading operator in namespace {0}", opNamespace);
    if (!upgradeOperator(opParams)) {
      logger.info("Failed to upgrade operator in namespace {0}", opNamespace);
      return false;
    }
    logger.info("Operator upgraded in namespace {0}", opNamespace);

    // list Helm releases matching operator release name in operator namespace
    logger.info("Checking operator release {0} status in namespace {1}",
        OPERATOR_RELEASE_NAME, opNamespace);
    if (!isHelmReleaseDeployed(OPERATOR_RELEASE_NAME, opNamespace)) {
      logger.info("Operator release {0} is not in deployed status in namespace {1}",
          OPERATOR_RELEASE_NAME, opNamespace);
      return false;
    }
    logger.info("Operator release {0} status is deployed in namespace {1}",
        OPERATOR_RELEASE_NAME, opNamespace);

    return true;
  }


  /**
   * Install NGINX and wait up to five minutes until the NGINX pod is ready.
   *
   * @param nginxNamespace the namespace in which the NGINX will be installed
   * @param nodeportshttp the http nodeport of NGINX
   * @param nodeportshttps the https nodeport of NGINX
   * @return the NGINX Helm installation parameters
   */
  public static HelmParams installAndVerifyNginx(String nginxNamespace,
                                                 int nodeportshttp,
                                                 int nodeportshttps) {

    // Helm install parameters
    HelmParams nginxHelmParams = new HelmParams()
        .releaseName(NGINX_RELEASE_NAME)
        .namespace(nginxNamespace)
        .repoUrl(GOOGLE_REPO_URL)
        .repoName(STABLE_REPO_NAME)
        .chartName(NGINX_CHART_NAME);

    // NGINX chart values to override
    NginxParams nginxParams = new NginxParams()
        .helmParams(nginxHelmParams)
        .nodePortsHttp(nodeportshttp)
        .nodePortsHttps(nodeportshttps);

    // install NGINX
    assertThat(installNginx(nginxParams))
        .as("Test NGINX installation succeeds")
        .withFailMessage("NGINX installation is failed")
        .isTrue();

    // verify that NGINX is installed
    logger.info("Checking NGINX release {0} status in namespace {1}",
        NGINX_RELEASE_NAME, nginxNamespace);
    assertTrue(isHelmReleaseDeployed(NGINX_RELEASE_NAME, nginxNamespace),
        String.format("NGINX release %s is not in deployed status in namespace %s",
            NGINX_RELEASE_NAME, nginxNamespace));
    logger.info("NGINX release {0} status is deployed in namespace {1}",
        NGINX_RELEASE_NAME, nginxNamespace);

    // wait until the NGINX pod is ready.
    withStandardRetryPolicy
        .conditionEvaluationListener(
            condition -> logger.info(
                "Waiting for NGINX to be ready in namespace {0} (elapsed time {1}ms, remaining time {2}ms)",
                nginxNamespace,
                condition.getElapsedTimeInMS(),
                condition.getRemainingTimeInMS()))
        .until(assertDoesNotThrow(() -> isNginxReady(nginxNamespace), "isNginxReady failed with ApiException"));

    return nginxHelmParams;
  }

  /**
   * Create a domain in the specified namespace and wait up to five minutes until the domain exists.
   *
   * @param domain the oracle.weblogic.domain.Domain object to create domain custom resource
   * @param domainNamespace namespace in which the domain will be created
   */
  public static void createDomainAndVerify(Domain domain, String domainNamespace) {

    // create the domain CR
    assertNotNull(domain, "domain is null");
    assertNotNull(domain.getSpec(), "domain spec is null");
    String domainUid = domain.getSpec().getDomainUid();

    logger.info("Creating domain custom resource for domainUid {0} in namespace {1}",
        domainUid, domainNamespace);
    assertTrue(assertDoesNotThrow(() -> createDomainCustomResource(domain),
        String.format("Create domain custom resource failed with ApiException for %s in namespace %s",
            domainUid, domainNamespace)),
        String.format("Create domain custom resource failed with ApiException for %s in namespace %s",
            domainUid, domainNamespace));

    // wait for the domain to exist
    logger.info("Checking for domain custom resource in namespace {0}", domainNamespace);
    withStandardRetryPolicy
        .conditionEvaluationListener(
            condition -> logger.info("Waiting for domain {0} to be created in namespace {1} "
                    + "(elapsed time {2}ms, remaining time {3}ms)",
                domainUid,
                domainNamespace,
                condition.getElapsedTimeInMS(),
                condition.getRemainingTimeInMS()))
        .until(domainExists(domainUid, DOMAIN_VERSION, domainNamespace));
  }

  /**
   * Create an ingress for the domain with domainUid in the specified namespace.
   *
   * @param domainUid WebLogic domainUid which is backend to the ingress to be created
   * @param domainNamespace WebLogic domain namespace in which the domain exists
   * @param clusterNameMSPortMap the map with key as cluster name and the value as managed server port of the cluster
   * @return list of ingress hosts
   */
  public static List<String> createIngressForDomainAndVerify(String domainUid,
                                                             String domainNamespace,
                                                             Map<String, Integer> clusterNameMSPortMap) {

    // create an ingress in domain namespace
    String ingressName = domainUid + "-nginx";
    List<String> ingressHostList =
        createIngress(ingressName, domainNamespace, domainUid, clusterNameMSPortMap);

    assertNotNull(ingressHostList,
        String.format("Ingress creation failed for domain %s in namespace %s", domainUid, domainNamespace));

    // check the ingress was found in the domain namespace
    assertThat(assertDoesNotThrow(() -> listIngresses(domainNamespace)))
        .as("Test ingress {0} was found in namespace {1}", ingressName, domainNamespace)
        .withFailMessage("Ingress {0} was not found in namespace {1}", ingressName, domainNamespace)
        .contains(ingressName);

    logger.info("ingress {0} for domain {1} was created in namespace {2}",
        ingressName, domainUid, domainNamespace);

    return ingressHostList;
  }

  /**
   * Check pod exists in the specified namespace.
   *
   * @param podName pod name to check
   * @param domainUid the label the pod is decorated with
   * @param domainNamespace the domain namespace in which the domain exists
   */
  public static void checkPodExists(String podName, String domainUid, String domainNamespace) {
    withStandardRetryPolicy
        .conditionEvaluationListener(
            condition -> logger.info("Waiting for pod {0} to be created in namespace {1} "
                    + "(elapsed time {2}ms, remaining time {3}ms)",
                podName,
                domainNamespace,
                condition.getElapsedTimeInMS(),
                condition.getRemainingTimeInMS()))
        .until(assertDoesNotThrow(() -> podExists(podName, domainUid, domainNamespace),
            String.format("podExists failed with ApiException for pod %s in namespace %s",
                podName, domainNamespace)));
  }

  /**
   * Check pod is ready.
   *
   * @param podName pod name to check
   * @param domainUid the label the pod is decorated with
   * @param domainNamespace the domain namespace in which the domain exists
   */
  public static void checkPodReady(String podName, String domainUid, String domainNamespace) {
    withStandardRetryPolicy
        .conditionEvaluationListener(
            condition -> logger.info("Waiting for pod {0} to be ready in namespace {1} "
                    + "(elapsed time {2}ms, remaining time {3}ms)",
                podName,
                domainNamespace,
                condition.getElapsedTimeInMS(),
                condition.getRemainingTimeInMS()))
        .until(assertDoesNotThrow(() -> podReady(podName, domainUid, domainNamespace),
            String.format("podReady failed with ApiException for pod %s in namespace %s",
               podName, domainNamespace)));
  }

  /**
   * Check pod is restarted by comparing the pod's creation timestamp with the last timestamp.
   *
   * @param domainUid the label the pod is decorated with
   * @param podName pod name to check
   * @param domNamespace the Kubernetes namespace in which the domain exists
   * @param lastCreationTime the previous creation time
   */
  public static void checkPodRestarted(
      String domainUid,
      String domNamespace,
      String podName,
      DateTime lastCreationTime
  ) {
    withStandardRetryPolicy
        .conditionEvaluationListener(
            condition -> logger.info("Waiting for pod {0} to be restarted in namespace {1} "
            + "(elapsed time {2}ms, remaining time {3}ms)",
            podName,
            domNamespace,
            condition.getElapsedTimeInMS(),
            condition.getRemainingTimeInMS()))
        .until(assertDoesNotThrow(() -> isPodRestarted(podName, domainUid, domNamespace, lastCreationTime),
            String.format(
                "pod %s has not been restarted in namespace %s", podName, domNamespace)));
  }

  /**
   * Check service exists in the specified namespace.
   *
   * @param serviceName service name to check
   * @param namespace the namespace in which to check for the service
   */
  public static void checkServiceExists(String serviceName, String namespace) {
    withStandardRetryPolicy
        .conditionEvaluationListener(
            condition -> logger.info("Waiting for service {0} to exist in namespace {1} "
                    + "(elapsed time {2}ms, remaining time {3}ms)",
                serviceName,
                namespace,
                condition.getElapsedTimeInMS(),
                condition.getRemainingTimeInMS()))
        .until(assertDoesNotThrow(() -> serviceExists(serviceName, null, namespace),
            String.format("serviceExists failed with ApiException for service %s in namespace %s",
                serviceName, namespace)));
  }

  /**
   * Check pod does not exist in the specified namespace.
   *
   * @param podName pod name to check
   * @param domainUid the label the pod is decorated with
   * @param namespace the namespace in which to check whether the pod exists
   */
  public static void checkPodDoesNotExist(String podName, String domainUid, String namespace) {
    withStandardRetryPolicy
        .conditionEvaluationListener(
            condition -> logger.info("Waiting for pod {0} to be deleted in namespace {1} "
                    + "(elapsed time {2}ms, remaining time {3}ms)",
                podName,
                namespace,
                condition.getElapsedTimeInMS(),
                condition.getRemainingTimeInMS()))
        .until(assertDoesNotThrow(() -> podDoesNotExist(podName, domainUid, namespace),
            String.format("podDoesNotExist failed with ApiException for pod %s in namespace %s",
                podName, namespace)));
  }

  /**
   * Check service does not exist in the specified namespace.
   *
   * @param serviceName service name to check
   * @param namespace the namespace in which to check the service does not exist
   */
  public static void checkServiceDoesNotExist(String serviceName, String namespace) {
    withStandardRetryPolicy
        .conditionEvaluationListener(
            condition -> logger.info("Waiting for service {0} to be deleted in namespace {1} "
                    + "(elapsed time {2}ms, remaining time {3}ms)",
                serviceName,
                namespace,
                condition.getElapsedTimeInMS(),
                condition.getRemainingTimeInMS()))
        .until(assertDoesNotThrow(() -> serviceDoesNotExist(serviceName, null, namespace),
            String.format("serviceDoesNotExist failed with ApiException for service %s in namespace %s",
                serviceName, namespace)));
  }

  /**
   * Create a Docker image for a model in image domain.
   *
   * @param miiImageNameBase the base mii image name used in local or to construct the image name in repository
   * @param wdtModelFile the WDT model file used to build the Docker image
   * @param appName the sample application name used to build sample app ear file in WDT model file
   * @return image name with tag
   */
  public static  String createMiiImageAndVerify(String miiImageNameBase,
                                                String wdtModelFile,
                                                String appName) {
    return createMiiImageAndVerify(miiImageNameBase, wdtModelFile, appName,
        WLS_BASE_IMAGE_NAME, WLS_BASE_IMAGE_TAG, WLS);
  }

  /**
   * Create a Docker image for a model in image domain.
   *
   * @param miiImageNameBase the base mii image name used in local or to construct the image name in repository
   * @param wdtModelFile the WDT model file used to build the Docker image
   * @param appName the sample application name used to build sample app ear file in WDT model file
   * @param baseImageName the WebLogic base image name to be used while creating mii image
   * @param baseImageTag the WebLogic base image tag to be used while creating mii image
   * @param domainType the type of the WebLogic domain, valid values are "WLS, "JRF", and "Restricted JRF"
   * @return image name with tag
   */
  public static  String createMiiImageAndVerify(String miiImageNameBase,
                                                String wdtModelFile,
                                                String appName,
                                                String baseImageName,
                                                String baseImageTag,
                                                String domainType) {

    // create unique image name with date
    DateFormat dateFormat = new SimpleDateFormat("yyyy-MM-dd");
    Date date = new Date();
    final String imageTag = baseImageTag + "-" + dateFormat.format(date) + "-" + System.currentTimeMillis();
    // Add repository name in image name for Jenkins runs
    final String imageName = REPO_NAME + miiImageNameBase;
    final String image = imageName + ":" + imageTag;

    // build the model file list
    final List<String> modelList = Collections.singletonList(MODEL_DIR + "/" + wdtModelFile);

    // build an application archive using what is in resources/apps/APP_NAME
    assertTrue(buildAppArchive(defaultAppParams()
        .srcDirList(Collections.singletonList(appName))),
        String.format("Failed to create app archive for %s", appName));

    // build the archive list
    String zipFile = String.format("%s/%s.zip", ARCHIVE_DIR, appName);
    final List<String> archiveList = Collections.singletonList(zipFile);

    // Set additional environment variables for WIT
    checkDirectory(WIT_BUILD_DIR);
    Map<String, String> env = new HashMap<>();
    env.put("WLSIMG_BLDDIR", WIT_BUILD_DIR);

    // For k8s 1.16 support and as of May 6, 2020, we presently need a different JDK for these
    // tests and for image tool. This is expected to no longer be necessary once JDK 11.0.8 or
    // the next JDK 14 versions are released.
    String witJavaHome = System.getenv("WIT_JAVA_HOME");
    if (witJavaHome != null) {
      env.put("JAVA_HOME", witJavaHome);
    }

    // build an image using WebLogic Image Tool
    logger.info("Creating image {0} using model directory {1}", image, MODEL_DIR);
    boolean result = createImage(
        new WitParams()
            .baseImageName(baseImageName)
            .baseImageTag(baseImageTag)
            .domainType(domainType)
            .modelImageName(imageName)
            .modelImageTag(imageTag)
            .modelFiles(modelList)
            .modelArchiveFiles(archiveList)
            .wdtModelOnly(true)
            .wdtVersion(WDT_VERSION)
            .env(env)
            .redirect(true));

    assertTrue(result, String.format("Failed to create the image %s using WebLogic Image Tool", image));

    // Check image exists using docker images | grep image tag.
    assertTrue(doesImageExist(imageTag),
        String.format("Image %s does not exist", image));

    return image;
  }

  /**
   * Create secret for OCR registry credentials in the specified namespace.
   *
   * @param namespace namespace in which the secret will be created
   */
  public static void createOCRRepoSecret(String namespace) {

    logger.info("Creating image pull secret in namespace {0}", namespace);
    createDockerRegistrySecret(OCR_USERNAME, OCR_PASSWORD, OCR_EMAIL, OCR_REGISTRY, OCR_SECRET_NAME, namespace);
  }

  /**
   * Create a Docker registry secret in the specified namespace.
   *
   * @param namespace the namespace in which the secret will be created
   */
  public static void createDockerRegistrySecret(String namespace) {
    createDockerRegistrySecret(REPO_USERNAME, REPO_PASSWORD, REPO_EMAIL,
        REPO_REGISTRY, REPO_SECRET_NAME, namespace);
  }

  /**
   * Create docker registry secret with given parameters.
   * @param userName repository user name
   * @param password repository password
   * @param email repository email
   * @param registry registry name
   * @param secretName name of the secret to create
   * @param namespace namespace in which to create the secret
   */
  public static void createDockerRegistrySecret(String userName, String password,
      String email, String registry, String secretName, String namespace) {

    // Create registry secret in the namespace to pull the image from repository
    JsonObject dockerConfigJsonObject = createDockerConfigJson(
        userName, password, email, registry);
    String dockerConfigJson = dockerConfigJsonObject.toString();

    // Create the V1Secret configuration
    V1Secret repoSecret = new V1Secret()
        .metadata(new V1ObjectMeta()
            .name(secretName)
            .namespace(namespace))
        .type("kubernetes.io/dockerconfigjson")
        .putDataItem(".dockerconfigjson", dockerConfigJson.getBytes());

    boolean secretCreated = assertDoesNotThrow(() -> createSecret(repoSecret),
        String.format("createSecret failed for %s", secretName));
    assertTrue(secretCreated, String.format("createSecret failed while creating secret %s in namespace %s",
        secretName, namespace));
  }

  /**
   * Docker login and push the image to Docker registry.
   *
   * @param dockerImage the Docker image to push to registry
   */
  public static void dockerLoginAndPushImageToRegistry(String dockerImage) {
    // push image, if necessary
    if (!REPO_NAME.isEmpty() && dockerImage.contains(REPO_NAME)) {
      // docker login, if necessary
      if (!REPO_USERNAME.equals(REPO_DUMMY_VALUE)) {
        logger.info("docker login");
        assertTrue(dockerLogin(REPO_REGISTRY, REPO_USERNAME, REPO_PASSWORD), "docker login failed");
      }

      logger.info("docker push image {0} to {1}", dockerImage, REPO_NAME);
      assertTrue(dockerPush(dockerImage), String.format("docker push failed for image %s", dockerImage));
    }
  }

  /**
   * Create a secret with username and password in the specified namespace.
   *
   * @param secretName secret name to create
   * @param namespace namespace in which the secret will be created
   * @param username username in the secret
   * @param password passowrd in the secret
   */
  public static void createSecretWithUsernamePassword(String secretName,
                                                      String namespace,
                                                      String username,
                                                      String password) {
    Map<String, String> secretMap = new HashMap<>();
    secretMap.put("username", username);
    secretMap.put("password", password);

    boolean secretCreated = assertDoesNotThrow(() -> createSecret(new V1Secret()
        .metadata(new V1ObjectMeta()
            .name(secretName)
            .namespace(namespace))
        .stringData(secretMap)), "Create secret failed with ApiException");
    assertTrue(secretCreated, String.format("create secret failed for %s", secretName));
  }

  /** Scale the WebLogic cluster to specified number of servers.
   *  Verify the sample app can be accessed through NGINX if curlCmd is not null.
   *
   * @param clusterName the WebLogic cluster name in the domain to be scaled
   * @param domainUid the domain to which the cluster belongs
   * @param domainNamespace the namespace in which the domain exists
   * @param manageServerPodNamePrefix managed server pod name prefix
   * @param replicasBeforeScale the replicas of the WebLogic cluster before the scale
   * @param replicasAfterScale the replicas of the WebLogic cluster after the scale
   * @param curlCmd the curl command to verify ingress controller can access the sample apps from all managed servers
   *                in the cluster, if curlCmd is null, the method will not verify the accessibility of the sample app
   *                through ingress controller
   * @param expectedServerNames list of managed servers in the cluster before scale, if curlCmd is null,
   *                            set expectedServerNames to null too
   */
  public static void scaleAndVerifyCluster(String clusterName,
                                           String domainUid,
                                           String domainNamespace,
                                           String manageServerPodNamePrefix,
                                           int replicasBeforeScale,
                                           int replicasAfterScale,
                                           String curlCmd,
                                           List<String> expectedServerNames) {

    // get the original managed server pod creation timestamp before scale
    List<DateTime> listOfPodCreationTimestamp = new ArrayList<>();
    for (int i = 1; i <= replicasBeforeScale; i++) {
      String managedServerPodName = manageServerPodNamePrefix + i;
      DateTime originalCreationTimestamp =
          assertDoesNotThrow(() -> getPodCreationTimestamp(domainNamespace, "", managedServerPodName),
              String.format("getPodCreationTimestamp failed with ApiException for pod %s in namespace %s",
                  managedServerPodName, domainNamespace));
      listOfPodCreationTimestamp.add(originalCreationTimestamp);
    }

    // scale the cluster in the domain
    logger.info("Scaling cluster {0} of domain {1} in namespace {2} to {3} servers",
        clusterName, domainUid, domainNamespace, replicasAfterScale);
    assertThat(assertDoesNotThrow(() -> scaleCluster(domainUid, domainNamespace, clusterName, replicasAfterScale)))
        .as("Verify scaling cluster {0} of domain {1} in namespace {2} succeeds",
            clusterName, domainUid, domainNamespace)
        .withFailMessage("Scaling cluster {0} of domain {1} in namespace {2} failed",
            clusterName, domainUid, domainNamespace)
        .isTrue();

    if (replicasBeforeScale <= replicasAfterScale) {

      // scale up
      // check that the original managed server pod state is not changed during scaling the cluster
      for (int i = 1; i <= replicasBeforeScale; i++) {
        String manageServerPodName = manageServerPodNamePrefix + i;

        // check the original managed server pod state is not changed
        logger.info("Checking that the state of manged server pod {0} is not changed in namespace {1}",
            manageServerPodName, domainNamespace);
        podStateNotChanged(manageServerPodName, domainUid, domainNamespace, listOfPodCreationTimestamp.get(i - 1));
      }

      if (curlCmd != null && expectedServerNames != null) {
        // check that NGINX can access the sample apps from the original managed servers in the domain
        logger.info("Checking that NGINX can access the sample app from the original managed servers in the domain "
            + "while the domain is scaling up.");
        logger.info("expected server name list which should be in the sample app response: {0} before scale",
            expectedServerNames);

        assertThat(callWebAppAndCheckForServerNameInResponse(curlCmd, expectedServerNames, 50))
            .as("Verify NGINX can access the sample app from the original managed servers in the domain")
            .withFailMessage("NGINX can not access the sample app from one or more of the managed servers")
            .isTrue();
      }

      // check that new managed server pods were created and wait for them to be ready
      for (int i = replicasBeforeScale + 1; i <= replicasAfterScale; i++) {
        String manageServerPodName = manageServerPodNamePrefix + i;

        // check new managed server pod exists in the namespace
        logger.info("Checking that the new managed server pod {0} exists in namespace {1}",
            manageServerPodName, domainNamespace);
        checkPodExists(manageServerPodName, domainUid, domainNamespace);

        // check new managed server pod is ready
        logger.info("Checking that the new managed server pod {0} is ready in namespace {1}",
            manageServerPodName, domainNamespace);
        checkPodReady(manageServerPodName, domainUid, domainNamespace);

        // check new managed server service exists in the namespace
        logger.info("Checking that the new managed server service {0} exists in namespace {1}",
            manageServerPodName, domainNamespace);
        checkServiceExists(manageServerPodName, domainNamespace);

        if (expectedServerNames != null) {
          // add the new managed server to the list
          expectedServerNames.add(clusterName + "-" + MANAGED_SERVER_NAME_BASE + i);
        }
      }

      if (curlCmd != null && expectedServerNames != null) {
        // check that NGINX can access the sample apps from new and original managed servers
        logger.info("Checking that NGINX can access the sample app from the new and original managed servers "
            + "in the domain after the cluster is scaled up.");
        assertThat(callWebAppAndCheckForServerNameInResponse(curlCmd, expectedServerNames, 50))
            .as("Verify NGINX can access the sample app from all managed servers in the domain")
            .withFailMessage("NGINX can not access the sample app from one or more of the managed servers")
            .isTrue();
      }
    } else {
      // scale down
      // wait and check the pods are deleted
      for (int i = replicasBeforeScale; i > replicasAfterScale; i--) {
        logger.info("Checking that managed server pod {0} was deleted from namespace {1}",
            manageServerPodNamePrefix + i, domainNamespace);
        checkPodDoesNotExist(manageServerPodNamePrefix + i, domainUid, domainNamespace);
        expectedServerNames.remove(clusterName + "-" + MANAGED_SERVER_NAME_BASE + i);
      }

      if (curlCmd != null && expectedServerNames != null) {
        // check that NGINX can access the app from the remaining managed servers in the domain
        logger.info("Checking that NGINX can access the sample app from the remaining managed servers in the domain "
            + "after the cluster is scaled down.");
        assertThat(callWebAppAndCheckForServerNameInResponse(curlCmd, expectedServerNames, 50))
            .as("Verify NGINX can access the sample app from the remaining managed server in the domain")
            .withFailMessage("NGINX can not access the sample app from the remaining managed server")
            .isTrue();
      }
    }
  }

  /**
<<<<<<< HEAD
   * Install Prometheus and wait up to five minutes until the prometheus pods are ready.
   *
   * @param promReleaseName the prometheus release name
   * @param promNamespace the prometheus namespace in which the operator will be installed
   * @param promValueFile the promeheus value.yaml file path
   * @param promVersion the version of the prometheus helm chart
   * @param promServerNodePort nodePort value for prometheus server
   * @param alertManagerNodePort nodePort value for alertmanager
   * @return the prometheus Helm installation parameters
   */
  public static HelmParams installAndVerifyPrometheus(String promReleaseName,
                                                      String promNamespace,
                                                      String promValueFile,
                                                      String promVersion,
                                                      int promServerNodePort,
                                                      int alertManagerNodePort) {

    // Helm install parameters
    HelmParams promHelmParams = new HelmParams()
        .releaseName(promReleaseName)
        .namespace(promNamespace)
        .chartDir("stable/prometheus")
        .chartValuesFile(promValueFile);

    if (promVersion != null) {
      promHelmParams.chartVersion(promVersion);
    }

    // prometheus chart values to override
    PrometheusParams prometheusParams = new PrometheusParams()
        .helmParams(promHelmParams)
        .nodePortServer(promServerNodePort)
        .nodePortAlertManager(alertManagerNodePort);

    // install prometheus
    logger.info("Installing prometheus in namespace {0}", promNamespace);
    assertTrue(installPrometheus(prometheusParams),
        String.format("Failed to install prometheus in namespace %s", promNamespace));
    logger.info("Prometheus installed in namespace {0}", promNamespace);

    // list Helm releases matching operator release name in operator namespace
    logger.info("Checking prometheus release {0} status in namespace {1}",
        promReleaseName, promNamespace);
    assertTrue(isHelmReleaseDeployed(promReleaseName, promNamespace),
        String.format("Prometheus release %s is not in deployed status in namespace %s",
            promReleaseName, promNamespace));
    logger.info("Prometheus release {0} status is deployed in namespace {1}",
        promReleaseName, promNamespace);

    // wait for the promethues pods to be ready
    logger.info("Wait for the promethues pod is ready in namespace {0}", promNamespace);
    withStandardRetryPolicy
        .conditionEvaluationListener(
            condition -> logger.info("Waiting for prometheus to be running in namespace {0} "
                    + "(elapsed time {1}ms, remaining time {2}ms)",
                promNamespace,
                condition.getElapsedTimeInMS(),
                condition.getRemainingTimeInMS()))
        .until(assertDoesNotThrow(() -> prometheusIsReady(promNamespace),
            "prometheusIsReady failed with ApiException"));

    return promHelmParams;
  }

  /**
   * Install Grafana and wait up to five minutes until the grafana pod is ready.
   *
   * @param grafanaReleaseName the grafana release name
   * @param grafanaNamespace the grafana namespace in which the operator will be installed
   * @param grafanaValueFile the grafana value.yaml file path
   * @param grafanaVersion the version of the grafana helm chart
   * @param grafanaNodePort nodePort value for grafana server
   * @return the grafana Helm installation parameters
   */
  public static HelmParams installAndVerifyGrafana(String grafanaReleaseName,
                                                      String grafanaNamespace,
                                                      String grafanaValueFile,
                                                      String grafanaVersion,
                                                      int grafanaNodePort)
                                                       {

    // Helm install parameters
    HelmParams grafanaHelmParams = new HelmParams()
        .releaseName(grafanaReleaseName)
        .namespace(grafanaNamespace)
        .chartDir("stable/grafana")
        .chartValuesFile(grafanaValueFile);

    if (grafanaVersion != null) {
      grafanaHelmParams.chartVersion(grafanaVersion);
    }

    // grafana chart values to override
    GrafanaParams grafanaParams = new GrafanaParams()
        .helmParams(grafanaHelmParams)
        .nodePort(grafanaNodePort);
    //create grafana secret
    createSecretWithUsernamePassword("grafana-secret", grafanaNamespace, "admin", "12345678");
    // install grafana
    logger.info("Installing grafana in namespace {0}", grafanaNamespace);
    assertTrue(installGrafana(grafanaParams),
        String.format("Failed to install grafana in namespace %s", grafanaNamespace));
    logger.info("Grafana installed in namespace {0}", grafanaNamespace);

    // list Helm releases matching grafana release name in  namespace
    logger.info("Checking grafana release {0} status in namespace {1}",
        grafanaReleaseName, grafanaNamespace);
    assertTrue(isHelmReleaseDeployed(grafanaReleaseName, grafanaNamespace),
        String.format("Grafana release %s is not in deployed status in namespace %s",
            grafanaReleaseName, grafanaNamespace));
    logger.info("Grafana release {0} status is deployed in namespace {1}",
        grafanaReleaseName, grafanaNamespace);

    // wait for the grafana pod to be ready
    logger.info("Wait for the grafana pod is ready in namespace {0}", grafanaNamespace);
    withStandardRetryPolicy
        .conditionEvaluationListener(
            condition -> logger.info("Waiting for prometheus to be running in namespace {0} "
                    + "(elapsed time {1}ms, remaining time {2}ms)",
                grafanaNamespace,
                condition.getElapsedTimeInMS(),
                condition.getRemainingTimeInMS()))
        .until(assertDoesNotThrow(() -> grafanaIsReady(grafanaNamespace),
            "grafanaIsReady failed with ApiException"));

    return grafanaHelmParams;
  }


  /*
=======
   * Create a persistent volume and persistent volume claim.
   *
   * @param v1pv V1PersistentVolume object to create the persistent volume
   * @param v1pvc V1PersistentVolumeClaim object to create the persistent volume claim
   * @param labelSelector String containing the labels the PV is decorated with
   * @param namespace the namespace in which the persistence volume claim to be created
   */
  public static void createPVPVCAndVerify(V1PersistentVolume v1pv,
                                          V1PersistentVolumeClaim v1pvc,
                                          String labelSelector,
                                          String namespace) {

    assertNotNull(v1pv, "v1pv is null");
    assertNotNull(v1pvc, "v1pvc is null");

    String pvName = v1pv.getMetadata().getName();
    String pvcName = v1pvc.getMetadata().getName();

    logger.info("Creating persistent volume {0}", pvName);
    assertTrue(assertDoesNotThrow(() -> createPersistentVolume(v1pv),
        "Persistent volume creation failed with ApiException "),
        "PersistentVolume creation failed");

    logger.info("Creating persistent volume claim {0}", pvcName);
    assertTrue(assertDoesNotThrow(() -> createPersistentVolumeClaim(v1pvc),
        "Persistent volume claim creation failed with ApiException"),
        "PersistentVolumeClaim creation failed");

    // check the persistent volume and persistent volume claim exist
    withStandardRetryPolicy
        .conditionEvaluationListener(
            condition -> logger.info("Waiting for persistent volume {0} exists "
                    + "(elapsed time {1}ms, remaining time {2}ms)",
                pvName,
                condition.getElapsedTimeInMS(),
                condition.getRemainingTimeInMS()))
        .until(assertDoesNotThrow(() -> pvExists(pvName, labelSelector),
            String.format("pvExists failed with ApiException when checking pv %s", pvName)));

    withStandardRetryPolicy
        .conditionEvaluationListener(
            condition -> logger.info("Waiting for persistent volume claim {0} exists in namespace {1} "
                    + "(elapsed time {2}ms, remaining time {3}ms)",
                pvcName,
                namespace,
                condition.getElapsedTimeInMS(),
                condition.getRemainingTimeInMS()))
        .until(assertDoesNotThrow(() -> pvcExists(pvcName, namespace),
            String.format("pvcExists failed with ApiException when checking pvc %s in namespace %s",
                pvcName, namespace)));
  }

  /**
   * Create ConfigMap from the specified files.
   * @param configMapName name of the ConfigMap to create
   * @param files files to be added in ConfigMap
   * @param namespace the namespace in which the ConfigMap to be created
   */
  public static void createConfigMapFromFiles(String configMapName,
                                              List<Path> files,
                                              String namespace) {

    // create a ConfigMap of the domain
    Map<String, String> data = new HashMap<>();
    for (Path file : files) {
      data.put(file.getFileName().toString(),
          assertDoesNotThrow(() -> readString(file), "readString failed with IOException"));
    }

    V1ConfigMap configMap = new V1ConfigMap()
        .data(data)
        .metadata(new V1ObjectMeta()
            .name(configMapName)
            .namespace(namespace));

    assertTrue(assertDoesNotThrow(() -> createConfigMap(configMap),
        String.format("createConfigMap failed with ApiException for ConfigMap %s with files %s in namespace %s",
            configMapName, files, namespace)),
        String.format("createConfigMap failed while creating ConfigMap %s in namespace %s", configMapName, namespace));
  }

  /**
   * Create a job in the specified namespace and wait until it completes.
   *
   * @param jobBody V1Job object to create in the specified namespace
   * @param namespace the namespace in which the job will be created
   */
  public static void createJobAndWaitUntilComplete(V1Job jobBody, String namespace) {

    String jobName = assertDoesNotThrow(() -> createNamespacedJob(jobBody), "createNamespacedJob failed");

    logger.info("Checking if the job {0} completed in namespace {1}", jobName, namespace);
    withStandardRetryPolicy
        .conditionEvaluationListener(
            condition -> logger.info("Waiting for job {0} to be completed in namespace {1} "
                    + "(elapsed time {2} ms, remaining time {3} ms)",
                jobName,
                namespace,
                condition.getElapsedTimeInMS(),
                condition.getRemainingTimeInMS()))
        .until(jobCompleted(jobName, null, namespace));
  }

  /**
>>>>>>> 1aa5c9d1
   * Get the PodCreationTimestamp of a pod in a namespace.
   *
   * @param namespace Kubernetes namespace that the domain is hosted
   * @param podName name of the pod
   * @return PodCreationTimestamp of the pod
   */
  public static DateTime getPodCreationTime(String namespace, String podName) {
    DateTime podCreationTime =
        assertDoesNotThrow(() -> getPodCreationTimestamp(namespace, "", podName),
            String.format("Couldn't get PodCreationTimestamp for pod %s", podName));
    assertNotNull(podCreationTime, "Got null PodCreationTimestamp");
    logger.info("PodCreationTimestamp for pod ${0} in namespace ${1} is {2}",
        namespace,
        podName,
        podCreationTime);
    return podCreationTime;
  }

}<|MERGE_RESOLUTION|>--- conflicted
+++ resolved
@@ -3,20 +3,17 @@
 
 package oracle.weblogic.kubernetes.utils;
 
-<<<<<<< HEAD
-import java.lang.reflect.Array;
-=======
 import java.nio.file.Path;
->>>>>>> 1aa5c9d1
 import java.text.DateFormat;
 import java.text.SimpleDateFormat;
-import java.util.*;
-
+import java.util.ArrayList;
+import java.util.Arrays;
+import java.util.Collections;
+import java.util.Date;
+import java.util.HashMap;
+import java.util.List;
+import java.util.Map;
 import com.google.gson.JsonObject;
-<<<<<<< HEAD
-import io.kubernetes.client.openapi.ApiException;
-import io.kubernetes.client.openapi.models.*;
-=======
 import io.kubernetes.client.openapi.models.V1ConfigMap;
 import io.kubernetes.client.openapi.models.V1Job;
 import io.kubernetes.client.openapi.models.V1ObjectMeta;
@@ -24,7 +21,6 @@
 import io.kubernetes.client.openapi.models.V1PersistentVolumeClaim;
 import io.kubernetes.client.openapi.models.V1Secret;
 import io.kubernetes.client.openapi.models.V1ServiceAccount;
->>>>>>> 1aa5c9d1
 import oracle.weblogic.domain.Domain;
 import oracle.weblogic.kubernetes.actions.ActionConstants;
 import oracle.weblogic.kubernetes.actions.impl.GrafanaParams;
@@ -68,10 +64,6 @@
 import static oracle.weblogic.kubernetes.actions.ActionConstants.WLS;
 import static oracle.weblogic.kubernetes.actions.ActionConstants.WLS_BASE_IMAGE_NAME;
 import static oracle.weblogic.kubernetes.actions.ActionConstants.WLS_BASE_IMAGE_TAG;
-<<<<<<< HEAD
-import static oracle.weblogic.kubernetes.actions.TestActions.*;
-import static oracle.weblogic.kubernetes.assertions.TestAssertions.*;
-=======
 import static oracle.weblogic.kubernetes.actions.TestActions.buildAppArchive;
 import static oracle.weblogic.kubernetes.actions.TestActions.createConfigMap;
 import static oracle.weblogic.kubernetes.actions.TestActions.createDockerConfigJson;
@@ -88,13 +80,16 @@
 import static oracle.weblogic.kubernetes.actions.TestActions.dockerPush;
 import static oracle.weblogic.kubernetes.actions.TestActions.getOperatorImageName;
 import static oracle.weblogic.kubernetes.actions.TestActions.getPodCreationTimestamp;
+import static oracle.weblogic.kubernetes.actions.TestActions.installGrafana;
 import static oracle.weblogic.kubernetes.actions.TestActions.installNginx;
 import static oracle.weblogic.kubernetes.actions.TestActions.installOperator;
+import static oracle.weblogic.kubernetes.actions.TestActions.installPrometheus;
 import static oracle.weblogic.kubernetes.actions.TestActions.listIngresses;
 import static oracle.weblogic.kubernetes.actions.TestActions.scaleCluster;
 import static oracle.weblogic.kubernetes.actions.TestActions.upgradeOperator;
 import static oracle.weblogic.kubernetes.assertions.TestAssertions.doesImageExist;
 import static oracle.weblogic.kubernetes.assertions.TestAssertions.domainExists;
+import static oracle.weblogic.kubernetes.assertions.TestAssertions.grafanaIsReady;
 import static oracle.weblogic.kubernetes.assertions.TestAssertions.isHelmReleaseDeployed;
 import static oracle.weblogic.kubernetes.assertions.TestAssertions.isNginxReady;
 import static oracle.weblogic.kubernetes.assertions.TestAssertions.isPodRestarted;
@@ -104,11 +99,11 @@
 import static oracle.weblogic.kubernetes.assertions.TestAssertions.podExists;
 import static oracle.weblogic.kubernetes.assertions.TestAssertions.podReady;
 import static oracle.weblogic.kubernetes.assertions.TestAssertions.podStateNotChanged;
+import static oracle.weblogic.kubernetes.assertions.TestAssertions.prometheusIsReady;
 import static oracle.weblogic.kubernetes.assertions.TestAssertions.pvExists;
 import static oracle.weblogic.kubernetes.assertions.TestAssertions.pvcExists;
 import static oracle.weblogic.kubernetes.assertions.TestAssertions.serviceDoesNotExist;
 import static oracle.weblogic.kubernetes.assertions.TestAssertions.serviceExists;
->>>>>>> 1aa5c9d1
 import static oracle.weblogic.kubernetes.extensions.LoggedTest.logger;
 import static oracle.weblogic.kubernetes.utils.FileUtils.checkDirectory;
 import static oracle.weblogic.kubernetes.utils.TestUtils.callWebAppAndCheckForServerNameInResponse;
@@ -812,7 +807,6 @@
   }
 
   /**
-<<<<<<< HEAD
    * Install Prometheus and wait up to five minutes until the prometheus pods are ready.
    *
    * @param promReleaseName the prometheus release name
@@ -891,8 +885,7 @@
                                                       String grafanaNamespace,
                                                       String grafanaValueFile,
                                                       String grafanaVersion,
-                                                      int grafanaNodePort)
-                                                       {
+                                                      int grafanaNodePort) {
 
     // Helm install parameters
     HelmParams grafanaHelmParams = new HelmParams()
@@ -943,7 +936,6 @@
 
 
   /*
-=======
    * Create a persistent volume and persistent volume claim.
    *
    * @param v1pv V1PersistentVolume object to create the persistent volume
@@ -1048,7 +1040,6 @@
   }
 
   /**
->>>>>>> 1aa5c9d1
    * Get the PodCreationTimestamp of a pod in a namespace.
    *
    * @param namespace Kubernetes namespace that the domain is hosted
