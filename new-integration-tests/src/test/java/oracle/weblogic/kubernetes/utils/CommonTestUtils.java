--- conflicted
+++ resolved
@@ -1828,28 +1828,6 @@
   }
 
   /**
-<<<<<<< HEAD
-   * Check the WebLogic application using host information in the header.
-   * @param url url to access the appliation
-   * @param hostHeader host information to be passed as Header
-   * @return true if curl command returns HTTP code 200 otherwise false
-   */
-  public static boolean checkAppUsingHostHeader(String url, String hostHeader) {
-    LoggingFacade logger = getLogger();
-    StringBuffer curlString = new StringBuffer("status=$(curl --user weblogic:welcome1 ");
-    curlString.append(" --noproxy '*' ")
-        .append("-H 'host: " + hostHeader  + "' ")
-        .append(" --silent --show-error ")
-        .append(url)
-        .append(" -o /dev/null")
-        .append(" -w %{http_code});")
-        .append("echo ${status}");
-    logger.info("checkAppUsingHostInfo: curl command {0}", new String(curlString));
-    withQuickRetryPolicy
-        .conditionEvaluationListener(
-            condition -> logger.info("Waiting for server to be ready {0} "
-                    + "(elapsed time {1} ms, remaining time {2} ms)",
-=======
    * Check the application running in WebLogic server using host information in the header.
    * @param url url to access the application
    * @param hostHeader host information to be passed as http header
@@ -1878,7 +1856,6 @@
         .conditionEvaluationListener(
             condition -> logger.info("Waiting for appliation to be ready {0} "
                 + "(elapsed time {1} ms, remaining time {2} ms)",
->>>>>>> 81e90daa
                 url,
                 condition.getElapsedTimeInMS(),
                 condition.getRemainingTimeInMS()))
@@ -1890,13 +1867,7 @@
     return true;
   }
 
-<<<<<<< HEAD
-  /**
-   * Create a persistent volume.
-   *
-=======
   /** Create a persistent volume.
->>>>>>> 81e90daa
    * @param pvName name of the persistent volume to create
    * @param domainUid domain UID
    * @param className name of the class to call this method
