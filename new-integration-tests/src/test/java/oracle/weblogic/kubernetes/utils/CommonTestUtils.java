--- conflicted
+++ resolved
@@ -577,20 +577,6 @@
 
     // build an image using WebLogic Image Tool
     logger.info("Creating image {0} using model directory {1}", image, MODEL_DIR);
-<<<<<<< HEAD
-    boolean result = createMiiImage(
-          new WitParams()
-              .baseImageName(baseImageName)
-              .baseImageTag(baseImageTag)
-              .domainType(domainType)
-              .modelImageName(imageName)
-              .modelImageTag(imageTag)
-              .modelFiles(wdtModelList)
-              .modelArchiveFiles(archiveList)
-              .wdtVersion(WDT_VERSION)
-              .env(env)
-              .redirect(true));
-=======
     boolean result = createImage(
         new WitParams()
             .baseImageName(baseImageName)
@@ -598,13 +584,12 @@
             .domainType(domainType)
             .modelImageName(imageName)
             .modelImageTag(imageTag)
-            .modelFiles(modelList)
+            .modelFiles(wdtModelList)
             .modelArchiveFiles(archiveList)
             .wdtModelOnly(true)
             .wdtVersion(WDT_VERSION)
             .env(env)
             .redirect(true));
->>>>>>> 77a1ddbf
 
     assertTrue(result, String.format("Failed to create the image %s using WebLogic Image Tool", image));
 
