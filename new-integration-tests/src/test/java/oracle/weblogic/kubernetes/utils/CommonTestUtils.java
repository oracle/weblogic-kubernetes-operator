// Copyright (c) 2020, Oracle Corporation and/or its affiliates.
// Licensed under the Universal Permissive License v 1.0 as shown at https://oss.oracle.com/licenses/upl.

package oracle.weblogic.kubernetes.utils;

import java.io.IOException;
import java.nio.charset.Charset;
import java.nio.charset.StandardCharsets;
import java.nio.file.Files;
import java.nio.file.Path;
import java.nio.file.Paths;
import java.nio.file.StandardCopyOption;
import java.text.DateFormat;
import java.text.SimpleDateFormat;
import java.util.ArrayList;
import java.util.Arrays;
import java.util.Collections;
import java.util.Date;
import java.util.HashMap;
import java.util.List;
import java.util.Map;

import com.google.gson.JsonObject;
import io.kubernetes.client.openapi.models.V1ConfigMap;
import io.kubernetes.client.openapi.models.V1Job;
import io.kubernetes.client.openapi.models.V1ObjectMeta;
import io.kubernetes.client.openapi.models.V1PersistentVolume;
import io.kubernetes.client.openapi.models.V1PersistentVolumeClaim;
import io.kubernetes.client.openapi.models.V1Secret;
import io.kubernetes.client.openapi.models.V1ServiceAccount;
import oracle.weblogic.domain.Domain;
import oracle.weblogic.kubernetes.actions.impl.GrafanaParams;
import oracle.weblogic.kubernetes.actions.impl.NginxParams;
import oracle.weblogic.kubernetes.actions.impl.OperatorParams;
import oracle.weblogic.kubernetes.actions.impl.PrometheusParams;
import oracle.weblogic.kubernetes.actions.impl.VoyagerParams;
import oracle.weblogic.kubernetes.actions.impl.primitive.Command;
import oracle.weblogic.kubernetes.actions.impl.primitive.CommandParams;
import oracle.weblogic.kubernetes.actions.impl.primitive.HelmParams;
import oracle.weblogic.kubernetes.actions.impl.primitive.WitParams;
import oracle.weblogic.kubernetes.logging.LoggingFacade;
import org.awaitility.core.ConditionFactory;
import org.joda.time.DateTime;

import static java.nio.file.Files.readString;
import static java.util.concurrent.TimeUnit.MINUTES;
import static java.util.concurrent.TimeUnit.SECONDS;
import static oracle.weblogic.kubernetes.TestConstants.APPSCODE_REPO_NAME;
import static oracle.weblogic.kubernetes.TestConstants.APPSCODE_REPO_URL;
import static oracle.weblogic.kubernetes.TestConstants.DEFAULT_EXTERNAL_REST_IDENTITY_SECRET_NAME;
import static oracle.weblogic.kubernetes.TestConstants.DOMAIN_VERSION;
import static oracle.weblogic.kubernetes.TestConstants.GEN_EXTERNAL_REST_IDENTITY_FILE;
import static oracle.weblogic.kubernetes.TestConstants.GOOGLE_REPO_URL;
import static oracle.weblogic.kubernetes.TestConstants.K8S_NODEPORT_HOST;
import static oracle.weblogic.kubernetes.TestConstants.MANAGED_SERVER_NAME_BASE;
import static oracle.weblogic.kubernetes.TestConstants.NGINX_CHART_NAME;
import static oracle.weblogic.kubernetes.TestConstants.NGINX_RELEASE_NAME;
import static oracle.weblogic.kubernetes.TestConstants.OCR_EMAIL;
import static oracle.weblogic.kubernetes.TestConstants.OCR_PASSWORD;
import static oracle.weblogic.kubernetes.TestConstants.OCR_REGISTRY;
import static oracle.weblogic.kubernetes.TestConstants.OCR_SECRET_NAME;
import static oracle.weblogic.kubernetes.TestConstants.OCR_USERNAME;
import static oracle.weblogic.kubernetes.TestConstants.OPERATOR_CHART_DIR;
import static oracle.weblogic.kubernetes.TestConstants.OPERATOR_RELEASE_NAME;
import static oracle.weblogic.kubernetes.TestConstants.REPO_DUMMY_VALUE;
import static oracle.weblogic.kubernetes.TestConstants.REPO_EMAIL;
import static oracle.weblogic.kubernetes.TestConstants.REPO_NAME;
import static oracle.weblogic.kubernetes.TestConstants.REPO_PASSWORD;
import static oracle.weblogic.kubernetes.TestConstants.REPO_REGISTRY;
import static oracle.weblogic.kubernetes.TestConstants.REPO_SECRET_NAME;
import static oracle.weblogic.kubernetes.TestConstants.REPO_USERNAME;
import static oracle.weblogic.kubernetes.TestConstants.RESULTS_ROOT;
import static oracle.weblogic.kubernetes.TestConstants.STABLE_REPO_NAME;
import static oracle.weblogic.kubernetes.TestConstants.VOYAGER_CHART_NAME;
import static oracle.weblogic.kubernetes.TestConstants.VOYAGER_CHART_VERSION;
import static oracle.weblogic.kubernetes.TestConstants.VOYAGER_RELEASE_NAME;
import static oracle.weblogic.kubernetes.TestConstants.WDT_IMAGE_DOMAINHOME_BASE_DIR;
import static oracle.weblogic.kubernetes.actions.ActionConstants.ARCHIVE_DIR;
import static oracle.weblogic.kubernetes.actions.ActionConstants.MODEL_DIR;
import static oracle.weblogic.kubernetes.actions.ActionConstants.WDT_VERSION;
import static oracle.weblogic.kubernetes.actions.ActionConstants.WIT_BUILD_DIR;
import static oracle.weblogic.kubernetes.actions.ActionConstants.WLS;
import static oracle.weblogic.kubernetes.actions.ActionConstants.WLS_BASE_IMAGE_NAME;
import static oracle.weblogic.kubernetes.actions.ActionConstants.WLS_BASE_IMAGE_TAG;
import static oracle.weblogic.kubernetes.actions.TestActions.archiveApp;
import static oracle.weblogic.kubernetes.actions.TestActions.buildAppArchive;
import static oracle.weblogic.kubernetes.actions.TestActions.createConfigMap;
import static oracle.weblogic.kubernetes.actions.TestActions.createDockerConfigJson;
import static oracle.weblogic.kubernetes.actions.TestActions.createDomainCustomResource;
import static oracle.weblogic.kubernetes.actions.TestActions.createImage;
import static oracle.weblogic.kubernetes.actions.TestActions.createIngress;
import static oracle.weblogic.kubernetes.actions.TestActions.createNamespacedJob;
import static oracle.weblogic.kubernetes.actions.TestActions.createPersistentVolume;
import static oracle.weblogic.kubernetes.actions.TestActions.createPersistentVolumeClaim;
import static oracle.weblogic.kubernetes.actions.TestActions.createSecret;
import static oracle.weblogic.kubernetes.actions.TestActions.createServiceAccount;
import static oracle.weblogic.kubernetes.actions.TestActions.defaultAppParams;
import static oracle.weblogic.kubernetes.actions.TestActions.dockerLogin;
import static oracle.weblogic.kubernetes.actions.TestActions.dockerPush;
import static oracle.weblogic.kubernetes.actions.TestActions.getOperatorImageName;
import static oracle.weblogic.kubernetes.actions.TestActions.getPodCreationTimestamp;
import static oracle.weblogic.kubernetes.actions.TestActions.getServiceNodePort;
import static oracle.weblogic.kubernetes.actions.TestActions.installGrafana;
import static oracle.weblogic.kubernetes.actions.TestActions.installNginx;
import static oracle.weblogic.kubernetes.actions.TestActions.installOperator;
import static oracle.weblogic.kubernetes.actions.TestActions.installPrometheus;
import static oracle.weblogic.kubernetes.actions.TestActions.installVoyager;
import static oracle.weblogic.kubernetes.actions.TestActions.listIngresses;
import static oracle.weblogic.kubernetes.actions.TestActions.scaleCluster;
import static oracle.weblogic.kubernetes.actions.TestActions.scaleClusterWithRestApi;
import static oracle.weblogic.kubernetes.actions.TestActions.scaleClusterWithWLDF;
import static oracle.weblogic.kubernetes.actions.TestActions.upgradeOperator;
import static oracle.weblogic.kubernetes.assertions.TestAssertions.credentialsNotValid;
import static oracle.weblogic.kubernetes.assertions.TestAssertions.credentialsValid;
import static oracle.weblogic.kubernetes.assertions.TestAssertions.doesImageExist;
import static oracle.weblogic.kubernetes.assertions.TestAssertions.domainExists;
import static oracle.weblogic.kubernetes.assertions.TestAssertions.isGrafanaReady;
import static oracle.weblogic.kubernetes.assertions.TestAssertions.isHelmReleaseDeployed;
import static oracle.weblogic.kubernetes.assertions.TestAssertions.isNginxReady;
import static oracle.weblogic.kubernetes.assertions.TestAssertions.isPodRestarted;
import static oracle.weblogic.kubernetes.assertions.TestAssertions.isPrometheusReady;
import static oracle.weblogic.kubernetes.assertions.TestAssertions.isVoyagerReady;
import static oracle.weblogic.kubernetes.assertions.TestAssertions.jobCompleted;
import static oracle.weblogic.kubernetes.assertions.TestAssertions.operatorIsReady;
import static oracle.weblogic.kubernetes.assertions.TestAssertions.podDoesNotExist;
import static oracle.weblogic.kubernetes.assertions.TestAssertions.podExists;
import static oracle.weblogic.kubernetes.assertions.TestAssertions.podReady;
import static oracle.weblogic.kubernetes.assertions.TestAssertions.podStateNotChanged;
import static oracle.weblogic.kubernetes.assertions.TestAssertions.pvExists;
import static oracle.weblogic.kubernetes.assertions.TestAssertions.pvcExists;
import static oracle.weblogic.kubernetes.assertions.TestAssertions.serviceDoesNotExist;
import static oracle.weblogic.kubernetes.assertions.TestAssertions.serviceExists;
import static oracle.weblogic.kubernetes.utils.FileUtils.checkDirectory;
import static oracle.weblogic.kubernetes.utils.TestUtils.callWebAppAndCheckForServerNameInResponse;
import static oracle.weblogic.kubernetes.utils.TestUtils.callWebAppAndWaitTillReady;
import static oracle.weblogic.kubernetes.utils.ThreadSafeLogger.getLogger;
import static org.assertj.core.api.Assertions.assertThat;
import static org.awaitility.Awaitility.with;
import static org.junit.jupiter.api.Assertions.assertDoesNotThrow;
import static org.junit.jupiter.api.Assertions.assertFalse;
import static org.junit.jupiter.api.Assertions.assertNotNull;
import static org.junit.jupiter.api.Assertions.assertTrue;

/**
 * The common utility class for tests.
 */
public class CommonTestUtils {

  private static ConditionFactory withStandardRetryPolicy =
      with().pollDelay(2, SECONDS)
          .and().with().pollInterval(10, SECONDS)
          .atMost(5, MINUTES).await();

  private static ConditionFactory withQuickRetryPolicy = with().pollDelay(0, SECONDS)
      .and().with().pollInterval(3, SECONDS)
      .atMost(12, SECONDS).await();

  /**
   * Install WebLogic operator and wait up to five minutes until the operator pod is ready.
   *
   * @param opNamespace the operator namespace in which the operator will be installed
   * @param domainNamespace the list of the domain namespaces which will be managed by the operator
   * @return the operator Helm installation parameters
   */
  public static HelmParams installAndVerifyOperator(String opNamespace,
                                                    String... domainNamespace) {

    return installAndVerifyOperator(opNamespace, opNamespace + "-sa", false, 0, domainNamespace);
  }

  /**
   * Install WebLogic operator and wait up to five minutes until the operator pod is ready.
   *
   * @param opNamespace the operator namespace in which the operator will be installed
   * @param opServiceAccount the service account name for operator
   * @param withRestAPI whether to use REST API
   * @param externalRestHttpsPort the node port allocated for the external operator REST HTTPS interface
   * @param domainNamespace the list of the domain namespaces which will be managed by the operator
   * @return the operator Helm installation parameters
   */
  public static HelmParams installAndVerifyOperator(String opNamespace,
                                                    String opServiceAccount,
                                                    boolean withRestAPI,
                                                    int externalRestHttpsPort,
                                                    String... domainNamespace) {
    LoggingFacade logger = getLogger();
    // Create a service account for the unique opNamespace
    logger.info("Creating service account");
    assertDoesNotThrow(() -> createServiceAccount(new V1ServiceAccount()
        .metadata(new V1ObjectMeta()
            .namespace(opNamespace)
            .name(opServiceAccount))));
    logger.info("Created service account: {0}", opServiceAccount);

    // get operator image name
    String operatorImage = getOperatorImageName();
    assertFalse(operatorImage.isEmpty(), "operator image name can not be empty");
    logger.info("operator image name {0}", operatorImage);

    // Create Docker registry secret in the operator namespace to pull the image from repository
    logger.info("Creating Docker registry secret in namespace {0}", opNamespace);
    createDockerRegistrySecret(opNamespace);

    // map with secret
    Map<String, Object> secretNameMap = new HashMap<>();
    secretNameMap.put("name", REPO_SECRET_NAME);

    // Helm install parameters
    HelmParams opHelmParams = new HelmParams()
        .releaseName(OPERATOR_RELEASE_NAME)
        .namespace(opNamespace)
        .chartDir(OPERATOR_CHART_DIR);

    // operator chart values to override
    OperatorParams opParams = new OperatorParams()
        .helmParams(opHelmParams)
        .image(operatorImage)
        .imagePullSecrets(secretNameMap)
        .domainNamespaces(Arrays.asList(domainNamespace))
        .serviceAccount(opServiceAccount);

    if (withRestAPI) {
      // create externalRestIdentitySecret
      assertTrue(createExternalRestIdentitySecret(opNamespace, DEFAULT_EXTERNAL_REST_IDENTITY_SECRET_NAME),
          "failed to create external REST identity secret");
      opParams
          .externalRestEnabled(true)
          .externalRestHttpsPort(externalRestHttpsPort)
          .externalRestIdentitySecret(DEFAULT_EXTERNAL_REST_IDENTITY_SECRET_NAME);
    }

    // install operator
    logger.info("Installing operator in namespace {0}", opNamespace);
    assertTrue(installOperator(opParams),
        String.format("Failed to install operator in namespace %s", opNamespace));
    logger.info("Operator installed in namespace {0}", opNamespace);

    // list Helm releases matching operator release name in operator namespace
    logger.info("Checking operator release {0} status in namespace {1}",
        OPERATOR_RELEASE_NAME, opNamespace);
    assertTrue(isHelmReleaseDeployed(OPERATOR_RELEASE_NAME, opNamespace),
        String.format("Operator release %s is not in deployed status in namespace %s",
            OPERATOR_RELEASE_NAME, opNamespace));
    logger.info("Operator release {0} status is deployed in namespace {1}",
        OPERATOR_RELEASE_NAME, opNamespace);

    // wait for the operator to be ready
    logger.info("Wait for the operator pod is ready in namespace {0}", opNamespace);
    withStandardRetryPolicy
        .conditionEvaluationListener(
            condition -> logger.info("Waiting for operator to be running in namespace {0} "
                    + "(elapsed time {1}ms, remaining time {2}ms)",
                opNamespace,
                condition.getElapsedTimeInMS(),
                condition.getRemainingTimeInMS()))
        .until(assertDoesNotThrow(() -> operatorIsReady(opNamespace),
            "operatorIsReady failed with ApiException"));

    return opHelmParams;
  }

  /**
   * Upgrade WebLogic operator to manage the given domain namespaces.
   *
   * @param opNamespace the operator namespace in which the operator will be upgraded
   * @param domainNamespace the list of the domain namespaces which will be managed by the operator
   * @return true if successful
   */
  public static boolean upgradeAndVerifyOperator(String opNamespace,
                                                 String... domainNamespace) {
    LoggingFacade logger = getLogger();
    // Helm upgrade parameters
    HelmParams opHelmParams = new HelmParams()
        .releaseName(OPERATOR_RELEASE_NAME)
        .namespace(opNamespace)
        .chartDir(OPERATOR_CHART_DIR);

    // operator chart values
    OperatorParams opParams = new OperatorParams()
        .helmParams(opHelmParams)
        .domainNamespaces(Arrays.asList(domainNamespace));

    // upgrade operator
    logger.info("Upgrading operator in namespace {0}", opNamespace);
    if (!upgradeOperator(opParams)) {
      logger.info("Failed to upgrade operator in namespace {0}", opNamespace);
      return false;
    }
    logger.info("Operator upgraded in namespace {0}", opNamespace);

    // list Helm releases matching operator release name in operator namespace
    logger.info("Checking operator release {0} status in namespace {1}",
        OPERATOR_RELEASE_NAME, opNamespace);
    if (!isHelmReleaseDeployed(OPERATOR_RELEASE_NAME, opNamespace)) {
      logger.info("Operator release {0} is not in deployed status in namespace {1}",
          OPERATOR_RELEASE_NAME, opNamespace);
      return false;
    }
    logger.info("Operator release {0} status is deployed in namespace {1}",
        OPERATOR_RELEASE_NAME, opNamespace);

    return true;
  }

  /**
   * Install NGINX and wait up to five minutes until the NGINX pod is ready.
   *
   * @param nginxNamespace the namespace in which the NGINX will be installed
   * @param nodeportshttp the http nodeport of NGINX
   * @param nodeportshttps the https nodeport of NGINX
   * @return the NGINX Helm installation parameters
   */
  public static HelmParams installAndVerifyNginx(String nginxNamespace,
                                                 int nodeportshttp,
                                                 int nodeportshttps) {
    LoggingFacade logger = getLogger();
    // Helm install parameters
    HelmParams nginxHelmParams = new HelmParams()
        .releaseName(NGINX_RELEASE_NAME + "-" + nginxNamespace.substring(3))
        .namespace(nginxNamespace)
        .repoUrl(GOOGLE_REPO_URL)
        .repoName(STABLE_REPO_NAME)
        .chartName(NGINX_CHART_NAME);

    // NGINX chart values to override
    NginxParams nginxParams = new NginxParams()
        .helmParams(nginxHelmParams);

    if (nodeportshttp != 0 && nodeportshttps != 0) {
      nginxParams
          .nodePortsHttp(nodeportshttp)
          .nodePortsHttps(nodeportshttps);
    }

    // install NGINX
    assertThat(installNginx(nginxParams))
        .as("Test NGINX installation succeeds")
        .withFailMessage("NGINX installation is failed")
        .isTrue();

    // verify that NGINX is installed
    logger.info("Checking NGINX release {0} status in namespace {1}",
        NGINX_RELEASE_NAME, nginxNamespace);
    assertTrue(isHelmReleaseDeployed(NGINX_RELEASE_NAME, nginxNamespace),
        String.format("NGINX release %s is not in deployed status in namespace %s",
            NGINX_RELEASE_NAME, nginxNamespace));
    logger.info("NGINX release {0} status is deployed in namespace {1}",
        NGINX_RELEASE_NAME, nginxNamespace);

    // wait until the NGINX pod is ready.
    withStandardRetryPolicy
        .conditionEvaluationListener(
            condition -> logger.info(
                "Waiting for NGINX to be ready in namespace {0} (elapsed time {1}ms, remaining time {2}ms)",
                nginxNamespace,
                condition.getElapsedTimeInMS(),
                condition.getRemainingTimeInMS()))
        .until(assertDoesNotThrow(() -> isNginxReady(nginxNamespace), "isNginxReady failed with ApiException"));

    return nginxHelmParams;
  }

  /**
   * Install Voyager and wait up to five minutes until the Voyager pod is ready.
   *
   * @param voyagerNamespace the namespace in which the Voyager will be installed
   * @param cloudProvider the name of bare metal Kubernetes cluster
   * @param enableValidatingWebhook whehter to enable validating webhook or not
   * @return the Voyager Helm installation parameters
   */
  public static HelmParams installAndVerifyVoyager(String voyagerNamespace,
                                                   String cloudProvider,
                                                   boolean enableValidatingWebhook) {
    LoggingFacade logger = getLogger();
    final String voyagerPodNamePrefix = VOYAGER_CHART_NAME +  "-release-";

    // Helm install parameters
    HelmParams voyagerHelmParams = new HelmParams()
        .releaseName(VOYAGER_RELEASE_NAME)
        .namespace(voyagerNamespace)
        .repoUrl(APPSCODE_REPO_URL)
        .repoName(APPSCODE_REPO_NAME)
        .chartName(VOYAGER_CHART_NAME)
        .chartVersion(VOYAGER_CHART_VERSION);

    // Voyager chart values to override
    VoyagerParams voyagerParams = new VoyagerParams()
        .helmParams(voyagerHelmParams)
        .cloudProvider(cloudProvider)
        .enableValidatingWebhook(enableValidatingWebhook);

    // install Voyager
    assertThat(installVoyager(voyagerParams))
        .as("Test Voyager installation succeeds")
        .withFailMessage("Voyager installation is failed")
        .isTrue();

    // verify that Voyager is installed
    logger.info("Checking Voyager release {0} status in namespace {1}",
        VOYAGER_RELEASE_NAME, voyagerNamespace);
    assertTrue(isHelmReleaseDeployed(VOYAGER_RELEASE_NAME, voyagerNamespace),
        String.format("Voyager release %s is not in deployed status in namespace %s",
            VOYAGER_RELEASE_NAME, voyagerNamespace));
    logger.info("Voyager release {0} status is deployed in namespace {1}",
        VOYAGER_RELEASE_NAME, voyagerNamespace);

    // wait until the Voyager pod is ready.
    withStandardRetryPolicy
        .conditionEvaluationListener(
            condition -> logger.info(
                "Waiting for Voyager to be ready in namespace {0} (elapsed time {1}ms, remaining time {2}ms)",
                voyagerNamespace,
                condition.getElapsedTimeInMS(),
                condition.getRemainingTimeInMS()))
        .until(assertDoesNotThrow(() -> isVoyagerReady(voyagerNamespace, voyagerPodNamePrefix),
            "isVoyagerReady failed with ApiException"));

    return voyagerHelmParams;
  }

  /**
   * Create a domain in the specified namespace and wait up to five minutes until the domain exists.
   *
   * @param domain the oracle.weblogic.domain.Domain object to create domain custom resource
   * @param domainNamespace namespace in which the domain will be created
   */
  public static void createDomainAndVerify(Domain domain, String domainNamespace) {
    LoggingFacade logger = getLogger();
    // create the domain CR
    assertNotNull(domain, "domain is null");
    assertNotNull(domain.getSpec(), "domain spec is null");
    String domainUid = domain.getSpec().getDomainUid();

    logger.info("Creating domain custom resource for domainUid {0} in namespace {1}",
        domainUid, domainNamespace);
    assertTrue(assertDoesNotThrow(() -> createDomainCustomResource(domain),
        String.format("Create domain custom resource failed with ApiException for %s in namespace %s",
            domainUid, domainNamespace)),
        String.format("Create domain custom resource failed with ApiException for %s in namespace %s",
            domainUid, domainNamespace));

    // wait for the domain to exist
    logger.info("Checking for domain custom resource in namespace {0}", domainNamespace);
    withStandardRetryPolicy
        .conditionEvaluationListener(
            condition -> logger.info("Waiting for domain {0} to be created in namespace {1} "
                    + "(elapsed time {2}ms, remaining time {3}ms)",
                domainUid,
                domainNamespace,
                condition.getElapsedTimeInMS(),
                condition.getRemainingTimeInMS()))
        .until(domainExists(domainUid, DOMAIN_VERSION, domainNamespace));
  }

  /**
   * Create an ingress for the domain with domainUid in the specified namespace.
   *
   * @param domainUid WebLogic domainUid which is backend to the ingress to be created
   * @param domainNamespace WebLogic domain namespace in which the domain exists
   * @param clusterNameMSPortMap the map with key as cluster name and the value as managed server port of the cluster
   * @return list of ingress hosts
   */
  public static List<String> createIngressForDomainAndVerify(String domainUid,
                                                             String domainNamespace,
                                                             Map<String, Integer> clusterNameMSPortMap) {
    return createIngressForDomainAndVerify(domainUid, domainNamespace, clusterNameMSPortMap, true);
  }

  /**
   * Create an ingress for the domain with domainUid in the specified namespace.
   *
   * @param domainUid WebLogic domainUid which is backend to the ingress to be created
   * @param domainNamespace WebLogic domain namespace in which the domain exists
   * @param clusterNameMSPortMap the map with key as cluster name and the value as managed server port of the cluster
   * @param setIngressHost set specific host or set it to all
   * @return list of ingress hosts
   */
  public static List<String> createIngressForDomainAndVerify(String domainUid,
                                                             String domainNamespace,
                                                             Map<String, Integer> clusterNameMSPortMap,
                                                             boolean setIngressHost) {

    return createIngressForDomainAndVerify(domainUid, domainNamespace, 0, clusterNameMSPortMap, setIngressHost);
  }

  /**
   * Create an ingress for the domain with domainUid in the specified namespace.
   *
   * @param domainUid WebLogic domainUid which is backend to the ingress to be created
   * @param domainNamespace WebLogic domain namespace in which the domain exists
   * @param nodeport node port of the ingress controller
   * @param clusterNameMSPortMap the map with key as cluster name and the value as managed server port of the cluster
   * @return list of ingress hosts
   */
  public static List<String> createIngressForDomainAndVerify(String domainUid,
                                                             String domainNamespace,
                                                             int nodeport,
<<<<<<< HEAD
                                                             Map<String, Integer> clusterNameMSPortMap
                                                             ) {
    return createIngressForDomainAndVerify(domainUid, domainNamespace, 0, clusterNameMSPortMap, true);
  }

  /**
   * Create an ingress for the domain with domainUid in the specified namespace.
   *
   * @param domainUid WebLogic domainUid which is backend to the ingress to be created
   * @param domainNamespace WebLogic domain namespace in which the domain exists
   * @param nodeport node port of the ingress controller
   * @param clusterNameMSPortMap the map with key as cluster name and the value as managed server port of the cluster
   * @param setIngressHost if false does not set ingress host
   * @return list of ingress hosts
   */
  public static List<String> createIngressForDomainAndVerify(String domainUid,
                                                             String domainNamespace,
                                                             int nodeport,
                                                             Map<String, Integer> clusterNameMSPortMap,
                                                             boolean setIngressHost) {

=======
                                                             Map<String, Integer> clusterNameMSPortMap) {
    LoggingFacade logger = getLogger();
>>>>>>> b1a47646
    // create an ingress in domain namespace
    final String ingressNginxClass = "nginx";
    String ingressName = domainUid + "-" + ingressNginxClass;

    HashMap<String, String> annotations = new HashMap<>();
    annotations.put("kubernetes.io/ingress.class", ingressNginxClass);

    List<String> ingressHostList =
            createIngress(ingressName, domainNamespace, domainUid, clusterNameMSPortMap, annotations, setIngressHost);

    assertNotNull(ingressHostList,
            String.format("Ingress creation failed for domain %s in namespace %s", domainUid, domainNamespace));

    // check the ingress was found in the domain namespace
    assertThat(assertDoesNotThrow(() -> listIngresses(domainNamespace)))
            .as("Test ingress {0} was found in namespace {1}", ingressName, domainNamespace)
            .withFailMessage("Ingress {0} was not found in namespace {1}", ingressName, domainNamespace)
            .contains(ingressName);

    logger.info("ingress {0} for domain {1} was created in namespace {2}",
            ingressName, domainUid, domainNamespace);

    // check the ingress is ready to route the app to the server pod
    if (nodeport != 0) {
      for (String ingressHost : ingressHostList) {
        String curlCmd = "curl --silent --show-error --noproxy '*' -H 'host: " + ingressHost
            + "' http://" + K8S_NODEPORT_HOST + ":" + nodeport
            + "/weblogic/ready --write-out %{http_code} -o /dev/null";

        logger.info("Executing curl command {0}", curlCmd);
        assertTrue(callWebAppAndWaitTillReady(curlCmd, 60));
      }
    }

    return ingressHostList;
  }

  /**
   * Create an ingress for the domain with domainUid in a given namespace and verify.
   *
   * @param domainUid WebLogic domainUid which is backend to the ingress to be created
   * @param domainNamespace WebLogic domain namespace in which the domain exists
   * @param ingressName name of ingress to be created in a given domain
   * @param clusterNameMSPortMap the map with key as cluster name and the value as managed server port of the cluster
   * @return list of ingress hosts
   */
  public static List<String> installVoyagerIngressAndVerify(String domainUid,
                                                            String domainNamespace,
                                                            String ingressName,
                                                            Map<String, Integer> clusterNameMSPortMap) {
    LoggingFacade logger = getLogger();
    final String voyagerIngressName = VOYAGER_CHART_NAME + "-" + ingressName;
    final String channelName = "tcp-80";
    final String ingressType = "NodePort";
    final String ingressAffinity = "cookie";
    final String ingressClass = "voyager";

    // set the annotations for Voyager
    HashMap<String, String> annotations = new HashMap<>();
    annotations.put("ingress.appscode.com/type", ingressType);
    annotations.put("ingress.appscode.com/affinity", ingressAffinity);
    annotations.put("kubernetes.io/ingress.class", ingressClass);

    // create an ingress in domain namespace
    List<String> ingressHostList =
        createIngress(ingressName, domainNamespace, domainUid, clusterNameMSPortMap, annotations, true);

    // wait until the Voyager ingress pod is ready.
    withStandardRetryPolicy
        .conditionEvaluationListener(
            condition -> logger.info(
                "Waiting for Voyager ingress to be ready in namespace {0} (elapsed time {1}ms, remaining time {2}ms)",
                domainUid,
                condition.getElapsedTimeInMS(),
                condition.getRemainingTimeInMS()))
        .until(assertDoesNotThrow(() -> isVoyagerReady(domainNamespace, voyagerIngressName),
            "isVoyagerReady failed with ApiException"));

    assertNotNull(ingressHostList,
        String.format("Ingress creation failed for domain %s in namespace %s", domainUid, domainNamespace));

    // check the ingress was found in the domain namespace
    assertThat(assertDoesNotThrow(() -> listIngresses(domainNamespace)))
        .as("Test ingress {0} was found in namespace {1}", ingressName, domainNamespace)
        .withFailMessage("Ingress {0} was not found in namespace {1}", ingressName, domainNamespace)
        .contains(ingressName);

    // get ingress service Nodeport
    int ingressServiceNodePort = assertDoesNotThrow(
        () -> getServiceNodePort(domainNamespace, voyagerIngressName, channelName),
        "Getting admin server node port failed");
    logger.info("Node port for {0} is: {1} :", voyagerIngressName, ingressServiceNodePort);

    // check the ingress is ready to route the app to the server pod
    if (ingressServiceNodePort != 0) {
      for (String ingressHost : ingressHostList) {
        String curlCmd = "curl --silent --show-error --noproxy '*' -H 'host: " + ingressHost
            + "' http://" + K8S_NODEPORT_HOST + ":" + ingressServiceNodePort
            + "/weblogic/ready --write-out %{http_code} -o /dev/null";

        logger.info("Executing curl command {0}", curlCmd);
        assertTrue(callWebAppAndWaitTillReady(curlCmd, 60));
      }
    }

    logger.info("ingress {0} for domain {1} was created in namespace {2}",
        ingressName, domainUid, domainNamespace);

    return ingressHostList;
  }

  /**
   * Check pod exists in the specified namespace.
   *
   * @param podName pod name to check
   * @param domainUid the label the pod is decorated with
   * @param domainNamespace the domain namespace in which the domain exists
   */
  public static void checkPodExists(String podName, String domainUid, String domainNamespace) {
    LoggingFacade logger = getLogger();
    withStandardRetryPolicy
        .conditionEvaluationListener(
            condition -> logger.info("Waiting for pod {0} to be created in namespace {1} "
                    + "(elapsed time {2}ms, remaining time {3}ms)",
                podName,
                domainNamespace,
                condition.getElapsedTimeInMS(),
                condition.getRemainingTimeInMS()))
        .until(assertDoesNotThrow(() -> podExists(podName, domainUid, domainNamespace),
            String.format("podExists failed with ApiException for pod %s in namespace %s",
                podName, domainNamespace)));
  }

  /**
   * Check pod is ready.
   *
   * @param podName pod name to check
   * @param domainUid the label the pod is decorated with
   * @param domainNamespace the domain namespace in which the domain exists
   */
  public static void checkPodReady(String podName, String domainUid, String domainNamespace) {
    LoggingFacade logger = getLogger();
    withStandardRetryPolicy
        .conditionEvaluationListener(
            condition -> logger.info("Waiting for pod {0} to be ready in namespace {1} "
                    + "(elapsed time {2}ms, remaining time {3}ms)",
                podName,
                domainNamespace,
                condition.getElapsedTimeInMS(),
                condition.getRemainingTimeInMS()))
        .until(assertDoesNotThrow(() -> podReady(podName, domainUid, domainNamespace),
            String.format("podReady failed with ApiException for pod %s in namespace %s",
                podName, domainNamespace)));
  }

  /**
   * Check pod is restarted by comparing the pod's creation timestamp with the last timestamp.
   *
   * @param domainUid the label the pod is decorated with
   * @param podName pod name to check
   * @param domNamespace the Kubernetes namespace in which the domain exists
   * @param lastCreationTime the previous creation time
   */
  public static void checkPodRestarted(
      String domainUid,
      String domNamespace,
      String podName,
      DateTime lastCreationTime
  ) {
    LoggingFacade logger = getLogger();
    withStandardRetryPolicy
        .conditionEvaluationListener(
            condition -> logger.info("Waiting for pod {0} to be restarted in namespace {1} "
                    + "(elapsed time {2}ms, remaining time {3}ms)",
                podName,
                domNamespace,
                condition.getElapsedTimeInMS(),
                condition.getRemainingTimeInMS()))
        .until(assertDoesNotThrow(() -> isPodRestarted(podName, domNamespace, lastCreationTime),
            String.format(
                "pod %s has not been restarted in namespace %s", podName, domNamespace)));
  }

  /**
   * Check service exists in the specified namespace.
   *
   * @param serviceName service name to check
   * @param namespace the namespace in which to check for the service
   */
  public static void checkServiceExists(String serviceName, String namespace) {
    LoggingFacade logger = getLogger();
    withStandardRetryPolicy
        .conditionEvaluationListener(
            condition -> logger.info("Waiting for service {0} to exist in namespace {1} "
                    + "(elapsed time {2}ms, remaining time {3}ms)",
                serviceName,
                namespace,
                condition.getElapsedTimeInMS(),
                condition.getRemainingTimeInMS()))
        .until(assertDoesNotThrow(() -> serviceExists(serviceName, null, namespace),
            String.format("serviceExists failed with ApiException for service %s in namespace %s",
                serviceName, namespace)));
  }

  /**
   * Check pod does not exist in the specified namespace.
   *
   * @param podName pod name to check
   * @param domainUid the label the pod is decorated with
   * @param namespace the namespace in which to check whether the pod exists
   */
  public static void checkPodDoesNotExist(String podName, String domainUid, String namespace) {
    LoggingFacade logger = getLogger();
    withStandardRetryPolicy
        .conditionEvaluationListener(
            condition -> logger.info("Waiting for pod {0} to be deleted in namespace {1} "
                    + "(elapsed time {2}ms, remaining time {3}ms)",
                podName,
                namespace,
                condition.getElapsedTimeInMS(),
                condition.getRemainingTimeInMS()))
        .until(assertDoesNotThrow(() -> podDoesNotExist(podName, domainUid, namespace),
            String.format("podDoesNotExist failed with ApiException for pod %s in namespace %s",
                podName, namespace)));
  }

  /**
   * Check service does not exist in the specified namespace.
   *
   * @param serviceName service name to check
   * @param namespace the namespace in which to check the service does not exist
   */
  public static void checkServiceDoesNotExist(String serviceName, String namespace) {
    LoggingFacade logger = getLogger();
    withStandardRetryPolicy
        .conditionEvaluationListener(
            condition -> logger.info("Waiting for service {0} to be deleted in namespace {1} "
                    + "(elapsed time {2}ms, remaining time {3}ms)",
                serviceName,
                namespace,
                condition.getElapsedTimeInMS(),
                condition.getRemainingTimeInMS()))
        .until(assertDoesNotThrow(() -> serviceDoesNotExist(serviceName, null, namespace),
            String.format("serviceDoesNotExist failed with ApiException for service %s in namespace %s",
                serviceName, namespace)));
  }

  /**
   * Create a Docker image for a model in image domain.
   *
   * @param miiImageNameBase the base mii image name used in local or to construct the image name in repository
   * @param wdtModelFile the WDT model file used to build the Docker image
   * @param appName the sample application name used to build sample app ear file in WDT model file
   * @return image name with tag
   */
  public static  String createMiiImageAndVerify(String miiImageNameBase,
                                                String wdtModelFile,
                                                String appName) {
    return createMiiImageAndVerify(miiImageNameBase, wdtModelFile, appName,
        WLS_BASE_IMAGE_NAME, WLS_BASE_IMAGE_TAG, WLS);
  }

  /**
   * Create a Docker image for a model in image domain.
   *
   * @param miiImageNameBase the base mii image name used in local or to construct the image name in repository
   * @param wdtModelFile the WDT model file used to build the Docker image
   * @param appName the sample application name used to build sample app ear file in WDT model file
   * @param baseImageName the WebLogic base image name to be used while creating mii image
   * @param baseImageTag the WebLogic base image tag to be used while creating mii image
   * @param domainType the type of the WebLogic domain, valid values are "WLS, "JRF", and "Restricted JRF"
   * @return image name with tag
   */
  public static  String createMiiImageAndVerify(String miiImageNameBase,
                                                String wdtModelFile,
                                                String appName,
                                                String baseImageName,
                                                String baseImageTag,
                                                String domainType) {
    // build the model file list
    final List<String> modelList = Collections.singletonList(MODEL_DIR + "/" + wdtModelFile);
    final List<String> appSrcDirList = Collections.singletonList(appName);

    return createMiiImageAndVerify(
        miiImageNameBase, modelList, appSrcDirList, baseImageName, baseImageTag, domainType, true);
  }

  /**
   * Create a Docker image for a model in image domain using multiple WDT model files and application ear files.
   *
   * @param miiImageNameBase the base mii image name used in local or to construct the image name in repository
   * @param wdtModelList list of WDT model files used to build the Docker image
   * @param appSrcDirList list of the sample application source directories used to build sample app ear files
   * @return image name with tag
   */
  public static  String createMiiImageAndVerify(String miiImageNameBase,
                                                List<String> wdtModelList,
                                                List<String> appSrcDirList) {
    return createMiiImageAndVerify(
        miiImageNameBase, wdtModelList, appSrcDirList, WLS_BASE_IMAGE_NAME, WLS_BASE_IMAGE_TAG, WLS, true);

  }

  /**
   * Create a Docker image for a model in image domain using multiple WDT model files and application ear files.
   *
   * @param miiImageNameBase the base mii image name used in local or to construct the image name in repository
   * @param wdtModelList list of WDT model files used to build the Docker image
   * @param appSrcDirList list of the sample application source directories used to build sample app ear files
   * @param baseImageName the WebLogic base image name to be used while creating mii image
   * @param baseImageTag the WebLogic base image tag to be used while creating mii image
   * @param domainType the type of the WebLogic domain, valid values are "WLS, "JRF", and "Restricted JRF"
   * @param oneArchiveContainsMultiApps whether one archive contains multiple apps
   * @return image name with tag
   */
  public static String createMiiImageAndVerify(String miiImageNameBase,
                                               List<String> wdtModelList,
                                               List<String> appSrcDirList,
                                               String baseImageName,
                                               String baseImageTag,
                                               String domainType,
                                               boolean oneArchiveContainsMultiApps) {

    return createImageAndVerify(
            miiImageNameBase, wdtModelList, appSrcDirList, null, baseImageName,
            baseImageTag, domainType, true, null, oneArchiveContainsMultiApps);
  }

  /**
   * Create an image with modelfile, application archive and property file. If the property file
   * is needed to be updated with a property that has been created by the framework, it is copied
   * onto RESULT_ROOT and updated. Hence the altModelDir. Call this method to create a domain home in image.
   * @param imageNameBase - base image name used in local or to construct image name in repository
   * @param wdtModelFile - model file used to build the image
   * @param appName - application to be added to the image
   * @param modelPropFile - property file to be used with the model file above
   * @param altModelDir - directory where the property file is found if not in the default MODEL_DIR
   * @return image name with tag
   */
  public static String createImageAndVerify(String imageNameBase,
                                            String wdtModelFile,
                                            String appName,
                                            String modelPropFile,
                                            String altModelDir,
                                            String domainHome) {

    final List<String> wdtModelList = Collections.singletonList(MODEL_DIR + "/" + wdtModelFile);
    final List<String> appSrcDirList = Collections.singletonList(appName);
    final List<String> modelPropList = Collections.singletonList(altModelDir + "/" + modelPropFile);

    return createImageAndVerify(
      imageNameBase, wdtModelList, appSrcDirList, modelPropList, WLS_BASE_IMAGE_NAME,
      WLS_BASE_IMAGE_TAG, WLS, false, domainHome, false);
  }

  /**
   * Create an image from the wdt model, application archives and property file. Call this method
   * to create a domain home in image.
   * @param imageNameBase - base image name used in local or to construct image name in repository
   * @param wdtModelFile - model file used to build the image
   * @param appName - application to be added to the image
   * @param modelPropFile - property file to be used with the model file above
   * @return image name with tag
   */
  public static String createImageAndVerify(String imageNameBase,
                                            String wdtModelFile,
                                            String appName,
                                            String modelPropFile,
                                            String domainHome) {

    final List<String> wdtModelList = Collections.singletonList(MODEL_DIR + "/" + wdtModelFile);
    final List<String> appSrcDirList = Collections.singletonList(appName);
    final List<String> modelPropList = Collections.singletonList(MODEL_DIR + "/" + modelPropFile);

    return createImageAndVerify(
            imageNameBase, wdtModelList, appSrcDirList, modelPropList, WLS_BASE_IMAGE_NAME,
            WLS_BASE_IMAGE_TAG, WLS, false, domainHome, false);
  }

  /**
   * Create a Docker image for a model in image domain or domain home in image using multiple WDT model
   * files and application ear files.
   * @param imageNameBase - the base mii image name used in local or to construct the image name in repository
   * @param wdtModelList - list of WDT model files used to build the Docker image
   * @param appSrcDirList - list of the sample application source directories used to build sample app ear files
   * @param modelPropList - the WebLogic base image name to be used while creating mii image
   * @param baseImageName - the WebLogic base image name to be used while creating mii image
   * @param baseImageTag - the WebLogic base image tag to be used while creating mii image
   * @param domainType - the type of the WebLogic domain, valid values are "WLS, "JRF", and "Restricted JRF"
   * @param modelType - create a model image only or domain in image. set to true for MII
   * @return image name with tag
   */
  public static String createImageAndVerify(String imageNameBase,
                                            List<String> wdtModelList,
                                            List<String> appSrcDirList,
                                            List<String> modelPropList,
                                            String baseImageName,
                                            String baseImageTag,
                                            String domainType,
                                            boolean modelType,
                                            String domainHome,
                                            boolean oneArchiveContainsMultiApps) {
<<<<<<< HEAD
=======
    LoggingFacade logger = getLogger();
>>>>>>> b1a47646

    // create unique image name with date
    DateFormat dateFormat = new SimpleDateFormat("yyyy-MM-dd");
    Date date = new Date();
    final String imageTag = baseImageTag + "-" + dateFormat.format(date) + "-" + System.currentTimeMillis();
    // Add repository name in image name for Jenkins runs
    final String imageName = REPO_NAME + imageNameBase;
    final String image = imageName + ":" + imageTag;

    List<String> archiveList = new ArrayList<>();
    if (appSrcDirList != null && appSrcDirList.size() != 0 && appSrcDirList.get(0) != null) {
      List<String> archiveAppsList = new ArrayList<>();
      List<String> buildAppDirList = new ArrayList<>(appSrcDirList);

      for (String appSrcDir : appSrcDirList) {
        if (appSrcDir.contains(".war") || appSrcDir.contains(".ear")) {
          //remove from build
          buildAppDirList.remove(appSrcDir);
          archiveAppsList.add(appSrcDir);
        }
      }

      if (archiveAppsList.size() != 0 && archiveAppsList.get(0) != null) {
        assertTrue(archiveApp(defaultAppParams()
                .srcDirList(archiveAppsList)));
        //archive provided ear or war file
        String appName = archiveAppsList.get(0).substring(archiveAppsList.get(0).lastIndexOf("/") + 1,
                appSrcDirList.get(0).lastIndexOf("."));

        // build the archive list
        String zipAppFile = String.format("%s/%s.zip", ARCHIVE_DIR, appName);
        archiveList.add(zipAppFile);

      }

      if (buildAppDirList.size() != 0 && buildAppDirList.get(0) != null) {
        // build an application archive using what is in resources/apps/APP_NAME
        String zipFile = "";
        if (oneArchiveContainsMultiApps) {
          assertTrue(buildAppArchive(defaultAppParams()
                          .srcDirList(buildAppDirList)),
                  String.format("Failed to create app archive for %s", buildAppDirList.get(0)));
          zipFile = String.format("%s/%s.zip", ARCHIVE_DIR, buildAppDirList.get(0));
          // build the archive list
          archiveList.add(zipFile);
        } else {
          for (String appName : buildAppDirList) {
            assertTrue(buildAppArchive(defaultAppParams()
                .srcDirList(Collections.singletonList(appName))
                .appName(appName)),
                String.format("Failed to create app archive for %s", appName));
            zipFile = String.format("%s/%s.zip", ARCHIVE_DIR, appName);
            // build the archive list
            archiveList.add(zipFile);
          }
        }
      }
    }

    // Set additional environment variables for WIT
    checkDirectory(WIT_BUILD_DIR);
    Map<String, String> env = new HashMap<>();
    env.put("WLSIMG_BLDDIR", WIT_BUILD_DIR);

    // For k8s 1.16 support and as of May 6, 2020, we presently need a different JDK for these
    // tests and for image tool. This is expected to no longer be necessary once JDK 11.0.8 or
    // the next JDK 14 versions are released.
    String witJavaHome = System.getenv("WIT_JAVA_HOME");
    if (witJavaHome != null) {
      env.put("JAVA_HOME", witJavaHome);
    }

    // build an image using WebLogic Image Tool
    logger.info("Creating image {0} using model directory {1}", image, MODEL_DIR);
    boolean result = false;
    if (!modelType) {  //create a domain home in image image
      result = createImage(
              new WitParams()
                .baseImageName(baseImageName)
                .baseImageTag(baseImageTag)
                .domainType(domainType)
                .modelImageName(imageName)
                .modelImageTag(imageTag)
                .modelFiles(wdtModelList)
                .modelVariableFiles(modelPropList)
                .modelArchiveFiles(archiveList)
                .domainHome(WDT_IMAGE_DOMAINHOME_BASE_DIR + "/" + domainHome)
                .wdtModelOnly(modelType)
                .wdtOperation("CREATE")
                .wdtVersion(WDT_VERSION)
                .env(env)
                .redirect(true));
    } else {
      result = createImage(
              new WitParams()
                .baseImageName(baseImageName)
                .baseImageTag(baseImageTag)
                .domainType(domainType)
                .modelImageName(imageName)
                .modelImageTag(imageTag)
                .modelFiles(wdtModelList)
                .modelVariableFiles(modelPropList)
                .modelArchiveFiles(archiveList)
                .wdtModelOnly(modelType)
                .wdtVersion(WDT_VERSION)
                .env(env)
                .redirect(true));
    }

    assertTrue(result, String.format("Failed to create the image %s using WebLogic Image Tool", image));

    // Check image exists using docker images | grep image tag.
    assertTrue(doesImageExist(imageTag),
            String.format("Image %s does not exist", image));

    logger.info("Image {0} are created successfully", image);
    return image;
  }

  /**
   * Create secret for OCR registry credentials in the specified namespace.
   *
   * @param namespace namespace in which the secret will be created
   */
  public static void createOCRRepoSecret(String namespace) {
    LoggingFacade logger = getLogger();
    logger.info("Creating image pull secret in namespace {0}", namespace);
    createDockerRegistrySecret(OCR_USERNAME, OCR_PASSWORD, OCR_EMAIL, OCR_REGISTRY, OCR_SECRET_NAME, namespace);
  }


  /**
   * Create a Docker registry secret in the specified namespace.
   *
   * @param namespace the namespace in which the secret will be created
   */
  public static void createDockerRegistrySecret(String namespace) {
    createDockerRegistrySecret(REPO_USERNAME, REPO_PASSWORD, REPO_EMAIL,
        REPO_REGISTRY, REPO_SECRET_NAME, namespace);
  }

  /**
   * Create docker registry secret with given parameters.
   * @param userName repository user name
   * @param password repository password
   * @param email repository email
   * @param registry registry name
   * @param secretName name of the secret to create
   * @param namespace namespace in which to create the secret
   */
  public static void createDockerRegistrySecret(String userName, String password,
                                                String email, String registry, String secretName, String namespace) {

    // Create registry secret in the namespace to pull the image from repository
    JsonObject dockerConfigJsonObject = createDockerConfigJson(
        userName, password, email, registry);
    String dockerConfigJson = dockerConfigJsonObject.toString();

    // Create the V1Secret configuration
    V1Secret repoSecret = new V1Secret()
        .metadata(new V1ObjectMeta()
            .name(secretName)
            .namespace(namespace))
        .type("kubernetes.io/dockerconfigjson")
        .putDataItem(".dockerconfigjson", dockerConfigJson.getBytes());

    boolean secretCreated = assertDoesNotThrow(() -> createSecret(repoSecret),
        String.format("createSecret failed for %s", secretName));
    assertTrue(secretCreated, String.format("createSecret failed while creating secret %s in namespace %s",
        secretName, namespace));
  }

  /**
   * Docker login and push the image to Docker registry.
   *
   * @param dockerImage the Docker image to push to registry
   */
  public static void dockerLoginAndPushImageToRegistry(String dockerImage) {
    LoggingFacade logger = getLogger();
    // push image, if necessary
    if (!REPO_NAME.isEmpty() && dockerImage.contains(REPO_NAME)) {
      // docker login, if necessary
      if (!REPO_USERNAME.equals(REPO_DUMMY_VALUE)) {
        logger.info("docker login");
        assertTrue(dockerLogin(REPO_REGISTRY, REPO_USERNAME, REPO_PASSWORD), "docker login failed");
      }

      logger.info("docker push image {0} to {1}", dockerImage, REPO_NAME);
      assertTrue(dockerPush(dockerImage), String.format("docker push failed for image %s", dockerImage));
    }
  }

  /**
   * Create a secret with username and password in the specified namespace.
   *
   * @param secretName secret name to create
   * @param namespace namespace in which the secret will be created
   * @param username username in the secret
   * @param password passowrd in the secret
   */
  public static void createSecretWithUsernamePassword(String secretName,
                                                      String namespace,
                                                      String username,
                                                      String password) {
    Map<String, String> secretMap = new HashMap<>();
    secretMap.put("username", username);
    secretMap.put("password", password);

    boolean secretCreated = assertDoesNotThrow(() -> createSecret(new V1Secret()
        .metadata(new V1ObjectMeta()
            .name(secretName)
            .namespace(namespace))
        .stringData(secretMap)), "Create secret failed with ApiException");
    assertTrue(secretCreated, String.format("create secret failed for %s", secretName));
  }

  /** Scale the WebLogic cluster to specified number of servers.
   *  Verify the sample app can be accessed through NGINX if curlCmd is not null.
   *
   * @param clusterName the WebLogic cluster name in the domain to be scaled
   * @param domainUid the domain to which the cluster belongs
   * @param domainNamespace the namespace in which the domain exists
   * @param manageServerPodNamePrefix managed server pod name prefix
   * @param replicasBeforeScale the replicas of the WebLogic cluster before the scale
   * @param replicasAfterScale the replicas of the WebLogic cluster after the scale
   * @param curlCmd the curl command to verify ingress controller can access the sample apps from all managed servers
   *                in the cluster, if curlCmd is null, the method will not verify the accessibility of the sample app
   *                through ingress controller
   * @param expectedServerNames list of managed servers in the cluster before scale, if curlCmd is null,
   *                            set expectedServerNames to null too
   */
  public static void scaleAndVerifyCluster(String clusterName,
                                           String domainUid,
                                           String domainNamespace,
                                           String manageServerPodNamePrefix,
                                           int replicasBeforeScale,
                                           int replicasAfterScale,
                                           String curlCmd,
                                           List<String> expectedServerNames) {

    scaleAndVerifyCluster(clusterName, domainUid, domainNamespace, manageServerPodNamePrefix, replicasBeforeScale,
        replicasAfterScale, false, 0, "", "",
        false, "", "", 0, "", "", curlCmd, expectedServerNames);
  }

  /**
   * Scale the WebLogic cluster to specified number of servers.
   * Verify the sample app can be accessed through NGINX if curlCmd is not null.
   *
   * @param clusterName the WebLogic cluster name in the domain to be scaled
   * @param domainUid the domain to which the cluster belongs
   * @param domainNamespace the namespace in which the domain exists
   * @param manageServerPodNamePrefix managed server pod name prefix
   * @param replicasBeforeScale the replicas of the WebLogic cluster before the scale
   * @param replicasAfterScale the replicas of the WebLogic cluster after the scale
   * @param withRestApi whether to use REST API to scale the cluster
   * @param externalRestHttpsPort the node port allocated for the external operator REST HTTPS interface
   * @param opNamespace the namespace of WebLogic operator
   * @param opServiceAccount the service account for operator
   * @param withWLDF whether to use WLDF to scale cluster
   * @param domainHomeLocation the domain home location of the domain
   * @param scalingAction scaling action, accepted value: scaleUp or scaleDown
   * @param scalingSize the number of servers to scale up or scale down
   * @param myWebAppName the web app name deployed to the domain
   * @param curlCmdForWLDFApp the curl command to call the web app used in the WLDF script
   * @param curlCmd the curl command to verify ingress controller can access the sample apps from all managed servers
   *                in the cluster, if curlCmd is null, the method will not verify the accessibility of the sample app
   *                through ingress controller
   * @param expectedServerNames list of managed servers in the cluster before scale, if curlCmd is null,
   *                            set expectedServerNames to null too
   */
  public static void scaleAndVerifyCluster(String clusterName,
                                           String domainUid,
                                           String domainNamespace,
                                           String manageServerPodNamePrefix,
                                           int replicasBeforeScale,
                                           int replicasAfterScale,
                                           boolean withRestApi,
                                           int externalRestHttpsPort,
                                           String opNamespace,
                                           String opServiceAccount,
                                           boolean withWLDF,
                                           String domainHomeLocation,
                                           String scalingAction,
                                           int scalingSize,
                                           String myWebAppName,
                                           String curlCmdForWLDFApp,
                                           String curlCmd,
                                           List<String> expectedServerNames) {
    LoggingFacade logger = getLogger();
    // get the original managed server pod creation timestamp before scale
    List<DateTime> listOfPodCreationTimestamp = new ArrayList<>();
    for (int i = 1; i <= replicasBeforeScale; i++) {
      String managedServerPodName = manageServerPodNamePrefix + i;
      DateTime originalCreationTimestamp =
          assertDoesNotThrow(() -> getPodCreationTimestamp(domainNamespace, "", managedServerPodName),
              String.format("getPodCreationTimestamp failed with ApiException for pod %s in namespace %s",
                  managedServerPodName, domainNamespace));
      listOfPodCreationTimestamp.add(originalCreationTimestamp);
    }

    // scale the cluster in the domain
    logger.info("Scaling cluster {0} of domain {1} in namespace {2} to {3} servers",
        clusterName, domainUid, domainNamespace, replicasAfterScale);
    if (withRestApi) {
      assertThat(assertDoesNotThrow(() -> scaleClusterWithRestApi(domainUid, clusterName,
          replicasAfterScale, externalRestHttpsPort, opNamespace, opServiceAccount)))
          .as("Verify scaling cluster {0} of domain {1} in namespace {2} with REST API succeeds",
              clusterName, domainUid, domainNamespace)
          .withFailMessage("Scaling cluster {0} of domain {1} in namespace {2} with REST API failed",
              clusterName, domainUid, domainNamespace)
          .isTrue();
    } else if (withWLDF) {
      // scale the cluster using WLDF policy
      assertThat(assertDoesNotThrow(() -> scaleClusterWithWLDF(clusterName, domainUid, domainNamespace,
          domainHomeLocation, scalingAction, scalingSize, opNamespace, opServiceAccount, myWebAppName,
          curlCmdForWLDFApp)))
          .as("Verify scaling cluster {0} of domain {1} in namespace {2} with WLDF policy succeeds",
              clusterName, domainUid, domainNamespace)
          .withFailMessage("Scaling cluster {0} of domain {1} in namespace {2} with WLDF policy failed",
              clusterName, domainUid, domainNamespace)
          .isTrue();
    } else {
      assertThat(assertDoesNotThrow(() -> scaleCluster(domainUid, domainNamespace, clusterName, replicasAfterScale)))
          .as("Verify scaling cluster {0} of domain {1} in namespace {2} succeeds",
              clusterName, domainUid, domainNamespace)
          .withFailMessage("Scaling cluster {0} of domain {1} in namespace {2} failed",
              clusterName, domainUid, domainNamespace)
          .isTrue();
    }

    if (replicasBeforeScale <= replicasAfterScale) {

      // scale up
      // check that the original managed server pod state is not changed during scaling the cluster
      for (int i = 1; i <= replicasBeforeScale; i++) {
        String manageServerPodName = manageServerPodNamePrefix + i;

        // check the original managed server pod state is not changed
        logger.info("Checking that the state of manged server pod {0} is not changed in namespace {1}",
            manageServerPodName, domainNamespace);
        podStateNotChanged(manageServerPodName, domainUid, domainNamespace, listOfPodCreationTimestamp.get(i - 1));
      }

      if (curlCmd != null && expectedServerNames != null) {
        // check that NGINX can access the sample apps from the original managed servers in the domain
        logger.info("Checking that NGINX can access the sample app from the original managed servers in the domain "
            + "while the domain is scaling up.");
        logger.info("expected server name list which should be in the sample app response: {0} before scale",
            expectedServerNames);

        assertThat(callWebAppAndCheckForServerNameInResponse(curlCmd, expectedServerNames, 50))
            .as("Verify NGINX can access the sample app from the original managed servers in the domain")
            .withFailMessage("NGINX can not access the sample app from one or more of the managed servers")
            .isTrue();
      }

      // check that new managed server pods were created and wait for them to be ready
      for (int i = replicasBeforeScale + 1; i <= replicasAfterScale; i++) {
        String manageServerPodName = manageServerPodNamePrefix + i;

        // check new managed server pod exists in the namespace
        logger.info("Checking that the new managed server pod {0} exists in namespace {1}",
            manageServerPodName, domainNamespace);
        checkPodExists(manageServerPodName, domainUid, domainNamespace);

        // check new managed server pod is ready
        logger.info("Checking that the new managed server pod {0} is ready in namespace {1}",
            manageServerPodName, domainNamespace);
        checkPodReady(manageServerPodName, domainUid, domainNamespace);

        // check new managed server service exists in the namespace
        logger.info("Checking that the new managed server service {0} exists in namespace {1}",
            manageServerPodName, domainNamespace);
        checkServiceExists(manageServerPodName, domainNamespace);

        if (expectedServerNames != null) {
          // add the new managed server to the list
          expectedServerNames.add(clusterName + "-" + MANAGED_SERVER_NAME_BASE + i);
        }
      }

      if (curlCmd != null && expectedServerNames != null) {
        // check that NGINX can access the sample apps from new and original managed servers
        logger.info("Checking that NGINX can access the sample app from the new and original managed servers "
            + "in the domain after the cluster is scaled up.");
        assertThat(callWebAppAndCheckForServerNameInResponse(curlCmd, expectedServerNames, 50))
            .as("Verify NGINX can access the sample app from all managed servers in the domain")
            .withFailMessage("NGINX can not access the sample app from one or more of the managed servers")
            .isTrue();
      }
    } else {
      // scale down
      // wait and check the pods are deleted
      for (int i = replicasBeforeScale; i > replicasAfterScale; i--) {
        logger.info("Checking that managed server pod {0} was deleted from namespace {1}",
            manageServerPodNamePrefix + i, domainNamespace);
        checkPodDoesNotExist(manageServerPodNamePrefix + i, domainUid, domainNamespace);
        if (expectedServerNames != null) {
          expectedServerNames.remove(clusterName + "-" + MANAGED_SERVER_NAME_BASE + i);
        }
      }

      if (curlCmd != null && expectedServerNames != null) {
        // check that NGINX can access the app from the remaining managed servers in the domain
        logger.info("Checking that NGINX can access the sample app from the remaining managed servers in the domain "
            + "after the cluster is scaled down.");
        assertThat(callWebAppAndCheckForServerNameInResponse(curlCmd, expectedServerNames, 50))
            .as("Verify NGINX can access the sample app from the remaining managed server in the domain")
            .withFailMessage("NGINX can not access the sample app from the remaining managed server")
            .isTrue();
      }
    }
  }

  /**
   * Install Prometheus and wait up to five minutes until the prometheus pods are ready.
   *
   * @param promReleaseName the prometheus release name
   * @param promNamespace the prometheus namespace in which the operator will be installed
   * @param promValueFile the promeheus value.yaml file path
   * @param promVersion the version of the prometheus helm chart
   * @param promServerNodePort nodePort value for prometheus server
   * @param alertManagerNodePort nodePort value for alertmanager
   * @return the prometheus Helm installation parameters
   */
  public static HelmParams installAndVerifyPrometheus(String promReleaseName,
                                                      String promNamespace,
                                                      String promValueFile,
                                                      String promVersion,
                                                      int promServerNodePort,
                                                      int alertManagerNodePort) {
    LoggingFacade logger = getLogger();
    // Helm install parameters
    HelmParams promHelmParams = new HelmParams()
        .releaseName(promReleaseName)
        .namespace(promNamespace)
        .chartDir("stable/prometheus")
        .chartValuesFile(promValueFile);

    if (promVersion != null) {
      promHelmParams.chartVersion(promVersion);
    }

    // prometheus chart values to override
    PrometheusParams prometheusParams = new PrometheusParams()
        .helmParams(promHelmParams)
        .nodePortServer(promServerNodePort)
        .nodePortAlertManager(alertManagerNodePort);

    // install prometheus
    logger.info("Installing prometheus in namespace {0}", promNamespace);
    assertTrue(installPrometheus(prometheusParams),
        String.format("Failed to install prometheus in namespace %s", promNamespace));
    logger.info("Prometheus installed in namespace {0}", promNamespace);

    // list Helm releases matching operator release name in operator namespace
    logger.info("Checking prometheus release {0} status in namespace {1}",
        promReleaseName, promNamespace);
    assertTrue(isHelmReleaseDeployed(promReleaseName, promNamespace),
        String.format("Prometheus release %s is not in deployed status in namespace %s",
            promReleaseName, promNamespace));
    logger.info("Prometheus release {0} status is deployed in namespace {1}",
        promReleaseName, promNamespace);

    // wait for the promethues pods to be ready
    logger.info("Wait for the promethues pod is ready in namespace {0}", promNamespace);
    withStandardRetryPolicy
        .conditionEvaluationListener(
            condition -> logger.info("Waiting for prometheus to be running in namespace {0} "
                    + "(elapsed time {1}ms, remaining time {2}ms)",
                promNamespace,
                condition.getElapsedTimeInMS(),
                condition.getRemainingTimeInMS()))
        .until(assertDoesNotThrow(() -> isPrometheusReady(promNamespace),
            "prometheusIsReady failed with ApiException"));

    return promHelmParams;
  }

  /**
   * Install Grafana and wait up to five minutes until the grafana pod is ready.
   *
   * @param grafanaReleaseName the grafana release name
   * @param grafanaNamespace the grafana namespace in which the operator will be installed
   * @param grafanaValueFile the grafana value.yaml file path
   * @param grafanaVersion the version of the grafana helm chart
   * @param grafanaNodePort nodePort value for grafana server
   * @return the grafana Helm installation parameters
   */
  public static HelmParams installAndVerifyGrafana(String grafanaReleaseName,
                                                   String grafanaNamespace,
                                                   String grafanaValueFile,
                                                   String grafanaVersion,
                                                   int grafanaNodePort) {
    LoggingFacade logger = getLogger();
    // Helm install parameters
    HelmParams grafanaHelmParams = new HelmParams()
        .releaseName(grafanaReleaseName)
        .namespace(grafanaNamespace)
        .chartDir("stable/grafana")
        .chartValuesFile(grafanaValueFile);

    if (grafanaVersion != null) {
      grafanaHelmParams.chartVersion(grafanaVersion);
    }

    // grafana chart values to override
    GrafanaParams grafanaParams = new GrafanaParams()
        .helmParams(grafanaHelmParams)
        .nodePort(grafanaNodePort);
    //create grafana secret
    createSecretWithUsernamePassword("grafana-secret", grafanaNamespace, "admin", "12345678");
    // install grafana
    logger.info("Installing grafana in namespace {0}", grafanaNamespace);
    assertTrue(installGrafana(grafanaParams),
        String.format("Failed to install grafana in namespace %s", grafanaNamespace));
    logger.info("Grafana installed in namespace {0}", grafanaNamespace);

    // list Helm releases matching grafana release name in  namespace
    logger.info("Checking grafana release {0} status in namespace {1}",
        grafanaReleaseName, grafanaNamespace);
    assertTrue(isHelmReleaseDeployed(grafanaReleaseName, grafanaNamespace),
        String.format("Grafana release %s is not in deployed status in namespace %s",
            grafanaReleaseName, grafanaNamespace));
    logger.info("Grafana release {0} status is deployed in namespace {1}",
        grafanaReleaseName, grafanaNamespace);

    // wait for the grafana pod to be ready
    logger.info("Wait for the grafana pod is ready in namespace {0}", grafanaNamespace);
    withStandardRetryPolicy
        .conditionEvaluationListener(
            condition -> logger.info("Waiting for grafana to be running in namespace {0} "
                    + "(elapsed time {1}ms, remaining time {2}ms)",
                grafanaNamespace,
                condition.getElapsedTimeInMS(),
                condition.getRemainingTimeInMS()))
        .until(assertDoesNotThrow(() -> isGrafanaReady(grafanaNamespace),
            "grafanaIsReady failed with ApiException"));

    return grafanaHelmParams;
  }


  /**
   * Create a persistent volume and persistent volume claim.
   *
   * @param v1pv V1PersistentVolume object to create the persistent volume
   * @param v1pvc V1PersistentVolumeClaim object to create the persistent volume claim
   * @param labelSelector String containing the labels the PV is decorated with
   * @param namespace the namespace in which the persistence volume claim to be created
   *
   **/
  public static void createPVPVCAndVerify(V1PersistentVolume v1pv,
                                          V1PersistentVolumeClaim v1pvc,
                                          String labelSelector,
                                          String namespace) {
    LoggingFacade logger = getLogger();
    assertNotNull(v1pv, "v1pv is null");
    assertNotNull(v1pvc, "v1pvc is null");

    String pvName = v1pv.getMetadata().getName();
    String pvcName = v1pvc.getMetadata().getName();

    logger.info("Creating persistent volume {0}", pvName);
    assertTrue(assertDoesNotThrow(() -> createPersistentVolume(v1pv),
        "Persistent volume creation failed with ApiException "),
        "PersistentVolume creation failed");

    logger.info("Creating persistent volume claim {0}", pvcName);
    assertTrue(assertDoesNotThrow(() -> createPersistentVolumeClaim(v1pvc),
        "Persistent volume claim creation failed with ApiException"),
        "PersistentVolumeClaim creation failed");

    // check the persistent volume and persistent volume claim exist
    withStandardRetryPolicy
        .conditionEvaluationListener(
            condition -> logger.info("Waiting for persistent volume {0} exists "
                    + "(elapsed time {1}ms, remaining time {2}ms)",
                pvName,
                condition.getElapsedTimeInMS(),
                condition.getRemainingTimeInMS()))
        .until(assertDoesNotThrow(() -> pvExists(pvName, labelSelector),
            String.format("pvExists failed with ApiException when checking pv %s", pvName)));

    withStandardRetryPolicy
        .conditionEvaluationListener(
            condition -> logger.info("Waiting for persistent volume claim {0} exists in namespace {1} "
                    + "(elapsed time {2}ms, remaining time {3}ms)",
                pvcName,
                namespace,
                condition.getElapsedTimeInMS(),
                condition.getRemainingTimeInMS()))
        .until(assertDoesNotThrow(() -> pvcExists(pvcName, namespace),
            String.format("pvcExists failed with ApiException when checking pvc %s in namespace %s",
                pvcName, namespace)));
  }

  /**
   * Create ConfigMap from the specified files.
   * @param configMapName name of the ConfigMap to create
   * @param files files to be added in ConfigMap
   * @param namespace the namespace in which the ConfigMap to be created
   */
  public static void createConfigMapFromFiles(String configMapName,
                                              List<Path> files,
                                              String namespace) {

    // create a ConfigMap of the domain
    Map<String, String> data = new HashMap<>();
    for (Path file : files) {
      data.put(file.getFileName().toString(),
          assertDoesNotThrow(() -> readString(file), "readString failed with IOException"));
    }

    V1ConfigMap configMap = new V1ConfigMap()
        .data(data)
        .metadata(new V1ObjectMeta()
            .name(configMapName)
            .namespace(namespace));

    assertTrue(assertDoesNotThrow(() -> createConfigMap(configMap),
        String.format("createConfigMap failed with ApiException for ConfigMap %s with files %s in namespace %s",
            configMapName, files, namespace)),
        String.format("createConfigMap failed while creating ConfigMap %s in namespace %s", configMapName, namespace));
  }

  /**
   * Create a job in the specified namespace and wait until it completes.
   *
   * @param jobBody V1Job object to create in the specified namespace
   * @param namespace the namespace in which the job will be created
   */
  public static void createJobAndWaitUntilComplete(V1Job jobBody, String namespace) {
    LoggingFacade logger = getLogger();
    String jobName = assertDoesNotThrow(() -> createNamespacedJob(jobBody), "createNamespacedJob failed");

    logger.info("Checking if the job {0} completed in namespace {1}", jobName, namespace);
    withStandardRetryPolicy
        .conditionEvaluationListener(
            condition -> logger.info("Waiting for job {0} to be completed in namespace {1} "
                    + "(elapsed time {2} ms, remaining time {3} ms)",
                jobName,
                namespace,
                condition.getElapsedTimeInMS(),
                condition.getRemainingTimeInMS()))
        .until(jobCompleted(jobName, null, namespace));
  }

  /**
   * Get the PodCreationTimestamp of a pod in a namespace.
   *
   * @param namespace Kubernetes namespace that the domain is hosted
   * @param podName name of the pod
   * @return PodCreationTimestamp of the pod
   */
  public static DateTime getPodCreationTime(String namespace, String podName) {
    LoggingFacade logger = getLogger();
    DateTime podCreationTime =
        assertDoesNotThrow(() -> getPodCreationTimestamp(namespace, "", podName),
            String.format("Couldn't get PodCreationTimestamp for pod %s", podName));
    assertNotNull(podCreationTime, "Got null PodCreationTimestamp");
    logger.info("PodCreationTimestamp for pod {0} in namespace {1} is {2}",
        podName,
        namespace,
        podCreationTime);
    return podCreationTime;
  }

  /**
   * Create a Kubernetes ConfigMap with the given parameters and verify that the operation succeeds.
   *
   * @param configMapName the name of the Kubernetes ConfigMap to be created
   * @param domainUid the domain to which the cluster belongs
   * @param namespace Kubernetes namespace that the domain is hosted
   * @param modelFiles list of the names of the WDT mode files in the ConfigMap
   */
  public static void createConfigMapAndVerify(
      String configMapName,
      String domainUid,
      String namespace,
      List<String> modelFiles) {
    LoggingFacade logger = getLogger();
    assertNotNull(configMapName, "ConfigMap name cannot be null");

    Map<String, String> labels = new HashMap<>();
    labels.put("weblogic.domainUid", domainUid);

    assertNotNull(configMapName, "ConfigMap name cannot be null");

    logger.info("Create ConfigMap {0} that contains model files {1}",
        configMapName, modelFiles);

    Map<String, String> data = new HashMap<>();

    for (String modelFile : modelFiles) {
      addModelFile(data, modelFile);
    }

    V1ObjectMeta meta = new V1ObjectMeta()
        .labels(labels)
        .name(configMapName)
        .namespace(namespace);
    V1ConfigMap configMap = new V1ConfigMap()
        .data(data)
        .metadata(meta);

    assertTrue(assertDoesNotThrow(() -> createConfigMap(configMap),
        String.format("Create ConfigMap %s failed due to Kubernetes client  ApiException", configMapName)),
        String.format("Failed to create ConfigMap %s", configMapName));
  }

  /**
   * A utility method to sed files.
   *
   * @throws java.io.IOException when copying files from source location to staging area fails
   */
  public static void replaceStringInFile(String filePath, String oldValue, String newValue)
      throws IOException {
    LoggingFacade logger = getLogger();
    Path src = Paths.get(filePath);
    logger.info("Copying {0}", src.toString());
    Charset charset = StandardCharsets.UTF_8;
    String content = new String(Files.readAllBytes(src), charset);
    content = content.replaceAll(oldValue, newValue);
    logger.info("to {0}", src.toString());
    Files.write(src, content.getBytes(charset));
  }

  /**
   * Read the content of a model file as a String and add it to a map.
   */
  private static void addModelFile(Map<String, String> data, String modelFileName) {
    LoggingFacade logger = getLogger();
    logger.info("Add model file {0}", modelFileName);
    String dsModelFile = String.format("%s/%s", MODEL_DIR, modelFileName);

    String cmData = assertDoesNotThrow(() -> Files.readString(Paths.get(dsModelFile)),
        String.format("Failed to read model file %s", dsModelFile));
    assertNotNull(cmData,
        String.format("Failed to read model file %s", dsModelFile));

    data.put(modelFileName, cmData);
  }

  /**
   * Create an external REST Identity secret in the specified namespace.
   *
   * @param namespace the namespace in which the secret to be created
   * @param secretName name of the secret to be created
   * @return true if the command to create secret succeeds, false otherwise
   */
  private static boolean createExternalRestIdentitySecret(String namespace, String secretName) {

    StringBuffer command = new StringBuffer()
        .append(GEN_EXTERNAL_REST_IDENTITY_FILE);

    if (Character.isDigit(K8S_NODEPORT_HOST.charAt(0))) {
      command.append(" -a \"IP:");
    } else {
      command.append(" -a \"DNS:");
    }

    command.append(K8S_NODEPORT_HOST)
        .append(",DNS:localhost,IP:127.0.0.1\"")
        .append(" -n ")
        .append(namespace)
        .append(" -s ")
        .append(secretName);

    CommandParams params = Command
        .defaultCommandParams()
        .command(command.toString())
        .saveResults(true)
        .redirect(true);

    return Command.withParams(params).execute();
  }

  /**
   * Check that the given credentials are valid to access the WebLogic domain.
   *
   * @param podName name of the admin server pod
   * @param namespace name of the namespace that the pod is running in
   * @param username WebLogic admin username
   * @param password WebLogic admin password
   * @param expectValid true if the check expects a successful result
   */
  public static void verifyCredentials(
      String podName,
      String namespace,
      String username,
      String password,
      boolean expectValid) {
    LoggingFacade logger = getLogger();
    String msg = expectValid ? "valid" : "invalid";
    logger.info("Check if the given WebLogic admin credentials are {0}", msg);
    withQuickRetryPolicy
        .conditionEvaluationListener(
            condition -> logger.info("Checking that credentials {0}/{1} are {2}"
                    + "(elapsed time {3}ms, remaining time {4}ms)",
                username,
                password,
                msg,
                condition.getElapsedTimeInMS(),
                condition.getRemainingTimeInMS()))
        .until(assertDoesNotThrow(
            expectValid
                ?
            () -> credentialsValid(K8S_NODEPORT_HOST, podName, namespace, username, password)
                :
            () -> credentialsNotValid(K8S_NODEPORT_HOST, podName, namespace, username, password),
            String.format(
                "Failed to validate credentials %s/%s on pod %s in namespace %s",
                username, password, podName, namespace)));
  }


  /**
   * Generate a text file in RESULTS_ROOT directory by replacing template value.
   * @param inputTemplateFile input template file 
   * @param outputFile output file to be generated
   * @param templateMap map containing template variable(s) to be replaced
   * @return path of the generated file
  */
  public static Path generateFileFromTemplate(
       String inputTemplateFile, String outputFile, 
       Map<String, String> templateMap) throws IOException {
    LoggingFacade logger = getLogger();
    Path srcFile = Paths.get(inputTemplateFile);
    Path targetFile = Paths.get(RESULTS_ROOT,outputFile);
    logger.info("Copying  source file {0} to target file {1}",inputTemplateFile, targetFile.toString());

    // Add the parent directory for the target file
    Path parentDir = targetFile.getParent();
    Files.createDirectories(parentDir);
    Files.copy(srcFile, targetFile, StandardCopyOption.REPLACE_EXISTING);
    String out = targetFile.toString();
    for (Map.Entry<String, String> entry : templateMap.entrySet()) {
      logger.info("Replacing String {0} with the value {1}", entry.getKey(), entry.getValue());
      replaceStringInFile(out, entry.getKey(), entry.getValue()); 
    }
    return targetFile;
  }
}<|MERGE_RESOLUTION|>--- conflicted
+++ resolved
@@ -463,7 +463,7 @@
   public static List<String> createIngressForDomainAndVerify(String domainUid,
                                                              String domainNamespace,
                                                              Map<String, Integer> clusterNameMSPortMap) {
-    return createIngressForDomainAndVerify(domainUid, domainNamespace, clusterNameMSPortMap, true);
+    return createIngressForDomainAndVerify(domainUid, domainNamespace, 0, clusterNameMSPortMap, true);
   }
 
   /**
@@ -495,10 +495,9 @@
   public static List<String> createIngressForDomainAndVerify(String domainUid,
                                                              String domainNamespace,
                                                              int nodeport,
-<<<<<<< HEAD
-                                                             Map<String, Integer> clusterNameMSPortMap
-                                                             ) {
-    return createIngressForDomainAndVerify(domainUid, domainNamespace, 0, clusterNameMSPortMap, true);
+                                                             Map<String, Integer> clusterNameMSPortMap) {
+
+    return createIngressForDomainAndVerify(domainUid, domainNamespace, nodeport, clusterNameMSPortMap, true);
   }
 
   /**
@@ -517,10 +516,7 @@
                                                              Map<String, Integer> clusterNameMSPortMap,
                                                              boolean setIngressHost) {
 
-=======
-                                                             Map<String, Integer> clusterNameMSPortMap) {
-    LoggingFacade logger = getLogger();
->>>>>>> b1a47646
+    LoggingFacade logger = getLogger();
     // create an ingress in domain namespace
     final String ingressNginxClass = "nginx";
     String ingressName = domainUid + "-" + ingressNginxClass;
@@ -923,10 +919,8 @@
                                             boolean modelType,
                                             String domainHome,
                                             boolean oneArchiveContainsMultiApps) {
-<<<<<<< HEAD
-=======
-    LoggingFacade logger = getLogger();
->>>>>>> b1a47646
+
+    LoggingFacade logger = getLogger();
 
     // create unique image name with date
     DateFormat dateFormat = new SimpleDateFormat("yyyy-MM-dd");
