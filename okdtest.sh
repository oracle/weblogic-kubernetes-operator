--- conflicted
+++ resolved
@@ -135,10 +135,7 @@
 ${KUBERNETES_CLI} get clusterrolebindings --no-headers | awk '/traefik-/{print $1}' | xargs ${KUBERNETES_CLI} delete clusterrolebindings || true
 
 sudo rm -rf ${PV_ROOT}/*
-<<<<<<< HEAD
-=======
 
->>>>>>> 9217c5e0
 export OKD=true
 echo "${WLSIMG_BUILDER:-docker} info"
 ${WLSIMG_BUILDER:-docker} info
