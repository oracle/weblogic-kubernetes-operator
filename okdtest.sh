--- conflicted
+++ resolved
@@ -114,41 +114,6 @@
 echo "Persistent volume files, if any, will be in ${PV_ROOT}"
 
 echo "cleaning up k8s artifacts"
-<<<<<<< HEAD
-kubectl get ns --no-headers | awk '$1 ~ /^ns-/{print $1}' | xargs kubectl delete ns || true
-kubectl get ns --no-headers | awk '/weblogic/{print $1}' | xargs kubectl delete ns || true
-kubectl get ns --no-headers | awk '/test-/{print $1}' | xargs kubectl delete ns || true
-kubectl delete pv domain1-weblogic-sample-pv --wait=false || true
-kubectl delete pv domain2-weblogic-sample-pv --wait=false || true
-kubectl delete pv pv-testalertmanager --wait=false || true
-kubectl delete pv pv-testgrafana --wait=false || true
-kubectl delete pv pv-testprometheus --wait=false || true
-
-kubectl delete pv pv-testalertmanagertest1 --wait=false || true
-kubectl delete pv pv-testgrafanatest1 --wait=false || true
-kubectl delete pv pv-testprometheustest1 --wait=false || true
-
-kubectl delete pv pv-testalertmanagertest2 --wait=false || true
-kubectl delete pv pv-testgrafanatest2 --wait=false || true
-kubectl delete pv pv-testprometheustest2 --wait=false || true
-
-kubectl delete pv pv-testalertmanagertest3 --wait=false || true
-kubectl delete pv pv-testgrafanatest3 --wait=false || true
-kubectl delete pv pv-testprometheustest3 --wait=false || true
-
-kubectl delete crd $(kubectl get crd | grep weblogic) || true
-
-kubectl get ingressroutes -A --no-headers | awk '/tdlbs-/{print $2}' | xargs kubectl delete ingressroute || true
-kubectl get clusterroles --no-headers | awk '/ns-/{print $1}' | xargs kubectl delete clusterroles || true
-kubectl get clusterroles --no-headers | awk '/appscode/{print $1}' | xargs kubectl delete clusterroles || true
-kubectl get clusterroles --no-headers | awk '/nginx-/{print $1}' | xargs kubectl delete clusterroles || true
-kubectl get clusterroles --no-headers | awk '/traefik-/{print $1}' | xargs kubectl delete clusterroles || true
-
-kubectl get clusterrolebindings --no-headers | awk '/ns-/{print $1}' | xargs kubectl delete clusterrolebindings || true
-kubectl get clusterrolebindings --no-headers | awk '/appscode/{print $1}' | xargs kubectl delete clusterrolebindings || true
-kubectl get clusterrolebindings --no-headers | awk '/nginx-/{print $1}' | xargs kubectl delete clusterrolebindings || true
-kubectl get clusterrolebindings --no-headers | awk '/traefik-/{print $1}' | xargs kubectl delete clusterrolebindings || true
-=======
 ${KUBERNETES_CLI} get ns --no-headers | awk '$1 ~ /^ns-/{print $1}' | xargs ${KUBERNETES_CLI} delete ns || true
 ${KUBERNETES_CLI} get ns --no-headers | awk '/weblogic/{print $1}' | xargs ${KUBERNETES_CLI} delete ns || true
 ${KUBERNETES_CLI} get ns --no-headers | awk '/test-/{print $1}' | xargs ${KUBERNETES_CLI} delete ns || true
@@ -180,7 +145,6 @@
 ${KUBERNETES_CLI} get clusterrolebindings --no-headers | awk '/appscode/{print $1}' | xargs ${KUBERNETES_CLI} delete clusterrolebindings || true
 ${KUBERNETES_CLI} get clusterrolebindings --no-headers | awk '/nginx-/{print $1}' | xargs ${KUBERNETES_CLI} delete clusterrolebindings || true
 ${KUBERNETES_CLI} get clusterrolebindings --no-headers | awk '/traefik-/{print $1}' | xargs ${KUBERNETES_CLI} delete clusterrolebindings || true
->>>>>>> d97884b1
 
 sudo rm -rf ${PV_ROOT}/*
 
