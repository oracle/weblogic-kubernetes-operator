#!/bin/bash
# Copyright (c) 2019, 2022, Oracle and/or its affiliates.
# Licensed under the Universal Permissive License v 1.0 as shown at https://oss.oracle.com/licenses/upl.

# 
#  Summary:
#
#    This script builds a model image using the WebLogic Image Tool. The
#    tool pulls a base image if there isn't already a local base image.
#    This script, by default, builds the model image with model files from
#    WORKDIR/MODEL_DIR using tooling downloaded by './stage-tooling.sh.'.
#
#  Optional Argument(s):
#
#    Pass '-dry' to show but not do.
#
#  Assumptions:
#
#    - The WebLogic Image Tool zip is:
#         'WORKDIR/model-images/imagetool.zip' 
#      the WebLogic Deploy Tool zip is:
#         'WORKDIR/model-images/weblogic-deploy.zip'
#      (see './stage-tooling.sh').
#
#    - Model files have been staged in the MODEL_DIR directory.
#
#  Optional environment variables:
#
#    MODEL_DIR:
#      Location relative to WORKDIR of the model .zip, .properties,
#      and .yaml files that will be copied to the model image.  Default is:
#        'model-images/model-in-image__$MODEL_IMAGE_TAG'.
#
#    ARCHIVE_SOURCEDIR:
#      Location of archive source for MODEL_DIR/archive.zip relative to WORKDIR
#      Default is "archives/archive-v1". This directory must contain a
#      'wlsdeploy' directory.
#
#    MODEL_IMAGE_NAME, MODEL_IMAGE_TAG:
#      Defaults to 'model-in-image' and 'WDT_DOMAIN_TYPE-v1'.
#
#    Others (see README)
#      WORKDIR
#      MODEL_IMAGE_BUILD
#      WDT_DOMAIN_TYPE
#      BASE_IMAGE_NAME, BASE_IMAGE_TAG
#
set -x
set -eu
set -o pipefail

SCRIPTDIR="$( cd "$(dirname "$0")" > /dev/null 2>&1 ; pwd -P )"
source $SCRIPTDIR/env-init.sh

DRY_RUN="false"
if [ "${1:-}" = "-dry" ]; then
  DRY_RUN="true"
fi

echo @@ Info: WDT_DOMAIN_TYPE=${WDT_DOMAIN_TYPE}
echo @@ Info: MODEL_DIR=${MODEL_DIR}
echo @@ Info: BASE_IMAGE_NAME=${BASE_IMAGE_NAME}
echo @@ Info: BASE_IMAGE_TAG=${BASE_IMAGE_TAG}
echo @@ Info: MODEL_IMAGE_NAME=${MODEL_IMAGE_NAME}
echo @@ Info: MODEL_IMAGE_TAG=${MODEL_IMAGE_TAG}
echo @@ Info: MODEL_IMAGE_BUILD=${MODEL_IMAGE_BUILD}
echo @@ INFO: OKD=${OKD}

IMGTOOL=$WORKDIR/model-images/imagetool/bin/imagetool.sh

output_dryrun() {

set -x
MODEL_YAML_FILES="$(ls $WORKDIR/$MODEL_DIR/*.yaml | xargs | sed 's/ /,/g')"
MODEL_ARCHIVE_FILES=$WORKDIR/$MODEL_DIR/archive.zip
MODEL_VARIABLE_FILES="$(ls $WORKDIR/$MODEL_DIR/*.properties | xargs | sed 's/ /,/g')"
CHOWN_ROOT="--chown oracle:root"
TARGET="Default"

echo  "@@ Info: OKD=${OKD}"
echo  "@@ Info: TARGET=${TARGET}"

if [[ ${OKD} ]]; then
  TARGET="OpenShift"
fi

echo  TARGET=${TARGET}

if [[ ${MODEL_IMAGE_TAG} == *"-AI"* ]]; then
cat << EOF
dryrun:#!/bin/bash
dryrun:# Use this script to build the auxiliary image '$MODEL_IMAGE_NAME:$MODEL_IMAGE_TAG'
dryrun:# using the contents of '$WORKDIR/$MODEL_DIR'.
dryrun:
dryrun:set -eux
dryrun:
dryrun:rm -f $WORKDIR/$MODEL_DIR/archive.zip
dryrun:cd $WORKDIR/$ARCHIVE_SOURCEDIR
dryrun:zip -q -r $WORKDIR/$MODEL_DIR/archive.zip wlsdeploy
dryrun:
dryrun:cd "$WORKDIR"
dryrun:[ -d "ai-image/${MODEL_IMAGE_TAG}" ] && rm -rf ai-image/${MODEL_IMAGE_TAG}
dryrun:
dryrun:mkdir -p $WORKDIR/ai-image/${MODEL_IMAGE_TAG}
dryrun:cd $WORKDIR/ai-image/${MODEL_IMAGE_TAG}
dryrun:mkdir ./models
dryrun:cp $MODEL_YAML_FILES ./models
dryrun:cp $MODEL_VARIABLE_FILES ./models
dryrun:cp $WORKDIR/$MODEL_DIR/archive.zip ./models
dryrun:unzip ${WORKDIR}/model-images/weblogic-deploy.zip -d .
dryrun:rm ./weblogic-deploy/bin/*.cmd
dryrun:
dryrun:# see file $WORKDIR/ai-image/${MODEL_IMAGE_TAG}/Dockerfile for an explanation of each --build-arg
dryrun:docker build -f $WORKDIR/$AUXILIARY_IMAGE_DOCKER_FILE_SOURCEDIR/Dockerfile \\
dryrun:             --build-arg AUXILIARY_IMAGE_PATH=${AUXILIARY_IMAGE_PATH} \\
dryrun:             --tag ${MODEL_IMAGE_NAME}:${MODEL_IMAGE_TAG}  .
EOF
else
cat << EOF
dryrun:#!/bin/bash
dryrun:# Use this script to build image '$MODEL_IMAGE_NAME:$MODEL_IMAGE_TAG'
dryrun:# using the contents of '$WORKDIR/$MODEL_DIR'.
dryrun:
dryrun:set -eux
dryrun:
dryrun:rm -f $WORKDIR/$MODEL_DIR/archive.zip
dryrun:cd $WORKDIR/$ARCHIVE_SOURCEDIR
dryrun:zip -q -r $WORKDIR/$MODEL_DIR/archive.zip wlsdeploy
dryrun:
dryrun:cd $WORKDIR/model-images
dryrun:unzip -o imagetool.zip
dryrun:
dryrun:mkdir -p $WORKDIR/model-images/imagetool/cache
dryrun:export WLSIMG_CACHEDIR=$WORKDIR/model-images/imagetool/cache
dryrun:
dryrun:mkdir -p $WORKDIR/model-images/imagetool/bld
dryrun:export WLSIMG_BLDDIR=$WORKDIR/model-images/imagetool/bld
dryrun:
dryrun:$IMGTOOL cache deleteEntry \\
dryrun:  --key wdt_latest
dryrun:
dryrun:$IMGTOOL cache addInstaller \\
dryrun:  --type wdt \\
dryrun:  --version latest \\
dryrun:  --path ${WORKDIR}/model-images/weblogic-deploy.zip
dryrun:
dryrun:$IMGTOOL update \\
dryrun:  --tag $MODEL_IMAGE \\
dryrun:  --fromImage $BASE_IMAGE \\
dryrun:  ${MODEL_YAML_FILES:+--wdtModel ${MODEL_YAML_FILES}} \\
dryrun:  ${MODEL_VARIABLE_FILES:+--wdtVariables ${MODEL_VARIABLE_FILES}} \\
dryrun:  ${MODEL_ARCHIVE_FILES:+--wdtArchive ${MODEL_ARCHIVE_FILES}} \\
dryrun:  --wdtModelOnly \\
dryrun:  ${CHOWN_ROOT:+${CHOWN_ROOT}} \\
<<<<<<< HEAD
dryrun:  --target $TARGET \\
=======
dryrun:   --target $TARGET \\
>>>>>>> 4c1366f4
dryrun:  --wdtDomainType ${WDT_DOMAIN_TYPE}
dryrun:
dryrun:echo "@@ Info: Success! Model image '$MODEL_IMAGE' build complete. Seconds=\$SECONDS."

EOF
fi

} # end of function output_dryrun()

if [ "$DRY_RUN" = "true" ]; then

  output_dryrun
  exit 0 # done with dry run

else

  # we're not dry running

  if [ ! "$MODEL_IMAGE_BUILD" = "always" ] && [ ! -z "$(docker images -q $MODEL_IMAGE)" ]; then
    echo "@@"
    echo "@@ Info: ----------------------------------------------------------------------------"
    echo "@@ Info: NOTE!!!                                                                     "
    echo "@@ Info:   Skipping model image build because '$MODEL_IMAGE' found in docker images. "
    echo "@@ Info:   To always build the model image, 'export MODEL_IMAGE_BUILD=always'.       "
    echo "@@ Info: ----------------------------------------------------------------------------"
    echo "@@"
    exit 0
  fi

  if [ ! -d "$WORKDIR/$MODEL_DIR" ]; then
    echo "@@ Error: MODEL_DIR directory not found. Did you remember to stage it first?"
    exit 1
  fi

  CURPID=$(bash -c "echo \$PPID")

  tmpfil="$WORKDIR/$(basename $0).$CURPID.$PPID.$SECONDS.$RANDOM.sh"

  output_dryrun | grep "^dryrun:" | sed 's/^dryrun://' > $tmpfil

  chmod +x $tmpfil

  echo "@@ Info: About to run '$tmpfil'."

  $tmpfil

  echo "@@ Info: About to remove '$tmpfil'."

  echo "@@ Info: Done!"

fi
<|MERGE_RESOLUTION|>--- conflicted
+++ resolved
@@ -45,7 +45,6 @@
 #      WDT_DOMAIN_TYPE
 #      BASE_IMAGE_NAME, BASE_IMAGE_TAG
 #
-set -x
 set -eu
 set -o pipefail
 
@@ -70,7 +69,6 @@
 
 output_dryrun() {
 
-set -x
 MODEL_YAML_FILES="$(ls $WORKDIR/$MODEL_DIR/*.yaml | xargs | sed 's/ /,/g')"
 MODEL_ARCHIVE_FILES=$WORKDIR/$MODEL_DIR/archive.zip
 MODEL_VARIABLE_FILES="$(ls $WORKDIR/$MODEL_DIR/*.properties | xargs | sed 's/ /,/g')"
@@ -152,11 +150,7 @@
 dryrun:  ${MODEL_ARCHIVE_FILES:+--wdtArchive ${MODEL_ARCHIVE_FILES}} \\
 dryrun:  --wdtModelOnly \\
 dryrun:  ${CHOWN_ROOT:+${CHOWN_ROOT}} \\
-<<<<<<< HEAD
 dryrun:  --target $TARGET \\
-=======
-dryrun:   --target $TARGET \\
->>>>>>> 4c1366f4
 dryrun:  --wdtDomainType ${WDT_DOMAIN_TYPE}
 dryrun:
 dryrun:echo "@@ Info: Success! Model image '$MODEL_IMAGE' build complete. Seconds=\$SECONDS."
