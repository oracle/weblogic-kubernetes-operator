<!-- Copyright 2017, 2019, Oracle Corporation and/or its affiliates.  All rights reserved.
     Licensed under the Universal Permissive License v 1.0 as shown at
     http://oss.oracle.com/licenses/upl. -->
<project xmlns="http://maven.apache.org/POM/4.0.0" xmlns:xsi="http://www.w3.org/2001/XMLSchema-instance"
         xsi:schemaLocation="http://maven.apache.org/POM/4.0.0 http://maven.apache.org/xsd/maven-4.0.0.xsd">
    <modelVersion>4.0.0</modelVersion>

    <parent>
       <groupId>oracle.kubernetes</groupId>
       <artifactId>operator-parent</artifactId>
       <version>2.3.0</version>
    </parent>

    <artifactId>weblogic-kubernetes-operator</artifactId>

    <description>Oracle Weblogic Server Kubernetes Operator</description>
    <name>operator-runtime</name>
    <packaging>jar</packaging>

    <url>https://oracle.github.io/weblogic-kubernetes-operator</url>
    <inceptionYear>2017</inceptionYear>
    <licenses>
      <license>
        <name>The Universal Permissive License (UPL), Version 1.0</name>
        <url>https://github.com/oracle/weblogic-kubernetes-operator/blob/master/LICENSE</url>
      </license>
    </licenses>

    <build>
        <plugins>
            <plugin>
                <groupId>org.apache.maven.plugins</groupId>
                <artifactId>maven-enforcer-plugin</artifactId>
                <version>${maven-enforcer-plugin-version}</version>
                <executions>
                    <execution>
                        <id>enforce-maven</id>
                        <goals>
                            <goal>enforce</goal>
                        </goals>
                        <configuration>
                            <rules>
                                <requireMavenVersion>
                                    <version>${maven.version.range}</version>
                                </requireMavenVersion>
                                <requireJavaVersion>
                                    <version>${java.version.range}</version>
                                </requireJavaVersion>
                                <requirePluginVersions></requirePluginVersions>
                            </rules>
                        </configuration>
                    </execution>
                </executions>
            </plugin>

            <plugin>
                <groupId>pl.project13.maven</groupId>
                <artifactId>git-commit-id-plugin</artifactId>
                <version>2.2.6</version>
                <executions>
                    <execution>
                        <id>get-the-git-infos</id>
                        <goals>
                            <goal>revision</goal>
                        </goals>
                    </execution>
                </executions>
                <configuration>
                    <dotGitDirectory>${project.basedir}/.git</dotGitDirectory>
                    <prefix>git</prefix>
                    <verbose>false</verbose>
                    <generateGitPropertiesFile>true</generateGitPropertiesFile>
                    <generateGitPropertiesFilename>${project.build.outputDirectory}/version.properties</generateGitPropertiesFilename>
                    <format>properties</format>
                    <excludeProperties>
                      <excludeProperty>git.build.host</excludeProperty>
                      <excludeProperty>git.build.user.*</excludeProperty>
                      <excludeProperty>git.closest.*</excludeProperty>
                      <excludeProperty>git.commit.message.*</excludeProperty>
                      <excludeProperty>git.commit.user.*</excludeProperty>
                    </excludeProperties>
                    <gitDescribe>
                        <skip>false</skip>
                        <always>false</always>
                        <dirty>-dirty</dirty>
                    </gitDescribe>
                </configuration>
            </plugin>
            <plugin>
                <groupId>org.apache.maven.plugins</groupId>
                <artifactId>maven-jar-plugin</artifactId>
                <version>${maven-jar-plugin-version}</version>
                <configuration>
                    <archive>
                        <manifest>
                            <addClasspath>true</addClasspath>
                            <classpathPrefix>lib/</classpathPrefix>
                            <mainClass>oracle.kubernetes.operator.Main</mainClass>
                        </manifest>
                        <manifestEntries>
                            <Implementation-Title>${project.artifactId}</Implementation-Title>
                            <Implementation-Version>${project.version}</Implementation-Version>
                            <Implementation-DisplayVersion>${project.displayVersion}</Implementation-DisplayVersion>
                            <Implementation-Vendor-Id>${project.groupId}</Implementation-Vendor-Id>
                            <Specification-Title>${project.artifactId}</Specification-Title>
                            <Built-By>Oracle</Built-By>
                        </manifestEntries>
                    </archive>
                </configuration>
            </plugin>
            <plugin>
                <groupId>org.apache.maven.plugins</groupId>
                <artifactId>maven-surefire-plugin</artifactId>
                <version>${maven-surefire-plugin-version}</version>
                <configuration>
                    <argLine>
                        --illegal-access=permit
                    </argLine>
                    <skipTests>${skip.unit.tests}</skipTests>
                    <includes>
                        <exclude>**/*Test.java</exclude>
                    </includes>
                </configuration>
            </plugin>

            <plugin>
                <artifactId>maven-dependency-plugin</artifactId>
                <version>${maven-dependency-plugin-version}</version>
                <executions>
                    <execution>
                        <phase>package</phase>
                        <goals>
                            <goal>copy-dependencies</goal>
                        </goals>
                        <configuration>
                            <includeScope>runtime</includeScope>
                            <outputDirectory>${project.build.directory}/lib</outputDirectory>
                        </configuration>
                    </execution>
                </executions>
            </plugin>

            <plugin>
                <groupId>org.apache.maven.plugins</groupId>
                <artifactId>maven-compiler-plugin</artifactId>
                <version>${maven-compiler-plugin-version}</version>
                <configuration>
                    <release>11</release>
                    <compilerArgs>
                        <arg>-Xpkginfo:always</arg>
                    </compilerArgs>
                </configuration>
            </plugin>

            <plugin>
                <groupId>org.apache.maven.plugins</groupId>
                <artifactId>maven-failsafe-plugin</artifactId>
                <version>${maven-failsafe-plugin-version}</version>
                <configuration>
                    <argLine>
                        --illegal-access=permit
                    </argLine>
                </configuration>
                <executions>
                  <execution>
                    <goals>
                      <goal>integration-test</goal>
                      <goal>verify</goal>
                    </goals>
                  </execution>
                </executions>
            </plugin>
<<<<<<< HEAD

            <plugin>
                <groupId>com.coveo</groupId>
                <artifactId>fmt-maven-plugin</artifactId>
                <version>2.8</version>
                <executions>
                    <execution>
                        <phase>test</phase>
                        <goals>
                            <goal>check</goal>
                        </goals>
                    </execution>
                </executions>
            </plugin>

            <plugin>
                <groupId>org.apache.maven.plugins</groupId>
                <artifactId>maven-checkstyle-plugin</artifactId>
            </plugin>

=======
>>>>>>> 76f4aebd
        </plugins>
    </build>

    <dependencies>
        <dependency>
            <groupId>${project.groupId}</groupId>
            <artifactId>operator-model</artifactId>
            <version>${project.version}</version>
        </dependency>
        <dependency>
            <groupId>${project.groupId}</groupId>
            <artifactId>operator-swagger</artifactId>
            <version>${project.version}</version>
        </dependency>
        <dependency>
            <groupId>io.swagger</groupId>
            <artifactId>swagger-annotations</artifactId>
            <version>${swagger-core-version}</version>
        </dependency>

        <!-- HTTP client: jersey-client -->
        <dependency>
            <groupId>org.glassfish.jersey.core</groupId>
            <artifactId>jersey-client</artifactId>
            <version>${jersey-version}</version>
        </dependency>
        <dependency>
            <groupId>org.glassfish.jersey.media</groupId>
            <artifactId>jersey-media-multipart</artifactId>
            <version>${jersey-version}</version>
        </dependency>
        <dependency>
            <groupId>org.glassfish.jersey.media</groupId>
            <artifactId>jersey-media-json-jackson</artifactId>
            <version>${jersey-version}</version>
        </dependency>
        <dependency>
            <groupId>org.glassfish.jersey.media</groupId>
            <artifactId>jersey-media-json-processing</artifactId>
            <version>${jersey-version}</version>
        </dependency>

        <!-- JSON processing: jackson -->
        <dependency>
            <groupId>com.fasterxml.jackson.core</groupId>
            <artifactId>jackson-core</artifactId>
            <version>${jackson-version}</version>
        </dependency>
        <dependency>
            <groupId>com.fasterxml.jackson.core</groupId>
            <artifactId>jackson-annotations</artifactId>
            <version>${jackson-version}</version>
        </dependency>
        <dependency>
            <groupId>com.fasterxml.jackson.core</groupId>
            <artifactId>jackson-databind</artifactId>
            <version>${jackson-version}</version>
        </dependency>
        <dependency>
            <groupId>com.fasterxml.jackson.datatype</groupId>
            <artifactId>jackson-datatype-joda</artifactId>
            <version>${jackson-version}</version>
        </dependency>
        <dependency>
            <groupId>org.glassfish</groupId>
            <artifactId>javax.json</artifactId>
            <version>1.1.4</version>
        </dependency>
        <dependency>
            <groupId>joda-time</groupId>
            <artifactId>joda-time</artifactId>
            <version>${jodatime-version}</version>
        </dependency>
        <dependency>
            <groupId>org.apache.commons</groupId>
            <artifactId>commons-lang3</artifactId>
            <version>3.9</version>
        </dependency>

        <!-- Grizzly & jersey server side code -->
        <dependency>
            <groupId>org.glassfish.jersey.containers</groupId>
            <artifactId>jersey-container-grizzly2-http</artifactId>
            <version>${jersey-version}</version>
        </dependency>
        <dependency>
            <groupId>org.glassfish.jersey.inject</groupId>
            <artifactId>jersey-hk2</artifactId>
            <version>${jersey-version}</version>
        </dependency>
        <dependency>
            <groupId>com.fasterxml.jackson.dataformat</groupId>
            <artifactId>jackson-dataformat-yaml</artifactId>
            <version>${jackson-version}</version>
            <type>jar</type>
        </dependency>
        <dependency>
            <groupId>commons-codec</groupId>
            <artifactId>commons-codec</artifactId>
            <version>1.12</version>
            <type>jar</type>
        </dependency>
        <dependency>
            <groupId>io.kubernetes</groupId>
            <artifactId>client-java</artifactId>
         </dependency>
        <dependency>
            <groupId>com.appscode.voyager</groupId>
            <artifactId>client-java</artifactId>
            <version>0.1.0</version>
            <scope>test</scope>
        </dependency>
        <dependency>
            <groupId>javax</groupId>
            <artifactId>javaee-web-api</artifactId>
            <version>7.0</version>
            <type>jar</type>
        </dependency>
        <dependency>
            <groupId>com.google.guava</groupId>
            <artifactId>guava</artifactId>
            <version>${guava-version}</version>
        </dependency>
        <dependency>
            <groupId>org.slf4j</groupId>
            <artifactId>slf4j-api</artifactId>
         </dependency>

        <!--  not included with jdk 9 -->
        <dependency>
            <groupId>javax.xml.bind</groupId>
            <artifactId>jaxb-api</artifactId>
            <version>2.3.1</version>
        </dependency>

        <!-- for mvn exec:java -->
        <dependency>
            <groupId>org.yaml</groupId>
            <artifactId>snakeyaml</artifactId>
            <version>${snakeyaml-version}</version>
        </dependency>

        <!-- test dependencies -->
        <dependency>
            <!-- note: need to include this before junit since junit includes an obsolete version of hamcrest -->
            <groupId>org.hamcrest</groupId>
            <artifactId>hamcrest-junit</artifactId>
            <version>2.0.0.0</version>
            <scope>test</scope>
        </dependency>
        <dependency>
            <groupId>junit</groupId>
            <artifactId>junit</artifactId>
            <version>${junit-version}</version>
            <scope>test</scope>
        </dependency>
        <dependency>
            <groupId>org.apache.commons</groupId>
            <artifactId>commons-exec</artifactId>
            <version>1.3</version>
            <scope>test</scope>
        </dependency>
        <dependency>
            <groupId>org.glassfish.jersey.test-framework</groupId>
            <artifactId>jersey-test-framework-core</artifactId>
            <version>${jersey-version}</version>
            <scope>test</scope>
        </dependency>
        <dependency>
            <groupId>org.glassfish.jersey.test-framework.providers</groupId>
            <artifactId>jersey-test-framework-provider-grizzly2</artifactId>
            <version>${jersey-version}</version>
            <scope>test</scope>
        </dependency>
        <dependency>
            <groupId>org.glassfish.jersey.test-framework.providers</groupId>
            <artifactId>jersey-test-framework-provider-inmemory</artifactId>
            <version>${jersey-version}</version>
            <scope>test</scope>
        </dependency>
        <dependency>
            <groupId>org.httpunit</groupId>
            <artifactId>httpunit</artifactId>
            <version>1.7.3</version>
            <scope>test</scope>
        </dependency>
        <dependency>
            <groupId>com.meterware.simplestub</groupId>
            <artifactId>simplestub</artifactId>
            <scope>test</scope>
        </dependency>
    </dependencies>

</project><|MERGE_RESOLUTION|>--- conflicted
+++ resolved
@@ -170,29 +170,12 @@
                   </execution>
                 </executions>
             </plugin>
-<<<<<<< HEAD
-
-            <plugin>
-                <groupId>com.coveo</groupId>
-                <artifactId>fmt-maven-plugin</artifactId>
-                <version>2.8</version>
-                <executions>
-                    <execution>
-                        <phase>test</phase>
-                        <goals>
-                            <goal>check</goal>
-                        </goals>
-                    </execution>
-                </executions>
-            </plugin>
 
             <plugin>
                 <groupId>org.apache.maven.plugins</groupId>
                 <artifactId>maven-checkstyle-plugin</artifactId>
             </plugin>
 
-=======
->>>>>>> 76f4aebd
         </plugins>
     </build>
 
