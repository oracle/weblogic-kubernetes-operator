--- conflicted
+++ resolved
@@ -630,20 +630,17 @@
 
     private boolean isShouldContinue() {
       DomainPresenceInfo cachedInfo = getExistingDomainPresenceInfo(getNamespace(), getDomainUid());
-<<<<<<< HEAD
-
       int currentRetryCount = Optional.ofNullable(liveInfo)
           .map(DomainPresenceInfo::getDomain)
           .map(Domain::getStatus)
           .map(DomainStatus::getRetryCount)
           .orElse(0);
-=======
+
       String existingError = Optional.ofNullable(liveInfo)
           .map(DomainPresenceInfo::getDomain)
           .map(Domain::getStatus)
           .map(DomainStatus::getMessage)
           .orElse(null);
->>>>>>> ee1e3181
       if (cachedInfo == null || cachedInfo.getDomain() == null) {
         return true;
       } else if (currentRetryCount > DomainPresence.getDomainPresenceFailureRetryMaxCount()) {
