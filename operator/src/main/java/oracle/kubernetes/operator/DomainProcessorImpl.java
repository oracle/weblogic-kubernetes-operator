--- conflicted
+++ resolved
@@ -1320,9 +1320,6 @@
       return doNext(packet);
     }
   }
-<<<<<<< HEAD
-=======
-
 
   private class ScheduledStatusUpdater {
     private final String namespace;
@@ -1402,5 +1399,4 @@
       }
     }
   }
->>>>>>> 59b914c1
 }