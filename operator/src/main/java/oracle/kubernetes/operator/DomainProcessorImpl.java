// Copyright (c) 2018, 2022, Oracle and/or its affiliates.
// Licensed under the Universal Permissive License v 1.0 as shown at https://oss.oracle.com/licenses/upl.

package oracle.kubernetes.operator;

import java.time.OffsetDateTime;
import java.util.ArrayList;
import java.util.Collections;
import java.util.List;
import java.util.Map;
import java.util.Objects;
import java.util.Optional;
import java.util.Set;
import java.util.concurrent.ConcurrentHashMap;
import java.util.concurrent.ScheduledFuture;
import java.util.concurrent.TimeUnit;
import java.util.concurrent.atomic.AtomicInteger;
import java.util.function.BiConsumer;
import java.util.function.Consumer;
import java.util.stream.Stream;
import javax.annotation.Nonnull;
import javax.annotation.Nullable;

import io.kubernetes.client.openapi.models.CoreV1Event;
import io.kubernetes.client.openapi.models.V1ConfigMap;
import io.kubernetes.client.openapi.models.V1ObjectMeta;
import io.kubernetes.client.openapi.models.V1ObjectReference;
import io.kubernetes.client.openapi.models.V1Pod;
import io.kubernetes.client.openapi.models.V1PodList;
import io.kubernetes.client.openapi.models.V1Service;
import io.kubernetes.client.openapi.models.V1ServiceList;
import io.kubernetes.client.openapi.models.V1beta1PodDisruptionBudget;
import io.kubernetes.client.openapi.models.V1beta1PodDisruptionBudgetList;
import io.kubernetes.client.util.Watch;
import oracle.kubernetes.operator.calls.UnrecoverableCallException;
import oracle.kubernetes.operator.helpers.ConfigMapHelper;
import oracle.kubernetes.operator.helpers.DomainPresenceInfo;
import oracle.kubernetes.operator.helpers.DomainValidationSteps;
import oracle.kubernetes.operator.helpers.EventHelper;
import oracle.kubernetes.operator.helpers.EventHelper.EventData;
import oracle.kubernetes.operator.helpers.EventHelper.EventItem;
import oracle.kubernetes.operator.helpers.JobHelper;
import oracle.kubernetes.operator.helpers.KubernetesEventObjects;
import oracle.kubernetes.operator.helpers.KubernetesUtils;
import oracle.kubernetes.operator.helpers.NamespaceHelper;
import oracle.kubernetes.operator.helpers.PodDisruptionBudgetHelper;
import oracle.kubernetes.operator.helpers.PodHelper;
import oracle.kubernetes.operator.helpers.SemanticVersion;
import oracle.kubernetes.operator.helpers.ServiceHelper;
import oracle.kubernetes.operator.logging.LoggingFacade;
import oracle.kubernetes.operator.logging.LoggingFactory;
import oracle.kubernetes.operator.logging.LoggingFilter;
import oracle.kubernetes.operator.logging.MessageKeys;
import oracle.kubernetes.operator.logging.OncePerMessageLoggingFilter;
import oracle.kubernetes.operator.logging.ThreadLoggingContext;
import oracle.kubernetes.operator.steps.BeforeAdminServiceStep;
import oracle.kubernetes.operator.steps.DeleteDomainStep;
import oracle.kubernetes.operator.steps.DomainPresenceStep;
import oracle.kubernetes.operator.steps.ManagedServersUpStep;
import oracle.kubernetes.operator.steps.MonitoringExporterSteps;
import oracle.kubernetes.operator.steps.WatchPodReadyAdminStep;
import oracle.kubernetes.operator.work.Component;
import oracle.kubernetes.operator.work.Fiber;
import oracle.kubernetes.operator.work.Fiber.CompletionCallback;
import oracle.kubernetes.operator.work.FiberGate;
import oracle.kubernetes.operator.work.NextAction;
import oracle.kubernetes.operator.work.Packet;
import oracle.kubernetes.operator.work.Step;
import oracle.kubernetes.operator.work.Step.StepAndPacket;
import oracle.kubernetes.weblogic.domain.model.Domain;
import oracle.kubernetes.weblogic.domain.model.DomainSpec;
import oracle.kubernetes.weblogic.domain.model.DomainStatus;
import oracle.kubernetes.weblogic.domain.model.ServerHealth;
import oracle.kubernetes.weblogic.domain.model.ServerStatus;
import org.jetbrains.annotations.NotNull;

import static oracle.kubernetes.operator.DomainPresence.getDomainPresenceFailureRetrySeconds;
import static oracle.kubernetes.operator.DomainPresence.getFailureRetryMaxCount;
import static oracle.kubernetes.operator.DomainStatusUpdater.createAbortedFailureSteps;
import static oracle.kubernetes.operator.DomainStatusUpdater.createInternalFailureSteps;
import static oracle.kubernetes.operator.DomainStatusUpdater.createIntrospectionFailureSteps;
import static oracle.kubernetes.operator.DomainStatusUpdater.createStatusInitializationStep;
import static oracle.kubernetes.operator.DomainStatusUpdater.createStatusUpdateStep;
import static oracle.kubernetes.operator.LabelConstants.INTROSPECTION_STATE_LABEL;
import static oracle.kubernetes.operator.ProcessingConstants.DOMAIN_INTROSPECT_REQUESTED;
import static oracle.kubernetes.operator.ProcessingConstants.FATAL_INTROSPECTOR_ERROR;
import static oracle.kubernetes.operator.ProcessingConstants.MAKE_RIGHT_DOMAIN_OPERATION;
import static oracle.kubernetes.operator.ProcessingConstants.SERVER_HEALTH_MAP;
import static oracle.kubernetes.operator.ProcessingConstants.SERVER_STATE_MAP;
import static oracle.kubernetes.operator.helpers.PodHelper.getPodDomainUid;
import static oracle.kubernetes.operator.helpers.PodHelper.getPodName;
import static oracle.kubernetes.operator.helpers.PodHelper.getPodNamespace;
<<<<<<< HEAD
import static oracle.kubernetes.operator.logging.ThreadLoggingContext.setThreadContext;
=======
import static oracle.kubernetes.operator.logging.MessageKeys.CANNOT_START_DOMAIN_AFTER_MAX_RETRIES;
>>>>>>> c93017db

public class DomainProcessorImpl implements DomainProcessor {

  private static final LoggingFacade LOGGER = LoggingFactory.getLogger("Operator", "Operator");

  private static final Map<String, FiberGate> makeRightFiberGates = new ConcurrentHashMap<>();
  private static final Map<String, FiberGate> statusFiberGates = new ConcurrentHashMap<>();

  // Map namespace to map of domainUID to Domain; tests may replace this value.
  @SuppressWarnings({"FieldMayBeFinal", "CanBeFinal"})
  private static Map<String, Map<String, DomainPresenceInfo>> DOMAINS = new ConcurrentHashMap<>();

  // map namespace to map of uid to processing.
  private static final Map<String, Map<String, ScheduledFuture<?>>> statusUpdaters = new ConcurrentHashMap<>();
  private final DomainProcessorDelegate delegate;
  private final SemanticVersion productVersion;

  // Map namespace to map of domainUID to KubernetesEventObjects; tests may replace this value.
  @SuppressWarnings({"FieldMayBeFinal", "CanBeFinal"})
  private static Map<String, Map<String, KubernetesEventObjects>> domainEventK8SObjects = new ConcurrentHashMap<>();

  // Map namespace to KubernetesEventObjects; tests may replace this value.
  @SuppressWarnings({"FieldMayBeFinal", "CanBeFinal"})
  private static Map<String, KubernetesEventObjects> namespaceEventK8SObjects = new ConcurrentHashMap<>();

  public DomainProcessorImpl(DomainProcessorDelegate delegate) {
    this(delegate, null);
  }

  public DomainProcessorImpl(DomainProcessorDelegate delegate, SemanticVersion productVersion) {
    this.delegate = delegate;
    this.productVersion = productVersion;
  }

  private static DomainPresenceInfo getExistingDomainPresenceInfo(String ns, String domainUid) {
    return DOMAINS.computeIfAbsent(ns, k -> new ConcurrentHashMap<>()).get(domainUid);
  }

  static void cleanupNamespace(String namespace) {
    DOMAINS.remove(namespace);
    domainEventK8SObjects.remove(namespace);
    namespaceEventK8SObjects.remove(namespace);
    statusUpdaters.remove((namespace));
  }

  static void registerDomainPresenceInfo(DomainPresenceInfo info) {
    DOMAINS
          .computeIfAbsent(info.getNamespace(), k -> new ConcurrentHashMap<>())
          .put(info.getDomainUid(), info);
  }

  private static void unregisterPresenceInfo(String ns, String domainUid) {
    Optional.ofNullable(DOMAINS.get(ns)).map(m -> m.remove(domainUid));
  }

  private static void unregisterEventK8SObject(String ns, String domainUid) {
    Optional.ofNullable(domainEventK8SObjects.get(ns)).map(m -> m.remove(domainUid));
  }

  private static void unregisterDomain(String ns, String domainUid) {
    unregisterPresenceInfo(ns, domainUid);
    unregisterEventK8SObject(ns, domainUid);
  }

  private static void registerStatusUpdater(
        String ns, String domainUid, ScheduledFuture<?> future) {
    ScheduledFuture<?> existing =
          statusUpdaters.computeIfAbsent(ns, k -> new ConcurrentHashMap<>()).put(domainUid, future);
    if (existing != null) {
      existing.cancel(false);
    }
  }

  private static void unregisterStatusUpdater(String ns, String domainUid) {
    Map<String, ScheduledFuture<?>> map = statusUpdaters.get(ns);
    if (map != null) {
      ScheduledFuture<?> existing = map.remove(domainUid);
      if (existing != null) {
        existing.cancel(true);
      }
    }
  }

  public static void updateEventK8SObjects(CoreV1Event event) {
    getEventK8SObjects(event).update(event);
  }

  private static String getEventNamespace(CoreV1Event event) {
    return Optional.ofNullable(event).map(CoreV1Event::getMetadata).map(V1ObjectMeta::getNamespace).orElse(null);
  }

  private static String getEventDomainUid(CoreV1Event event) {
    return Optional.ofNullable(event)
        .map(CoreV1Event::getMetadata)
        .map(V1ObjectMeta::getLabels)
        .orElse(Collections.emptyMap())
        .get(LabelConstants.DOMAINUID_LABEL);
  }

  public static KubernetesEventObjects getEventK8SObjects(CoreV1Event event) {
    return getEventK8SObjects(getEventNamespace(event), getEventDomainUid(event));
  }

  private static KubernetesEventObjects getEventK8SObjects(String ns, String domainUid) {
    return Optional.ofNullable(domainUid)
        .map(d -> getDomainEventK8SObjects(ns, d))
        .orElse(getNamespaceEventK8SObjects(ns));
  }

  private static KubernetesEventObjects getNamespaceEventK8SObjects(String ns) {
    return namespaceEventK8SObjects.computeIfAbsent(ns, d -> new KubernetesEventObjects());
  }

  private static KubernetesEventObjects getDomainEventK8SObjects(String ns, String domainUid) {
    return domainEventK8SObjects.computeIfAbsent(ns, k -> new ConcurrentHashMap<>())
        .computeIfAbsent(domainUid, d -> new KubernetesEventObjects());
  }

  private static void deleteEventK8SObjects(CoreV1Event event) {
    getEventK8SObjects(event).remove(event);
  }

  private static void onCreateModifyEvent(CoreV1Event event) {
    V1ObjectReference ref = event.getInvolvedObject();

    if (ref == null || ref.getName() == null) {
      return;
    }

    String kind = ref.getKind();
    if (kind == null) {
      return;
    }

    switch (kind) {
      case EventConstants.EVENT_KIND_POD:
        processPodEvent(event);
        break;
      case EventConstants.EVENT_KIND_DOMAIN:
      case EventConstants.EVENT_KIND_NAMESPACE:
        updateEventK8SObjects(event);
        break;
      default:
        break;
    }
  }

  private static void processPodEvent(CoreV1Event event) {
    V1ObjectReference ref = event.getInvolvedObject();

    if (ref == null || ref.getName() == null) {
      return;
    }
    if (ref.getName().equals(NamespaceHelper.getOperatorPodName())) {
      updateEventK8SObjects(event);
    } else {
      processServerEvent(event);
    }
  }

  private static void processServerEvent(CoreV1Event event) {
    String[] domainAndServer = Objects.requireNonNull(event.getInvolvedObject().getName()).split("-");
    String domainUid = domainAndServer[0];
    String serverName = domainAndServer[1];
    String status = getReadinessStatus(event);
    if (status == null) {
      return;
    }

    Optional.ofNullable(DOMAINS.get(event.getMetadata().getNamespace()))
          .map(m -> m.get(domainUid))
          .ifPresent(info -> info.updateLastKnownServerStatus(serverName, status));
  }

  private void onDeleteEvent(CoreV1Event event) {
    V1ObjectReference ref = event.getInvolvedObject();

    if (ref == null || ref.getName() == null) {
      return;
    }

    String kind = ref.getKind();
    if (kind == null) {
      return;
    }

    switch (kind) {
      case EventConstants.EVENT_KIND_DOMAIN:
      case EventConstants.EVENT_KIND_NAMESPACE:
        deleteEventK8SObjects(event);
        break;
      case EventConstants.EVENT_KIND_POD:
        if (ref.getName().equals(NamespaceHelper.getOperatorPodName())) {
          deleteEventK8SObjects(event);
        }
        break;
      default:
        break;
    }
  }

  private static String getReadinessStatus(CoreV1Event event) {
    return Optional.ofNullable(event.getMessage())
          .filter(m -> m.contains(WebLogicConstants.READINESS_PROBE_NOT_READY_STATE))
          .map(m -> m.substring(m.lastIndexOf(':') + 1).trim())
          .orElse(null);
  }

  // pre-conditions: DomainPresenceInfo SPI
  // "principal"
  static Step bringAdminServerUp(
        DomainPresenceInfo info, PodAwaiterStepFactory podAwaiterStepFactory) {
    return bringAdminServerUpSteps(info, podAwaiterStepFactory);
  }

  private static Step domainIntrospectionSteps(DomainPresenceInfo info) {
    return Step.chain(
          ConfigMapHelper.readIntrospectionVersionStep(info.getNamespace(), info.getDomainUid()),
          new IntrospectionRequestStep(info),
          JobHelper.createIntrospectionStartStep(null));
  }

  /**
   * Compares the domain introspection version to current introspection state label and request introspection
   * if they don't match.
   */
  private static class IntrospectionRequestStep extends Step {

    private final String requestedIntrospectVersion;

    public IntrospectionRequestStep(DomainPresenceInfo info) {
      this.requestedIntrospectVersion = info.getDomain().getIntrospectVersion();
    }

    @Override
    public NextAction apply(Packet packet) {
      if (!Objects.equals(requestedIntrospectVersion, packet.get(INTROSPECTION_STATE_LABEL))) {
        packet.put(DOMAIN_INTROSPECT_REQUESTED, Optional.ofNullable(requestedIntrospectVersion).orElse("0"));
      }
      return doNext(packet);
    }
  }

  private static Step bringAdminServerUpSteps(
        DomainPresenceInfo info, PodAwaiterStepFactory podAwaiterStepFactory) {
    List<Step> steps = new ArrayList<>();
    steps.add(new BeforeAdminServiceStep(null));
    steps.add(PodHelper.createAdminPodStep(null));

    if (Domain.isExternalServiceConfigured(info.getDomain().getSpec())) {
      steps.add(ServiceHelper.createForExternalServiceStep(null));
    }
    steps.add(ServiceHelper.createForServerStep(null));
    steps.add(new WatchPodReadyAdminStep(podAwaiterStepFactory, null));
    return Step.chain(steps.toArray(new Step[0]));
  }

  private static Step bringManagedServersUp() {
    return new ManagedServersUpStep(null);
  }

  private static FiberGate getMakeRightFiberGate(DomainProcessorDelegate delegate, String ns) {
    return makeRightFiberGates.computeIfAbsent(ns, k -> delegate.createFiberGate());
  }

  private FiberGate getStatusFiberGate(String ns) {
    return statusFiberGates.computeIfAbsent(ns, k -> delegate.createFiberGate());
  }

  /**
   * Report on currently suspended fibers. This is the first step toward diagnosing if we need special handling
   * to kill or kick these fibers.
   */
  public void reportSuspendedFibers() {
    if (LOGGER.isFineEnabled()) {
      BiConsumer<String, FiberGate> consumer =
          (namespace, gate) -> gate.getCurrentFibers().forEach(
            (key, fiber) -> Optional.ofNullable(fiber.getSuspendedStep()).ifPresent(suspendedStep -> {
              try (ThreadLoggingContext ignored
                  = setThreadContext().namespace(namespace).domainUid(getDomainUid(fiber))) {
                LOGGER.fine("Fiber is SUSPENDED at " + suspendedStep.getResourceName());
              }
            }));
      makeRightFiberGates.forEach(consumer);
      statusFiberGates.forEach(consumer);
    }
  }

  @Override
  public Stream<DomainPresenceInfo> findStrandedDomainPresenceInfos(String namespace, Set<String> domainUids) {
    return Optional.ofNullable(DOMAINS.get(namespace)).orElse(Collections.emptyMap())
        .entrySet().stream().filter(e -> !domainUids.contains(e.getKey())).map(Map.Entry::getValue);
  }

  private String getDomainUid(Fiber fiber) {
    return Optional.ofNullable(fiber)
          .map(Fiber::getPacket)
          .map(p -> p.getSpi(DomainPresenceInfo.class))
          .map(DomainPresenceInfo::getDomainUid).orElse("");
  }

  /**
   * Dispatch pod watch event.
   * @param item watch event
   */
  public void dispatchPodWatch(Watch.Response<V1Pod> item) {
    if (getPodLabel(item.object, LabelConstants.DOMAINUID_LABEL) == null) {
      return;
    }

    if (getPodLabel(item.object, LabelConstants.SERVERNAME_LABEL) != null) {
      processServerPodWatch(item.object, item.type);
    } else if (getPodLabel(item.object, LabelConstants.JOBNAME_LABEL) != null) {
      processIntrospectorJobPodWatch(item.object, item.type);
    }
  }

  private void processServerPodWatch(V1Pod pod, String watchType) {
    String domainUid = getPodLabel(pod, LabelConstants.DOMAINUID_LABEL);
    DomainPresenceInfo info = getExistingDomainPresenceInfo(getPodNamespace(pod), domainUid);
    if (info == null) {
      return;
    }

    String serverName = getPodLabel(pod, LabelConstants.SERVERNAME_LABEL);
    switch (watchType) {
      case "ADDED":
        info.setServerPodBeingDeleted(serverName, Boolean.FALSE);
        // fall through
      case "MODIFIED":
        info.setServerPodFromEvent(serverName, pod);
        break;
      case "DELETED":
        boolean removed = info.deleteServerPodFromEvent(serverName, pod);
        if (removed && info.isNotDeleting() && !info.isServerPodBeingDeleted(serverName)) {
          LOGGER.info(MessageKeys.POD_DELETED, domainUid, getPodNamespace(pod), serverName);
          createMakeRightOperation(info).interrupt().withExplicitRecheck().execute();
        }
        break;

      case "ERROR":
      default:
    }
  }

  private String getPodLabel(V1Pod pod, String labelName) {
    return Optional.ofNullable(pod)
        .map(V1Pod::getMetadata)
        .map(V1ObjectMeta::getLabels)
        .map(m -> m.get(labelName))
        .orElse(null);
  }

  private void processIntrospectorJobPodWatch(@Nonnull V1Pod pod, String watchType) {
    String domainUid = getPodDomainUid(pod);
    DomainPresenceInfo info = getExistingDomainPresenceInfo(getPodNamespace(pod), domainUid);
    if (info == null) {
      return;
    }

    switch (watchType) {
      case "ADDED":
      case "MODIFIED":
        updateDomainStatus(pod, info, delegate);
        break;
      case "DELETED":
        LOGGER.fine("Introspector Pod " + getPodName(pod) + " for domain " + domainUid + " is deleted.");
        break;
      default:
    }
  }

  private void updateDomainStatus(@Nonnull V1Pod pod, DomainPresenceInfo info, DomainProcessorDelegate delegate) {
    Optional.ofNullable(IntrospectionStatus.createStatusUpdateSteps(pod))
          .ifPresent(steps -> delegate.runSteps(new Packet().with(info), steps, null));
  }


  /* Recently, we've seen a number of intermittent bugs where K8s reports
   * outdated watch events.  There seem to be two main cases: 1) a DELETED
   * event for a resource that was deleted, but has since been recreated, and 2)
   * a MODIFIED event for an object that has already had subsequent modifications.
   */

  /**
   * Dispatch service watch event.
   * @param item watch event
   */
  public void dispatchServiceWatch(Watch.Response<V1Service> item) {
    V1Service service = item.object;
    String domainUid = ServiceHelper.getServiceDomainUid(service);
    String namespace = Optional.ofNullable(service.getMetadata()).map(V1ObjectMeta::getNamespace).orElse(null);
    if (domainUid == null || namespace == null) {
      return;
    }

    DomainPresenceInfo info =
        getExistingDomainPresenceInfo(namespace, domainUid);
    if (info == null) {
      return;
    }

    switch (item.type) {
      case "ADDED":
      case "MODIFIED":
        ServiceHelper.updatePresenceFromEvent(info, item.object);
        break;
      case "DELETED":
        boolean removed = ServiceHelper.deleteFromEvent(info, item.object);
        if (removed && info.isNotDeleting()) {
          createMakeRightOperation(info).interrupt().withExplicitRecheck().execute();
        }
        break;
      default:
    }
  }

  /**
   * Dispatch PodDisruptionBudget watch event.
   * @param item watch event
   */
  public void dispatchPodDisruptionBudgetWatch(Watch.Response<V1beta1PodDisruptionBudget> item) {
    V1beta1PodDisruptionBudget pdb = item.object;
    String domainUid = PodDisruptionBudgetHelper.getDomainUid(pdb);
    if (domainUid == null) {
      return;
    }

    DomainPresenceInfo info =
            getExistingDomainPresenceInfo(getPDBNamespace(pdb), domainUid);
    if (info == null) {
      return;
    }

    switch (item.type) {
      case "ADDED":
      case "MODIFIED":
        PodDisruptionBudgetHelper.updatePDBFromEvent(info, item.object);
        break;
      case "DELETED":
        boolean removed = PodDisruptionBudgetHelper.deleteFromEvent(info, item.object);
        if (removed && info.isNotDeleting()) {
          createMakeRightOperation(info).interrupt().withExplicitRecheck().execute();
        }
        break;
      default:
    }
  }

  private String getPDBNamespace(V1beta1PodDisruptionBudget pdb) {
    return Optional.ofNullable(pdb).map(V1beta1PodDisruptionBudget::getMetadata)
        .map(V1ObjectMeta::getNamespace).orElse(null);
  }

  /**
   * Dispatch config map watch event.
   * @param item watch event
   */
  public void dispatchConfigMapWatch(Watch.Response<V1ConfigMap> item) {
    V1ConfigMap c = item.object;
    if (c != null && c.getMetadata() != null) {
      switch (item.type) {
        case "MODIFIED":
        case "DELETED":
          delegate.runSteps(
              ConfigMapHelper.createScriptConfigMapStep(
                    c.getMetadata().getNamespace(), productVersion));
          break;

        case "ERROR":
        default:
      }
    }
  }

  /**
   * Dispatch event watch event.
   * @param item watch event
   */
  public void dispatchEventWatch(Watch.Response<CoreV1Event> item) {
    CoreV1Event e = item.object;
    if (e != null) {
      switch (item.type) {
        case "ADDED":
        case "MODIFIED":
          onCreateModifyEvent(e);
          break;
        case "DELETED":
          onDeleteEvent(e);
          break;
        case "ERROR":
        default:
      }
    }
  }

  /**
   * Dispatch the Domain event to the appropriate handler.
   *
   * @param item An item received from a Watch response.
   */
  public void dispatchDomainWatch(Watch.Response<Domain> item) {
    switch (item.type) {
      case "ADDED":
        handleAddedDomain(item.object);
        break;
      case "MODIFIED":
        handleModifiedDomain(item.object);
        break;
      case "DELETED":
        handleDeletedDomain(item.object);
        break;

      case "ERROR":
      default:
    }
  }

  private void handleAddedDomain(Domain domain) {
    LOGGER.info(MessageKeys.WATCH_DOMAIN, domain.getDomainUid());
    createMakeRightOperation(new DomainPresenceInfo(domain))
        .interrupt()
        .withExplicitRecheck()
        .withEventData(EventItem.DOMAIN_CREATED, null)
        .execute();
  }

  private void handleModifiedDomain(Domain domain) {
    LOGGER.fine(MessageKeys.WATCH_DOMAIN, domain.getDomainUid());
    createMakeRightOperation(new DomainPresenceInfo(domain))
        .interrupt()
        .withEventData(EventItem.DOMAIN_CHANGED, null)
        .execute();
  }

  private void handleDeletedDomain(Domain domain) {
    LOGGER.info(MessageKeys.WATCH_DOMAIN_DELETED, domain.getDomainUid());
    createMakeRightOperation(new DomainPresenceInfo(domain)).interrupt().forDeletion().withExplicitRecheck()
        .withEventData(EventItem.DOMAIN_DELETED, null)
        .execute();
  }

  private void scheduleDomainStatusUpdating(DomainPresenceInfo info) {
    final OncePerMessageLoggingFilter loggingFilter = new OncePerMessageLoggingFilter();
    final TuningParameters.MainTuning mainTuning = TuningParameters.getInstance().getMainTuning();

    registerStatusUpdater(
        info.getNamespace(),
        info.getDomainUid(),
        delegate.scheduleWithFixedDelay(
              () -> new ScheduledStatusUpdater(info.getNamespace(), info.getDomainUid(), loggingFilter)
                    .withTimeoutSeconds(mainTuning.statusUpdateTimeoutSeconds).updateStatus(),
            mainTuning.initialShortDelay,
            mainTuning.initialShortDelay,
            TimeUnit.SECONDS));
  }

  private static void logThrowable(Throwable throwable) {
    if (throwable instanceof Step.MultiThrowable) {
      for (Throwable t : ((Step.MultiThrowable) throwable).getThrowables()) {
        logThrowable(t);
      }
    } else if (throwable instanceof UnrecoverableCallException) {
      ((UnrecoverableCallException) throwable).log();
    } else {
      LOGGER.severe(MessageKeys.EXCEPTION, throwable);
    }
  }

  @Override
  public MakeRightDomainOperationImpl createMakeRightOperation(DomainPresenceInfo liveInfo) {
    return new MakeRightDomainOperationImpl(liveInfo);
  }

  Step createPopulatePacketServerMapsStep() {
    return new PopulatePacketServerMapsStep();
  }

  public static class PopulatePacketServerMapsStep extends Step {

    @Override
    public NextAction apply(Packet packet) {
      populatePacketServerMapsFromDomain(packet);
      return doNext(packet);
    }

    private void populatePacketServerMapsFromDomain(Packet packet) {
      Map<String, ServerHealth> serverHealth = new ConcurrentHashMap<>();
      Map<String, String> serverState = new ConcurrentHashMap<>();
      DomainPresenceInfo.fromPacket(packet)
          .map(DomainPresenceInfo::getDomain)
          .map(Domain::getStatus)
          .map(DomainStatus::getServers)
          .ifPresent(servers -> servers.forEach(item -> addServerToMaps(serverHealth, serverState, item)));
      if (!serverState.isEmpty()) {
        packet.put(SERVER_STATE_MAP, serverState);
      }
      if (!serverHealth.isEmpty()) {
        packet.put(SERVER_HEALTH_MAP, serverHealth);
      }
    }

    private void addServerToMaps(Map<String, ServerHealth> serverHealthMap,
                                 Map<String, String> serverStateMap, ServerStatus item) {
      if (item.getHealth() != null) {
        serverHealthMap.put(item.getServerName(), item.getHealth());
      }
      if (item.getState() != null) {
        serverStateMap.put(item.getServerName(), item.getState());
      }
    }

  }

  /**
   * A factory which creates and executes steps to align the cached domain status with the value read from Kubernetes.
   */
  class MakeRightDomainOperationImpl implements MakeRightDomainOperation {

    private DomainPresenceInfo liveInfo;
    private boolean explicitRecheck;
    private boolean deleting;
    private boolean willInterrupt;
    private boolean inspectionRun;
    private EventData eventData;
    private boolean willThrow;

    /**
     * Create the operation.
     * @param liveInfo domain presence info read from Kubernetes
     */
    MakeRightDomainOperationImpl(DomainPresenceInfo liveInfo) {
      this.liveInfo = liveInfo;
      DomainPresenceInfo cachedInfo = getExistingDomainPresenceInfo(getNamespace(), getDomainUid());
      if (!isNewDomain(cachedInfo)
          && isAfter(getCreationTimestamp(liveInfo), getCreationTimestamp(cachedInfo))) {
        willInterrupt = true;
      }
    }

    private OffsetDateTime getCreationTimestamp(DomainPresenceInfo dpi) {
      return Optional.ofNullable(dpi.getDomain())
          .map(Domain::getMetadata).map(V1ObjectMeta::getCreationTimestamp).orElse(null);
    }

    private boolean isAfter(OffsetDateTime one, OffsetDateTime two) {
      if (two == null) {
        return true;
      }
      if (one == null) {
        return false;
      }
      return one.isAfter(two);
    }

    /**
     * Modifies the factory to run even if the domain spec is unchanged.
     * @return the updated factory
     */
    @Override
    public MakeRightDomainOperation withExplicitRecheck() {
      explicitRecheck = true;
      return this;
    }

    /**
     * Set the event data that is associated with this operation.
     * @param eventItem event data
     * @param message event message
     * @return the updated factory
     */
    public MakeRightDomainOperation withEventData(EventItem eventItem, String message) {
      this.eventData = new EventData(eventItem, message);
      return this;
    }

    /**
     * Modifies the factory to handle shutting down the domain.
     * @return the updated factory
     */
    @Override
    public MakeRightDomainOperation forDeletion() {
      deleting = true;
      return this;
    }

    /**
     * Modifies the factory to handle shutting down the domain if the 'deleting' flag is set.
     * @param deleting if true, indicates that the domain is being shut down
     * @return the updated factory
     */
    private MakeRightDomainOperation withDeleting(boolean deleting) {
      this.deleting = deleting;
      return this;
    }

    /**
     * Modifies the factory to indicate that it should interrupt any current make-right thread.
     * @return the updated factory
     */
    public MakeRightDomainOperation interrupt() {
      willInterrupt = true;
      return this;
    }

    /**
     * Modifies the factory to indicate that it should throw.
     * For unit testing only.
     *
     * @return the updated factory
     */
    public MakeRightDomainOperation throwNPE() {
      willThrow = true;
      return this;
    }

    @Override
    public void execute() {
      try (ThreadLoggingContext ignored = setThreadContext().presenceInfo(liveInfo)) {
        if (!delegate.isNamespaceRunning(getNamespace())) {
          return;
        }

        if (shouldContinue()) {
          internalMakeRightDomainPresence();
        } else {
          logNotStartingDomain();
        }
      }
    }

    @Override
    public void setInspectionRun() {
      inspectionRun = true;
    }

    @Override
    public void setLiveInfo(DomainPresenceInfo info) {
      this.liveInfo = info;
    }

    @Override
    public void clear() {
      this.liveInfo = null;
      this.eventData = null;
      this.explicitRecheck = false;
      this.deleting = false;
      this.willInterrupt = false;
      this.inspectionRun = false;
    }


    @Override
    public boolean wasInspectionRun() {
      return inspectionRun;
    }

    @Override
    public boolean isExplicitRecheck() {
      return explicitRecheck;
    }

    private boolean shouldContinue() {
      DomainPresenceInfo cachedInfo = getExistingDomainPresenceInfo(getNamespace(), getDomainUid());

      if (isNewDomain(cachedInfo)) {
        return true;
      } else if (hasReachedMaximumFailureCount(liveInfo) && !isImgRestartIntrospectVerChanged(liveInfo, cachedInfo)) {
        LOGGER.severe(MessageKeys.INTROSPECTOR_MAX_ERRORS_EXCEEDED, getFailureRetryMaxCount());
        return false;
      } else if (isFatalIntrospectorError()) {
        LOGGER.fine(ProcessingConstants.FATAL_INTROSPECTOR_ERROR_MSG);
        return false;
      } else if (!liveInfo.isPopulated() && isCachedInfoNewer(liveInfo, cachedInfo)) {
        LOGGER.fine("Cached domain info is newer than the live info from the watch event .");
        return false;  // we have already cached this
      } else if (shouldRecheck(cachedInfo)) {

        if (getCurrentIntrospectFailureRetryCount(liveInfo) > 0) {
          logRetryCount(cachedInfo);
        }
        LOGGER.fine("Continue the make-right domain presence, explicitRecheck -> " + explicitRecheck);
        return true;
      }
      cachedInfo.setDomain(getDomain());
      return false;
    }

    private Integer getCurrentIntrospectFailureRetryCount(DomainPresenceInfo info) {
      return Optional.ofNullable(info)
              .map(DomainPresenceInfo::getDomain)
              .map(Domain::getStatus)
              .map(DomainStatus::getIntrospectJobFailureCount)
              .orElse(0);
    }

    private int getFailureRetryMaxCount() {
      return DomainPresence.getFailureRetryMaxCount();
    }

    private void logRetryCount(DomainPresenceInfo cachedInfo) {
      LOGGER.info(MessageKeys.INTROSPECT_JOB_FAILED_RETRY_COUNT, cachedInfo.getDomain().getDomainUid(),
          getCurrentIntrospectFailureRetryCount(liveInfo), getFailureRetryMaxCount());
    }

    private boolean shouldRecheck(DomainPresenceInfo cachedInfo) {
      return explicitRecheck || isGenerationChanged(liveInfo, cachedInfo);
    }

    private boolean isFatalIntrospectorError() {
      String existingError = Optional.ofNullable(liveInfo)
          .map(DomainPresenceInfo::getDomain)
          .map(Domain::getStatus)
          .map(DomainStatus::getMessage)
          .orElse(null);
      return existingError != null && existingError.contains(FATAL_INTROSPECTOR_ERROR);
    }

    private boolean isNewDomain(DomainPresenceInfo cachedInfo) {
      return cachedInfo == null || cachedInfo.getDomain() == null;
    }

    private void logNotStartingDomain() {
      LOGGER.fine(MessageKeys.NOT_STARTING_DOMAINUID_THREAD, getDomainUid());
    }

    private void internalMakeRightDomainPresence() {
      LOGGER.fine(MessageKeys.PROCESSING_DOMAIN, getDomainUid());

      Packet packet = new Packet().with(delegate);
      packet.put(MAKE_RIGHT_DOMAIN_OPERATION, this);
      packet
          .getComponents()
          .put(
              ProcessingConstants.DOMAIN_COMPONENT_NAME,
              Component.createFor(liveInfo, delegate.getKubernetesVersion(),
                  PodAwaiterStepFactory.class, delegate.getPodAwaiterStepFactory(getNamespace()),
                  JobAwaiterStepFactory.class, delegate.getJobAwaiterStepFactory(getNamespace())));

      new DomainPlan(delegate, getNamespace(), getDomainUid(), createDomainPlanSteps(packet), deleting, willInterrupt)
            .execute();
    }

    private StepAndPacket createDomainPlanSteps(Packet packet) {
      return new StepAndPacket(
          getEventStep(Step.chain(createPopulatePacketServerMapsStep(),  createSteps())), packet);
    }

    private Step getEventStep(Step next) {
      return Optional.ofNullable(eventData).map(ed -> Step.chain(createEventStep(ed), next)).orElse(next);
    }

    private Domain getDomain() {
      return liveInfo.getDomain();
    }

    private String getDomainUid() {
      return liveInfo.getDomainUid();
    }

    private String getNamespace() {
      return liveInfo.getNamespace();
    }

    @Override
    public Step createSteps() {
      final List<Step> result = new ArrayList<>();

      result.add(willThrow ? createThrowStep() : null);
      result.add(createStatusInitializationStep());
      if (deleting) {
        result.add(new StartPlanStep(liveInfo, createDomainDownPlan(liveInfo)));
      } else {
        result.add(createDomainValidationStep(getDomain()));
        result.add(new StartPlanStep(liveInfo, createDomainUpPlan(liveInfo)));
      }

      return Step.chain(result);
    }

    private Step createDomainValidationStep(@Nullable Domain domain) {
      return domain == null ? null : DomainValidationSteps.createDomainValidationSteps(getNamespace());
    }

    // for unit testing only
    private Step createThrowStep() {
      return new ThrowStep();
    }

    // for unit testing only
    private class ThrowStep extends Step {

      @Override
      public NextAction apply(Packet packet) {
        throw new NullPointerException("Force unit test to handle NPE");
      }
    }
  }

  private static boolean isGenerationChanged(DomainPresenceInfo liveInfo, DomainPresenceInfo cachedInfo) {
    return getGeneration(liveInfo)
        .map(gen -> (gen.compareTo(getGeneration(cachedInfo).orElse(0L)) > 0))
        .orElse(true);
  }

  private static Optional<Long> getGeneration(DomainPresenceInfo dpi) {
    return Optional.ofNullable(dpi)
        .map(DomainPresenceInfo::getDomain)
        .map(Domain::getMetadata)
        .map(V1ObjectMeta::getGeneration);
  }

  private static boolean isImgRestartIntrospectVerChanged(DomainPresenceInfo liveInfo, DomainPresenceInfo cachedInfo) {
    return !Objects.equals(getIntrospectVersion(liveInfo), getIntrospectVersion(cachedInfo))
        || !Objects.equals(getRestartVersion(liveInfo), getRestartVersion(cachedInfo))
        || !Objects.equals(getIntrospectImage(liveInfo), getIntrospectImage(cachedInfo));
  }

  private static String getIntrospectImage(DomainPresenceInfo info) {
    return Optional.ofNullable(info)
        .map(DomainPresenceInfo::getDomain)
        .map(Domain::getSpec)
        .map(DomainSpec::getImage)
        .orElse(null);
  }

  private static String getRestartVersion(DomainPresenceInfo info) {
    return Optional.ofNullable(info)
        .map(DomainPresenceInfo::getDomain)
        .map(Domain::getRestartVersion)
        .orElse(null);
  }

  private static String getIntrospectVersion(DomainPresenceInfo info) {
    return Optional.ofNullable(info)
        .map(DomainPresenceInfo::getDomain)
        .map(Domain::getSpec)
        .map(DomainSpec::getIntrospectVersion)
        .orElse(null);
  }

  private boolean hasReachedMaximumFailureCount(DomainPresenceInfo info) {
    return Optional.ofNullable(info)
            .map(DomainPresenceInfo::getDomain)
            .map(Domain::getStatus)
            .map(DomainStatus::hasReachedMaximumFailureCount)
            .orElse(false);
  }

  private static boolean isCachedInfoNewer(DomainPresenceInfo liveInfo, DomainPresenceInfo cachedInfo) {
    return liveInfo.getDomain() != null
        && KubernetesUtils.isFirstNewer(cachedInfo.getDomain().getMetadata(), liveInfo.getDomain().getMetadata());
  }

<<<<<<< HEAD
  @SuppressWarnings("unused")
  private void runDomainPlan(
      Domain dom,
      String domainUid,
      String ns,
      Step.StepAndPacket plan,
      boolean isDeleting,
      boolean isWillInterrupt) {
    FiberGate gate = getMakeRightFiberGate(ns);
    CompletionCallback cc =
        new CompletionCallback() {
          @Override
          public void onCompletion(Packet packet) {
            // no-op
          }

          @Override
          public void onThrowable(Packet packet, Throwable throwable) {
            logThrowable(throwable);
            DomainPresenceInfo existing = getExistingDomainPresenceInfo(ns, domainUid);
            Step failureSteps = createInternalFailureSteps(throwable, packet.getValue(DOMAIN_INTROSPECTOR_JOB));
            if (existing != null) {
              if (hasReachedMaximumFailureCount(existing)) {
                failureSteps = createAbortedFailureSteps();
              }
            }
            gate.startFiberIfLastFiberMatches(
                domainUid,
                Fiber.getCurrentIfSet(),
                failureSteps,
                plan.packet,
                new CompletionCallback() {
                  @Override
                  public void onCompletion(Packet packet) {
                    // no-op
                  }

                  @Override
                  public void onThrowable(Packet packet, Throwable throwable) {
                    logThrowable(throwable);
                  }
                });

            gate.getExecutor()
                .schedule(
                    () -> {
                      if (existing != null) {
                        try (ThreadLoggingContext ignored =
                                 setThreadContext().namespace(ns).domainUid(domainUid)) {
                          existing.setPopulated(false);
                          // proceed only if we have not already retried max number of times
                          int retryCount = getCurrentIntrospectFailureRetryCount(existing);
                          LOGGER.fine("Failure count for DomainPresenceInfo: {0} is now: {1}", existing, retryCount);
                          if (!hasReachedMaximumFailureCount(existing)) {
                            createMakeRightOperation(existing)
                                .withDeleting(isDeleting)
                                .withExplicitRecheck()
                                .execute();
                          } else {
                            LOGGER.severe(
                                MessageKeys.CANNOT_START_DOMAIN_AFTER_MAX_RETRIES,
                                domainUid,
                                ns,
                                DomainPresence.getFailureRetryMaxCount(),
                                throwable);
                          }
                        }
                      }
                    },
                    DomainPresence.getDomainPresenceFailureRetrySeconds(),
                    TimeUnit.SECONDS);
          }
        };

    LOGGER.fine("Starting fiber for domainUid -> " + domainUid + ", isWillInterrupt -> " + isWillInterrupt);
    if (isWillInterrupt) {
      gate.startFiber(domainUid, plan.step, plan.packet, cc);
    } else {
      gate.startFiberIfNoCurrentFiber(domainUid, plan.step, plan.packet, cc);
=======
  abstract static class ThrowableCallback implements CompletionCallback {
    @Override
    public final void onCompletion(Packet packet) {
      // no-op
    }
  }

  private class DomainPlan {
    private final DomainProcessorDelegate delegate;
    private final String ns;
    private final String domainUid;
    private final FiberGate gate;
    private final boolean isDeleting;
    private final boolean isWillInterrupt;
    private final Step firstStep;
    private final Packet packet;

    public DomainPlan(DomainProcessorDelegate delegate, String ns, String domainUid, StepAndPacket stepAndPacket,
                      boolean isDeleting, boolean isWillInterrupt) {
      this.delegate = delegate;
      this.ns = ns;
      this.domainUid = domainUid;
      this.firstStep = stepAndPacket.step;
      this.packet = stepAndPacket.packet;
      this.gate = getMakeRightFiberGate(delegate, ns);
      this.isDeleting = isDeleting;
      this.isWillInterrupt = isWillInterrupt;
    }

    private void execute() {
      if (isWillInterrupt) {
        gate.startFiber(domainUid, firstStep, packet, createCompletionCallback());
      } else {
        gate.startFiberIfNoCurrentFiber(domainUid, firstStep, packet, createCompletionCallback());
      }
    }

    private CompletionCallback createCompletionCallback() {
      return new DomainPlanCompletionCallback();
    }

    class DomainPlanCompletionCallback extends ThrowableCallback {
      @Override
      public void onThrowable(Packet packet, Throwable throwable) {
        reportFailure(throwable);
        scheduleRetry(throwable);
      }

      private void reportFailure(Throwable throwable) {
        logThrowable(throwable);
        runFailureSteps(throwable);
      }
  
      private void runFailureSteps(Throwable throwable) {
        gate.startFiberIfLastFiberMatches(
            domainUid,
            Fiber.getCurrentIfSet(),
            getFailureSteps(throwable),
            packet,
            new FailureReportCompletionCallback());
      }

      private Step getFailureSteps(Throwable throwable) {
        if (hasReachedMaximumFailureCount()) {
          return createAbortedFailureSteps();
        } else if (throwable instanceof IntrospectionJobHolder) {
          return createIntrospectionFailureSteps(throwable, ((IntrospectionJobHolder) throwable).getIntrospectionJob());
        } else {
          return createInternalFailureSteps(throwable);
        }
      }
    }

    private boolean hasReachedMaximumFailureCount() {
      return DomainProcessorImpl.this.hasReachedMaximumFailureCount(getExistingDomainPresenceInfo());
    }

    class FailureReportCompletionCallback extends ThrowableCallback {
      @Override
      public void onThrowable(Packet packet, Throwable throwable) {
        logThrowable(throwable);
      }
    }

    public void scheduleRetry(Throwable throwable) {
      if (hasReachedMaximumFailureCount()) {
        reportTooManyRetries(throwable);
      } else {
        Optional.ofNullable(getExistingDomainPresenceInfo()).ifPresent(this::scheduleRetry);
      }
    }

    private void scheduleRetry(@Nonnull DomainPresenceInfo domainPresenceInfo) {
      if (delegate.mayRetry(domainPresenceInfo)) {
        MakeRightRetry retry = new MakeRightRetry(domainPresenceInfo);
        gate.getExecutor().schedule(retry::execute, getDomainPresenceFailureRetrySeconds(), TimeUnit.SECONDS);
      }
    }

    private void reportTooManyRetries(Throwable throwable) {
      LOGGER.severe(CANNOT_START_DOMAIN_AFTER_MAX_RETRIES, domainUid, ns, getFailureRetryMaxCount(), throwable);
    }

    private DomainPresenceInfo getExistingDomainPresenceInfo() {
      return DomainProcessorImpl.getExistingDomainPresenceInfo(ns, domainUid);
    }

    class MakeRightRetry {
      private final DomainPresenceInfo domainPresenceInfo;

      MakeRightRetry(DomainPresenceInfo domainPresenceInfo) {
        this.domainPresenceInfo = domainPresenceInfo;
      }

      void execute() {
        try (LoggingContext ignored = LoggingContext.setThreadContext().namespace(ns).domainUid(domainUid)) {
          domainPresenceInfo.setPopulated(false);
          createMakeRightOperation(domainPresenceInfo).withDeleting(isDeleting).withExplicitRecheck().execute();
        }
      }
>>>>>>> c93017db
    }
  }

  Step createDomainUpPlan(DomainPresenceInfo info) {
    Step managedServerStrategy = Step.chain(
        bringManagedServersUp(),
        MonitoringExporterSteps.updateExporterSidecars(),
        createStatusUpdateStep(new TailStep()));

    Step domainUpStrategy =
        Step.chain(
            domainIntrospectionSteps(info),
            DomainValidationSteps.createAfterIntrospectValidationSteps(),
            new DomainStatusStep(info, null),
            bringAdminServerUp(info, delegate.getPodAwaiterStepFactory(info.getNamespace())),
            managedServerStrategy);

    if (hasReachedMaximumFailureCount(info) && isImgRestartIntrospectVerChanged(info,
            getExistingDomainPresenceInfo(info.getNamespace(), info.getDomainUid()))) {
      domainUpStrategy = Step.chain(DomainStatusUpdater.createResetFailureCountStep(), domainUpStrategy);
    }

    return Step.chain(
          createDomainUpInitialStep(info),
          ConfigMapHelper.readExistingIntrospectorConfigMap(info.getNamespace(), info.getDomainUid()),
          DomainPresenceStep.createDomainPresenceStep(info.getDomain(), domainUpStrategy, managedServerStrategy));
  }

  private Step createEventStep(EventData eventData) {
    return EventHelper.createEventStep(eventData);
  }

  private Step createDomainUpInitialStep(DomainPresenceInfo info) {
    return new UpHeadStep(info);
  }

  private Step createDomainDownPlan(DomainPresenceInfo info) {
    String ns = info.getNamespace();
    String domainUid = info.getDomainUid();
    return Step.chain(
        new DownHeadStep(info, ns),
        new DeleteDomainStep(info, ns, domainUid),
        new UnregisterStep(info));
  }

  private static class UnregisterStep extends Step {
    private final DomainPresenceInfo info;

    UnregisterStep(DomainPresenceInfo info) {
      this(info, null);
    }

    UnregisterStep(DomainPresenceInfo info, Step next) {
      super(next);
      this.info = info;
    }

    @Override
    public NextAction apply(Packet packet) {
      unregisterDomain(info.getNamespace(), info.getDomainUid());
      return doNext(packet);
    }
  }

  private static class TailStep extends Step {

    @Override
    public NextAction apply(Packet packet) {
      return doNext(DomainStatusUpdater.createResetFailureCountStep(), packet);
    }
  }

  static class StartPlanStep extends Step {
    private final DomainPresenceInfo info;

    StartPlanStep(DomainPresenceInfo info, Step next) {
      super(next);
      this.info = info;
    }

    @Override
    public NextAction apply(Packet packet) {
      registerDomainPresenceInfo(info);

      return doNext(getNextSteps(), packet);
    }

    private Step getNextSteps() {
      if (lookForPodsAndServices()) {
        return Step.chain(getRecordExistingResourcesSteps(), getNext());
      } else {
        return getNext();
      }
    }

    private boolean lookForPodsAndServices() {
      return !info.isPopulated() && info.isNotDeleting();
    }

    private Step getRecordExistingResourcesSteps() {
      NamespacedResources resources = new NamespacedResources(info.getNamespace(), info.getDomainUid());

      resources.addProcessing(new NamespacedResources.Processors() {
        @Override
        Consumer<V1PodList> getPodListProcessing() {
          return list -> list.getItems().forEach(this::addPod);
        }

        private void addPod(V1Pod pod) {
          Optional.ofNullable(PodHelper.getPodServerName(pod)).ifPresent(name -> info.setServerPod(name, pod));
        }

        @Override
        Consumer<V1ServiceList> getServiceListProcessing() {
          return list -> list.getItems().forEach(this::addService);
        }

        private void addService(V1Service service) {
          ServiceHelper.addToPresence(info, service);
        }

        @Override
        Consumer<V1beta1PodDisruptionBudgetList> getPodDisruptionBudgetListProcessing() {
          return list -> list.getItems().forEach(this::addPodDisruptionBudget);
        }

        private void addPodDisruptionBudget(V1beta1PodDisruptionBudget pdb) {
          PodDisruptionBudgetHelper.addToPresence(info,pdb);
        }
      });

      return resources.createListSteps();
    }

  }

  private static class UpHeadStep extends Step {
    private final DomainPresenceInfo info;

    UpHeadStep(DomainPresenceInfo info) {
      this(info, null);
    }

    UpHeadStep(DomainPresenceInfo info, Step next) {
      super(next);
      this.info = info;
    }

    @Override
    public NextAction apply(Packet packet) {
      info.setDeleting(false);
      return doNext(packet);
    }
  }

  private class DomainStatusStep extends Step {
    private final DomainPresenceInfo info;

    DomainStatusStep(DomainPresenceInfo info, Step next) {
      super(next);
      this.info = info;
    }

    @Override
    public NextAction apply(Packet packet) {
      scheduleDomainStatusUpdating(info);
      return doNext(packet);
    }
  }

  private static class DownHeadStep extends Step {
    private final DomainPresenceInfo info;
    private final String ns;

    DownHeadStep(DomainPresenceInfo info, String ns) {
      this(info, ns, null);
    }

    DownHeadStep(DomainPresenceInfo info, String ns, Step next) {
      super(next);
      this.info = info;
      this.ns = ns;
    }

    @Override
    public NextAction apply(Packet packet) {
      info.setDeleting(true);
      unregisterStatusUpdater(ns, info.getDomainUid());
      return doNext(packet);
    }
  }


  private class ScheduledStatusUpdater {
    private final String namespace;
    private final String domainUid;
    private final OncePerMessageLoggingFilter loggingFilter;
    private int timeoutSeconds;

    ScheduledStatusUpdater withTimeoutSeconds(int timeoutSeconds) {
      this.timeoutSeconds = timeoutSeconds;
      return this;
    }

    public ScheduledStatusUpdater(String namespace, String domainUid, OncePerMessageLoggingFilter loggingFilter) {
      this.namespace = namespace;
      this.domainUid = domainUid;
      this.loggingFilter = loggingFilter;
    }

    private void updateStatus() {
      try {
        Step strategy = Step.chain(new DomainPresenceInfoStep(), ServerStatusReader.createStatusStep(timeoutSeconds));

        getStatusFiberGate(getNamespace())
              .startFiberIfNoCurrentFiber(getDomainUid(), strategy, createPacket(), new CompletionCallbackImpl());
      } catch (Throwable t) {
        try (ThreadLoggingContext ignored
                   = setThreadContext().namespace(getNamespace()).domainUid(getDomainUid())) {
          LOGGER.severe(MessageKeys.EXCEPTION, t);
        }
      }
    }

    private String getNamespace() {
      return namespace;
    }

    private String getDomainUid() {
      return domainUid;
    }

    @NotNull
    private Packet createPacket() {
      Packet packet = new Packet();
      packet
          .getComponents()
          .put(
              ProcessingConstants.DOMAIN_COMPONENT_NAME,
              Component.createFor(delegate.getKubernetesVersion()));
      packet.put(LoggingFilter.LOGGING_FILTER_PACKET_KEY, loggingFilter);
      return packet;
    }

    private class DomainPresenceInfoStep extends Step {
      @Override
      public NextAction apply(Packet packet) {
        Optional.ofNullable(DOMAINS.get(getNamespace()))
            .map(n -> n.get(getDomainUid()))
            .ifPresent(i -> i.addToPacket(packet));

        return doNext(packet);
      }
    }

    private class CompletionCallbackImpl implements CompletionCallback {

      @Override
      public void onCompletion(Packet packet) {
        AtomicInteger serverHealthRead = packet.getValue(ProcessingConstants.REMAINING_SERVERS_HEALTH_TO_READ);
        if (serverHealthRead == null || serverHealthRead.get() == 0) {
          loggingFilter.setFiltering(false).resetLogHistory();
        } else {
          loggingFilter.setFiltering(true);
        }
      }

      @Override
      public void onThrowable(Packet packet, Throwable throwable) {
        logThrowable(throwable);
        loggingFilter.setFiltering(true);
      }
    }
  }
}<|MERGE_RESOLUTION|>--- conflicted
+++ resolved
@@ -90,11 +90,8 @@
 import static oracle.kubernetes.operator.helpers.PodHelper.getPodDomainUid;
 import static oracle.kubernetes.operator.helpers.PodHelper.getPodName;
 import static oracle.kubernetes.operator.helpers.PodHelper.getPodNamespace;
-<<<<<<< HEAD
+import static oracle.kubernetes.operator.logging.MessageKeys.CANNOT_START_DOMAIN_AFTER_MAX_RETRIES;
 import static oracle.kubernetes.operator.logging.ThreadLoggingContext.setThreadContext;
-=======
-import static oracle.kubernetes.operator.logging.MessageKeys.CANNOT_START_DOMAIN_AFTER_MAX_RETRIES;
->>>>>>> c93017db
 
 public class DomainProcessorImpl implements DomainProcessor {
 
@@ -1049,87 +1046,6 @@
         && KubernetesUtils.isFirstNewer(cachedInfo.getDomain().getMetadata(), liveInfo.getDomain().getMetadata());
   }
 
-<<<<<<< HEAD
-  @SuppressWarnings("unused")
-  private void runDomainPlan(
-      Domain dom,
-      String domainUid,
-      String ns,
-      Step.StepAndPacket plan,
-      boolean isDeleting,
-      boolean isWillInterrupt) {
-    FiberGate gate = getMakeRightFiberGate(ns);
-    CompletionCallback cc =
-        new CompletionCallback() {
-          @Override
-          public void onCompletion(Packet packet) {
-            // no-op
-          }
-
-          @Override
-          public void onThrowable(Packet packet, Throwable throwable) {
-            logThrowable(throwable);
-            DomainPresenceInfo existing = getExistingDomainPresenceInfo(ns, domainUid);
-            Step failureSteps = createInternalFailureSteps(throwable, packet.getValue(DOMAIN_INTROSPECTOR_JOB));
-            if (existing != null) {
-              if (hasReachedMaximumFailureCount(existing)) {
-                failureSteps = createAbortedFailureSteps();
-              }
-            }
-            gate.startFiberIfLastFiberMatches(
-                domainUid,
-                Fiber.getCurrentIfSet(),
-                failureSteps,
-                plan.packet,
-                new CompletionCallback() {
-                  @Override
-                  public void onCompletion(Packet packet) {
-                    // no-op
-                  }
-
-                  @Override
-                  public void onThrowable(Packet packet, Throwable throwable) {
-                    logThrowable(throwable);
-                  }
-                });
-
-            gate.getExecutor()
-                .schedule(
-                    () -> {
-                      if (existing != null) {
-                        try (ThreadLoggingContext ignored =
-                                 setThreadContext().namespace(ns).domainUid(domainUid)) {
-                          existing.setPopulated(false);
-                          // proceed only if we have not already retried max number of times
-                          int retryCount = getCurrentIntrospectFailureRetryCount(existing);
-                          LOGGER.fine("Failure count for DomainPresenceInfo: {0} is now: {1}", existing, retryCount);
-                          if (!hasReachedMaximumFailureCount(existing)) {
-                            createMakeRightOperation(existing)
-                                .withDeleting(isDeleting)
-                                .withExplicitRecheck()
-                                .execute();
-                          } else {
-                            LOGGER.severe(
-                                MessageKeys.CANNOT_START_DOMAIN_AFTER_MAX_RETRIES,
-                                domainUid,
-                                ns,
-                                DomainPresence.getFailureRetryMaxCount(),
-                                throwable);
-                          }
-                        }
-                      }
-                    },
-                    DomainPresence.getDomainPresenceFailureRetrySeconds(),
-                    TimeUnit.SECONDS);
-          }
-        };
-
-    LOGGER.fine("Starting fiber for domainUid -> " + domainUid + ", isWillInterrupt -> " + isWillInterrupt);
-    if (isWillInterrupt) {
-      gate.startFiber(domainUid, plan.step, plan.packet, cc);
-    } else {
-      gate.startFiberIfNoCurrentFiber(domainUid, plan.step, plan.packet, cc);
-=======
   abstract static class ThrowableCallback implements CompletionCallback {
     @Override
     public final void onCompletion(Packet packet) {
@@ -1245,12 +1161,11 @@
       }
 
       void execute() {
-        try (LoggingContext ignored = LoggingContext.setThreadContext().namespace(ns).domainUid(domainUid)) {
+        try (ThreadLoggingContext ignored = setThreadContext().namespace(ns).domainUid(domainUid)) {
           domainPresenceInfo.setPopulated(false);
           createMakeRightOperation(domainPresenceInfo).withDeleting(isDeleting).withExplicitRecheck().execute();
         }
       }
->>>>>>> c93017db
     }
   }
 
