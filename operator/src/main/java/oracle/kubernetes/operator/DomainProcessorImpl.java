// Copyright (c) 2018, 2021, Oracle and/or its affiliates.
// Licensed under the Universal Permissive License v 1.0 as shown at https://oss.oracle.com/licenses/upl.

package oracle.kubernetes.operator;

import java.util.ArrayList;
import java.util.Collection;
import java.util.Collections;
import java.util.List;
import java.util.Map;
import java.util.Objects;
import java.util.Optional;
import java.util.concurrent.ConcurrentHashMap;
import java.util.concurrent.ScheduledFuture;
import java.util.concurrent.TimeUnit;
import java.util.concurrent.atomic.AtomicInteger;
import java.util.function.BiConsumer;
import java.util.function.Consumer;

import io.kubernetes.client.openapi.models.CoreV1Event;
import io.kubernetes.client.openapi.models.V1ConfigMap;
import io.kubernetes.client.openapi.models.V1ContainerState;
import io.kubernetes.client.openapi.models.V1ContainerStatus;
import io.kubernetes.client.openapi.models.V1ObjectMeta;
import io.kubernetes.client.openapi.models.V1ObjectReference;
import io.kubernetes.client.openapi.models.V1Pod;
import io.kubernetes.client.openapi.models.V1PodCondition;
import io.kubernetes.client.openapi.models.V1PodList;
import io.kubernetes.client.openapi.models.V1PodStatus;
import io.kubernetes.client.openapi.models.V1Service;
import io.kubernetes.client.openapi.models.V1ServiceList;
import io.kubernetes.client.openapi.models.V1beta1PodDisruptionBudget;
import io.kubernetes.client.openapi.models.V1beta1PodDisruptionBudgetList;
import io.kubernetes.client.util.Watch;
import oracle.kubernetes.operator.TuningParameters.MainTuning;
import oracle.kubernetes.operator.calls.FailureStatusSourceException;
import oracle.kubernetes.operator.helpers.ConfigMapHelper;
import oracle.kubernetes.operator.helpers.DomainPresenceInfo;
import oracle.kubernetes.operator.helpers.DomainValidationSteps;
import oracle.kubernetes.operator.helpers.EventHelper;
import oracle.kubernetes.operator.helpers.EventHelper.EventData;
import oracle.kubernetes.operator.helpers.EventHelper.EventItem;
import oracle.kubernetes.operator.helpers.JobHelper;
import oracle.kubernetes.operator.helpers.KubernetesEventObjects;
import oracle.kubernetes.operator.helpers.KubernetesUtils;
import oracle.kubernetes.operator.helpers.NamespaceHelper;
import oracle.kubernetes.operator.helpers.PodDisruptionBudgetHelper;
import oracle.kubernetes.operator.helpers.PodHelper;
import oracle.kubernetes.operator.helpers.ServiceHelper;
import oracle.kubernetes.operator.logging.LoggingContext;
import oracle.kubernetes.operator.logging.LoggingFacade;
import oracle.kubernetes.operator.logging.LoggingFactory;
import oracle.kubernetes.operator.logging.LoggingFilter;
import oracle.kubernetes.operator.logging.MessageKeys;
import oracle.kubernetes.operator.logging.OncePerMessageLoggingFilter;
import oracle.kubernetes.operator.steps.BeforeAdminServiceStep;
import oracle.kubernetes.operator.steps.DeleteDomainStep;
import oracle.kubernetes.operator.steps.DomainPresenceStep;
import oracle.kubernetes.operator.steps.ManagedServersUpStep;
import oracle.kubernetes.operator.steps.WatchPodReadyAdminStep;
import oracle.kubernetes.operator.work.Component;
import oracle.kubernetes.operator.work.Fiber;
import oracle.kubernetes.operator.work.Fiber.CompletionCallback;
import oracle.kubernetes.operator.work.FiberGate;
import oracle.kubernetes.operator.work.NextAction;
import oracle.kubernetes.operator.work.Packet;
import oracle.kubernetes.operator.work.Step;
import oracle.kubernetes.operator.work.Step.StepAndPacket;
import oracle.kubernetes.weblogic.domain.model.Domain;
import oracle.kubernetes.weblogic.domain.model.DomainSpec;
import oracle.kubernetes.weblogic.domain.model.DomainStatus;
import oracle.kubernetes.weblogic.domain.model.ServerHealth;
import oracle.kubernetes.weblogic.domain.model.ServerStatus;

import static oracle.kubernetes.operator.LabelConstants.INTROSPECTION_STATE_LABEL;
import static oracle.kubernetes.operator.ProcessingConstants.DOMAIN_INTROSPECT_REQUESTED;
import static oracle.kubernetes.operator.ProcessingConstants.DYNAMICUPDATE_INCOMPAT_SPECCHG_ERROR;
import static oracle.kubernetes.operator.ProcessingConstants.FATAL_INTROSPECTOR_ERROR;
import static oracle.kubernetes.operator.ProcessingConstants.MAKE_RIGHT_DOMAIN_OPERATION;
import static oracle.kubernetes.operator.ProcessingConstants.SERVER_HEALTH_MAP;
import static oracle.kubernetes.operator.ProcessingConstants.SERVER_STATE_MAP;
import static oracle.kubernetes.operator.helpers.EventHelper.EventItem.DOMAIN_PROCESSING_ABORTED;
import static oracle.kubernetes.operator.helpers.EventHelper.EventItem.DOMAIN_PROCESSING_RETRYING;
import static oracle.kubernetes.operator.helpers.LegalNames.toJobIntrospectorName;

public class DomainProcessorImpl implements DomainProcessor {

  private static final LoggingFacade LOGGER = LoggingFactory.getLogger("Operator", "Operator");

  private static final Map<String, FiberGate> makeRightFiberGates = new ConcurrentHashMap<>();
  private static final Map<String, FiberGate> statusFiberGates = new ConcurrentHashMap<>();

  // Map namespace to map of domainUID to Domain; tests may replace this value.
  @SuppressWarnings({"FieldMayBeFinal", "CanBeFinal"})
  private static Map<String, Map<String, DomainPresenceInfo>> DOMAINS = new ConcurrentHashMap<>();
  private static final Map<String, Map<String, ScheduledFuture<?>>> statusUpdaters = new ConcurrentHashMap<>();
  private final DomainProcessorDelegate delegate;
  private static Map<String, Map<String, KubernetesEventObjects>> domainEventK8SObjects = new ConcurrentHashMap<>();
  private static Map<String, KubernetesEventObjects> namespaceEventK8SObjects = new ConcurrentHashMap<>();

  public DomainProcessorImpl(DomainProcessorDelegate delegate) {
    this.delegate = delegate;
  }

  private static DomainPresenceInfo getExistingDomainPresenceInfo(String ns, String domainUid) {
    return DOMAINS.computeIfAbsent(ns, k -> new ConcurrentHashMap<>()).get(domainUid);
  }

  static void registerDomainPresenceInfo(DomainPresenceInfo info) {
    DOMAINS
          .computeIfAbsent(info.getNamespace(), k -> new ConcurrentHashMap<>())
          .put(info.getDomainUid(), info);
  }

  private static void unregisterPresenceInfo(String ns, String domainUid) {
    Map<String, DomainPresenceInfo> map = DOMAINS.get(ns);
    if (map != null) {
      map.remove(domainUid);
    }
  }

  private static void registerStatusUpdater(
        String ns, String domainUid, ScheduledFuture<?> future) {
    ScheduledFuture<?> existing =
          statusUpdaters.computeIfAbsent(ns, k -> new ConcurrentHashMap<>()).put(domainUid, future);
    if (existing != null) {
      existing.cancel(false);
    }
  }

  private static void unregisterStatusUpdater(String ns, String domainUid) {
    Map<String, ScheduledFuture<?>> map = statusUpdaters.get(ns);
    if (map != null) {
      ScheduledFuture<?> existing = map.remove(domainUid);
      if (existing != null) {
        existing.cancel(true);
      }
    }
  }

<<<<<<< HEAD
  private static void updateEventK8SObjects(CoreV1Event event) {
=======
  public static void updateEventK8SObjects(V1Event event) {
>>>>>>> f1e66db7
    getEventK8SObjects(event).update(event);
  }

  private static String getEventNamespace(CoreV1Event event) {
    return Optional.ofNullable(event).map(CoreV1Event::getMetadata).map(V1ObjectMeta::getNamespace).orElse(null);
  }

  private static String getEventDomainUid(CoreV1Event event) {
    return Optional.ofNullable(event)
        .map(CoreV1Event::getMetadata)
        .map(V1ObjectMeta::getLabels)
        .orElse(Collections.emptyMap())
        .get(LabelConstants.DOMAINUID_LABEL);
  }

  public static KubernetesEventObjects getEventK8SObjects(CoreV1Event event) {
    return getEventK8SObjects(getEventNamespace(event), getEventDomainUid(event));
  }

  private static KubernetesEventObjects getEventK8SObjects(String ns, String domainUid) {
    return Optional.ofNullable(domainUid)
        .map(d -> getDomainEventK8SObjects(ns, d))
        .orElse(getNamespaceEventK8SObjects(ns));
  }

  private static KubernetesEventObjects getNamespaceEventK8SObjects(String ns) {
    return namespaceEventK8SObjects.computeIfAbsent(ns, d -> new KubernetesEventObjects());
  }

  private static KubernetesEventObjects getDomainEventK8SObjects(String ns, String domainUid) {
    return domainEventK8SObjects.computeIfAbsent(ns, k -> new ConcurrentHashMap<>())
        .computeIfAbsent(domainUid, d -> new KubernetesEventObjects());
  }

  private static void deleteEventK8SObjects(CoreV1Event event) {
    getEventK8SObjects(event).remove(event);
  }

  private static void onCreateModifyEvent(CoreV1Event event) {
    V1ObjectReference ref = event.getInvolvedObject();

    if (ref == null || ref.getName() == null) {
      return;
    }

    String kind = ref.getKind();
    if (kind == null) {
      return;
    }

    switch (kind) {
      case EventConstants.EVENT_KIND_POD:
        processPodEvent(event);
        break;
      case EventConstants.EVENT_KIND_DOMAIN:
      case EventConstants.EVENT_KIND_NAMESPACE:
        updateEventK8SObjects(event);
        break;
      default:
        break;
    }
  }

  private static void processPodEvent(CoreV1Event event) {
    V1ObjectReference ref = event.getInvolvedObject();

    if (ref == null || ref.getName() == null) {
      return;
    }
    if (ref.getName().equals(NamespaceHelper.getOperatorPodName())) {
      updateEventK8SObjects(event);
    } else {
      processServerEvent(event);
    }
  }

  private static void processServerEvent(CoreV1Event event) {
    String[] domainAndServer = Objects.requireNonNull(event.getInvolvedObject().getName()).split("-");
    String domainUid = domainAndServer[0];
    String serverName = domainAndServer[1];
    String status = getReadinessStatus(event);
    if (status == null) {
      return;
    }

    Optional.ofNullable(DOMAINS.get(event.getMetadata().getNamespace()))
          .map(m -> m.get(domainUid))
          .ifPresent(info -> info.updateLastKnownServerStatus(serverName, status));
  }

  private void onDeleteEvent(CoreV1Event event) {
    V1ObjectReference ref = event.getInvolvedObject();

    if (ref == null || ref.getName() == null) {
      return;
    }

    String kind = ref.getKind();
    if (kind == null) {
      return;
    }

    switch (kind) {
      case EventConstants.EVENT_KIND_DOMAIN:
      case EventConstants.EVENT_KIND_NAMESPACE:
        deleteEventK8SObjects(event);
        break;
      case EventConstants.EVENT_KIND_POD:
        if (ref.getName().equals(NamespaceHelper.getOperatorPodName())) {
          deleteEventK8SObjects(event);
        }
        break;
      default:
        break;
    }
  }

  private static String getReadinessStatus(CoreV1Event event) {
    return Optional.ofNullable(event.getMessage())
          .filter(m -> m.contains(WebLogicConstants.READINESS_PROBE_NOT_READY_STATE))
          .map(m -> m.substring(m.lastIndexOf(':') + 1).trim())
          .orElse(null);
  }

  // pre-conditions: DomainPresenceInfo SPI
  // "principal"
  static Step bringAdminServerUp(
        DomainPresenceInfo info, PodAwaiterStepFactory podAwaiterStepFactory) {
    return bringAdminServerUpSteps(info, podAwaiterStepFactory);
  }

  private static Step domainIntrospectionSteps(DomainPresenceInfo info) {
    return Step.chain(
          ConfigMapHelper.readIntrospectionVersionStep(info.getNamespace(), info.getDomainUid()),
          new IntrospectionRequestStep(info),
          JobHelper.deleteDomainIntrospectorJobStep(null),
          JobHelper.createDomainIntrospectorJobStep(null));
  }

  private static class IntrospectionRequestStep extends Step {

    private final String requestedIntrospectVersion;

    IntrospectionRequestStep(DomainPresenceInfo info) {
      this.requestedIntrospectVersion = info.getDomain().getIntrospectVersion();
    }

    @Override
    public NextAction apply(Packet packet) {
      if (!Objects.equals(requestedIntrospectVersion, packet.get(INTROSPECTION_STATE_LABEL))) {
        packet.put(DOMAIN_INTROSPECT_REQUESTED, Optional.ofNullable(requestedIntrospectVersion).orElse("0"));
      }
      return doNext(packet);
    }
  }

  private static Step bringAdminServerUpSteps(
        DomainPresenceInfo info, PodAwaiterStepFactory podAwaiterStepFactory) {
    List<Step> steps = new ArrayList<>();
    steps.add(new BeforeAdminServiceStep(null));
    steps.add(PodHelper.createAdminPodStep(null));

    if (Domain.isExternalServiceConfigured(info.getDomain().getSpec())) {
      steps.add(ServiceHelper.createForExternalServiceStep(null));
    }
    steps.add(ServiceHelper.createForServerStep(null));
    steps.add(new WatchPodReadyAdminStep(podAwaiterStepFactory, null));
    return Step.chain(steps.toArray(new Step[0]));
  }

  private static Step bringManagedServersUp(Step next) {
    return new ManagedServersUpStep(next);
  }

  private FiberGate getMakeRightFiberGate(String ns) {
    return makeRightFiberGates.computeIfAbsent(ns, k -> delegate.createFiberGate());
  }

  private FiberGate getStatusFiberGate(String ns) {
    return statusFiberGates.computeIfAbsent(ns, k -> delegate.createFiberGate());
  }

  /**
   * Report on currently suspended fibers. This is the first step toward diagnosing if we need special handling
   * to kill or kick these fibers.
   */
  public void reportSuspendedFibers() {
    if (LOGGER.isFineEnabled()) {
      BiConsumer<String, FiberGate> consumer =
          (namespace, gate) -> gate.getCurrentFibers().forEach(
            (key, fiber) -> Optional.ofNullable(fiber.getSuspendedStep()).ifPresent(suspendedStep -> {
              try (LoggingContext ignored
                  = LoggingContext.setThreadContext().namespace(namespace).domainUid(getDomainUid(fiber))) {
                LOGGER.fine("Fiber is SUSPENDED at " + suspendedStep.getName());
              }
            }));
      makeRightFiberGates.forEach(consumer);
      statusFiberGates.forEach(consumer);
    }
  }

  private String getDomainUid(Fiber fiber) {
    return Optional.ofNullable(fiber)
          .map(Fiber::getPacket)
          .map(p -> p.getSpi(DomainPresenceInfo.class))
          .map(DomainPresenceInfo::getDomainUid).orElse("");
  }

  /**
   * Dispatch pod watch event.
   * @param item watch event
   */
  public void dispatchPodWatch(Watch.Response<V1Pod> item) {
    if (getPodLabel(item.object, LabelConstants.DOMAINUID_LABEL) == null) {
      return;
    }

    if (getPodLabel(item.object, LabelConstants.SERVERNAME_LABEL) != null) {
      processServerPodWatch(item.object, item.type);
    } else if (getPodLabel(item.object, LabelConstants.JOBNAME_LABEL) != null) {
      processIntrospectorJobPodWatch(item.object, item.type);
    }
  }

  private void processServerPodWatch(V1Pod pod, String watchType) {
    String domainUid = getPodLabel(pod, LabelConstants.DOMAINUID_LABEL);
    DomainPresenceInfo info = getExistingDomainPresenceInfo(getNamespace(pod), domainUid);
    if (info == null) {
      return;
    }

    String serverName = getPodLabel(pod, LabelConstants.SERVERNAME_LABEL);
    switch (watchType) {
      case "ADDED":
        info.setServerPodBeingDeleted(serverName, Boolean.FALSE);
        // fall through
      case "MODIFIED":
        info.setServerPodFromEvent(serverName, pod);
        break;
      case "DELETED":
        boolean removed = info.deleteServerPodFromEvent(serverName, pod);
        if (removed && info.isNotDeleting() && !info.isServerPodBeingDeleted(serverName)) {
          LOGGER.info(MessageKeys.POD_DELETED, domainUid, getNamespace(pod), serverName);
          createMakeRightOperation(info).interrupt().withExplicitRecheck().execute();
        }
        break;

      case "ERROR":
      default:
    }
  }

  private String getNamespace(V1Pod pod) {
    return Optional.ofNullable(pod)
        .map(V1Pod::getMetadata)
        .map(V1ObjectMeta::getNamespace)
        .orElse(null);
  }

  private String getPodLabel(V1Pod pod, String labelName) {
    return Optional.ofNullable(pod)
        .map(V1Pod::getMetadata)
        .map(V1ObjectMeta::getLabels)
        .map(m -> m.get(labelName))
        .orElse(null);
  }

  private void processIntrospectorJobPodWatch(V1Pod pod, String watchType) {
    String domainUid = getPodLabel(pod, LabelConstants.DOMAINUID_LABEL);
    DomainPresenceInfo info = getExistingDomainPresenceInfo(getNamespace(pod), domainUid);
    if (info == null) {
      return;
    }

    switch (watchType) {
      case "ADDED":
      case "MODIFIED":
        PodWatcher.PodStatus podStatus = PodWatcher.getPodStatus(pod);
        new DomainStatusUpdate(pod, domainUid, delegate, info, podStatus).invoke();
        break;
      default:
    }
  }

  /* Recently, we've seen a number of intermittent bugs where K8s reports
   * outdated watch events.  There seem to be two main cases: 1) a DELETED
   * event for a resource that was deleted, but has since been recreated, and 2)
   * a MODIFIED event for an object that has already had subsequent modifications.
   */

  /**
   * Dispatch service watch event.
   * @param item watch event
   */
  public void dispatchServiceWatch(Watch.Response<V1Service> item) {
    V1Service service = item.object;
    String domainUid = ServiceHelper.getServiceDomainUid(service);
    String namespace = Optional.ofNullable(service.getMetadata()).map(V1ObjectMeta::getNamespace).orElse(null);
    if (domainUid == null || namespace == null) {
      return;
    }

    DomainPresenceInfo info =
        getExistingDomainPresenceInfo(namespace, domainUid);
    if (info == null) {
      return;
    }

    switch (item.type) {
      case "ADDED":
      case "MODIFIED":
        ServiceHelper.updatePresenceFromEvent(info, item.object);
        break;
      case "DELETED":
        boolean removed = ServiceHelper.deleteFromEvent(info, item.object);
        if (removed && info.isNotDeleting()) {
          createMakeRightOperation(info).interrupt().withExplicitRecheck().execute();
        }
        break;
      default:
    }
  }

  /**
   * Dispatch PodDisruptionBudget watch event.
   * @param item watch event
   */
  public void dispatchPodDisruptionBudgetWatch(Watch.Response<V1beta1PodDisruptionBudget> item) {
    V1beta1PodDisruptionBudget pdb = item.object;
    String domainUid = PodDisruptionBudgetHelper.getDomainUid(pdb);
    if (domainUid == null) {
      return;
    }

    DomainPresenceInfo info =
            getExistingDomainPresenceInfo(pdb.getMetadata().getNamespace(), domainUid);
    if (info == null) {
      return;
    }

    switch (item.type) {
      case "ADDED":
      case "MODIFIED":
        PodDisruptionBudgetHelper.updatePDBFromEvent(info, item.object);
        break;
      case "DELETED":
        boolean removed = PodDisruptionBudgetHelper.deleteFromEvent(info, item.object);
        if (removed && info.isNotDeleting()) {
          createMakeRightOperation(info).interrupt().withExplicitRecheck().execute();
        }
        break;
      default:
    }
  }

  /**
   * Dispatch config map watch event.
   * @param item watch event
   */
  public void dispatchConfigMapWatch(Watch.Response<V1ConfigMap> item) {
    V1ConfigMap c = item.object;
    if (c != null && c.getMetadata() != null) {
      switch (item.type) {
        case "MODIFIED":
        case "DELETED":
          delegate.runSteps(
              ConfigMapHelper.createScriptConfigMapStep(
                    c.getMetadata().getNamespace()));
          break;

        case "ERROR":
        default:
      }
    }
  }

  /**
   * Dispatch event watch event.
   * @param item watch event
   */
  public void dispatchEventWatch(Watch.Response<CoreV1Event> item) {
    CoreV1Event e = item.object;
    if (e != null) {
      switch (item.type) {
        case "ADDED":
        case "MODIFIED":
          onCreateModifyEvent(e);
          break;
        case "DELETED":
          onDeleteEvent(e);
          break;
        case "ERROR":
        default:
      }
    }
  }

  /**
   * Dispatch the Domain event to the appropriate handler.
   *
   * @param item An item received from a Watch response.
   */
  public void dispatchDomainWatch(Watch.Response<Domain> item) {
    switch (item.type) {
      case "ADDED":
        handleAddedDomain(item.object);
        break;
      case "MODIFIED":
        handleModifiedDomain(item.object);
        break;
      case "DELETED":
        handleDeletedDomain(item.object);
        break;

      case "ERROR":
      default:
    }
  }

  private void handleAddedDomain(Domain domain) {
    LOGGER.info(MessageKeys.WATCH_DOMAIN, domain.getDomainUid());
    createMakeRightOperation(new DomainPresenceInfo(domain))
        .interrupt()
        .withExplicitRecheck()
        .withEventData(EventItem.DOMAIN_CREATED, null)
        .execute();
  }

  private void handleModifiedDomain(Domain domain) {
    LOGGER.fine(MessageKeys.WATCH_DOMAIN, domain.getDomainUid());
    createMakeRightOperation(new DomainPresenceInfo(domain))
        .interrupt()
        .withEventData(EventItem.DOMAIN_CHANGED, null)
        .execute();
  }

  private void handleDeletedDomain(Domain domain) {
    LOGGER.info(MessageKeys.WATCH_DOMAIN_DELETED, domain.getDomainUid());
    createMakeRightOperation(new DomainPresenceInfo(domain)).interrupt().forDeletion().withExplicitRecheck()
        .withEventData(EventItem.DOMAIN_DELETED, null)
        .execute();
  }

  private void scheduleDomainStatusUpdating(DomainPresenceInfo info) {
    final OncePerMessageLoggingFilter loggingFilter = new OncePerMessageLoggingFilter();

    MainTuning main = TuningParameters.getInstance().getMainTuning();
    registerStatusUpdater(
        info.getNamespace(),
        info.getDomainUid(),
        delegate.scheduleWithFixedDelay(
            () -> {
              try {
                Packet packet = new Packet();
                packet
                    .getComponents()
                    .put(
                        ProcessingConstants.DOMAIN_COMPONENT_NAME,
                        Component.createFor(
                            info, delegate.getKubernetesVersion()));
                packet.put(LoggingFilter.LOGGING_FILTER_PACKET_KEY, loggingFilter);
                Step strategy =
                    ServerStatusReader.createStatusStep(main.statusUpdateTimeoutSeconds, null);

                getStatusFiberGate(info.getNamespace())
                    .startFiberIfNoCurrentFiber(
                        info.getDomainUid(),
                        strategy,
                        packet,
                        new CompletionCallback() {
                          @Override
                          public void onCompletion(Packet packet) {
                            AtomicInteger serverHealthRead =
                                packet.getValue(
                                    ProcessingConstants.REMAINING_SERVERS_HEALTH_TO_READ);
                            if (serverHealthRead == null || serverHealthRead.get() == 0) {
                              loggingFilter.setFiltering(false).resetLogHistory();
                            } else {
                              loggingFilter.setFiltering(true);
                            }
                          }

                          @Override
                          public void onThrowable(Packet packet, Throwable throwable) {
                            logThrowable(throwable);
                            loggingFilter.setFiltering(true);
                          }
                        });
              } catch (Throwable t) {
                try (LoggingContext ignored
                         = LoggingContext.setThreadContext()
                    .namespace(info.getNamespace()).domainUid(info.getDomainUid())) {
                  LOGGER.severe(MessageKeys.EXCEPTION, t);
                }
              }
            },
            main.initialShortDelay,
            main.initialShortDelay,
            TimeUnit.SECONDS));
  }

  private void logThrowable(Throwable throwable) {
    if (throwable instanceof Step.MultiThrowable) {
      for (Throwable t : ((Step.MultiThrowable) throwable).getThrowables()) {
        logThrowable(t);
      }
    } else if (throwable instanceof FailureStatusSourceException) {
      ((FailureStatusSourceException) throwable).log();
    } else {
      LOGGER.severe(MessageKeys.EXCEPTION, throwable);
    }
  }

  @Override
  public MakeRightDomainOperationImpl createMakeRightOperation(DomainPresenceInfo liveInfo) {
    return new MakeRightDomainOperationImpl(liveInfo);
  }

  Step createPopulatePacketServerMapsStep() {
    return new PopulatePacketServerMapsStep();
  }

  public static class PopulatePacketServerMapsStep extends Step {

    @Override
    public NextAction apply(Packet packet) {
      populatePacketServerMapsFromDomain(packet);
      return doNext(packet);
    }

    private void populatePacketServerMapsFromDomain(Packet packet) {
      Map<String, ServerHealth> serverHealth = new ConcurrentHashMap<>();
      Map<String, String> serverState = new ConcurrentHashMap<>();
      Optional.ofNullable(packet.getSpi(DomainPresenceInfo.class))
          .map(DomainPresenceInfo::getDomain)
          .map(Domain::getStatus)
          .map(DomainStatus::getServers)
          .ifPresent(servers -> servers.forEach(item -> addServerToMaps(serverHealth, serverState, item)));
      if (!serverState.isEmpty()) {
        packet.put(SERVER_STATE_MAP, serverState);
      }
      if (!serverHealth.isEmpty()) {
        packet.put(SERVER_HEALTH_MAP, serverHealth);
      }
    }

    private void addServerToMaps(Map<String, ServerHealth> serverHealthMap,
                                 Map<String, String> serverStateMap, ServerStatus item) {
      if (item.getHealth() != null) {
        serverHealthMap.put(item.getServerName(), item.getHealth());
      }
      if (item.getState() != null) {
        serverStateMap.put(item.getServerName(), item.getState());
      }
    }

  }

  /**
   * A factory which creates and executes steps to align the cached domain status with the value read from Kubernetes.
   */
  class MakeRightDomainOperationImpl implements MakeRightDomainOperation {

    private final DomainPresenceInfo liveInfo;
    private boolean explicitRecheck;
    private boolean deleting;
    private boolean willInterrupt;
    private boolean inspectionRun;
    private EventData eventData;

    /**
     * Create the operation.
     * @param liveInfo domain presence info read from Kubernetes
     */
    MakeRightDomainOperationImpl(DomainPresenceInfo liveInfo) {
      this.liveInfo = liveInfo;
    }

    /**
     * Modifies the factory to run even if the domain spec is unchanged.
     * @return the updated factory
     */
    @Override
    public MakeRightDomainOperation withExplicitRecheck() {
      explicitRecheck = true;
      return this;
    }

    /**
     * Set the event data that is associated with this operation.
     * @param eventItem event data
     * @param message event message
     * @return the updated factory
     */
    public MakeRightDomainOperation withEventData(EventItem eventItem, String message) {
      this.eventData = new EventData(eventItem, message);
      return this;
    }

    /**
     * Modifies the factory to handle shutting down the domain.
     * @return the updated factory
     */
    @Override
    public MakeRightDomainOperation forDeletion() {
      deleting = true;
      return this;
    }

    /**
     * Modifies the factory to handle shutting down the domain if the 'deleting' flag is set.
     * @param deleting if true, indicates that the domain is being shut down
     * @return the updated factory
     */
    private MakeRightDomainOperation withDeleting(boolean deleting) {
      this.deleting = deleting;
      return this;
    }

    /**
     * Modifies the factory to indicate that it should interrupt any current make-right thread.
     * @return the updated factory
     */
    MakeRightDomainOperation interrupt() {
      willInterrupt = true;
      return this;
    }

    @Override
    public void execute() {
      try (LoggingContext ignored = LoggingContext.setThreadContext().presenceInfo(liveInfo)) {
        if (!delegate.isNamespaceRunning(getNamespace())) {
          return;
        }

        if (shouldContinue()) {
          internalMakeRightDomainPresence();
        } else {
          logNotStartingDomain();
        }
      }
    }

    @Override
    public void setInspectionRun() {
      inspectionRun = true;
    }

    @Override
    public boolean wasInspectionRun() {
      return inspectionRun;
    }

    @Override
    public boolean isExplicitRecheck() {
      return explicitRecheck;
    }

    private boolean shouldContinue() {
      DomainPresenceInfo cachedInfo = getExistingDomainPresenceInfo(getNamespace(), getDomainUid());

      if (isNewDomain(cachedInfo)) {
        return true;
      } else if (shouldReportAbortedEvent()) {
        return true;
      } else if (hasExceededRetryCount() && !isImgRestartIntrospectVerChanged(liveInfo, cachedInfo)) {
        LOGGER.severe(ProcessingConstants.EXCEEDED_INTROSPECTOR_MAX_RETRY_COUNT_ERROR_MSG);
        return false;
      } else if (isFatalIntrospectorError()) {
        LOGGER.fine(ProcessingConstants.FATAL_INTROSPECTOR_ERROR_MSG);
        return false;
      } else if (isCachedInfoNewer(liveInfo, cachedInfo)) {
        return false;  // we have already cached this
      } else if (shouldRecheck(cachedInfo)) {

        if (hasExceededRetryCount()) {
          resetIntrospectorJobFailureCount();
        }
        if (getCurrentIntrospectFailureRetryCount() > 0) {
          logRetryCount(cachedInfo);
          ensureRetryingEventPresent();
        }
        return true;
      }
      cachedInfo.setDomain(getDomain());
      return false;
    }

    private boolean shouldReportAbortedEvent() {
      return Optional.ofNullable(eventData).map(EventData::getItem).orElse(null) == DOMAIN_PROCESSING_ABORTED;
    }

    private void ensureRetryingEventPresent() {
      if (eventData == null) {
        eventData = new EventData(DOMAIN_PROCESSING_RETRYING);
      }
    }

    private void resetIntrospectorJobFailureCount() {
      Optional.ofNullable(liveInfo)
          .map(DomainPresenceInfo::getDomain)
          .map(Domain::getStatus)
          .map(DomainStatus::resetIntrospectJobFailureCount);
    }

    private boolean hasExceededRetryCount() {
      return getCurrentIntrospectFailureRetryCount()
          >= DomainPresence.getDomainPresenceFailureRetryMaxCount();
    }

    private String getExistingError() {
      return Optional.ofNullable(liveInfo)
          .map(DomainPresenceInfo::getDomain)
          .map(Domain::getStatus)
          .map(DomainStatus::getMessage)
          .orElse(null);
    }

    private Integer getCurrentIntrospectFailureRetryCount() {
      return Optional.ofNullable(liveInfo)
          .map(DomainPresenceInfo::getDomain)
          .map(Domain::getStatus)
          .map(DomainStatus::getIntrospectJobFailureCount)
          .orElse(0);
    }

    private void logRetryCount(DomainPresenceInfo cachedInfo) {
      LOGGER.info(MessageKeys.INTROSPECT_JOB_FAILED_RETRY_COUNT, cachedInfo.getDomain().getDomainUid(),
          getCurrentIntrospectFailureRetryCount(),
          DomainPresence.getDomainPresenceFailureRetryMaxCount());
    }

    private boolean shouldRecheck(DomainPresenceInfo cachedInfo) {
      return explicitRecheck || isSpecChanged(liveInfo, cachedInfo);
    }

    private boolean hasDynamicUpdateInCompatibleSpecChange(DomainPresenceInfo cachedInfo) {
      String existingError = Optional.ofNullable(liveInfo)
          .map(DomainPresenceInfo::getDomain)
          .map(Domain::getStatus)
          .map(DomainStatus::getMessage)
          .orElse(null);
      return existingError != null && existingError.contains(DYNAMICUPDATE_INCOMPAT_SPECCHG_ERROR);
    }

    private boolean isFatalIntrospectorError() {
      String existingError = Optional.ofNullable(liveInfo)
          .map(DomainPresenceInfo::getDomain)
          .map(Domain::getStatus)
          .map(DomainStatus::getMessage)
          .orElse(null);
      return existingError != null && existingError.contains(FATAL_INTROSPECTOR_ERROR);
    }

    private boolean isNewDomain(DomainPresenceInfo cachedInfo) {
      return cachedInfo == null || cachedInfo.getDomain() == null;
    }

    private void logNotStartingDomain() {
      LOGGER.fine(MessageKeys.NOT_STARTING_DOMAINUID_THREAD, getDomainUid());
    }

    private void internalMakeRightDomainPresence() {
      LOGGER.fine(MessageKeys.PROCESSING_DOMAIN, getDomainUid());

      Packet packet = new Packet();
      packet.put(MAKE_RIGHT_DOMAIN_OPERATION, this);
      packet
          .getComponents()
          .put(
              ProcessingConstants.DOMAIN_COMPONENT_NAME,
              Component.createFor(liveInfo, delegate.getKubernetesVersion(),
                  PodAwaiterStepFactory.class, delegate.getPodAwaiterStepFactory(getNamespace()),
                  JobAwaiterStepFactory.class, delegate.getJobAwaiterStepFactory(getNamespace())));
      runDomainPlan(
            getDomain(),
            getDomainUid(),
            getNamespace(),
            createDomainPlanSteps(packet),
            deleting,
            willInterrupt);
    }

    private StepAndPacket createDomainPlanSteps(Packet packet) {
      if (containsAbortedEventData()) {
        return new StepAndPacket(Step.chain(createEventStep(eventData), new TailStep()), packet);
      }

      return new StepAndPacket(
          getEventStep(Step.chain(createPopulatePacketServerMapsStep(),  createSteps())), packet);
    }

    private Step getEventStep(Step next) {
      return Optional.ofNullable(eventData).map(ed -> Step.chain(createEventStep(ed), next)).orElse(next);
    }

    private boolean containsAbortedEventData() {
      return Optional.ofNullable(eventData).map(EventData::isProcessingAbortedEvent).orElse(false);
    }

    private Domain getDomain() {
      return liveInfo.getDomain();
    }

    private String getDomainUid() {
      return liveInfo.getDomainUid();
    }

    private String getNamespace() {
      return liveInfo.getNamespace();
    }

    @Override
    public Step createSteps() {
      Step strategy =
            new StartPlanStep(liveInfo, deleting ? createDomainDownPlan(liveInfo) : createDomainUpPlan(liveInfo));
      if (deleting || getDomain() == null) {
        return strategy;
      } else {
        return DomainValidationSteps.createDomainValidationSteps(getNamespace(), strategy);
      }
    }
  }

  private static boolean isSpecChanged(DomainPresenceInfo liveInfo, DomainPresenceInfo cachedInfo) {
    // TODO, RJE: now that we are switching to updating domain status using the separate
    // status-specific endpoint, Kubernetes guarantees that changes to the main endpoint
    // will only be for metadata and spec, so we can know that we have an important
    // change just by looking at metadata.generation.
    return Optional.ofNullable(liveInfo.getDomain())
          .map(Domain::getSpec)
          .map(spec -> !spec.equals(cachedInfo.getDomain().getSpec()))
          .orElse(true);
  }


  private static boolean isImgRestartIntrospectVerChanged(DomainPresenceInfo liveInfo, DomainPresenceInfo cachedInfo) {
    return !Objects.equals(getIntrospectVersion(liveInfo), getIntrospectVersion(cachedInfo))
        || !Objects.equals(getRestartVersion(liveInfo), getRestartVersion(cachedInfo))
        || !Objects.equals(getIntrospectImage(liveInfo), getIntrospectImage(cachedInfo));
  }

  private static String getIntrospectImage(DomainPresenceInfo info) {
    return Optional.ofNullable(info)
        .map(DomainPresenceInfo::getDomain)
        .map(Domain::getSpec)
        .map(DomainSpec::getImage)
        .orElse(null);
  }

  private static String getRestartVersion(DomainPresenceInfo info) {
    return Optional.ofNullable(info)
        .map(DomainPresenceInfo::getDomain)
        .map(Domain::getRestartVersion)
        .orElse(null);
  }

  private static String getIntrospectVersion(DomainPresenceInfo info) {
    return Optional.ofNullable(info)
        .map(DomainPresenceInfo::getDomain)
        .map(Domain::getSpec)
        .map(DomainSpec::getIntrospectVersion)
        .orElse(null);
  }

  private static boolean isCachedInfoNewer(DomainPresenceInfo liveInfo, DomainPresenceInfo cachedInfo) {
    return liveInfo.getDomain() != null
        && KubernetesUtils.isFirstNewer(cachedInfo.getDomain().getMetadata(), liveInfo.getDomain().getMetadata());
  }

  @SuppressWarnings("unused")
  private void runDomainPlan(
      Domain dom,
      String domainUid,
      String ns,
      Step.StepAndPacket plan,
      boolean isDeleting,
      boolean isWillInterrupt) {
    FiberGate gate = getMakeRightFiberGate(ns);
    CompletionCallback cc =
        new CompletionCallback() {
          @Override
          public void onCompletion(Packet packet) {
            // no-op
          }

          @Override
          public void onThrowable(Packet packet, Throwable throwable) {
            logThrowable(throwable);

            gate.startFiberIfLastFiberMatches(
                domainUid,
                Fiber.getCurrentIfSet(),
                DomainStatusUpdater.createFailureRelatedSteps(throwable, null),
                plan.packet,
                new CompletionCallback() {
                  @Override
                  public void onCompletion(Packet packet) {
                    // no-op
                  }

                  @Override
                  public void onThrowable(Packet packet, Throwable throwable) {
                    logThrowable(throwable);
                  }
                });

            gate.getExecutor()
                .schedule(
                    () -> {
                      DomainPresenceInfo existing = getExistingDomainPresenceInfo(ns, domainUid);
                      if (existing != null) {
                        try (LoggingContext ignored =
                                 LoggingContext.setThreadContext().namespace(ns).domainUid(domainUid)) {
                          existing.setPopulated(false);
                          // proceed only if we have not already retried max number of times
                          int retryCount = existing.incrementAndGetFailureCount();
                          LOGGER.fine(
                              "Failure count for DomainPresenceInfo: "
                                  + existing
                                  + " is now: "
                                  + retryCount);
                          if (retryCount <= DomainPresence.getDomainPresenceFailureRetryMaxCount()) {
                            createMakeRightOperation(existing)
                                .withDeleting(isDeleting)
                                .withExplicitRecheck()
                                .withEventData(EventHelper.EventItem.DOMAIN_PROCESSING_RETRYING, null)
                                .execute();
                          } else {
                            LOGGER.severe(
                                MessageKeys.CANNOT_START_DOMAIN_AFTER_MAX_RETRIES,
                                domainUid,
                                ns,
                                DomainPresence.getDomainPresenceFailureRetryMaxCount(),
                                throwable);
                            createMakeRightOperation(existing)
                                .withEventData(DOMAIN_PROCESSING_ABORTED,
                                    String.format(
                                        "Unable to start domain %s after %s attempts due to exception: %s",
                                        domainUid,
                                        DomainPresence.getDomainPresenceFailureRetryMaxCount(),
                                        throwable))
                                .execute();
                          }
                        }
                      }
                    },
                    DomainPresence.getDomainPresenceFailureRetrySeconds(),
                    TimeUnit.SECONDS);
          }
        };

    if (isWillInterrupt) {
      gate.startFiber(domainUid, plan.step, plan.packet, cc);
    } else {
      gate.startFiberIfNoCurrentFiber(domainUid, plan.step, plan.packet, cc);
    }
  }

  Step createDomainUpPlan(DomainPresenceInfo info) {
    Step managedServerStrategy = Step.chain(
        bringManagedServersUp(null),
        DomainStatusUpdater.createEndProgressingStep(null),
        createEventStep(EventItem.DOMAIN_PROCESSING_COMPLETED),
        new TailStep());

    Step domainUpStrategy =
        Step.chain(
            domainIntrospectionSteps(info),
            DomainValidationSteps.createAfterIntrospectValidationSteps(),
            new DomainStatusStep(info, null),
            bringAdminServerUp(info, delegate.getPodAwaiterStepFactory(info.getNamespace())),
            managedServerStrategy);

    return Step.chain(
          createDomainUpInitialStep(info),
          ConfigMapHelper.readExistingIntrospectorConfigMap(info.getNamespace(), info.getDomainUid()),
          DomainPresenceStep.createDomainPresenceStep(info.getDomain(), domainUpStrategy, managedServerStrategy));
  }

  private Step createEventStep(EventData eventData) {
    return EventHelper.createEventStep(eventData);
  }

  private Step createEventStep(EventItem eventItem) {
    return EventHelper.createEventStep(new EventData(eventItem));
  }

  private Step createDomainUpInitialStep(DomainPresenceInfo info) {
    return new UpHeadStep(info);
  }

  private Step createDomainDownPlan(DomainPresenceInfo info) {
    String ns = info.getNamespace();
    String domainUid = info.getDomainUid();
    return Step.chain(
        new DownHeadStep(info, ns),
        new DeleteDomainStep(info, ns, domainUid),
        new UnregisterStep(info),
        createEventStep(EventItem.DOMAIN_PROCESSING_COMPLETED));
  }

  private static class UnregisterStep extends Step {
    private final DomainPresenceInfo info;

    UnregisterStep(DomainPresenceInfo info) {
      this(info, null);
    }

    UnregisterStep(DomainPresenceInfo info, Step next) {
      super(next);
      this.info = info;
    }

    @Override
    public NextAction apply(Packet packet) {
      unregisterPresenceInfo(info.getNamespace(), info.getDomainUid());
      return doNext(packet);
    }
  }

  private static class TailStep extends Step {

    @Override
    public NextAction apply(Packet packet) {
      packet.getSpi(DomainPresenceInfo.class).complete();
      return doNext(packet);
    }
  }

  private static class StartPlanStep extends Step {
    private final DomainPresenceInfo info;

    StartPlanStep(DomainPresenceInfo info, Step next) {
      super(next);
      this.info = info;
    }

    @Override
    public NextAction apply(Packet packet) {
      registerDomainPresenceInfo(info);

      return doNext(getNextSteps(), packet);
    }

    private Step getNextSteps() {
      if (lookForPodsAndServices()) {
        return Step.chain(getRecordExistingResourcesSteps(), getNext());
      } else {
        return getNext();
      }
    }

    private boolean lookForPodsAndServices() {
      return !info.isPopulated() && info.isNotDeleting();
    }

    private Step getRecordExistingResourcesSteps() {
      NamespacedResources resources = new NamespacedResources(info.getNamespace(), info.getDomainUid());

      resources.addProcessing(new NamespacedResources.Processors() {
        @Override
        Consumer<V1PodList> getPodListProcessing() {
          return list -> list.getItems().forEach(this::addPod);
        }

        private void addPod(V1Pod pod) {
          Optional.ofNullable(PodHelper.getPodServerName(pod)).ifPresent(name -> info.setServerPod(name, pod));
        }

        @Override
        Consumer<V1ServiceList> getServiceListProcessing() {
          return list -> list.getItems().forEach(this::addService);
        }

        private void addService(V1Service service) {
          ServiceHelper.addToPresence(info, service);
        }

        @Override
        Consumer<V1beta1PodDisruptionBudgetList> getPodDisruptionBudgetListProcessing() {
          return list -> list.getItems().forEach(this::addPodDisruptionBudget);
        }

        private void addPodDisruptionBudget(V1beta1PodDisruptionBudget pdb) {
          PodDisruptionBudgetHelper.addToPresence(info,pdb);
        }
      });

      return resources.createListSteps();
    }

  }

  private static class UpHeadStep extends Step {
    private final DomainPresenceInfo info;

    UpHeadStep(DomainPresenceInfo info) {
      this(info, null);
    }

    UpHeadStep(DomainPresenceInfo info, Step next) {
      super(next);
      this.info = info;
    }

    @Override
    public NextAction apply(Packet packet) {
      info.setDeleting(false);
      return doNext(packet);
    }
  }

  private class DomainStatusStep extends Step {
    private final DomainPresenceInfo info;

    DomainStatusStep(DomainPresenceInfo info, Step next) {
      super(next);
      this.info = info;
    }

    @Override
    public NextAction apply(Packet packet) {
      scheduleDomainStatusUpdating(info);
      return doNext(packet);
    }
  }

  private static class DownHeadStep extends Step {
    private final DomainPresenceInfo info;
    private final String ns;

    DownHeadStep(DomainPresenceInfo info, String ns) {
      this(info, ns, null);
    }

    DownHeadStep(DomainPresenceInfo info, String ns, Step next) {
      super(next);
      this.info = info;
      this.ns = ns;
    }

    @Override
    public NextAction apply(Packet packet) {
      info.setDeleting(true);
      unregisterStatusUpdater(ns, info.getDomainUid());
      return doNext(packet);
    }
  }

  private static class DomainStatusUpdate {
    private final V1Pod pod;
    private final String domainUid;
    private final DomainProcessorDelegate delegate;
    private final DomainPresenceInfo info;
    private final PodWatcher.PodStatus podStatus;

    DomainStatusUpdate(V1Pod pod, String domainUid, DomainProcessorDelegate delegate,
                       DomainPresenceInfo info, PodWatcher.PodStatus podStatus) {
      this.pod = pod;
      this.domainUid = domainUid;
      this.delegate = delegate;
      this.info = info;
      this.podStatus = podStatus;
    }

    private void invoke() {
      switch (podStatus) {
        case PHASE_FAILED:
          delegate.runSteps(
                  DomainStatusUpdater.createFailureRelatedSteps(
                          info, getPodStatusReason(), getPodStatusMessage(), null));
          break;
        case WAITING_NON_NULL_MESSAGE:
          Optional.ofNullable(getMatchingContainerStatus())
                  .map(V1ContainerStatus::getState)
                  .map(V1ContainerState::getWaiting)
                  .ifPresent(waiting ->
                    delegate.runSteps(
                            DomainStatusUpdater.createFailureRelatedSteps(
                                    info, waiting.getReason(), waiting.getMessage(), null)));
          break;
        case TERMINATED_ERROR_REASON:
          Optional.ofNullable(getMatchingContainerStatus())
                  .map(V1ContainerStatus::getState)
                  .map(V1ContainerState::getTerminated)
                  .ifPresent(terminated -> delegate.runSteps(
                          DomainStatusUpdater.createFailureRelatedSteps(
                                  info, terminated.getReason(), terminated.getMessage(), null)));
          break;
        case UNSCHEDULABLE:
          Optional.ofNullable(getMatchingPodCondition())
                  .ifPresent(condition ->
                          delegate.runSteps(
                                  DomainStatusUpdater.createFailureRelatedSteps(
                                          info, condition.getReason(), condition.getMessage(), null)));
          break;
        case SUCCESS:
          Optional.ofNullable(getMatchingContainerStatus())
                  .map(V1ContainerStatus::getState)
                  .map(V1ContainerState::getWaiting)
                  .ifPresent(waiting ->
                          delegate.runSteps(
                                  DomainStatusUpdater.createProgressingStep(
                                          info, waiting.getReason(), false, null)));
          break;
        default:
      }
    }

    private String getPodStatusReason() {
      return Optional.ofNullable(pod).map(V1Pod::getStatus).map(V1PodStatus::getReason).orElse(null);
    }

    private String getPodStatusMessage() {
      return Optional.ofNullable(pod).map(V1Pod::getStatus).map(V1PodStatus::getMessage).orElse(null);
    }

    private V1ContainerStatus getMatchingContainerStatus() {
      return Optional.ofNullable(pod.getStatus())
              .map(V1PodStatus::getContainerStatuses)
              .flatMap(this::getMatchingContainerStatus)
              .orElse(null);
    }

    private Optional<V1ContainerStatus> getMatchingContainerStatus(Collection<V1ContainerStatus> statuses) {
      return statuses.stream().filter(this::hasInstrospectorJobName).findFirst();
    }

    private V1PodCondition getMatchingPodCondition() {
      return Optional.ofNullable(pod.getStatus())
              .map(V1PodStatus::getConditions)
              .flatMap(this::getPodCondition)
              .orElse(null);
    }

    private Optional<V1PodCondition> getPodCondition(Collection<V1PodCondition> conditions) {
      return conditions.stream().findFirst();
    }

    private boolean hasInstrospectorJobName(V1ContainerStatus s) {
      return toJobIntrospectorName(domainUid).equals(s.getName());
    }
  }
}<|MERGE_RESOLUTION|>--- conflicted
+++ resolved
@@ -138,11 +138,7 @@
     }
   }
 
-<<<<<<< HEAD
-  private static void updateEventK8SObjects(CoreV1Event event) {
-=======
-  public static void updateEventK8SObjects(V1Event event) {
->>>>>>> f1e66db7
+  public static void updateEventK8SObjects(CoreV1Event event) {
     getEventK8SObjects(event).update(event);
   }
 
