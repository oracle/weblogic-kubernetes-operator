// Copyright (c) 2020, 2023, Oracle and/or its affiliates.
// Licensed under the Universal Permissive License v 1.0 as shown at https://oss.oracle.com/licenses/upl.

package oracle.kubernetes.operator;

import java.util.ArrayList;
import java.util.Collection;
import java.util.Collections;
import java.util.HashSet;
import java.util.List;
import java.util.Map;
import java.util.Objects;
import java.util.Optional;
import java.util.Set;
import java.util.concurrent.ConcurrentHashMap;
import java.util.function.Consumer;
import java.util.stream.Collectors;
import java.util.stream.Stream;

import io.kubernetes.client.openapi.models.CoreV1Event;
import io.kubernetes.client.openapi.models.CoreV1EventList;
import io.kubernetes.client.openapi.models.V1ObjectMeta;
import io.kubernetes.client.openapi.models.V1Pod;
import io.kubernetes.client.openapi.models.V1PodDisruptionBudget;
import io.kubernetes.client.openapi.models.V1PodDisruptionBudgetList;
import io.kubernetes.client.openapi.models.V1PodList;
import io.kubernetes.client.openapi.models.V1Service;
import io.kubernetes.client.openapi.models.V1ServiceList;
import oracle.kubernetes.operator.helpers.ClusterPresenceInfo;
import oracle.kubernetes.operator.helpers.DomainPresenceInfo;
import oracle.kubernetes.operator.helpers.EventHelper.EventData;
import oracle.kubernetes.operator.helpers.EventHelper.EventItem;
import oracle.kubernetes.operator.helpers.PodDisruptionBudgetHelper;
import oracle.kubernetes.operator.helpers.PodHelper;
import oracle.kubernetes.operator.helpers.ServiceHelper;
import oracle.kubernetes.operator.work.Packet;
import oracle.kubernetes.weblogic.domain.model.ClusterList;
import oracle.kubernetes.weblogic.domain.model.ClusterResource;
import oracle.kubernetes.weblogic.domain.model.DomainList;
import oracle.kubernetes.weblogic.domain.model.DomainResource;
<<<<<<< HEAD
import org.jetbrains.annotations.NotNull;

import static oracle.kubernetes.operator.helpers.EventHelper.EventItem.CLUSTER_CHANGED;
import static oracle.kubernetes.operator.helpers.EventHelper.EventItem.CLUSTER_CREATED;
import static oracle.kubernetes.operator.helpers.EventHelper.EventItem.CLUSTER_DELETED;
=======
import org.jetbrains.annotations.Nullable;

import static oracle.kubernetes.operator.helpers.EventHelper.EventItem.DOMAIN_CHANGED;
>>>>>>> 3232c1f8
import static oracle.kubernetes.operator.helpers.EventHelper.EventItem.DOMAIN_CREATED;

/**
 * A class to handle coordinating the operator with the actual resources in Kubernetes. This reviews lists
 * of pods and services to detect those which have been stranded by the deletion of a Domain, and ensures
 * that any domains which are found have the proper pods and services.
 */
class DomainResourcesValidation {
  private final String namespace;
  private final DomainProcessor processor;
  private ClusterList activeClusterResources;
<<<<<<< HEAD
  private final Set<String> modifiedClusterNames = new HashSet<>();
  private final Set<String> newClusterNames = new HashSet<>();
=======
  private final Set<String> modifiedDomainNames = new HashSet<>();
  private final Set<String> newDomainNames = new HashSet<>();
>>>>>>> 3232c1f8

  DomainResourcesValidation(String namespace, DomainProcessor processor) {
    this.namespace = namespace;
    this.processor = processor;
  }

  Processors getProcessors() {
    return new Processors() {
      @Override
      public Consumer<V1PodList> getPodListProcessing() {
        return DomainResourcesValidation.this::addPodList;
      }

      @Override
      public Consumer<V1ServiceList> getServiceListProcessing() {
        return DomainResourcesValidation.this::addServiceList;
      }

      @Override
      public Consumer<CoreV1EventList> getOperatorEventListProcessing() {
        return DomainResourcesValidation.this::addOperatorEventList;
      }

      @Override
      public Consumer<V1PodDisruptionBudgetList> getPodDisruptionBudgetListProcessing() {
        return DomainResourcesValidation.this::addPodDisruptionBudgetList;
      }

      @Override
      public Consumer<DomainList> getDomainListProcessing() {
        return DomainResourcesValidation.this::addDomainList;
      }

      @Override
      public Consumer<ClusterList> getClusterListProcessing() {
        return DomainResourcesValidation.this::addClusterList;
      }

      @Override
      public void completeProcessing(Packet packet) {
        DomainProcessor dp = Optional.ofNullable(packet.getSpi(DomainProcessor.class)).orElse(processor);
        getStrandedDomainPresenceInfos(dp).forEach(info -> removeStrandedDomainPresenceInfo(dp, info));
        Optional.ofNullable(activeClusterResources).ifPresent(c -> getActiveDomainPresenceInfos()
            .forEach(info -> adjustClusterResources(c, info)));
        executeMakeRightForClusterEvents(dp);
        getActiveDomainPresenceInfos().forEach(info -> activateDomain(dp, info));
      }
    };
  }

  private void executeMakeRightForClusterEvents(DomainProcessor dp) {
    List<String> clusterNamesFromList =
        getActiveClusterResources().stream().map(ClusterResource::getMetadata).map(V1ObjectMeta::getName)
        .collect(Collectors.toList());
    getClusterPresenceInfoMap().values().stream()
        .filter(cpi -> !clusterNamesFromList.contains(cpi.getResourceName())).collect(Collectors.toList())
        .forEach(info -> deActivateCluster(dp, info));
    getActiveClusterResources().forEach(cluster -> activateCluster(dp, cluster));
  }

  @NotNull
  private List<ClusterResource> getActiveClusterResources() {
    return Optional.ofNullable(activeClusterResources).map(ClusterList::getItems).orElse(new ArrayList<>());
  }

  private void adjustClusterResources(ClusterList clusters, DomainPresenceInfo info) {
    List<ClusterResource> resources = clusters.getItems().stream()
        .filter(c -> isForDomain(c, info)).collect(Collectors.toList());
    info.adjustClusterResources(resources);
  }

  private boolean isForDomain(ClusterResource clusterResource, DomainPresenceInfo info) {
    return info.doesReferenceCluster(clusterResource.getMetadata().getName());
  }

  private void addPodList(V1PodList list) {
    getDomainPresenceInfoMap().values().forEach(dpi -> removeDeletedPodsFromDPI(list, dpi));
    list.getItems().forEach(this::addPod);
  }

  private void removeDeletedPodsFromDPI(V1PodList list, DomainPresenceInfo dpi) {
    Collection<String> serverNamesFromPodList = list.getItems().stream()
        .map(PodHelper::getPodServerName).collect(Collectors.toList());

    dpi.getServerNames().stream().filter(s -> !serverNamesFromPodList.contains(s)).collect(Collectors.toList())
        .forEach(name -> dpi.deleteServerPodFromEvent(name, null));
  }

  private void addEvent(CoreV1Event event) {
    DomainProcessorImpl.updateEventK8SObjects(event);
  }

  private void addOperatorEventList(CoreV1EventList list) {
    list.getItems().forEach(this::addEvent);
  }

  private void addPod(V1Pod pod) {
    String domainUid = PodHelper.getPodDomainUid(pod);
    String serverName = PodHelper.getPodServerName(pod);
    if (domainUid != null && serverName != null) {
      setServerPodFromEvent(getExistingDomainPresenceInfo(domainUid), serverName, pod);
    }
    if (PodHelper.getPodLabel(pod, LabelConstants.JOBNAME_LABEL) != null) {
      processor.updateDomainStatus(pod, getExistingDomainPresenceInfo(domainUid));
    }
  }

  private void setServerPodFromEvent(DomainPresenceInfo info, String serverName, V1Pod pod) {
    Optional.ofNullable(info).ifPresent(i -> i.setServerPodFromEvent(serverName, pod));
  }

  private DomainPresenceInfo getOrComputeDomainPresenceInfo(String domainUid) {
    return getDomainPresenceInfoMap().computeIfAbsent(domainUid, k -> new DomainPresenceInfo(namespace, domainUid));
  }

  private DomainPresenceInfo getExistingDomainPresenceInfo(String domainUid) {
    return getDomainPresenceInfoMap().get(domainUid);
  }

  private Map<String, DomainPresenceInfo> getDomainPresenceInfoMap() {
    return processor.getDomainPresenceInfoMap().computeIfAbsent(namespace, k -> new ConcurrentHashMap<>());
  }

  private Map<String, ClusterPresenceInfo> getClusterPresenceInfoMap() {
    return processor.getClusterPresenceInfoMap().computeIfAbsent(namespace, k -> new ConcurrentHashMap<>());
  }

  private void addServiceList(V1ServiceList list) {
    list.getItems().forEach(this::addService);
  }

  private void addService(V1Service service) {
    String domainUid = ServiceHelper.getServiceDomainUid(service);
    if (domainUid != null) {
      ServiceHelper.addToPresence(getExistingDomainPresenceInfo(domainUid), service);
    }
  }

  private void addPodDisruptionBudgetList(V1PodDisruptionBudgetList list) {
    list.getItems().forEach(this::addPodDisruptionBudget);
  }

  private void addPodDisruptionBudget(V1PodDisruptionBudget pdb) {
    String domainUid = PodDisruptionBudgetHelper.getDomainUid(pdb);
    if (domainUid != null) {
      PodDisruptionBudgetHelper.addToPresence(getExistingDomainPresenceInfo(domainUid), pdb);
    }
  }

  private void addDomainList(DomainList list) {
    getDomainPresenceInfoMap().values().forEach(dpi -> updateDeletedDomainsinDPI(list));
    list.getItems().forEach(this::addDomain);
  }

  private void updateDeletedDomainsinDPI(DomainList list) {
    Collection<String> domainNamesFromList = list.getItems().stream()
        .map(DomainResource::getDomainUid).collect(Collectors.toList());

    getDomainPresenceInfoMap().values().stream()
        .filter(dpi -> !domainNamesFromList.contains(dpi.getDomainUid()))
        .filter(dpi -> isNotBeingProcessed(dpi.getNamespace(), dpi.getDomainUid()))
        .collect(Collectors.toList())
        .forEach(i -> i.setDomain(null));
  }

  private boolean isNotBeingProcessed(String namespace, String domainUid) {
    return processor.getMakeRightFiberGateMap().get(namespace).getCurrentFibers().get(domainUid) == null;
  }

  private void addDomain(DomainResource domain) {
    DomainPresenceInfo cachedInfo = getDomainPresenceInfoMap().get(domain.getDomainUid());
    if (cachedInfo == null) {
      newDomainNames.add(domain.getDomainUid());
    } else if (generationChanged(cachedInfo, domain)) {
      modifiedDomainNames.add(domain.getDomainUid());
    }
    getOrComputeDomainPresenceInfo(domain.getDomainUid()).setDomain(domain);
  }

  private void addClusterList(ClusterList list) {
    activeClusterResources = list;
    list.getItems().forEach(this::addCluster);
  }

  private void addCluster(ClusterResource cluster) {
    ClusterPresenceInfo cachedInfo = getClusterPresenceInfoMap().get(cluster.getClusterName());
    if (cachedInfo == null) {
      newClusterNames.add(cluster.getClusterName());
    } else if (generationChanged(cachedInfo, cluster)) {
      modifiedClusterNames.add(cluster.getClusterName());
    }

    getClusterPresenceInfoMap().put(cluster.getClusterName(), new ClusterPresenceInfo(cluster));
  }

  private boolean generationChanged(ClusterPresenceInfo cachedInfo, ClusterResource cluster) {
    return !Objects.equals(getGeneration(cachedInfo), cluster.getMetadata().getGeneration());
  }

  private Long getGeneration(ClusterPresenceInfo cachedInfo) {
    return Optional.ofNullable(cachedInfo)
        .map(ClusterPresenceInfo::getCluster)
        .map(ClusterResource::getMetadata)
        .map(V1ObjectMeta::getGeneration)
        .orElse(null);
  }

  private Stream<DomainPresenceInfo> getStrandedDomainPresenceInfos(DomainProcessor dp) {
    return Stream.concat(
        getDomainPresenceInfoMap().values().stream().filter(this::isStranded),
        findStrandedDomainPresenceInfos(dp, namespace, getDomainPresenceInfoMap().keySet()));
  }

  private Stream<DomainPresenceInfo> findStrandedDomainPresenceInfos(
      DomainProcessor dp, String namespace, Set<String> domainUids) {
    return Optional.ofNullable(dp.getDomainPresenceInfoMapForNS(namespace)).orElse(Collections.emptyMap())
        .entrySet().stream().filter(e -> !domainUids.contains(e.getKey())).map(Map.Entry::getValue);
  }

  private boolean isStranded(DomainPresenceInfo dpi) {
    return dpi.getDomain() == null;
  }

  private static void removeStrandedDomainPresenceInfo(DomainProcessor dp, DomainPresenceInfo info) {
    info.setDeleting(true);
    info.setPopulated(true);
    dp.createMakeRightOperation(info).withExplicitRecheck().forDeletion().withEventData(new EventData(
        EventItem.DOMAIN_DELETED)).execute();
  }

  private Stream<DomainPresenceInfo> getActiveDomainPresenceInfos() {
    return getDomainPresenceInfoMap().values().stream().filter(this::isActive);
  }

  private boolean isActive(DomainPresenceInfo dpi) {
    return dpi.getDomain() != null;
  }

  private void activateDomain(DomainProcessor dp, DomainPresenceInfo info) {
    info.setPopulated(true);
<<<<<<< HEAD

=======
    EventItem eventItem = getEventItem(info);
>>>>>>> 3232c1f8
    MakeRightDomainOperation makeRight = dp.createMakeRightOperation(info).withExplicitRecheck();
    if (eventItem != null) {
      makeRight.withEventData(new EventData(eventItem)).interrupt();
    }
    makeRight.execute();
  }

  private EventItem getEventItem(DomainPresenceInfo info) {
    if (newDomainNames.contains(info.getDomainUid()) || info.getDomain().getStatus() == null) {
      return DOMAIN_CREATED;
    }
    if (modifiedDomainNames.contains(info.getDomainUid())) {
      return DOMAIN_CHANGED;
    }
    return null;
  }

  private boolean generationChanged(DomainPresenceInfo cachedInfo, DomainResource domain) {
    return !Objects.equals(getGeneration(cachedInfo), domain.getMetadata().getGeneration());
  }

  @Nullable
  private Long getGeneration(DomainPresenceInfo cachedInfo) {
    return Optional.ofNullable(cachedInfo)
        .map(DomainPresenceInfo::getDomain)
        .map(DomainResource::getMetadata)
        .map(V1ObjectMeta::getGeneration)
        .orElse(null);
  }

  private void deActivateCluster(DomainProcessor dp, ClusterPresenceInfo info) {
    dp.createMakeRightOperationForClusterEvent(CLUSTER_DELETED, info.getCluster(), info.getDomainUid()).execute();
  }

  private void activateCluster(DomainProcessor dp, ClusterResource cluster) {
    List<DomainPresenceInfo> list =
        dp.getExistingDomainPresenceInfoForCluster(cluster.getNamespace(), cluster.getClusterName());
    EventItem eventItem = getEventItem(cluster);
    if (list.isEmpty()) {
      createAndExecuteMakeRightOperation(dp, cluster, eventItem, null);
    } else {
      for (DomainPresenceInfo info : list) {
        createAndExecuteMakeRightOperation(dp, cluster, eventItem, info.getDomainUid());
      }
    }
  }

  private void createAndExecuteMakeRightOperation(
      DomainProcessor dp, ClusterResource cluster, EventItem eventItem, String domainUid) {
    MakeRightClusterOperation makeRight = dp.createMakeRightOperationForClusterEvent(
        eventItem, cluster, domainUid).withExplicitRecheck();
    if (eventItem != null) {
      makeRight.interrupt();
    }
    makeRight.execute();
  }

  private EventItem getEventItem(ClusterResource cluster) {
    if (newClusterNames.contains(cluster.getClusterName()) || cluster.getStatus() == null) {
      return CLUSTER_CREATED;
    }
    if (modifiedClusterNames.contains(cluster.getClusterName())) {
      return CLUSTER_CHANGED;
    }
    return null;
  }

}<|MERGE_RESOLUTION|>--- conflicted
+++ resolved
@@ -9,7 +9,6 @@
 import java.util.HashSet;
 import java.util.List;
 import java.util.Map;
-import java.util.Objects;
 import java.util.Optional;
 import java.util.Set;
 import java.util.concurrent.ConcurrentHashMap;
@@ -38,17 +37,12 @@
 import oracle.kubernetes.weblogic.domain.model.ClusterResource;
 import oracle.kubernetes.weblogic.domain.model.DomainList;
 import oracle.kubernetes.weblogic.domain.model.DomainResource;
-<<<<<<< HEAD
 import org.jetbrains.annotations.NotNull;
 
 import static oracle.kubernetes.operator.helpers.EventHelper.EventItem.CLUSTER_CHANGED;
 import static oracle.kubernetes.operator.helpers.EventHelper.EventItem.CLUSTER_CREATED;
 import static oracle.kubernetes.operator.helpers.EventHelper.EventItem.CLUSTER_DELETED;
-=======
-import org.jetbrains.annotations.Nullable;
-
 import static oracle.kubernetes.operator.helpers.EventHelper.EventItem.DOMAIN_CHANGED;
->>>>>>> 3232c1f8
 import static oracle.kubernetes.operator.helpers.EventHelper.EventItem.DOMAIN_CREATED;
 
 /**
@@ -60,13 +54,10 @@
   private final String namespace;
   private final DomainProcessor processor;
   private ClusterList activeClusterResources;
-<<<<<<< HEAD
   private final Set<String> modifiedClusterNames = new HashSet<>();
   private final Set<String> newClusterNames = new HashSet<>();
-=======
   private final Set<String> modifiedDomainNames = new HashSet<>();
   private final Set<String> newDomainNames = new HashSet<>();
->>>>>>> 3232c1f8
 
   DomainResourcesValidation(String namespace, DomainProcessor processor) {
     this.namespace = namespace;
@@ -240,7 +231,7 @@
     DomainPresenceInfo cachedInfo = getDomainPresenceInfoMap().get(domain.getDomainUid());
     if (cachedInfo == null) {
       newDomainNames.add(domain.getDomainUid());
-    } else if (generationChanged(cachedInfo, domain)) {
+    } else if (domain.isGenerationChanged(cachedInfo.getDomain())) {
       modifiedDomainNames.add(domain.getDomainUid());
     }
     getOrComputeDomainPresenceInfo(domain.getDomainUid()).setDomain(domain);
@@ -255,23 +246,11 @@
     ClusterPresenceInfo cachedInfo = getClusterPresenceInfoMap().get(cluster.getClusterName());
     if (cachedInfo == null) {
       newClusterNames.add(cluster.getClusterName());
-    } else if (generationChanged(cachedInfo, cluster)) {
+    } else if (cluster.isGenerationChanged(cachedInfo.getCluster())) {
       modifiedClusterNames.add(cluster.getClusterName());
     }
 
     getClusterPresenceInfoMap().put(cluster.getClusterName(), new ClusterPresenceInfo(cluster));
-  }
-
-  private boolean generationChanged(ClusterPresenceInfo cachedInfo, ClusterResource cluster) {
-    return !Objects.equals(getGeneration(cachedInfo), cluster.getMetadata().getGeneration());
-  }
-
-  private Long getGeneration(ClusterPresenceInfo cachedInfo) {
-    return Optional.ofNullable(cachedInfo)
-        .map(ClusterPresenceInfo::getCluster)
-        .map(ClusterResource::getMetadata)
-        .map(V1ObjectMeta::getGeneration)
-        .orElse(null);
   }
 
   private Stream<DomainPresenceInfo> getStrandedDomainPresenceInfos(DomainProcessor dp) {
@@ -307,11 +286,7 @@
 
   private void activateDomain(DomainProcessor dp, DomainPresenceInfo info) {
     info.setPopulated(true);
-<<<<<<< HEAD
-
-=======
     EventItem eventItem = getEventItem(info);
->>>>>>> 3232c1f8
     MakeRightDomainOperation makeRight = dp.createMakeRightOperation(info).withExplicitRecheck();
     if (eventItem != null) {
       makeRight.withEventData(new EventData(eventItem)).interrupt();
@@ -329,17 +304,14 @@
     return null;
   }
 
-  private boolean generationChanged(DomainPresenceInfo cachedInfo, DomainResource domain) {
-    return !Objects.equals(getGeneration(cachedInfo), domain.getMetadata().getGeneration());
-  }
-
-  @Nullable
-  private Long getGeneration(DomainPresenceInfo cachedInfo) {
-    return Optional.ofNullable(cachedInfo)
-        .map(DomainPresenceInfo::getDomain)
-        .map(DomainResource::getMetadata)
-        .map(V1ObjectMeta::getGeneration)
-        .orElse(null);
+  private EventItem getEventItem(ClusterResource cluster) {
+    if (newClusterNames.contains(cluster.getClusterName()) || cluster.getStatus() == null) {
+      return CLUSTER_CREATED;
+    }
+    if (modifiedClusterNames.contains(cluster.getClusterName())) {
+      return CLUSTER_CHANGED;
+    }
+    return null;
   }
 
   private void deActivateCluster(DomainProcessor dp, ClusterPresenceInfo info) {
@@ -368,15 +340,4 @@
     }
     makeRight.execute();
   }
-
-  private EventItem getEventItem(ClusterResource cluster) {
-    if (newClusterNames.contains(cluster.getClusterName()) || cluster.getStatus() == null) {
-      return CLUSTER_CREATED;
-    }
-    if (modifiedClusterNames.contains(cluster.getClusterName())) {
-      return CLUSTER_CHANGED;
-    }
-    return null;
-  }
-
 }