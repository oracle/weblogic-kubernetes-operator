// Copyright (c) 2018, 2022, Oracle and/or its affiliates.
// Licensed under the Universal Permissive License v 1.0 as shown at https://oss.oracle.com/licenses/upl.

package oracle.kubernetes.operator;

import java.time.OffsetDateTime;
import java.util.ArrayList;
import java.util.Arrays;
import java.util.Collection;
import java.util.Collections;
import java.util.Comparator;
import java.util.List;
import java.util.Map;
import java.util.Objects;
import java.util.Optional;
import java.util.Set;
import java.util.function.Function;
import java.util.function.Predicate;
import java.util.stream.Collectors;
import javax.annotation.Nonnull;

import io.kubernetes.client.openapi.ApiException;
import io.kubernetes.client.openapi.models.V1Job;
import io.kubernetes.client.openapi.models.V1ObjectMeta;
import io.kubernetes.client.openapi.models.V1Pod;
import io.kubernetes.client.openapi.models.V1PodCondition;
import io.kubernetes.client.openapi.models.V1PodSpec;
import io.kubernetes.client.openapi.models.V1PodStatus;
import jakarta.json.Json;
import jakarta.json.JsonPatchBuilder;
import oracle.kubernetes.operator.calls.CallResponse;
import oracle.kubernetes.operator.calls.FailureStatusSource;
import oracle.kubernetes.operator.calls.UnrecoverableErrorBuilder;
import oracle.kubernetes.operator.helpers.CallBuilder;
import oracle.kubernetes.operator.helpers.DomainPresenceInfo;
import oracle.kubernetes.operator.helpers.EventHelper;
import oracle.kubernetes.operator.helpers.EventHelper.EventData;
import oracle.kubernetes.operator.helpers.PodHelper;
import oracle.kubernetes.operator.helpers.ResponseStep;
import oracle.kubernetes.operator.logging.LoggingFacade;
import oracle.kubernetes.operator.logging.LoggingFactory;
import oracle.kubernetes.operator.logging.MessageKeys;
import oracle.kubernetes.operator.rest.Scan;
import oracle.kubernetes.operator.rest.ScanCache;
import oracle.kubernetes.operator.steps.DefaultResponseStep;
import oracle.kubernetes.operator.wlsconfig.WlsClusterConfig;
import oracle.kubernetes.operator.wlsconfig.WlsDomainConfig;
import oracle.kubernetes.operator.wlsconfig.WlsServerConfig;
import oracle.kubernetes.operator.work.NextAction;
import oracle.kubernetes.operator.work.Packet;
import oracle.kubernetes.operator.work.Step;
import oracle.kubernetes.utils.SystemClock;
import oracle.kubernetes.weblogic.domain.model.ClusterStatus;
import oracle.kubernetes.weblogic.domain.model.Configuration;
import oracle.kubernetes.weblogic.domain.model.Domain;
import oracle.kubernetes.weblogic.domain.model.DomainCondition;
import oracle.kubernetes.weblogic.domain.model.DomainSpec;
import oracle.kubernetes.weblogic.domain.model.DomainStatus;
import oracle.kubernetes.weblogic.domain.model.Model;
import oracle.kubernetes.weblogic.domain.model.OnlineUpdate;
import oracle.kubernetes.weblogic.domain.model.ServerHealth;
import oracle.kubernetes.weblogic.domain.model.ServerStatus;
import org.jetbrains.annotations.NotNull;
import org.jetbrains.annotations.Nullable;

import static oracle.kubernetes.operator.DomainFailureReason.ABORTED;
import static oracle.kubernetes.operator.DomainFailureReason.DOMAIN_INVALID;
import static oracle.kubernetes.operator.DomainFailureReason.INTERNAL;
import static oracle.kubernetes.operator.DomainFailureReason.INTROSPECTION;
import static oracle.kubernetes.operator.DomainFailureReason.KUBERNETES;
import static oracle.kubernetes.operator.DomainFailureReason.REPLICAS_TOO_HIGH;
import static oracle.kubernetes.operator.DomainFailureReason.SERVER_POD;
import static oracle.kubernetes.operator.DomainFailureReason.TOPOLOGY_MISMATCH;
import static oracle.kubernetes.operator.KubernetesConstants.HTTP_NOT_FOUND;
import static oracle.kubernetes.operator.LabelConstants.CLUSTERNAME_LABEL;
import static oracle.kubernetes.operator.LabelConstants.TO_BE_ROLLED_LABEL;
import static oracle.kubernetes.operator.MIINonDynamicChangesMethod.COMMIT_UPDATE_ONLY;
import static oracle.kubernetes.operator.ProcessingConstants.DOMAIN_TOPOLOGY;
import static oracle.kubernetes.operator.ProcessingConstants.FATAL_INTROSPECTOR_ERROR;
import static oracle.kubernetes.operator.ProcessingConstants.FATAL_INTROSPECTOR_ERROR_MSG;
import static oracle.kubernetes.operator.ProcessingConstants.MII_DYNAMIC_UPDATE;
import static oracle.kubernetes.operator.ProcessingConstants.MII_DYNAMIC_UPDATE_RESTART_REQUIRED;
import static oracle.kubernetes.operator.ProcessingConstants.SERVER_HEALTH_MAP;
import static oracle.kubernetes.operator.ProcessingConstants.SERVER_STATE_MAP;
import static oracle.kubernetes.operator.WebLogicConstants.RUNNING_STATE;
import static oracle.kubernetes.operator.WebLogicConstants.SHUTDOWN_STATE;
import static oracle.kubernetes.operator.WebLogicConstants.SHUTTING_DOWN_STATE;
import static oracle.kubernetes.operator.helpers.EventHelper.EventItem.DOMAIN_FAILED;
import static oracle.kubernetes.operator.helpers.EventHelper.EventItem.DOMAIN_ROLL_STARTING;
import static oracle.kubernetes.operator.helpers.EventHelper.createEventStep;
import static oracle.kubernetes.operator.logging.MessageKeys.DOMAIN_ROLL_START;
import static oracle.kubernetes.operator.logging.MessageKeys.INTROSPECTOR_MAX_ERRORS_EXCEEDED;
import static oracle.kubernetes.operator.logging.MessageKeys.PODS_FAILED;
import static oracle.kubernetes.operator.logging.MessageKeys.PODS_NOT_READY;
import static oracle.kubernetes.operator.logging.MessageKeys.TOO_MANY_REPLICAS_FAILURE;
import static oracle.kubernetes.weblogic.domain.model.DomainConditionType.AVAILABLE;
import static oracle.kubernetes.weblogic.domain.model.DomainConditionType.COMPLETED;
import static oracle.kubernetes.weblogic.domain.model.DomainConditionType.CONFIG_CHANGES_PENDING_RESTART;
import static oracle.kubernetes.weblogic.domain.model.DomainConditionType.FAILED;
import static oracle.kubernetes.weblogic.domain.model.DomainConditionType.ROLLING;

/**
 * Updates for status of Domain. This class has two modes: 1) Watching for Pod state changes by
 * listening to events from {@link PodWatcher} and 2) Factory for {@link Step}s that the main
 * processing flow can use to explicitly set the condition.
 */
@SuppressWarnings("WeakerAccess")
public class DomainStatusUpdater {

  private static final LoggingFacade LOGGER = LoggingFactory.getLogger("Operator", "Operator");

  private DomainStatusUpdater() {
  }

  public interface StepWithRetryCount {
    @SuppressWarnings("unused")
    Step forIntrospection(@Nullable V1Job introspectorJob);
  }

  /**
   * Creates an asynchronous step to update domain status from the topology in the current packet.
   *
   * @param next the next step
   * @return the new step
   */
  public static Step createStatusUpdateStep(Step next) {
    return new StatusUpdateStep(next);
  }


  /**
   * Creates an asynchronous step to update the domain status to indicate that a roll is starting.
   */
  public static Step createStartRollStep() {
    return new StartRollStep();
  }

  public static class StartRollStep extends DomainStatusUpdaterStep {

    private StartRollStep() {
    }

    @Override
    void modifyStatus(DomainStatus status) {
      status.addCondition(new DomainCondition(ROLLING));
    }

    @Override
    DomainStatusUpdaterContext createContext(Packet packet) {
      return new StartRollUpdaterContext(packet, this);
    }

    static class StartRollUpdaterContext extends DomainStatusUpdaterContext {

      StartRollUpdaterContext(Packet packet, DomainStatusUpdaterStep domainStatusUpdaterStep) {
        super(packet, domainStatusUpdaterStep);
      }

      @NotNull
      @Override
      List<EventData> createDomainEvents() {
        final List<EventData> result = new ArrayList<>();
        if (wasNotRolling()) {
          LOGGER.info(DOMAIN_ROLL_START);
          result.add(new EventData(DOMAIN_ROLL_STARTING));
        }
        return result;
      }

      private boolean wasNotRolling() {
        return !Optional.ofNullable(getStatus()).map(DomainStatus::isRolling).orElse(false);
      }
    }


  }

  /**
   * Creates an asynchronous step to initialize the domain status, if needed, to indicate that the operator has
   * seen the domain and is now working on it.
   */
  public static Step createStatusInitializationStep() {
    return new StatusInitializationStep();
  }

  /**
   * Asynchronous step to remove selected failure conditions.
   */
  public static Step createRemoveSelectedFailuresStep(DomainFailureReason... selectedReasons) {
    return new RemoveSelectedFailuresStep(Arrays.asList(selectedReasons));
  }

  /**
   * Asynchronous step to remove failure conditions other than those specified.
   * @param excludedReasons the failure reasons not to be removed; others will be.
   */
  public static Step createRemoveUnSelectedFailuresStep(DomainFailureReason... excludedReasons) {
    List<DomainFailureReason> selectedReaons = new ArrayList<>(Arrays.asList(DomainFailureReason.values()));
    Arrays.stream(excludedReasons).forEach(selectedReaons::remove);
    return new RemoveSelectedFailuresStep(selectedReaons);
  }

  /**
   * Asynchronous step to remove any current failure conditions.
   */
  public static Step createRemoveFailuresStep() {
    return createRemoveUnSelectedFailuresStep(TopologyMismatch);
  }

  /**
   * Asynchronous steps to set Domain condition to Failed after an asynchronous call failure
   * and to generate DOMAIN_FAILED event.
   *
   * @param callResponse the response from an unrecoverable call
   */
  public static Step createKubernetesFailureSteps(CallResponse<?> callResponse) {
    FailureStatusSource failure = UnrecoverableErrorBuilder.fromFailedCall(callResponse);

    LOGGER.severe(MessageKeys.CALL_FAILED, failure.getMessage(), failure.getReason());
    ApiException apiException = callResponse.getE();
    if (apiException != null) {
      LOGGER.fine(MessageKeys.EXCEPTION, apiException);
    }

    return new FailureStep(KUBERNETES, failure.getMessage());
  }

  /**
   * Asynchronous steps to set Domain condition to Failed and to generate DOMAIN_FAILED event.
   *
   * @param throwable Throwable that caused failure
   */
  static Step createInternalFailureSteps(Throwable throwable) {
    return new FailureStep(INTERNAL, throwable);
  }

  /**
   * Asynchronous steps to set Domain condition to Failed and to generate DOMAIN_FAILED event.
   *
   * @param message a fuller description of the problem
   */
  public static Step createServerPodFailureSteps(String message) {
    return new FailureStep(SERVER_POD, message);
  }

  /**
   * Asynchronous steps to set Domain condition to Failed and to generate DOMAIN_FAILED event.
   *
   * @param message a fuller description of the problem
   */
  public static Step createDomainInvalidFailureSteps(String message) {
    return new FailureStep(DOMAIN_INVALID, message);
  }

  /**
   * Asynchronous steps to set Domain condition to Failed and to generate DOMAIN_FAILED event.
   *
   */
  public static Step createAbortedFailureSteps() {
    return createEventStep(new EventData(DOMAIN_FAILED, INTROSPECTOR_MAX_ERRORS_EXCEEDED).failureReason(ABORTED));
  }


  /**
   * Asynchronous steps to set Domain condition to Failed and to generate DOMAIN_FAILED event.
   *
   * @param message a fuller description of the problem
   */
  public static Step createTopologyMismatchFailureSteps(String message) {
<<<<<<< HEAD
    return new FailureStep(TopologyMismatch, message).removingOldFailures(TopologyMismatch);
=======
    return new FailureStep(TOPOLOGY_MISMATCH, message);
>>>>>>> 07a2c62c
  }

  /**
   * Asynchronous steps to set Domain condition to Failed, increment the introspector failure count if needed
   * and to generate DOMAIN_FAILED event.
   *
   * @param throwable               the exception that describes the problem
   * @param domainIntrospectorJob Domain introspector job
   */
  public static Step createIntrospectionFailureSteps(Throwable throwable, V1Job domainIntrospectorJob) {
    return new FailureStep(INTROSPECTION, throwable).forIntrospection(domainIntrospectorJob);
  }

  /**
   * Asynchronous steps to set Domain condition to Failed, increment the introspector failure count if needed
   * and to generate DOMAIN_FAILED event.
   *
   * @param message               a fuller description of the problem
   * @param domainIntrospectorJob Domain introspector job
   */
  public static Step createIntrospectionFailureSteps(String message, V1Job domainIntrospectorJob) {
    return new FailureStep(INTROSPECTION, message).forIntrospection(domainIntrospectorJob);
  }

  /**
   * Asynchronous steps to set Domain condition to Failed, will not increment the introspector failure count
   * and to generate DOMAIN_FAILED event.
   *
   * @param message a fuller description of the problem
   */
  public static Step createIntrospectionFailureSteps(String message) {
    return new FailureStep(INTROSPECTION, message);
  }

  static class ResetFailureCountStep extends DomainStatusUpdaterStep {

    @Override
    void modifyStatus(DomainStatus domainStatus) {
      domainStatus.resetIntrospectJobFailureCount();
    }
  }

  public static Step createResetFailureCountStep() {
    return new ResetFailureCountStep();
  }

  abstract static class DomainStatusUpdaterStep extends Step {

    DomainStatusUpdaterStep() {
    }

    DomainStatusUpdaterStep(Step next) {
      super(next);
    }

    DomainStatusUpdaterContext createContext(Packet packet) {
      return new DomainStatusUpdaterContext(packet, this);
    }

    void modifyStatus(DomainStatus domainStatus) {
    }

    @Override
    public NextAction apply(Packet packet) {
      return doNext(createContext(packet).createUpdateSteps(getNext()), packet);
    }

    // Note: this step is created with no next step, as that is added via a call to Step.chain, later.
    private ResponseStep<Domain> createResponseStep(DomainStatusUpdaterContext context) {
      return new StatusReplaceResponseStep(this, context, null);
    }
  }

  static class StatusReplaceResponseStep extends DefaultResponseStep<Domain> {
    private final DomainStatusUpdaterStep updaterStep;
    private final DomainStatusUpdaterContext context;

    public StatusReplaceResponseStep(DomainStatusUpdaterStep updaterStep,
                                     DomainStatusUpdaterContext context, Step nextStep) {
      super(nextStep);
      this.updaterStep = updaterStep;
      this.context = context;
    }

    @Override
    public NextAction onSuccess(Packet packet, CallResponse<Domain> callResponse) {
      if (callResponse.getResult() != null) {
        packet.getSpi(DomainPresenceInfo.class).setDomain(callResponse.getResult());
      }
      return doNext(packet);
    }

    @Override
    public NextAction onFailure(Packet packet, CallResponse<Domain> callResponse) {
      if (UnrecoverableErrorBuilder.isAsyncCallUnrecoverableFailure(callResponse)) {
        return super.onFailure(packet, callResponse);
      } else {
        return onFailure(createRetry(context), packet, callResponse);
      }
    }

    public Step createRetry(DomainStatusUpdaterContext context) {
      return Step.chain(createDomainRefreshStep(context), updaterStep);
    }

    private Step createDomainRefreshStep(DomainStatusUpdaterContext context) {
      return new CallBuilder().readDomainAsync(context.getDomainName(), context.getNamespace(), new DomainUpdateStep());
    }
  }

  static class DomainUpdateStep extends ResponseStep<Domain> {
    @Override
    public NextAction onSuccess(Packet packet, CallResponse<Domain> callResponse) {
      packet.getSpi(DomainPresenceInfo.class).setDomain(callResponse.getResult());
      return doNext(packet);
    }

    @Override
    public NextAction onFailure(Packet packet, CallResponse<Domain> callResponse) {
      return callResponse.getStatusCode() == HTTP_NOT_FOUND
          ? doNext(null, packet)
          : super.onFailure(packet, callResponse);
    }
  }

  static class DomainStatusUpdaterContext {
    @Nonnull
    private final DomainPresenceInfo info;
    private final DomainStatusUpdaterStep domainStatusUpdaterStep;
    private DomainStatus newStatus;
    private final List<EventData> newEvents = new ArrayList<>();

    DomainStatusUpdaterContext(Packet packet, DomainStatusUpdaterStep domainStatusUpdaterStep) {
      info = DomainPresenceInfo.fromPacket(packet).orElseThrow();
      this.domainStatusUpdaterStep = domainStatusUpdaterStep;
    }

    DomainStatus getNewStatus() {
      if (newStatus == null) {
        newStatus = createNewStatus();
      }
      return newStatus;
    }

    @NotNull
    private DomainStatus createNewStatus() {
      DomainStatus cloneStatus = cloneStatus();
      modifyStatus(cloneStatus);

      if (cloneStatus.getMessage() == null) {
        cloneStatus.setMessage(info.getValidationWarningsAsString());
      }
      return cloneStatus;
    }

    String getDomainUid() {
      return getDomain().getDomainUid();
    }

    boolean isStatusUnchanged() {
      return getDomain() == null || getNewStatus().equals(getStatus());
    }

    private String getNamespace() {
      return getMetadata().getNamespace();
    }

    private V1ObjectMeta getMetadata() {
      return getDomain().getMetadata();
    }

    @NotNull
    DomainPresenceInfo getInfo() {
      return info;
    }

    DomainStatus getStatus() {
      return getDomain().getStatus();
    }

    Domain getDomain() {
      return info.getDomain();
    }

    void modifyStatus(DomainStatus status) {
      domainStatusUpdaterStep.modifyStatus(status);
    }

    private String getDomainName() {
      return getMetadata().getName();
    }

    DomainStatus cloneStatus() {
      return Optional.ofNullable(getStatus()).map(DomainStatus::new).orElse(new DomainStatus());
    }

    private Step createDomainStatusReplaceStep() {
      LOGGER.fine(MessageKeys.DOMAIN_STATUS, getDomainUid(), getNewStatus());
      if (LOGGER.isFinerEnabled()) {
        LOGGER.finer("status change: " + createPatchString());
      }
      Domain oldDomain = getDomain();
      Domain newDomain = new Domain()
          .withKind(KubernetesConstants.DOMAIN)
          .withApiVersion(KubernetesConstants.API_VERSION_WEBLOGIC_ORACLE)
          .withMetadata(oldDomain.getMetadata())
          .withSpec(null)
          .withStatus(getNewStatus());

      return new CallBuilder().replaceDomainStatusAsync(
          getDomainName(),
          getNamespace(),
          newDomain,
          domainStatusUpdaterStep.createResponseStep(this));
    }

    private String createPatchString() {
      JsonPatchBuilder builder = Json.createPatchBuilder();
      getNewStatus().createPatchFrom(builder, getStatus());
      return builder.build().toString();
    }

    private Step createUpdateSteps(Step next) {
      final List<Step> result = new ArrayList<>();
      if (!isStatusUnchanged()) {
        result.add(createDomainStatusReplaceStep());
      }
      createDomainEvents().stream().map(EventHelper::createEventStep).forEach(result::add);
      Optional.ofNullable(next).ifPresent(result::add);
      return result.isEmpty() ? null : Step.chain(result);
    }

    @Nonnull
    List<EventData> createDomainEvents() {
      newEvents.sort(Comparator.comparing(EventData::getOrdering));
      return newEvents;
    }

    void addFailure(DomainStatus status, DomainFailureReason reason, String message) {
      status.addCondition(new DomainCondition(FAILED).withReason(reason).withMessage(message));
      addDomainEvent(new EventData(DOMAIN_FAILED, message).failureReason(reason));
    }

    void addDomainEvent(EventData eventData) {
      newEvents.add(eventData);
    }

  }

  public static class StatusInitializationStep extends DomainStatusUpdaterStep {

    @Override
    void modifyStatus(DomainStatus status) {
      if (status.getConditions().isEmpty()) {
        status.addCondition(new DomainCondition(COMPLETED).withStatus(false));
        status.addCondition(new DomainCondition(AVAILABLE).withStatus(false));
      }
    }
  }

  /**
   * A step which updates the domain status from the domain topology in the current packet.
   */
  private static class StatusUpdateStep extends DomainStatusUpdaterStep {
    StatusUpdateStep(Step next) {
      super(next);
    }

    @Override
    DomainStatusUpdaterContext createContext(Packet packet) {
      return new StatusUpdateContext(packet, this);
    }

    @Override
    void modifyStatus(DomainStatus domainStatus) { // no-op; modification happens in the context itself.
    }

    static class StatusUpdateContext extends DomainStatusUpdaterContext {
      private final WlsDomainConfig config;
      private final Set<String> expectedRunningServers;
      private final Map<String, String> serverState;
      private final Map<String, ServerHealth> serverHealth;
      private final Packet packet;

      StatusUpdateContext(Packet packet, StatusUpdateStep statusUpdateStep) {
        super(packet, statusUpdateStep);
        this.packet = packet;
        config = packet.getValue(DOMAIN_TOPOLOGY);
        serverState = packet.getValue(SERVER_STATE_MAP);
        serverHealth = packet.getValue(SERVER_HEALTH_MAP);
        expectedRunningServers = getInfo().getExpectedRunningServers();
      }

      @Override
      void modifyStatus(DomainStatus status) {
        if (getDomainConfig().isPresent()) {
          setStatusDetails(status);
        }
        if (getDomain() != null) {
          updateStatusDetails(status, packet.getSpi(DomainPresenceInfo.class));
          setStatusConditions(status);
        }
      }

      @Nonnull
      @Override
      List<EventData> createDomainEvents() {
        List<EventData> list = super.createDomainEvents();
        Conditions conditions = new Conditions(getNewStatus());
        conditions.apply();

        list.addAll(getRemovedConditionEvents(conditions));
        list.addAll(getNewConditionEvents(conditions));
        list.sort(Comparator.comparing(EventData::getOrdering));
        return list;
      }

      @NotNull
      private List<EventData> getNewConditionEvents(@Nonnull  Conditions conditions) {
        return conditions.getNewConditions().stream()
            .map(this::toEvent)
            .filter(Objects::nonNull)
            .collect(Collectors.toList());
      }

      private EventData toEvent(DomainCondition newCondition) {
        return Optional.ofNullable(newCondition.getType().getAddedEvent()).map(EventData::new).orElse(null);
      }

      private List<EventData> getRemovedConditionEvents(@Nonnull  Conditions conditions) {
        return conditions.getRemovedConditions().stream()
            .map(this::toRemovedEvent)
            .filter(Objects::nonNull)
            .collect(Collectors.toList());
      }

      private EventData toRemovedEvent(DomainCondition removedCondition) {
        return Optional.ofNullable(removedCondition.getType().getRemovedEvent()).map(EventData::new).orElse(null);
      }

      private void setStatusConditions(DomainStatus status) {
        Conditions newConditions = new Conditions(status);
        newConditions.apply();

        if (isHasFailedPod()) {
          addFailure(status, SERVER_POD, forPodFailedMessage());
        } else if (hasPodNotReadyInTime()) {
          addFailure(status, SERVER_POD, formatPodNotReadyMessage());
        } else {
          status.removeConditionsMatching(c -> c.hasType(FAILED) && SERVER_POD.label().equals(c.getReason()));
          if (newConditions.allIntendedServersReady() && !stillHasPodPendingRestart(status)) {
            status.removeConditionsWithType(CONFIG_CHANGES_PENDING_RESTART);
          }
        }

        if (miiNondynamicRestartRequired() && isCommitUpdateOnly()) {
          setOnlineUpdateNeedRestartCondition(status);
        }
      }

      private String formatPodNotReadyMessage() {
        return LOGGER.formatMessage(PODS_NOT_READY);
      }

      private String forPodFailedMessage() {
        return LOGGER.formatMessage(PODS_FAILED);
      }

      class Conditions {

        private final DomainStatus status;
        private final ClusterCheck[] clusterChecks;
        private final List<DomainCondition> conditionList = new ArrayList<>();
        private final DomainStatus oldStatus;

        public Conditions(DomainStatus status) {
          this.status = status != null ? status : new DomainStatus();
          this.status.removeConditionsMatching(c -> c.hasType(FAILED)
              && REPLICAS_TOO_HIGH.label().equals(c.getReason()));
          this.clusterChecks = createClusterChecks();
          conditionList.add(new DomainCondition(COMPLETED).withStatus(isProcessingCompleted()));
          conditionList.add(new DomainCondition(AVAILABLE).withStatus(sufficientServersRunning()));
          computeTooManyReplicasFailures();
          if (allIntendedServersReady()) {
            this.status.removeConditionsWithType(ROLLING);
          }
          this.oldStatus = getStatus();
        }

        void apply() {
          conditionList.forEach(newCondition -> addCondition(status, newCondition));
        }

        private void addCondition(DomainStatus status, DomainCondition newCondition) {
          status.addCondition(newCondition);
        }

        List<DomainCondition> getNewConditions() {
          return Optional.ofNullable(status).map(DomainStatus::getConditions).orElse(Collections.emptyList())
              .stream()
              .filter(c -> "True".equals(c.getStatus()))
              .filter(c -> oldStatus == null || oldStatus.lacksConditionWith(matchFor(c)))
              .collect(Collectors.toList());
        }

        List<DomainCondition> getRemovedConditions() {
          return Optional.ofNullable(oldStatus)
              .map(DomainStatus::getConditions).orElse(Collections.emptyList())
              .stream()
              .filter(c -> "True".equals(c.getStatus()))
              .filter(c -> status == null || status.lacksConditionWith(matchFor(c)))
              .collect(Collectors.toList());
        }

        private boolean failureReasonMatch(DomainCondition c1, DomainCondition c2) {
          return !c1.getType().equals(FAILED)
              || (getReasonString(c1).equals(getReasonString(c2)) && getMessage(c1).equals(getMessage(c2)));
        }

        private String getReasonString(DomainCondition condition) {
          return Optional.ofNullable(condition).map(DomainCondition::getReason).orElse("");
        }

        private String getMessage(DomainCondition condition) {
          return Optional.ofNullable(condition).map(DomainCondition::getMessage).orElse("");
        }

        Predicate<DomainCondition> matchFor(DomainCondition condition) {
          return c -> c.getType().equals(condition.getType())
              && failureReasonMatch(c, condition) && "True".equals(c.getStatus());
        }

        @Nonnull
        private ClusterCheck[] createClusterChecks() {
          return status.getClusters().stream().map(this::createFrom).toArray(ClusterCheck[]::new);
        }

        private ClusterCheck createFrom(ClusterStatus clusterStatus) {
          return new ClusterCheck(status, clusterStatus);
        }

        private boolean isProcessingCompleted() {
          return !haveTooManyReplicas() && allIntendedServersReady();
        }

        private boolean haveTooManyReplicas() {
          return Arrays.stream(clusterChecks).anyMatch(ClusterCheck::hasTooManyReplicas);
        }

        private boolean allStartedServersAreComplete() {
          return expectedRunningServers.stream().allMatch(this::isServerComplete);
        }

        private boolean allNonStartedServersAreShutdown() {
          return getNonStartedServersWithState().stream().allMatch(this::isShutDown);
        }

        private List<String> getNonStartedServersWithState() {
          return serverState.keySet().stream().filter(this::isNonStartedServer).collect(Collectors.toList());
        }

        // returns true if the server pod does not have a label indicating that it needs to be rolled
        private boolean isNotMarkedForRoll(String serverName) {
          return Optional.ofNullable(getInfo().getServerPod(serverName))
              .map(V1Pod::getMetadata)
              .map(V1ObjectMeta::getLabels)
              .map(Map::keySet).orElse(Collections.emptySet()).stream()
              .noneMatch(k -> k.equals(TO_BE_ROLLED_LABEL));
        }

        // A server is complete if it is ready, is in the WLS running state and
        // does not need to roll to accommodate changes to the domain.
        private boolean isServerComplete(@Nonnull String serverName) {
          return isServerReady(serverName)
              && isNotMarkedForRoll(serverName);
        }

        private boolean isShutDown(@Nonnull String serverName) {
          return SHUTDOWN_STATE.equals(getRunningState(serverName));
        }

        private boolean isNonStartedServer(String serverName) {
          return !isStartedServer(serverName);
        }

        private boolean atLeastOneApplicationServerStarted() {
          return !getInfo().getServerStartupInfo().isEmpty();
        }

        private boolean haveServerData() {
          return StatusUpdateContext.this.serverState != null;
        }

        private @Nonnull List<String> getNonClusteredServers() {
          return expectedRunningServers.stream().filter(
              StatusUpdateContext.this::isNonClusteredServer).collect(Collectors.toList());
        }

        private boolean allNonClusteredServersRunning() {
          return getNonClusteredServers().stream().allMatch(StatusUpdateContext.this::isServerReady);
        }

        private Set<String> serversMarkedForRoll() {
          return DomainPresenceInfo.fromPacket(packet)
              .map(DomainPresenceInfo::getServersToRoll)
              .map(Map::keySet)
              .orElse(Collections.emptySet());
        }

        private boolean allIntendedServersReady() {
          return haveServerData()
              && allStartedServersAreComplete()
              && allNonStartedServersAreShutdown()
              && serversMarkedForRoll().isEmpty();
        }

        private boolean sufficientServersRunning() {
          return atLeastOneApplicationServerStarted() && allNonClusteredServersRunning() && allClustersAvailable();
        }

        private boolean allClustersAvailable() {
          return Arrays.stream(clusterChecks).allMatch(ClusterCheck::isAvailable);
        }

        private void computeTooManyReplicasFailures() {
          Arrays.stream(clusterChecks)
              .filter(ClusterCheck::hasTooManyReplicas)
              .forEach(check -> addFailure(status, REPLICAS_TOO_HIGH, check.createFailureMessage()));
        }
      }

      private class ClusterCheck {

        private final String clusterName;
        private final int minReplicaCount;
        private final int maxReplicaCount;
        private final int specifiedReplicaCount;
        private final List<String> startedServers;

        ClusterCheck(DomainStatus domainStatus, ClusterStatus clusterStatus) {
          clusterName = clusterStatus.getClusterName();
          minReplicaCount = clusterStatus.getMinimumReplicas();
          maxReplicaCount = clusterStatus.getMaximumReplicas();
          specifiedReplicaCount = clusterStatus.getReplicasGoal();
          startedServers = getStartedServersInCluster(domainStatus, clusterName);
        }

        private List<String> getStartedServersInCluster(DomainStatus domainStatus, String clusterName) {
          return domainStatus.getServers().stream()
              .filter(s -> clusterName.equals(s.getClusterName()))
              .map(ServerStatus::getServerName)
              .filter(expectedRunningServers::contains)
              .collect(Collectors.toList());
        }

        boolean isAvailable() {
          return isClusterIntentionallyShutDown() || sufficientServersReady();
        }

        boolean hasTooManyReplicas() {
          return maxReplicaCount > 0 && specifiedReplicaCount > maxReplicaCount;
        }

        private boolean isClusterIntentionallyShutDown() {
          return startedServers.isEmpty();
        }

        private boolean sufficientServersReady() {
          return numServersReady() >= getSufficientServerCount();
        }

        private long getSufficientServerCount() {
          return max(1, minReplicas(), specifiedReplicaCount - maxUnavailable());
        }

        private int max(Integer... inputs) {
          return Arrays.stream(inputs).reduce(0, Math::max);
        }

        private int minReplicas() {
          return getDomain().isAllowReplicasBelowMinDynClusterSize(clusterName) ? 0 : minReplicaCount;
        }

        private long numServersReady() {
          return startedServers.stream()
              .filter(StatusUpdateContext.this::isServerReady)
              .count();
        }

        private int maxUnavailable() {
          return getDomain().getMaxUnavailable(clusterName);
        }

        private String createFailureMessage() {
          return LOGGER.formatMessage(TOO_MANY_REPLICAS_FAILURE, specifiedReplicaCount, clusterName, maxReplicaCount);
        }
      }

      private void setStatusDetails(DomainStatus status) {
        getDomainConfig()
            .map(c -> new DomainStatusFactory(getDomain(), c, this::isStartedServer))
            .ifPresent(f -> f.setStatusDetails(status));
      }

      private void updateStatusDetails(DomainStatus status, DomainPresenceInfo info) {
        new StatusDetailsUpdate(status, info).updateStatusDetails();
      }

      private class StatusDetailsUpdate {
        private final DomainStatus status;
        private final DomainPresenceInfo info;

        StatusDetailsUpdate(DomainStatus status, DomainPresenceInfo info) {
          this.info = info;
          this.status = status;
        }

        private String getNodeName(String serverName) {
          return Optional.ofNullable(getInfo().getServerPod(serverName))
              .map(V1Pod::getSpec)
              .map(V1PodSpec::getNodeName)
              .orElse(null);
        }

        private void updateServerStatus(ServerStatus status) {
          final String serverName = status.getServerName();
          status.withState(getRunningState(serverName));
          status.withHealth(serverHealth == null ? null : serverHealth.get(serverName));
          status.withNodeName(getNodeName(serverName));
          Optional.ofNullable(info).map(i -> i.getServerPod(serverName))
              .map(V1Pod::getStatus)
              .map(s -> status.withPodReady(getReadyStatus(s)).withPodPhase(s.getPhase()));
        }

        private String getReadyStatus(V1PodStatus podStatus) {
          return Optional.ofNullable(podStatus)
              .filter(this::isPhaseRunning)
              .map(V1PodStatus::getConditions)
              .orElse(Collections.emptyList())
              .stream().filter(this::isReadyCondition)
              .map(V1PodCondition::getStatus)
              .findFirst().orElse("Unknown");
        }

        private boolean isReadyCondition(Object condition) {
          return (condition instanceof V1PodCondition) && "Ready".equals(((V1PodCondition)condition).getType());
        }

        private boolean isPhaseRunning(V1PodStatus status) {
          return "Running".equals(status.getPhase());
        }

        private void updateClusterStatus(ClusterStatus clusterStatus) {
          final String clusterName = clusterStatus.getClusterName();
          clusterStatus
              .withReplicas(getNumReplicas(clusterName, this::hasServerPod))
              .withReadyReplicas(getNumReplicas(clusterName, this::hasReadyServerPod));
        }

        @Nullable
        private Integer getNumReplicas(String clusterName, Predicate<String> serverFilter) {
          return Optional.ofNullable(getClusterCounts(serverFilter).get(clusterName)).map(Long::intValue).orElse(null);
        }

        Integer getReplicaSetting() {
          Collection<Long> values = getClusterCounts(this::hasServerPod).values();
          if (values.size() == 1) {
            return values.iterator().next().intValue();
          } else {
            return null;
          }
        }

        private Map<String, Long> getClusterCounts(Predicate<String> serverFilter) {
          return status.getServers().stream()
              .map(ServerStatus::getServerName)
              .filter(serverFilter)
              .map(this::getClusterNameFromPod)
              .filter(Objects::nonNull)
              .collect(Collectors.groupingBy(Function.identity(), Collectors.counting()));
        }

        private boolean hasServerPod(String serverName) {
          return Optional.ofNullable(getInfo().getServerPod(serverName)).isPresent();
        }

        private boolean hasReadyServerPod(String serverName) {
          return Optional.ofNullable(getInfo().getServerPod(serverName)).filter(PodHelper::hasReadyStatus).isPresent();
        }

        private String getClusterNameFromPod(String serverName) {
          return Optional.ofNullable(getInfo().getServerPod(serverName))
              .map(V1Pod::getMetadata)
              .map(V1ObjectMeta::getLabels)
              .map(l -> l.get(CLUSTERNAME_LABEL))
              .orElse(null);
        }

        private void updateStatusDetails() {
          status.getServers().forEach(this::updateServerStatus);
          status.getClusters().forEach(this::updateClusterStatus);
          status.setReplicas(getReplicaSetting());
        }
      }

      private boolean miiNondynamicRestartRequired() {
        return MII_DYNAMIC_UPDATE_RESTART_REQUIRED.equals(packet.get(MII_DYNAMIC_UPDATE));
      }

      private boolean isCommitUpdateOnly() {
        return getMiiNonDynamicChangesMethod() == COMMIT_UPDATE_ONLY;
      }

      private MIINonDynamicChangesMethod getMiiNonDynamicChangesMethod() {
        return DomainPresenceInfo.fromPacket(packet)
            .map(DomainPresenceInfo::getDomain)
            .map(Domain::getSpec)
            .map(DomainSpec::getConfiguration)
            .map(Configuration::getModel)
            .map(Model::getOnlineUpdate)
            .map(OnlineUpdate::getOnNonDynamicChanges)
            .orElse(MIINonDynamicChangesMethod.COMMIT_UPDATE_ONLY);
      }

      private void setOnlineUpdateNeedRestartCondition(DomainStatus status) {
        String dynamicUpdateRollBackFile = Optional.ofNullable((String) packet.get(
                ProcessingConstants.MII_DYNAMIC_UPDATE_WDTROLLBACKFILE))
            .orElse("");
        String message = String.format("%s%n%s",
            LOGGER.formatMessage(MessageKeys.MII_DOMAIN_UPDATED_POD_RESTART_REQUIRED), dynamicUpdateRollBackFile);
        updateDomainConditions(status, message);
      }

      private void updateDomainConditions(DomainStatus status, String message) {
        DomainCondition onlineUpdateCondition
            = new DomainCondition(CONFIG_CHANGES_PENDING_RESTART).withMessage(message).withStatus(true);

        status.removeConditionsWithType(CONFIG_CHANGES_PENDING_RESTART);
        status.addCondition(onlineUpdateCondition);
      }

      private boolean stillHasPodPendingRestart(DomainStatus status) {
        return status.getServers().stream()
            .map(this::getServerPod)
            .map(this::getLabels)
            .anyMatch(m -> m.containsKey(LabelConstants.MII_UPDATED_RESTART_REQUIRED_LABEL));
      }

      private V1Pod getServerPod(ServerStatus serverStatus) {
        return getInfo().getServerPod(serverStatus.getServerName());
      }

      private Map<String, String> getLabels(V1Pod pod) {
        return Optional.ofNullable(pod)
            .map(V1Pod::getMetadata)
            .map(V1ObjectMeta::getLabels)
            .orElse(Collections.emptyMap());
      }

      private boolean isNonClusteredServer(String serverName) {
        return getClusterName(serverName) == null;
      }

      private Optional<WlsDomainConfig> getDomainConfig() {
        return Optional.ofNullable(config).or(this::getScanCacheDomainConfig);
      }

      private Optional<WlsDomainConfig> getScanCacheDomainConfig() {
        DomainPresenceInfo info = getInfo();
        Scan scan = ScanCache.INSTANCE.lookupScan(info.getNamespace(), info.getDomainUid());
        return Optional.ofNullable(scan).map(Scan::getWlsDomainConfig);
      }

      private boolean isServerReady(@Nonnull String serverName) {
        return RUNNING_STATE.equals(getRunningState(serverName))
              && PodHelper.hasReadyStatus(getInfo().getServerPod(serverName));
      }

      private boolean isHasFailedPod() {
        return getInfo().getServerPods().anyMatch(PodHelper::isFailed);
      }

      private boolean hasPodNotReadyInTime() {
        return getInfo().getServerPods().anyMatch(this::isNotReadyInTime);
      }

      public boolean isNotReadyInTime(V1Pod pod) {
        return !PodHelper.isReady(pod) && hasBeenUnreadyExceededWaitTime(pod);
      }

      private boolean hasBeenUnreadyExceededWaitTime(V1Pod pod) {
        OffsetDateTime creationTime = getCreationTimestamp(pod);
        return SystemClock.now()
            .isAfter(getLater(creationTime, getReadyConditionLastTransitTimestamp(pod, creationTime))
                .plusSeconds(getMaxReadyWaitTime(pod)));
      }

      private OffsetDateTime getLater(OffsetDateTime time1, OffsetDateTime time2) {
        return time1.isAfter(time2) ? time1 : time2;
      }

      private OffsetDateTime getCreationTimestamp(V1Pod pod) {
        return Optional.ofNullable(pod.getMetadata()).map(V1ObjectMeta::getCreationTimestamp)
            .orElse(SystemClock.now().minusNanos(10L));
      }

      private OffsetDateTime getReadyConditionLastTransitTimestamp(V1Pod pod, OffsetDateTime creationTime) {
        return Optional.ofNullable(PodHelper.getReadyCondition(pod)).map(V1PodCondition::getLastTransitionTime)
            .orElse(creationTime);
      }

      private long getMaxReadyWaitTime(V1Pod pod) {
        return Optional.ofNullable(getInfo().getDomain())
            .map(d -> d.getMaxReadyWaitTimeSeconds(getServerName(pod), getClusterNameFromPod(pod)))
            .orElse(TuningParameters.getInstance().getPodTuning().maxReadyWaitTimeSeconds);
      }

      private String getServerName(V1Pod pod) {
        return Optional.ofNullable(pod).map(V1Pod::getMetadata).map(V1ObjectMeta::getName).orElse("");
      }

      private String getRunningState(String serverName) {
        if (!getInfo().getServerNames().contains(serverName)) {
          return SHUTDOWN_STATE;
        } else if (isDeleting(serverName)) {
          return SHUTTING_DOWN_STATE;
        } else {
          return Optional.ofNullable(serverState).map(m -> m.get(serverName)).orElse(null);
        }
      }

      private boolean isDeleting(String serverName) {
        return Optional.ofNullable(getInfo().getServerPod(serverName)).map(PodHelper::isDeleting).orElse(false);
      }

      private boolean isStartedServer(String serverName) {
        return expectedRunningServers.contains(serverName);
      }

      private String getClusterName(String serverName) {
        return getDomainConfig()
            .map(c -> c.getClusterName(serverName))
            .orElse(getClusterNameFromPod(serverName));
      }

      private String getClusterNameFromPod(String serverName) {
        return getClusterNameFromPod(getInfo().getServerPod(serverName));
      }

      private String getClusterNameFromPod(V1Pod pod) {
        return Optional.ofNullable(pod)
            .map(V1Pod::getMetadata)
            .map(V1ObjectMeta::getLabels)
            .map(l -> l.get(CLUSTERNAME_LABEL))
            .orElse(null);
      }
    }
  }

  static class RemoveSelectedFailuresStep extends DomainStatusUpdaterStep {

    private final List<DomainFailureReason> selectedReasons;

    private RemoveSelectedFailuresStep(List<DomainFailureReason> selectedReasons) {
      this.selectedReasons = selectedReasons;
    }

    @Override
    void modifyStatus(DomainStatus status) {
<<<<<<< HEAD
      selectedReasons.forEach(status::markFailuresForRemoval);
      status.removeMarkedFailures();
=======
      status.removeConditionsWithType(FAILED);
>>>>>>> 07a2c62c
    }
  }

  /**
   * A factory to update a DomainStatus object from a WlsDomainConfig. This includes the clusters and servers
   * that are expected to be running, but does not include actual runtime state.
   */
  static class DomainStatusFactory {

    @Nonnull
    private final Domain domain;
    private final WlsDomainConfig domainConfig;
    private final Function<String, Boolean> isServerConfiguredToRun;

    /**
     * Creates a factory to create a DomainStatus object, initialized with state from the configuration.
     *
     * @param domain an operator domain resource
     * @param domainConfig a WebLogic domain configuration
     * @param isServerConfiguredToRun returns true if the named server is configured to start
     */
    public DomainStatusFactory(@Nonnull Domain domain,
                               @Nonnull WlsDomainConfig domainConfig,
                               @Nonnull Function<String, Boolean> isServerConfiguredToRun) {
      this.domain = domain;
      this.domainConfig = domainConfig;
      this.isServerConfiguredToRun = isServerConfiguredToRun;
    }

    ServerStatus createServerStatus(WlsServerConfig config) {
      return new ServerStatusFactory(config).create();
    }

    public void setStatusDetails(DomainStatus status) {
      status.setServers(domainConfig.getAllServers().stream()
          .map(this::createServerStatus)
          .collect(Collectors.toList()));
      status.setClusters(domainConfig.getConfiguredClusters().stream()
          .map(this::createClusterStatus)
          .collect(Collectors.toList()));
    }

    class ServerStatusFactory {
      private final String serverName;
      private final String clusterName;
      private final boolean isAdminServer;

      public ServerStatusFactory(WlsServerConfig serverConfig) {
        this.serverName = serverConfig.getName();
        this.clusterName = domainConfig.getClusterName(serverName);
        this.isAdminServer = serverName.equals(domainConfig.getAdminServerName());
      }

      ServerStatus create() {
        return new ServerStatus()
            .withServerName(serverName)
            .withClusterName(clusterName)
            .withDesiredState(getDesiredState())
            .withIsAdminServer(isAdminServer);
      }

      private String getDesiredState() {
        return wasServerStarted() ? getDesiredState(serverName, clusterName) : SHUTDOWN_STATE;
      }

      private String getDesiredState(String serverName, String clusterName) {
        return domain.getServer(serverName, clusterName).getDesiredState();
      }

      private boolean wasServerStarted() {
        return isAdminServer || isServerConfiguredToRun.apply(serverName);
      }
    }

    private ClusterStatus createClusterStatus(WlsClusterConfig clusterConfig) {
      final String clusterName = clusterConfig.getName();
      return new ClusterStatus()
          .withClusterName(clusterName)
          .withMaximumReplicas(clusterConfig.getMaxClusterSize())
          .withMinimumReplicas(useMinimumClusterSize(clusterName) ? clusterConfig.getMinClusterSize() : 0)
          .withReplicasGoal(getClusterSizeGoal(clusterName));
    }

    private boolean useMinimumClusterSize(String clusterName) {
      return !domain.isAllowReplicasBelowMinDynClusterSize(clusterName);
    }

    private Integer getClusterSizeGoal(String clusterName) {
      return domain.getReplicaCount(clusterName);
    }

  }

  static class FailureStep extends DomainStatusUpdaterStep implements StepWithRetryCount {
    private final DomainFailureReason reason;
    private final String message;
    private String jobUid;
    private final List<DomainFailureReason> removingReasons = new ArrayList<>();

    @Override
    public FailureStep forIntrospection(@Nullable V1Job introspectorJob) {
      jobUid = Optional.ofNullable(introspectorJob).map(V1Job::getMetadata).map(V1ObjectMeta::getUid).orElse("");
      return this;
    }

    private FailureStep(DomainFailureReason reason, String message) {
      this.reason = reason;
      this.message = message;
    }

    private FailureStep(DomainFailureReason reason, Throwable throwable) {
      this.reason = reason;
      this.message = Optional.ofNullable(throwable.getMessage()).orElse(throwable.toString());
    }

    @Override
    protected String getDetail() {
      return reason.label();
    }

    @Override
    DomainStatusUpdaterContext createContext(Packet packet) {
      return new FailureStatusUpdaterContext(packet, this, reason, message, jobUid);
    }

    public Step removingOldFailures(DomainFailureReason... removingReasons) {
      this.removingReasons.addAll(Arrays.asList(removingReasons));
      return this;
    }

    class FailureStatusUpdaterContext extends DomainStatusUpdaterContext {
      private DomainFailureReason reason;
      private String message;
      private final String jobUid;

      public FailureStatusUpdaterContext(Packet packet, DomainStatusUpdaterStep statusUpdaterStep,
                                         DomainFailureReason reason, String message, String jobUid) {
        super(packet, statusUpdaterStep);
        this.jobUid = jobUid;
        this.reason = reason;
        this.message = message;
      }

      @Override
      void modifyStatus(DomainStatus status) {
        removingReasons.forEach(status::markFailuresForRemoval);
        if (hasJustGotFatalIntrospectorError(message)) {
          this.reason = ABORTED;
          this.message = FATAL_INTROSPECTOR_ERROR_MSG + message;
        } else if (hasJustExceededMaxRetryCount(status)) {
          this.reason = ABORTED;
        }
        addFailure(status, reason, message);
        status.removeMarkedFailures();

        if (jobUid != null) {
          addRetryInfoToStatusMessage(status, jobUid, status.getMessage());
        }
      }

      private void addRetryInfoToStatusMessage(DomainStatus domainStatus, String jobUid, String message) {
        domainStatus.setMessage(domainStatus.createDomainStatusMessage(jobUid, message));
      }

      private boolean hasJustGotFatalIntrospectorError(String message) {
        return isFatalIntrospectorMessage(message)
            && !isFatalIntrospectorMessage(getStatus().getMessage());
      }

      private boolean isFatalIntrospectorMessage(String statusMessage) {
        return statusMessage != null && statusMessage.contains(FATAL_INTROSPECTOR_ERROR);
      }

      private boolean hasJustExceededMaxRetryCount(DomainStatus status) {
        if (jobUid == null || status.hasReachedMaximumFailureCount()) {
          return false;
        } else {
          status.incrementIntrospectJobFailureCount(jobUid);
          return status.hasReachedMaximumFailureCount();
        }
      }

    }
  }


}
<|MERGE_RESOLUTION|>--- conflicted
+++ resolved
@@ -204,7 +204,7 @@
    * Asynchronous step to remove any current failure conditions.
    */
   public static Step createRemoveFailuresStep() {
-    return createRemoveUnSelectedFailuresStep(TopologyMismatch);
+    return createRemoveUnSelectedFailuresStep(TOPOLOGY_MISMATCH);
   }
 
   /**
@@ -267,11 +267,7 @@
    * @param message a fuller description of the problem
    */
   public static Step createTopologyMismatchFailureSteps(String message) {
-<<<<<<< HEAD
-    return new FailureStep(TopologyMismatch, message).removingOldFailures(TopologyMismatch);
-=======
-    return new FailureStep(TOPOLOGY_MISMATCH, message);
->>>>>>> 07a2c62c
+    return new FailureStep(TOPOLOGY_MISMATCH, message).removingOldFailures(TOPOLOGY_MISMATCH);
   }
 
   /**
@@ -1141,12 +1137,8 @@
 
     @Override
     void modifyStatus(DomainStatus status) {
-<<<<<<< HEAD
       selectedReasons.forEach(status::markFailuresForRemoval);
       status.removeMarkedFailures();
-=======
-      status.removeConditionsWithType(FAILED);
->>>>>>> 07a2c62c
     }
   }
 
