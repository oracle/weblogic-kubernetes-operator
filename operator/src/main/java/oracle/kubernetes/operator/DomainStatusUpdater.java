// Copyright (c) 2018, 2022, Oracle and/or its affiliates.
// Licensed under the Universal Permissive License v 1.0 as shown at https://oss.oracle.com/licenses/upl.

package oracle.kubernetes.operator;

import java.time.OffsetDateTime;
import java.util.ArrayList;
import java.util.Arrays;
import java.util.Collection;
import java.util.Collections;
import java.util.Comparator;
import java.util.List;
import java.util.Map;
import java.util.Objects;
import java.util.Optional;
import java.util.Set;
import java.util.function.Function;
import java.util.function.Predicate;
import java.util.stream.Collectors;
import javax.annotation.Nonnull;

import io.kubernetes.client.openapi.ApiException;
import io.kubernetes.client.openapi.models.V1Job;
import io.kubernetes.client.openapi.models.V1ObjectMeta;
import io.kubernetes.client.openapi.models.V1Pod;
import io.kubernetes.client.openapi.models.V1PodCondition;
import io.kubernetes.client.openapi.models.V1PodSpec;
import io.kubernetes.client.openapi.models.V1PodStatus;
import jakarta.json.Json;
import jakarta.json.JsonPatchBuilder;
import oracle.kubernetes.common.logging.MessageKeys;
import oracle.kubernetes.operator.calls.CallResponse;
import oracle.kubernetes.operator.calls.FailureStatusSource;
import oracle.kubernetes.operator.calls.UnrecoverableErrorBuilder;
import oracle.kubernetes.operator.helpers.CallBuilder;
import oracle.kubernetes.operator.helpers.DomainPresenceInfo;
import oracle.kubernetes.operator.helpers.EventHelper;
import oracle.kubernetes.operator.helpers.EventHelper.EventData;
import oracle.kubernetes.operator.helpers.PodHelper;
import oracle.kubernetes.operator.helpers.ResponseStep;
import oracle.kubernetes.operator.logging.LoggingFacade;
import oracle.kubernetes.operator.logging.LoggingFactory;
import oracle.kubernetes.operator.rest.Scan;
import oracle.kubernetes.operator.rest.ScanCache;
import oracle.kubernetes.operator.steps.DefaultResponseStep;
import oracle.kubernetes.operator.tuning.TuningParameters;
import oracle.kubernetes.operator.wlsconfig.WlsClusterConfig;
import oracle.kubernetes.operator.wlsconfig.WlsDomainConfig;
import oracle.kubernetes.operator.wlsconfig.WlsServerConfig;
import oracle.kubernetes.operator.work.NextAction;
import oracle.kubernetes.operator.work.Packet;
import oracle.kubernetes.operator.work.Step;
import oracle.kubernetes.utils.SystemClock;
import oracle.kubernetes.weblogic.domain.model.ClusterStatus;
import oracle.kubernetes.weblogic.domain.model.Configuration;
import oracle.kubernetes.weblogic.domain.model.Domain;
import oracle.kubernetes.weblogic.domain.model.DomainCondition;
import oracle.kubernetes.weblogic.domain.model.DomainFailureReason;
import oracle.kubernetes.weblogic.domain.model.DomainSpec;
import oracle.kubernetes.weblogic.domain.model.DomainStatus;
import oracle.kubernetes.weblogic.domain.model.Model;
import oracle.kubernetes.weblogic.domain.model.OnlineUpdate;
import oracle.kubernetes.weblogic.domain.model.ServerHealth;
import oracle.kubernetes.weblogic.domain.model.ServerStatus;
import org.jetbrains.annotations.NotNull;
import org.jetbrains.annotations.Nullable;

import static oracle.kubernetes.common.logging.MessageKeys.DOMAIN_FATAL_ERROR;
import static oracle.kubernetes.common.logging.MessageKeys.DOMAIN_ROLL_START;
import static oracle.kubernetes.common.logging.MessageKeys.INTROSPECTOR_MAX_ERRORS_EXCEEDED;
import static oracle.kubernetes.common.logging.MessageKeys.PODS_FAILED;
import static oracle.kubernetes.common.logging.MessageKeys.PODS_NOT_READY;
import static oracle.kubernetes.common.logging.MessageKeys.TOO_MANY_REPLICAS_FAILURE;
import static oracle.kubernetes.operator.KubernetesConstants.HTTP_NOT_FOUND;
import static oracle.kubernetes.operator.LabelConstants.CLUSTERNAME_LABEL;
import static oracle.kubernetes.operator.LabelConstants.TO_BE_ROLLED_LABEL;
import static oracle.kubernetes.operator.MIINonDynamicChangesMethod.COMMIT_UPDATE_ONLY;
import static oracle.kubernetes.operator.ProcessingConstants.DOMAIN_TOPOLOGY;
import static oracle.kubernetes.operator.ProcessingConstants.MII_DYNAMIC_UPDATE;
import static oracle.kubernetes.operator.ProcessingConstants.MII_DYNAMIC_UPDATE_RESTART_REQUIRED;
import static oracle.kubernetes.operator.ProcessingConstants.SERVER_HEALTH_MAP;
import static oracle.kubernetes.operator.ProcessingConstants.SERVER_STATE_MAP;
import static oracle.kubernetes.operator.WebLogicConstants.RUNNING_STATE;
import static oracle.kubernetes.operator.WebLogicConstants.SHUTDOWN_STATE;
import static oracle.kubernetes.operator.WebLogicConstants.SHUTTING_DOWN_STATE;
import static oracle.kubernetes.operator.helpers.EventHelper.EventItem.DOMAIN_FAILED;
import static oracle.kubernetes.operator.helpers.EventHelper.EventItem.DOMAIN_ROLL_STARTING;
import static oracle.kubernetes.operator.helpers.EventHelper.createEventStep;
import static oracle.kubernetes.utils.OperatorUtils.isNullOrEmpty;
import static oracle.kubernetes.weblogic.domain.model.DomainConditionType.AVAILABLE;
import static oracle.kubernetes.weblogic.domain.model.DomainConditionType.COMPLETED;
import static oracle.kubernetes.weblogic.domain.model.DomainConditionType.CONFIG_CHANGES_PENDING_RESTART;
import static oracle.kubernetes.weblogic.domain.model.DomainConditionType.FAILED;
import static oracle.kubernetes.weblogic.domain.model.DomainConditionType.ROLLING;
import static oracle.kubernetes.weblogic.domain.model.DomainFailureReason.ABORTED;
import static oracle.kubernetes.weblogic.domain.model.DomainFailureReason.DOMAIN_INVALID;
import static oracle.kubernetes.weblogic.domain.model.DomainFailureReason.INTERNAL;
import static oracle.kubernetes.weblogic.domain.model.DomainFailureReason.INTROSPECTION;
import static oracle.kubernetes.weblogic.domain.model.DomainFailureReason.KUBERNETES;
import static oracle.kubernetes.weblogic.domain.model.DomainFailureReason.REPLICAS_TOO_HIGH;
import static oracle.kubernetes.weblogic.domain.model.DomainFailureReason.SERVER_POD;
import static oracle.kubernetes.weblogic.domain.model.DomainFailureReason.TOPOLOGY_MISMATCH;
import static oracle.kubernetes.weblogic.domain.model.DomainFailureSeverity.SEVERE;

/**
 * Updates for status of Domain. This class has two modes: 1) Watching for Pod state changes by
 * listening to events from {@link PodWatcher} and 2) Factory for {@link Step}s that the main
 * processing flow can use to explicitly set the condition.
 */
@SuppressWarnings("WeakerAccess")
public class DomainStatusUpdater {

  private static final LoggingFacade LOGGER = LoggingFactory.getLogger("Operator", "Operator");

  private DomainStatusUpdater() {
  }

  public interface StepWithRetryCount {
    @SuppressWarnings("unused")
    Step forIntrospection(@Nullable V1Job introspectorJob);
  }

  /**
   * Creates an asynchronous step to update domain status from the topology in the current packet.
   *
   * @param next the next step
   * @return the new step
   */
  public static Step createStatusUpdateStep(Step next) {
    return new StatusUpdateStep(next);
  }


  /**
   * Creates an asynchronous step to update the domain status to indicate that a roll is starting.
   */
  public static Step createStartRollStep() {
    return new StartRollStep();
  }

  public static class StartRollStep extends DomainStatusUpdaterStep {

    private StartRollStep() {
    }

    @Override
    void modifyStatus(DomainStatus status) {
      status.addCondition(new DomainCondition(ROLLING));
    }

    @Override
    DomainStatusUpdaterContext createContext(Packet packet) {
      return new StartRollUpdaterContext(packet, this);
    }

    static class StartRollUpdaterContext extends DomainStatusUpdaterContext {

      StartRollUpdaterContext(Packet packet, DomainStatusUpdaterStep domainStatusUpdaterStep) {
        super(packet, domainStatusUpdaterStep);
      }

      @NotNull
      @Override
      List<EventData> createDomainEvents() {
        final List<EventData> result = new ArrayList<>();
        if (wasNotRolling()) {
          LOGGER.info(DOMAIN_ROLL_START);
          result.add(new EventData(DOMAIN_ROLL_STARTING));
        }
        return result;
      }

      private boolean wasNotRolling() {
        return !Optional.ofNullable(getStatus()).map(DomainStatus::isRolling).orElse(false);
      }
    }


  }

  /**
   * Creates an asynchronous step to initialize the domain status, if needed, to indicate that the operator has
   * seen the domain and is now working on it.
   */
  public static Step createStatusInitializationStep() {
    return new StatusInitializationStep();
  }

  /**
   * Asynchronous step to remove selected failure conditions.
   */
  public static Step createRemoveSelectedFailuresStep(Step next, DomainFailureReason... selectedReasons) {
    return new RemoveSelectedFailuresStep(next, Arrays.asList(selectedReasons));
  }

  /**
   * Asynchronous step to remove failure conditions other than those specified.
   * @param next the next step to execute after this one.
   * @param excludedReasons the failure reasons not to be removed; others will be.
   */
  public static Step createRemoveUnSelectedFailuresStep(Step next, DomainFailureReason... excludedReasons) {
    List<DomainFailureReason> selectedReasons = new ArrayList<>(Arrays.asList(DomainFailureReason.values()));
    Arrays.stream(excludedReasons).forEach(selectedReasons::remove);
    return new RemoveSelectedFailuresStep(next, selectedReasons);
  }

  /**
   * Asynchronous step to remove any current failure conditions.
   */
  public static Step createRemoveFailuresStep(Step next) {
    return createRemoveUnSelectedFailuresStep(next, TOPOLOGY_MISMATCH);
  }

  /**
   * Asynchronous steps to set Domain condition to Failed after an asynchronous call failure
   * and to generate DOMAIN_FAILED event.
   *
   * @param callResponse the response from an unrecoverable call
   */
  public static Step createKubernetesFailureSteps(CallResponse<?> callResponse) {
    FailureStatusSource failure = UnrecoverableErrorBuilder.fromFailedCall(callResponse);

    LOGGER.severe(MessageKeys.CALL_FAILED, failure.getMessage(), failure.getReason());
    ApiException apiException = callResponse.getE();
    if (apiException != null) {
      LOGGER.fine(MessageKeys.EXCEPTION, apiException);
    }

    return new FailureStep(KUBERNETES, failure.getMessage());
  }

  /**
   * Asynchronous steps to set Domain condition to Failed and to generate DOMAIN_FAILED event.
   *
   * @param throwable Throwable that caused failure
   */
  static Step createInternalFailureSteps(Throwable throwable) {
    return new FailureStep(INTERNAL, throwable);
  }

  /**
   * Asynchronous steps to set Domain condition to Failed and to generate DOMAIN_FAILED event.
   *
   * @param message a fuller description of the problem
   */
  public static Step createServerPodFailureSteps(String message) {
    return new FailureStep(SERVER_POD, message);
  }

  /**
   * Asynchronous steps to set Domain condition to Failed and to generate DOMAIN_FAILED event.
   *
   * @param message a fuller description of the problem
   */
  public static Step createDomainInvalidFailureSteps(String message) {
    return new FailureStep(DOMAIN_INVALID, message).removingOldFailures(DOMAIN_INVALID);
  }

  /**
   * Asynchronous steps to set Domain condition to Failed and to generate DOMAIN_FAILED event.
   *
   */
  public static Step createAbortedFailureSteps() {
    return createEventStep(new EventData(DOMAIN_FAILED, INTROSPECTOR_MAX_ERRORS_EXCEEDED).failureReason(ABORTED));
  }


  /**
   * Asynchronous steps to set Domain condition to Failed and to generate DOMAIN_FAILED event.
   *
   * @param message a fuller description of the problem
   * @param next the next step to run. May be null.
   */
  public static Step createTopologyMismatchFailureSteps(String message, Step next) {
    return new FailureStep(TOPOLOGY_MISMATCH, message, next).removingOldFailures(TOPOLOGY_MISMATCH);
  }

  /**
   * Asynchronous steps to set Domain condition to Failed, increment the introspector failure count if needed
   * and to generate DOMAIN_FAILED event.
   *
   * @param throwable               the exception that describes the problem
   * @param domainIntrospectorJob Domain introspector job
   */
  public static Step createIntrospectionFailureSteps(Throwable throwable, V1Job domainIntrospectorJob) {
    return new FailureStep(INTROSPECTION, throwable).forIntrospection(domainIntrospectorJob);
  }

  /**
   * Asynchronous steps to set Domain condition to Failed, increment the introspector failure count if needed
   * and to generate DOMAIN_FAILED event.
   *
   * @param message               a fuller description of the problem
   * @param domainIntrospectorJob Domain introspector job
   */
  public static Step createIntrospectionFailureSteps(String message, V1Job domainIntrospectorJob) {
    return new FailureStep(INTROSPECTION, message).forIntrospection(domainIntrospectorJob);
  }

  /**
   * Asynchronous steps to set Domain condition to Failed, will not increment the introspector failure count
   * and to generate DOMAIN_FAILED event.
   *
   * @param message a fuller description of the problem
   */
  public static Step createIntrospectionFailureSteps(String message) {
    return new FailureStep(INTROSPECTION, message);
  }

  abstract static class DomainStatusUpdaterStep extends Step {

    DomainStatusUpdaterStep() {
    }

    DomainStatusUpdaterStep(Step next) {
      super(next);
    }

    DomainStatusUpdaterContext createContext(Packet packet) {
      return new DomainStatusUpdaterContext(packet, this);
    }

    void modifyStatus(DomainStatus domainStatus) {
    }

    @Override
    public NextAction apply(Packet packet) {
      return doNext(createContext(packet).createUpdateSteps(getNext()), packet);
    }

    // Note: this step is created with no next step, as that is added via a call to Step.chain, later.
    private ResponseStep<Domain> createResponseStep(DomainStatusUpdaterContext context) {
      return new StatusReplaceResponseStep(this, context, null);
    }
  }

  static class StatusReplaceResponseStep extends DefaultResponseStep<Domain> {
    private final DomainStatusUpdaterStep updaterStep;
    private final DomainStatusUpdaterContext context;

    public StatusReplaceResponseStep(DomainStatusUpdaterStep updaterStep,
                                     DomainStatusUpdaterContext context, Step nextStep) {
      super(nextStep);
      this.updaterStep = updaterStep;
      this.context = context;
    }

    @Override
    public NextAction onSuccess(Packet packet, CallResponse<Domain> callResponse) {
      if (callResponse.getResult() != null) {
        packet.getSpi(DomainPresenceInfo.class).setDomain(callResponse.getResult());
      }
      return doNext(packet);
    }

    @Override
    public NextAction onFailure(Packet packet, CallResponse<Domain> callResponse) {
      if (UnrecoverableErrorBuilder.isAsyncCallUnrecoverableFailure(callResponse)) {
        return super.onFailure(packet, callResponse);
      } else {
        return onFailure(createRetry(context), packet, callResponse);
      }
    }

    public Step createRetry(DomainStatusUpdaterContext context) {
      return Step.chain(createDomainRefreshStep(context), updaterStep);
    }

    private Step createDomainRefreshStep(DomainStatusUpdaterContext context) {
      return new CallBuilder().readDomainAsync(context.getDomainName(), context.getNamespace(), new DomainUpdateStep());
    }
  }

  static class DomainUpdateStep extends ResponseStep<Domain> {
    @Override
    public NextAction onSuccess(Packet packet, CallResponse<Domain> callResponse) {
      packet.getSpi(DomainPresenceInfo.class).setDomain(callResponse.getResult());
      return doNext(packet);
    }

    @Override
    public NextAction onFailure(Packet packet, CallResponse<Domain> callResponse) {
      return callResponse.getStatusCode() == HTTP_NOT_FOUND
          ? doNext(null, packet)
          : super.onFailure(packet, callResponse);
    }
  }

  static class DomainStatusUpdaterContext {
    @Nonnull
    private final DomainPresenceInfo info;
    private final DomainStatusUpdaterStep domainStatusUpdaterStep;
    private DomainStatus newStatus;
    private final List<EventData> newEvents = new ArrayList<>();

    DomainStatusUpdaterContext(Packet packet, DomainStatusUpdaterStep domainStatusUpdaterStep) {
      info = DomainPresenceInfo.fromPacket(packet).orElseThrow();
      this.domainStatusUpdaterStep = domainStatusUpdaterStep;
    }

    DomainStatus getNewStatus() {
      if (newStatus == null) {
        newStatus = createNewStatus();
      }
      return newStatus;
    }

    @NotNull
    private DomainStatus createNewStatus() {
      DomainStatus cloneStatus = cloneStatus();
      modifyStatus(cloneStatus);
      return cloneStatus;
    }

    String getDomainUid() {
      return getDomain().getDomainUid();
    }

    boolean isStatusUnchanged() {
      return getDomain() == null || getNewStatus().equals(getStatus());
    }

    private String getNamespace() {
      return getMetadata().getNamespace();
    }

    private V1ObjectMeta getMetadata() {
      return getDomain().getMetadata();
    }

    @NotNull
    DomainPresenceInfo getInfo() {
      return info;
    }

    DomainStatus getStatus() {
      return getDomain().getStatus();
    }

    Domain getDomain() {
      return info.getDomain();
    }

    void modifyStatus(DomainStatus status) {
      domainStatusUpdaterStep.modifyStatus(status);
    }

    private String getDomainName() {
      return getMetadata().getName();
    }

    DomainStatus cloneStatus() {
      return Optional.ofNullable(getStatus()).map(DomainStatus::new).orElse(new DomainStatus());
    }

    private Step createDomainStatusReplaceStep() {
      LOGGER.fine(MessageKeys.DOMAIN_STATUS, getDomainUid(), getNewStatus());
      if (LOGGER.isFinerEnabled()) {
        LOGGER.finer("status change: " + createPatchString());
      }
      Domain oldDomain = getDomain();
      Domain newDomain = new Domain()
          .withKind(KubernetesConstants.DOMAIN)
          .withApiVersion(KubernetesConstants.API_VERSION_WEBLOGIC_ORACLE)
          .withMetadata(oldDomain.getMetadata())
          .withSpec(null)
          .withStatus(getNewStatus());

      return new CallBuilder().replaceDomainStatusAsync(
          getDomainName(),
          getNamespace(),
          newDomain,
          domainStatusUpdaterStep.createResponseStep(this));
    }

    private String createPatchString() {
      JsonPatchBuilder builder = Json.createPatchBuilder();
      getNewStatus().createPatchFrom(builder, getStatus());
      return builder.build().toString();
    }

    private Step createUpdateSteps(Step next) {
      final List<Step> result = new ArrayList<>();
      if (!isStatusUnchanged()) {
        result.add(createDomainStatusReplaceStep());
      }
      createDomainEvents().stream().map(EventHelper::createEventStep).forEach(result::add);
      Optional.ofNullable(next).ifPresent(result::add);
      return result.isEmpty() ? null : Step.chain(result);
    }

    @Nonnull
    List<EventData> createDomainEvents() {
      newEvents.sort(Comparator.comparing(EventData::getOrdering));
      return newEvents;
    }

    void addFailure(DomainStatus status, DomainCondition condition) {
      addFailureCondition(status, condition);
      if (hasReachedRetryLimit(status, condition)) {
        addFailureCondition(status, new DomainCondition(FAILED).withReason(ABORTED).withMessage(getFatalMessage()));
      }
    }

    private void addFailureCondition(DomainStatus status, DomainCondition condition) {
      status.addCondition(condition);
      addDomainEvent(condition);
    }

    private boolean hasReachedRetryLimit(DomainStatus status, DomainCondition condition) {
      return condition.getSeverity() == SEVERE
          && status.getMinutesFromInitialToLastFailure() > getDomain().getFailureRetryLimitMinutes();
    }

    private String getFatalMessage() {
      return LOGGER.formatMessage(DOMAIN_FATAL_ERROR, getDomain().getFailureRetryLimitMinutes());
    }

    void addDomainEvent(DomainCondition condition) {
      newEvents.add(new EventData(DOMAIN_FAILED, condition.getMessage()).failureReason(condition.getReason()));
    }

  }

  public static class StatusInitializationStep extends DomainStatusUpdaterStep {

    @Override
    void modifyStatus(DomainStatus status) {
      if (status.getConditions().isEmpty()) {
        status.addCondition(new DomainCondition(COMPLETED).withStatus(false));
        status.addCondition(new DomainCondition(AVAILABLE).withStatus(false));
      }
    }
  }

  /**
   * A step which updates the domain status from the domain topology in the current packet.
   */
  private static class StatusUpdateStep extends DomainStatusUpdaterStep {
    StatusUpdateStep(Step next) {
      super(next);
    }

    @Override
    DomainStatusUpdaterContext createContext(Packet packet) {
      return new StatusUpdateContext(packet, this);
    }

    @Override
    void modifyStatus(DomainStatus domainStatus) { // no-op; modification happens in the context itself.
    }

    static class StatusUpdateContext extends DomainStatusUpdaterContext {
      private final WlsDomainConfig config;
      private final Set<String> expectedRunningServers;
      private final Map<String, String> serverState;
      private final Map<String, ServerHealth> serverHealth;
      private final Packet packet;

      StatusUpdateContext(Packet packet, StatusUpdateStep statusUpdateStep) {
        super(packet, statusUpdateStep);
        this.packet = packet;
        config = packet.getValue(DOMAIN_TOPOLOGY);
        serverState = packet.getValue(SERVER_STATE_MAP);
        serverHealth = packet.getValue(SERVER_HEALTH_MAP);
        expectedRunningServers = getInfo().getExpectedRunningServers();
      }

      @Override
      void modifyStatus(DomainStatus status) {
        if (getDomainConfig().isPresent()) {
          setStatusDetails(status);
        }
        if (getDomain() != null) {
          updateStatusDetails(status, packet.getSpi(DomainPresenceInfo.class));
          setStatusConditions(status);
        }
      }

      @Nonnull
      @Override
      List<EventData> createDomainEvents() {
        List<EventData> list = super.createDomainEvents();
        Conditions conditions = new Conditions(getNewStatus());
        conditions.apply();

        list.addAll(getRemovedConditionEvents(conditions));
        list.addAll(getNewConditionEvents(conditions));
        list.sort(Comparator.comparing(EventData::getOrdering));
        return list;
      }

      @NotNull
      private List<EventData> getNewConditionEvents(@Nonnull  Conditions conditions) {
        return conditions.getNewConditions().stream()
            .map(this::toEvent)
            .filter(Objects::nonNull)
            .collect(Collectors.toList());
      }

      private EventData toEvent(DomainCondition newCondition) {
        return Optional.ofNullable(newCondition.getType().getAddedEvent()).map(EventData::new).orElse(null);
      }

      private List<EventData> getRemovedConditionEvents(@Nonnull  Conditions conditions) {
        return conditions.getRemovedConditions().stream()
            .map(this::toRemovedEvent)
            .filter(Objects::nonNull)
            .collect(Collectors.toList());
      }

      private EventData toRemovedEvent(DomainCondition removedCondition) {
        return Optional.ofNullable(removedCondition.getType().getRemovedEvent()).map(EventData::new).orElse(null);
      }

      private void setStatusConditions(DomainStatus status) {
        Conditions newConditions = new Conditions(status);
        newConditions.apply();

        if (isHasFailedPod()) {
          addFailure(status, new DomainCondition(FAILED).withReason(SERVER_POD).withMessage(getPodFailedMessage()));
        } else if (hasPodNotReadyInTime()) {
          addFailure(status, new DomainCondition(FAILED).withReason(SERVER_POD).withMessage(getPodNotReadyMessage()));
        } else {
          status.removeConditionsMatching(c -> c.hasType(FAILED) && SERVER_POD == c.getReason());
          if (newConditions.allIntendedServersReady() && !stillHasPodPendingRestart(status)) {
            status.removeConditionsWithType(CONFIG_CHANGES_PENDING_RESTART);
          }
        }

        if (miiNondynamicRestartRequired() && isCommitUpdateOnly()) {
          setOnlineUpdateNeedRestartCondition(status);
        }
      }

      private String getPodNotReadyMessage() {
        return LOGGER.formatMessage(PODS_NOT_READY);
      }

      private String getPodFailedMessage() {
        return LOGGER.formatMessage(PODS_FAILED);
      }

      class Conditions {

        private final DomainStatus status;
        private final ClusterCheck[] clusterChecks;
        private final List<DomainCondition> conditionList = new ArrayList<>();
        private final DomainStatus oldStatus;

        public Conditions(DomainStatus status) {
          this.status = status != null ? status : new DomainStatus();
          this.status.removeConditionsMatching(c -> c.hasType(FAILED) && REPLICAS_TOO_HIGH == c.getReason());
          this.clusterChecks = createClusterChecks();
          conditionList.add(new DomainCondition(COMPLETED).withStatus(isProcessingCompleted()));
          conditionList.add(new DomainCondition(AVAILABLE).withStatus(sufficientServersRunning()));
          computeTooManyReplicasFailures();
          if (allIntendedServersReady()) {
            this.status.removeConditionsWithType(ROLLING);
          }
          this.oldStatus = getStatus();
        }

        void apply() {
          conditionList.forEach(newCondition -> addCondition(status, newCondition));
        }

        private void addCondition(DomainStatus status, DomainCondition newCondition) {
          status.addCondition(newCondition);
        }

        List<DomainCondition> getNewConditions() {
          return Optional.ofNullable(status).map(DomainStatus::getConditions).orElse(Collections.emptyList())
              .stream()
              .filter(c -> "True".equals(c.getStatus()))
              .filter(c -> oldStatus == null || oldStatus.lacksConditionWith(matchFor(c)))
              .collect(Collectors.toList());
        }

        List<DomainCondition> getRemovedConditions() {
          return Optional.ofNullable(oldStatus)
              .map(DomainStatus::getConditions).orElse(Collections.emptyList())
              .stream()
              .filter(c -> "True".equals(c.getStatus()))
              .filter(c -> status == null || status.lacksConditionWith(matchFor(c)))
              .collect(Collectors.toList());
        }

        private boolean failureReasonMatch(DomainCondition c1, DomainCondition c2) {
          return !c1.getType().equals(FAILED)
              || (c1.getReason() == c2.getReason() && getMessage(c1).equals(getMessage(c2)));
        }

        private String getMessage(DomainCondition condition) {
          return Optional.ofNullable(condition).map(DomainCondition::getMessage).orElse("");
        }

        Predicate<DomainCondition> matchFor(DomainCondition condition) {
          return c -> c.getType().equals(condition.getType())
              && failureReasonMatch(c, condition) && "True".equals(c.getStatus());
        }

        @Nonnull
        private ClusterCheck[] createClusterChecks() {
          return status.getClusters().stream().map(this::createFrom).toArray(ClusterCheck[]::new);
        }

        private ClusterCheck createFrom(ClusterStatus clusterStatus) {
          return new ClusterCheck(status, clusterStatus);
        }

        private boolean isProcessingCompleted() {
          return !haveTooManyReplicas() && allIntendedServersReady();
        }

        private boolean haveTooManyReplicas() {
          return Arrays.stream(clusterChecks).anyMatch(ClusterCheck::hasTooManyReplicas);
        }

        private boolean allStartedServersAreComplete() {
          return expectedRunningServers.stream().allMatch(this::isServerComplete);
        }

        private boolean allNonStartedServersAreShutdown() {
          return getNonStartedServersWithState().stream().allMatch(this::isShutDown);
        }

        private List<String> getNonStartedServersWithState() {
          return serverState.keySet().stream().filter(this::isNonStartedServer).collect(Collectors.toList());
        }

        // returns true if the server pod does not have a label indicating that it needs to be rolled
        private boolean isNotMarkedForRoll(String serverName) {
          return Optional.ofNullable(getInfo().getServerPod(serverName))
              .map(V1Pod::getMetadata)
              .map(V1ObjectMeta::getLabels)
              .map(Map::keySet).orElse(Collections.emptySet()).stream()
              .noneMatch(k -> k.equals(TO_BE_ROLLED_LABEL));
        }

        // A server is complete if it is ready, is in the WLS running state and
        // does not need to roll to accommodate changes to the domain.
        private boolean isServerComplete(@Nonnull String serverName) {
          return isServerReady(serverName)
              && isNotMarkedForRoll(serverName);
        }

        private boolean isShutDown(@Nonnull String serverName) {
          return SHUTDOWN_STATE.equals(getRunningState(serverName));
        }

        private boolean isNonStartedServer(String serverName) {
          return !isStartedServer(serverName);
        }

        private boolean atLeastOneApplicationServerStarted() {
          return !getInfo().getServerStartupInfo().isEmpty();
        }

        private boolean haveServerData() {
          return StatusUpdateContext.this.serverState != null;
        }

        private @Nonnull List<String> getNonClusteredServers() {
          return expectedRunningServers.stream().filter(
              StatusUpdateContext.this::isNonClusteredServer).collect(Collectors.toList());
        }

        private boolean allNonClusteredServersRunning() {
          return getNonClusteredServers().stream().allMatch(StatusUpdateContext.this::isServerReady);
        }

        private Set<String> serversMarkedForRoll() {
          return DomainPresenceInfo.fromPacket(packet)
              .map(DomainPresenceInfo::getServersToRoll)
              .map(Map::keySet)
              .orElse(Collections.emptySet());
        }

        private boolean allIntendedServersReady() {
          return haveServerData()
              && allStartedServersAreComplete()
              && allNonStartedServersAreShutdown()
              && serversMarkedForRoll().isEmpty();
        }

        private boolean sufficientServersRunning() {
          return atLeastOneApplicationServerStarted() && allNonClusteredServersRunning() && allClustersAvailable();
        }

        private boolean allClustersAvailable() {
          return Arrays.stream(clusterChecks).allMatch(ClusterCheck::isAvailable);
        }

        private void computeTooManyReplicasFailures() {
          final String message = Arrays.stream(clusterChecks)
              .filter(ClusterCheck::hasTooManyReplicas)
              .map(ClusterCheck::createFailureMessage)
              .collect(Collectors.joining(System.lineSeparator()));

          if (!isNullOrEmpty(message)) {
            addFailure(status, new DomainCondition(FAILED).withReason(REPLICAS_TOO_HIGH).withMessage(message));
          }
        }
      }

      private class ClusterCheck {

        private final String clusterName;
        private final int minReplicaCount;
        private final int maxReplicaCount;
        private final int specifiedReplicaCount;
        private final List<String> startedServers;

        ClusterCheck(DomainStatus domainStatus, ClusterStatus clusterStatus) {
          clusterName = clusterStatus.getClusterName();
          minReplicaCount = clusterStatus.getMinimumReplicas();
          maxReplicaCount = clusterStatus.getMaximumReplicas();
          specifiedReplicaCount = clusterStatus.getReplicasGoal();
          startedServers = getStartedServersInCluster(domainStatus, clusterName);
        }

        private List<String> getStartedServersInCluster(DomainStatus domainStatus, String clusterName) {
          return domainStatus.getServers().stream()
              .filter(s -> clusterName.equals(s.getClusterName()))
              .map(ServerStatus::getServerName)
              .filter(expectedRunningServers::contains)
              .collect(Collectors.toList());
        }

        boolean isAvailable() {
          return isClusterIntentionallyShutDown() || sufficientServersReady();
        }

        boolean hasTooManyReplicas() {
          return maxReplicaCount > 0 && specifiedReplicaCount > maxReplicaCount;
        }

        private boolean isClusterIntentionallyShutDown() {
          return startedServers.isEmpty();
        }

        private boolean sufficientServersReady() {
          return numServersReady() >= getSufficientServerCount();
        }

        private long getSufficientServerCount() {
          return max(1, minReplicas(), specifiedReplicaCount - maxUnavailable());
        }

        private int max(Integer... inputs) {
          return Arrays.stream(inputs).reduce(0, Math::max);
        }

        private int minReplicas() {
          return getInfo().isAllowReplicasBelowMinDynClusterSize(clusterName) ? 0 : minReplicaCount;
        }

        private long numServersReady() {
          return startedServers.stream()
              .filter(StatusUpdateContext.this::isServerReady)
              .count();
        }

        private int maxUnavailable() {
          return getInfo().getMaxUnavailable(clusterName);
        }

        private String createFailureMessage() {
          return LOGGER.formatMessage(TOO_MANY_REPLICAS_FAILURE, specifiedReplicaCount, clusterName, maxReplicaCount);
        }
      }

      private void setStatusDetails(DomainStatus status) {
        getDomainConfig()
            .map(c -> new DomainStatusFactory(getInfo(), c, this::isStartedServer))
            .ifPresent(f -> f.setStatusDetails(status));
      }

      private void updateStatusDetails(DomainStatus status, DomainPresenceInfo info) {
        new StatusDetailsUpdate(status, info).updateStatusDetails();
      }

      private class StatusDetailsUpdate {
        private final DomainStatus status;
        private final DomainPresenceInfo info;

        StatusDetailsUpdate(DomainStatus status, DomainPresenceInfo info) {
          this.info = info;
          this.status = status;
        }

        private String getNodeName(String serverName) {
          return Optional.ofNullable(getInfo().getServerPod(serverName))
              .map(V1Pod::getSpec)
              .map(V1PodSpec::getNodeName)
              .orElse(null);
        }

        private void updateServerStatus(ServerStatus status) {
          final String serverName = status.getServerName();
          status.withState(getRunningState(serverName));
          status.withHealth(serverHealth == null ? null : serverHealth.get(serverName));
          status.withNodeName(getNodeName(serverName));
          Optional.ofNullable(info).map(i -> i.getServerPod(serverName))
              .map(V1Pod::getStatus)
              .map(s -> status.withPodReady(getReadyStatus(s)).withPodPhase(s.getPhase()));
        }

        private String getReadyStatus(V1PodStatus podStatus) {
          return Optional.ofNullable(podStatus)
              .filter(this::isPhaseRunning)
              .map(V1PodStatus::getConditions)
              .orElse(Collections.emptyList())
              .stream().filter(this::isReadyCondition)
              .map(V1PodCondition::getStatus)
              .findFirst().orElse("Unknown");
        }

        private boolean isReadyCondition(Object condition) {
          return (condition instanceof V1PodCondition)
              && V1PodCondition.TypeEnum.READY.equals(((V1PodCondition)condition).getType());
        }

        private boolean isPhaseRunning(V1PodStatus status) {
          return V1PodStatus.PhaseEnum.RUNNING.equals(status.getPhase());
        }

        private void updateClusterStatus(ClusterStatus clusterStatus) {
          final String clusterName = clusterStatus.getClusterName();
          clusterStatus
              .withReplicas(getNumReplicas(clusterName, this::hasServerPod))
              .withReadyReplicas(getNumReplicas(clusterName, this::hasReadyServerPod));
        }

        @Nullable
        private Integer getNumReplicas(String clusterName, Predicate<String> serverFilter) {
          return Optional.ofNullable(getClusterCounts(serverFilter).get(clusterName)).map(Long::intValue).orElse(null);
        }

        Integer getReplicaSetting() {
          Collection<Long> values = getClusterCounts(this::hasServerPod).values();
          if (values.size() == 1) {
            return values.iterator().next().intValue();
          } else {
            return null;
          }
        }

        private Map<String, Long> getClusterCounts(Predicate<String> serverFilter) {
          return status.getServers().stream()
              .map(ServerStatus::getServerName)
              .filter(serverFilter)
              .map(this::getClusterNameFromPod)
              .filter(Objects::nonNull)
              .collect(Collectors.groupingBy(Function.identity(), Collectors.counting()));
        }

        private boolean hasServerPod(String serverName) {
          return Optional.ofNullable(getInfo().getServerPod(serverName)).isPresent();
        }

        private boolean hasReadyServerPod(String serverName) {
          return Optional.ofNullable(getInfo().getServerPod(serverName)).filter(PodHelper::hasReadyStatus).isPresent();
        }

        private String getClusterNameFromPod(String serverName) {
          return Optional.ofNullable(getInfo().getServerPod(serverName))
              .map(V1Pod::getMetadata)
              .map(V1ObjectMeta::getLabels)
              .map(l -> l.get(CLUSTERNAME_LABEL))
              .orElse(null);
        }

        private void updateStatusDetails() {
          status.getServers().forEach(this::updateServerStatus);
          status.getClusters().forEach(this::updateClusterStatus);
          status.setReplicas(getReplicaSetting());
        }
      }

      private boolean miiNondynamicRestartRequired() {
        return MII_DYNAMIC_UPDATE_RESTART_REQUIRED.equals(packet.get(MII_DYNAMIC_UPDATE));
      }

      private boolean isCommitUpdateOnly() {
        return getMiiNonDynamicChangesMethod() == COMMIT_UPDATE_ONLY;
      }

      private MIINonDynamicChangesMethod getMiiNonDynamicChangesMethod() {
        return DomainPresenceInfo.fromPacket(packet)
            .map(DomainPresenceInfo::getDomain)
            .map(Domain::getSpec)
            .map(DomainSpec::getConfiguration)
            .map(Configuration::getModel)
            .map(Model::getOnlineUpdate)
            .map(OnlineUpdate::getOnNonDynamicChanges)
            .orElse(MIINonDynamicChangesMethod.COMMIT_UPDATE_ONLY);
      }

      private void setOnlineUpdateNeedRestartCondition(DomainStatus status) {
        String dynamicUpdateRollBackFile = Optional.ofNullable((String) packet.get(
                ProcessingConstants.MII_DYNAMIC_UPDATE_WDTROLLBACKFILE))
            .orElse("");
        String message = String.format("%s%n%s",
            LOGGER.formatMessage(MessageKeys.MII_DOMAIN_UPDATED_POD_RESTART_REQUIRED), dynamicUpdateRollBackFile);
        updateDomainConditions(status, message);
      }

      private void updateDomainConditions(DomainStatus status, String message) {
        DomainCondition onlineUpdateCondition
            = new DomainCondition(CONFIG_CHANGES_PENDING_RESTART).withMessage(message).withStatus(true);

        status.removeConditionsWithType(CONFIG_CHANGES_PENDING_RESTART);
        status.addCondition(onlineUpdateCondition);
      }

      private boolean stillHasPodPendingRestart(DomainStatus status) {
        return status.getServers().stream()
            .map(this::getServerPod)
            .map(this::getLabels)
            .anyMatch(m -> m.containsKey(LabelConstants.MII_UPDATED_RESTART_REQUIRED_LABEL));
      }

      private V1Pod getServerPod(ServerStatus serverStatus) {
        return getInfo().getServerPod(serverStatus.getServerName());
      }

      private Map<String, String> getLabels(V1Pod pod) {
        return Optional.ofNullable(pod)
            .map(V1Pod::getMetadata)
            .map(V1ObjectMeta::getLabels)
            .orElse(Collections.emptyMap());
      }

      private boolean isNonClusteredServer(String serverName) {
        return getClusterName(serverName) == null;
      }

      private Optional<WlsDomainConfig> getDomainConfig() {
        return Optional.ofNullable(config).or(this::getScanCacheDomainConfig);
      }

      private Optional<WlsDomainConfig> getScanCacheDomainConfig() {
        DomainPresenceInfo info = getInfo();
        Scan scan = ScanCache.INSTANCE.lookupScan(info.getNamespace(), info.getDomainUid());
        return Optional.ofNullable(scan).map(Scan::getWlsDomainConfig);
      }

      private boolean isServerReady(@Nonnull String serverName) {
        return RUNNING_STATE.equals(getRunningState(serverName))
              && PodHelper.hasReadyStatus(getInfo().getServerPod(serverName));
      }

      private boolean isHasFailedPod() {
        return getInfo().getServerPods().anyMatch(PodHelper::isFailed);
      }

      private boolean hasPodNotReadyInTime() {
        return getInfo().getServerPods().anyMatch(this::isNotReadyInTime);
      }

      public boolean isNotReadyInTime(V1Pod pod) {
        return !PodHelper.isReady(pod) && hasBeenUnreadyExceededWaitTime(pod);
      }

      private boolean hasBeenUnreadyExceededWaitTime(V1Pod pod) {
        OffsetDateTime creationTime = getCreationTimestamp(pod);
        return SystemClock.now()
            .isAfter(getLater(creationTime, getReadyConditionLastTransitTimestamp(pod, creationTime))
                .plusSeconds(getMaxReadyWaitTime(pod)));
      }

      private OffsetDateTime getLater(OffsetDateTime time1, OffsetDateTime time2) {
        return time1.isAfter(time2) ? time1 : time2;
      }

      private OffsetDateTime getCreationTimestamp(V1Pod pod) {
        return Optional.ofNullable(pod.getMetadata()).map(V1ObjectMeta::getCreationTimestamp)
            .orElse(SystemClock.now().minusNanos(10L));
      }

      private OffsetDateTime getReadyConditionLastTransitTimestamp(V1Pod pod, OffsetDateTime creationTime) {
        return Optional.ofNullable(PodHelper.getReadyCondition(pod)).map(V1PodCondition::getLastTransitionTime)
            .orElse(creationTime);
      }

      private long getMaxReadyWaitTime(V1Pod pod) {
<<<<<<< HEAD
        return Optional.ofNullable(getInfo())
            .map(i -> i.getMaxReadyWaitTimeSeconds(getServerName(pod), getClusterNameFromPod(pod)))
            .orElse(TuningParameters.getInstance().getPodTuning().maxReadyWaitTimeSeconds);
=======
        return Optional.ofNullable(getInfo().getDomain())
            .map(d -> d.getMaxReadyWaitTimeSeconds(getServerName(pod), getClusterNameFromPod(pod)))
            .orElse(TuningParameters.getInstance().getMaxReadyWaitTimeSeconds());
>>>>>>> e0194f32
      }

      private String getServerName(V1Pod pod) {
        return Optional.ofNullable(pod).map(V1Pod::getMetadata).map(V1ObjectMeta::getName).orElse("");
      }

      private String getRunningState(String serverName) {
        if (!getInfo().getServerNames().contains(serverName)) {
          return SHUTDOWN_STATE;
        } else if (isDeleting(serverName)) {
          return SHUTTING_DOWN_STATE;
        } else {
          return Optional.ofNullable(serverState).map(m -> m.get(serverName)).orElse(null);
        }
      }

      private boolean isDeleting(String serverName) {
        return Optional.ofNullable(getInfo().getServerPod(serverName)).map(PodHelper::isDeleting).orElse(false);
      }

      private boolean isStartedServer(String serverName) {
        return expectedRunningServers.contains(serverName);
      }

      private String getClusterName(String serverName) {
        return getDomainConfig()
            .map(c -> c.getClusterName(serverName))
            .orElse(getClusterNameFromPod(serverName));
      }

      private String getClusterNameFromPod(String serverName) {
        return getClusterNameFromPod(getInfo().getServerPod(serverName));
      }

      private String getClusterNameFromPod(V1Pod pod) {
        return Optional.ofNullable(pod)
            .map(V1Pod::getMetadata)
            .map(V1ObjectMeta::getLabels)
            .map(l -> l.get(CLUSTERNAME_LABEL))
            .orElse(null);
      }
    }
  }

  static class RemoveSelectedFailuresStep extends DomainStatusUpdaterStep {

    private final List<DomainFailureReason> selectedReasons;

    private RemoveSelectedFailuresStep(Step next, List<DomainFailureReason> selectedReasons) {
      super(next);
      this.selectedReasons = selectedReasons;
    }

    @Override
    void modifyStatus(DomainStatus status) {
      selectedReasons.forEach(status::markFailuresForRemoval);
      status.removeMarkedFailures();
    }
  }

  /**
   * A factory to update a DomainStatus object from a WlsDomainConfig. This includes the clusters and servers
   * that are expected to be running, but does not include actual runtime state.
   */
  static class DomainStatusFactory {

    @Nonnull
    private final DomainPresenceInfo info;
    private final WlsDomainConfig domainConfig;
    private final Function<String, Boolean> isServerConfiguredToRun;

    /**
     * Creates a factory to create a DomainStatus object, initialized with state from the configuration.
     *
     * @param info an operator domain resource
     * @param domainConfig a WebLogic domain configuration
     * @param isServerConfiguredToRun returns true if the named server is configured to start
     */
    public DomainStatusFactory(@Nonnull DomainPresenceInfo info,
                               @Nonnull WlsDomainConfig domainConfig,
                               @Nonnull Function<String, Boolean> isServerConfiguredToRun) {
      this.info = info;
      this.domainConfig = domainConfig;
      this.isServerConfiguredToRun = isServerConfiguredToRun;
    }

    ServerStatus createServerStatus(WlsServerConfig config) {
      return new ServerStatusFactory(config).create();
    }

    public void setStatusDetails(DomainStatus status) {
      status.setServers(domainConfig.getAllServers().stream()
          .map(this::createServerStatus)
          .collect(Collectors.toList()));
      status.setClusters(domainConfig.getConfiguredClusters().stream()
          .map(this::createClusterStatus)
          .collect(Collectors.toList()));
    }

    class ServerStatusFactory {
      private final String serverName;
      private final String clusterName;
      private final boolean isAdminServer;

      public ServerStatusFactory(WlsServerConfig serverConfig) {
        this.serverName = serverConfig.getName();
        this.clusterName = domainConfig.getClusterName(serverName);
        this.isAdminServer = serverName.equals(domainConfig.getAdminServerName());
      }

      ServerStatus create() {
        return new ServerStatus()
            .withServerName(serverName)
            .withClusterName(clusterName)
            .withDesiredState(getDesiredState())
            .withIsAdminServer(isAdminServer);
      }

      private String getDesiredState() {
        return wasServerStarted() ? getDesiredState(serverName, clusterName) : SHUTDOWN_STATE;
      }

      private String getDesiredState(String serverName, String clusterName) {
        return info.getServer(serverName, clusterName).getDesiredState();
      }

      private boolean wasServerStarted() {
        return isAdminServer || isServerConfiguredToRun.apply(serverName);
      }
    }

    private ClusterStatus createClusterStatus(WlsClusterConfig clusterConfig) {
      final String clusterName = clusterConfig.getName();
      return new ClusterStatus()
          .withClusterName(clusterName)
          .withMaximumReplicas(clusterConfig.getMaxClusterSize())
          .withMinimumReplicas(useMinimumClusterSize(clusterName) ? clusterConfig.getMinClusterSize() : 0)
          .withReplicasGoal(getClusterSizeGoal(clusterName));
    }

    private boolean useMinimumClusterSize(String clusterName) {
      return !info.isAllowReplicasBelowMinDynClusterSize(clusterName);
    }

    private Integer getClusterSizeGoal(String clusterName) {
      return info.getReplicaCount(clusterName);
    }

  }

  static class FailureStep extends DomainStatusUpdaterStep implements StepWithRetryCount {
    private final DomainFailureReason reason;
    private final String message;
    private String jobUid;
    private final List<DomainFailureReason> removingReasons = new ArrayList<>();

    @Override
    public FailureStep forIntrospection(@Nullable V1Job introspectorJob) {
      jobUid = Optional.ofNullable(introspectorJob).map(V1Job::getMetadata).map(V1ObjectMeta::getUid).orElse("");
      return this;
    }

    private FailureStep(DomainFailureReason reason, String message, Step next) {
      super(next);
      this.reason = reason;
      this.message = message;
    }

    private FailureStep(DomainFailureReason reason, String message) {
      this.reason = reason;
      this.message = message;
    }

    private FailureStep(DomainFailureReason reason, Throwable throwable) {
      this.reason = reason;
      this.message = Optional.ofNullable(throwable.getMessage()).orElse(throwable.toString());
    }

    @Override
    protected String getDetail() {
      return reason.toString();
    }

    @Override
    DomainStatusUpdaterContext createContext(Packet packet) {
      return new FailureStatusUpdaterContext(packet, this, reason, message, jobUid);
    }

    public Step removingOldFailures(DomainFailureReason... removingReasons) {
      this.removingReasons.addAll(Arrays.asList(removingReasons));
      return this;
    }

    class FailureStatusUpdaterContext extends DomainStatusUpdaterContext {
      private final DomainFailureReason reason;
      private final String message;
      private final String jobUid;

      public FailureStatusUpdaterContext(Packet packet, DomainStatusUpdaterStep statusUpdaterStep,
                                         DomainFailureReason reason, String message, String jobUid) {
        super(packet, statusUpdaterStep);
        this.jobUid = jobUid;
        this.reason = reason;
        this.message = message;
      }

      @Override
      void modifyStatus(DomainStatus status) {
        removingReasons.forEach(status::markFailuresForRemoval);
        addFailure(status, status.createAdjustedFailedCondition(reason, message));
        Optional.ofNullable(jobUid).ifPresent(status::setFailedIntrospectionUid);
        status.removeMarkedFailures();
      }

    }
  }


}
<|MERGE_RESOLUTION|>--- conflicted
+++ resolved
@@ -1086,15 +1086,9 @@
       }
 
       private long getMaxReadyWaitTime(V1Pod pod) {
-<<<<<<< HEAD
         return Optional.ofNullable(getInfo())
-            .map(i -> i.getMaxReadyWaitTimeSeconds(getServerName(pod), getClusterNameFromPod(pod)))
-            .orElse(TuningParameters.getInstance().getPodTuning().maxReadyWaitTimeSeconds);
-=======
-        return Optional.ofNullable(getInfo().getDomain())
-            .map(d -> d.getMaxReadyWaitTimeSeconds(getServerName(pod), getClusterNameFromPod(pod)))
+            .map(dpi -> dpi.getMaxReadyWaitTimeSeconds(getServerName(pod), getClusterNameFromPod(pod)))
             .orElse(TuningParameters.getInstance().getMaxReadyWaitTimeSeconds());
->>>>>>> e0194f32
       }
 
       private String getServerName(V1Pod pod) {
