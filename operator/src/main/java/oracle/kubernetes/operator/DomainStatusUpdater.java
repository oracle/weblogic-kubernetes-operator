// Copyright (c) 2018, 2021, Oracle and/or its affiliates.
// Licensed under the Universal Permissive License v 1.0 as shown at https://oss.oracle.com/licenses/upl.

package oracle.kubernetes.operator;

import java.util.ArrayList;
import java.util.Arrays;
import java.util.Collection;
import java.util.Collections;
import java.util.Comparator;
import java.util.HashSet;
import java.util.List;
import java.util.Map;
import java.util.Objects;
import java.util.Optional;
import java.util.Set;
import java.util.function.Function;
import java.util.function.Predicate;
import java.util.stream.Collectors;
import java.util.stream.Stream;
import javax.annotation.Nonnull;

import io.kubernetes.client.openapi.ApiException;
import io.kubernetes.client.openapi.models.V1Job;
import io.kubernetes.client.openapi.models.V1ObjectMeta;
import io.kubernetes.client.openapi.models.V1Pod;
import io.kubernetes.client.openapi.models.V1PodSpec;
import jakarta.json.Json;
import jakarta.json.JsonPatchBuilder;
import oracle.kubernetes.operator.calls.CallResponse;
import oracle.kubernetes.operator.calls.FailureStatusSource;
import oracle.kubernetes.operator.calls.UnrecoverableErrorBuilder;
import oracle.kubernetes.operator.helpers.CallBuilder;
import oracle.kubernetes.operator.helpers.DomainPresenceInfo;
import oracle.kubernetes.operator.helpers.EventHelper;
import oracle.kubernetes.operator.helpers.EventHelper.EventData;
import oracle.kubernetes.operator.helpers.PodHelper;
import oracle.kubernetes.operator.helpers.ResponseStep;
import oracle.kubernetes.operator.logging.LoggingFacade;
import oracle.kubernetes.operator.logging.LoggingFactory;
import oracle.kubernetes.operator.logging.MessageKeys;
import oracle.kubernetes.operator.rest.Scan;
import oracle.kubernetes.operator.rest.ScanCache;
import oracle.kubernetes.operator.steps.DefaultResponseStep;
import oracle.kubernetes.operator.wlsconfig.WlsClusterConfig;
import oracle.kubernetes.operator.wlsconfig.WlsDomainConfig;
import oracle.kubernetes.operator.work.NextAction;
import oracle.kubernetes.operator.work.Packet;
import oracle.kubernetes.operator.work.Step;
import oracle.kubernetes.weblogic.domain.model.ClusterStatus;
import oracle.kubernetes.weblogic.domain.model.Configuration;
import oracle.kubernetes.weblogic.domain.model.Domain;
import oracle.kubernetes.weblogic.domain.model.DomainCondition;
import oracle.kubernetes.weblogic.domain.model.DomainSpec;
import oracle.kubernetes.weblogic.domain.model.DomainStatus;
import oracle.kubernetes.weblogic.domain.model.Model;
import oracle.kubernetes.weblogic.domain.model.OnlineUpdate;
import oracle.kubernetes.weblogic.domain.model.ServerHealth;
import oracle.kubernetes.weblogic.domain.model.ServerStatus;
import org.jetbrains.annotations.NotNull;
import org.jetbrains.annotations.Nullable;

import static oracle.kubernetes.operator.DomainFailureReason.Aborted;
import static oracle.kubernetes.operator.DomainFailureReason.DomainInvalid;
import static oracle.kubernetes.operator.DomainFailureReason.Internal;
import static oracle.kubernetes.operator.DomainFailureReason.Introspection;
import static oracle.kubernetes.operator.DomainFailureReason.Kubernetes;
import static oracle.kubernetes.operator.DomainFailureReason.KubernetesAPI;
import static oracle.kubernetes.operator.DomainFailureReason.ReplicasTooHigh;
import static oracle.kubernetes.operator.DomainFailureReason.ServerPod;
import static oracle.kubernetes.operator.DomainFailureReason.TopologyMismatch;
import static oracle.kubernetes.operator.LabelConstants.CLUSTERNAME_LABEL;
import static oracle.kubernetes.operator.MIINonDynamicChangesMethod.CommitUpdateOnly;
import static oracle.kubernetes.operator.ProcessingConstants.DOMAIN_TOPOLOGY;
import static oracle.kubernetes.operator.ProcessingConstants.FATAL_INTROSPECTOR_ERROR;
import static oracle.kubernetes.operator.ProcessingConstants.FATAL_INTROSPECTOR_ERROR_MSG;
import static oracle.kubernetes.operator.ProcessingConstants.INTROSPECTION_ERROR;
import static oracle.kubernetes.operator.ProcessingConstants.MII_DYNAMIC_UPDATE;
import static oracle.kubernetes.operator.ProcessingConstants.MII_DYNAMIC_UPDATE_RESTART_REQUIRED;
import static oracle.kubernetes.operator.ProcessingConstants.SERVER_HEALTH_MAP;
import static oracle.kubernetes.operator.ProcessingConstants.SERVER_STATE_MAP;
import static oracle.kubernetes.operator.WebLogicConstants.RUNNING_STATE;
import static oracle.kubernetes.operator.WebLogicConstants.SHUTDOWN_STATE;
import static oracle.kubernetes.operator.WebLogicConstants.SHUTTING_DOWN_STATE;
import static oracle.kubernetes.operator.helpers.EventHelper.EventItem.DOMAIN_AVAILABLE;
import static oracle.kubernetes.operator.helpers.EventHelper.EventItem.DOMAIN_COMPLETE;
import static oracle.kubernetes.operator.helpers.EventHelper.EventItem.DOMAIN_FAILED;
import static oracle.kubernetes.operator.helpers.EventHelper.EventItem.DOMAIN_FAILURE_RESOLVED;
import static oracle.kubernetes.operator.helpers.EventHelper.EventItem.DOMAIN_INCOMPLETE;
import static oracle.kubernetes.operator.helpers.EventHelper.EventItem.DOMAIN_UNAVAILABLE;
import static oracle.kubernetes.operator.helpers.EventHelper.createEventStep;
import static oracle.kubernetes.operator.logging.MessageKeys.DOMAIN_FATAL_ERROR;
import static oracle.kubernetes.operator.logging.MessageKeys.INTROSPECTOR_MAX_ERRORS_EXCEEDED;
import static oracle.kubernetes.operator.logging.MessageKeys.TOO_MANY_REPLICAS_FAILURE;
import static oracle.kubernetes.utils.OperatorUtils.onSeparateLines;
import static oracle.kubernetes.weblogic.domain.model.DomainCondition.TRUE;
import static oracle.kubernetes.weblogic.domain.model.DomainConditionType.Available;
import static oracle.kubernetes.weblogic.domain.model.DomainConditionType.Completed;
import static oracle.kubernetes.weblogic.domain.model.DomainConditionType.ConfigChangesPendingRestart;
import static oracle.kubernetes.weblogic.domain.model.DomainConditionType.Failed;

/**
 * Updates for status of Domain. This class has two modes: 1) Watching for Pod state changes by
 * listening to events from {@link PodWatcher} and 2) Factory for {@link Step}s that the main
 * processing flow can use to explicitly set the condition.
 */
@SuppressWarnings("WeakerAccess")
public class DomainStatusUpdater {

  private static final LoggingFacade LOGGER = LoggingFactory.getLogger("Operator", "Operator");

  private DomainStatusUpdater() {
  }

  /**
   * Creates an asynchronous step to update domain status from the topology in the current packet.
   *
   * @param next the next step
   * @return the new step
   */
  public static Step createStatusUpdateStep(Step next) {
    return new StatusUpdateStep(next);
  }

  /**
   * Creates an asynchronous step to initialize the domain status, if needed, to indicate that the operator has
   * seen the domain and is now working on it.
   */
  public static Step createStatusInitializationStep() {
    return new StatusInitializationStep();
  }

  /**
   * Asynchronous step to remove any current failure conditions.
   */
  public static Step createRemoveFailuresStep() {
    return new RemoveFailuresStep();
  }

  /**
   * Asynchronous step to create a failure condition.
   */
  public static Step createFailedStep(DomainFailureReason reason, String message) {
    return new FailedStep(reason, message);
  }

  /**
   * Asynchronous steps to set Domain condition to Failed after an asynchronous call failure
   * and to generate DOMAIN_FAILED event.
   *
   * @param callResponse the response from an unrecoverable call
   */
  public static Step createKubernetesFailureRelatedSteps(CallResponse<?> callResponse) {
    FailureStatusSource failure = UnrecoverableErrorBuilder.fromFailedCall(callResponse);

    LOGGER.severe(MessageKeys.CALL_FAILED, failure.getMessage(), failure.getReason());
    ApiException apiException = callResponse.getE();
    if (apiException != null) {
      LOGGER.fine(MessageKeys.EXCEPTION, apiException);
    }

    return createFailureRelatedSteps(Kubernetes, failure.getMessage());
  }

  /**
   * Asynchronous steps to set Domain condition to Failed and to generate DOMAIN_FAILED event.
   *
   * @param throwable Throwable that caused failure
   */
  static Step createInternalFailureRelatedSteps(Throwable throwable, V1Job domainIntrospectorJob) {
    String message = throwable.getMessage() == null ? throwable.toString() : throwable.getMessage();

    return Step.chain(
        new FailedStep(Internal, message),
        createFailureCountStep(domainIntrospectorJob),
        createEventStep(new EventData(DOMAIN_FAILED, message).failureReason(Internal)));
  }

  /**
   * Asynchronous steps to set Domain condition to Failed and to generate DOMAIN_FAILED event.
   *
   * @param message a fuller description of the problem
   */
  public static Step createServerPodFailureRelatedSteps(String message) {
    return createFailureRelatedSteps(ServerPod, message);
  }

  /**
   * Asynchronous steps to set Domain condition to Failed and to generate DOMAIN_FAILED event.
   *
   * @param message a fuller description of the problem
   */
  public static Step createDomainInvalidFailureRelatedSteps(String message) {
    return createFailureRelatedSteps(DomainInvalid, message);
  }

  /**
   * Asynchronous steps to set Domain condition to Failed and to generate DOMAIN_FAILED event.
   *
   */
  public static Step createAbortedFailureRelatedSteps() {
    return createEventStep(new EventData(DOMAIN_FAILED, INTROSPECTOR_MAX_ERRORS_EXCEEDED).failureReason(Aborted));
  }


  /**
   * Asynchronous steps to set Domain condition to Failed and to generate DOMAIN_FAILED event.
   *
   * @param message a fuller description of the problem
   */
  public static Step createTopologyMismatchFailureRelatedSteps(String message) {
    return createFailureRelatedSteps(TopologyMismatch, message);
  }

  /**
   * Asynchronous steps to set Domain condition to Failed and to generate DOMAIN_FAILED event.
   *
   * @param reason the failure category
   * @param message a fuller description of the problem
   */
  public static Step createFailureRelatedSteps(
      @Nonnull DomainFailureReason reason, String message) {
    return Step.chain(
        createFailedStep(reason, message),
        createEventStep(new EventData(DOMAIN_FAILED, message).failureReason(reason)));
  }

  /**
   * Asynchronous steps to set Domain condition to Failed, increment the introspector failure count if needed
   * and to generate DOMAIN_FAILED event.
   *
   * @param message               a fuller description of the problem
   * @param domainIntrospectorJob Domain introspector job
   */
  public static Step createIntrospectionFailureRelatedSteps(String message,
                                                            V1Job domainIntrospectorJob) {
    return Step.chain(new FailedStep(Introspection, message),
        createFailureCountStep(domainIntrospectorJob),
        createEventStep(new EventData(DOMAIN_FAILED, message).failureReason(Introspection)));
  }

  /**
   * Asynchronous steps to set Domain condition to Failed, increment the introspector failure count if needed
   * and to generate DOMAIN_FAILED event.
   *
   * @param message a fuller description of the problem
   */
  public static Step createIntrospectionFailureRelatedSteps(String message) {
    return
        Step.chain(
            new FailedStep(Introspection, message),
            createEventStep(new EventData(DOMAIN_FAILED, message).failureReason(Introspection)));
  }

  public static Step createFailureCountStep(V1Job domainIntrospectorJob) {
    return new FailureCountStep(domainIntrospectorJob);
  }

  static class FailureCountStep extends DomainStatusUpdaterStep {

    private final V1Job domainIntrospectorJob;

    public FailureCountStep(V1Job domainIntrospectorJob) {
      super(null);
      this.domainIntrospectorJob = domainIntrospectorJob;
    }

    @Override
    void modifyStatus(DomainStatus domainStatus) {
      domainStatus.incrementIntrospectJobFailureCount(getJobUid());
      addRetryInfoToStatusMessage(domainStatus);
    }

    @Nullable
    private String getJobUid() {
      return Optional.ofNullable(domainIntrospectorJob).map(V1Job::getMetadata).map(V1ObjectMeta::getUid).orElse(null);
    }

    private void addRetryInfoToStatusMessage(DomainStatus domainStatus) {

      if (hasExceededMaxRetryCount(domainStatus)) {
        domainStatus.setMessage(createStatusMessage(domainStatus, exceededMaxRetryCountErrorMessage()));
      } else if (isFatalError(domainStatus)) {
        domainStatus.setMessage(createStatusMessage(domainStatus, LOGGER.formatMessage(DOMAIN_FATAL_ERROR)));
      } else {
        domainStatus.setMessage(createStatusMessage(domainStatus, getNonFatalRetryStatusMessage(domainStatus)));
      }
    }

    private boolean hasExceededMaxRetryCount(DomainStatus domainStatus) {
      return domainStatus.getIntrospectJobFailureCount() >= getFailureRetryMaxCount();
    }

    private String createStatusMessage(DomainStatus domainStatus, String retryStatusMessage) {
      return onSeparateLines(retryStatusMessage, INTROSPECTION_ERROR, domainStatus.getMessage());
    }

    private String getNonFatalRetryStatusMessage(DomainStatus domainStatus) {
      return LOGGER.formatMessage(MessageKeys.NON_FATAL_INTROSPECTOR_ERROR,
          domainStatus.getIntrospectJobFailureCount(), getFailureRetryMaxCount());
    }

    private boolean isFatalError(DomainStatus domainStatus) {
      return Optional.ofNullable(domainStatus.getMessage())
          .map(m -> m.contains(FATAL_INTROSPECTOR_ERROR)).orElse(false);
    }

    private String exceededMaxRetryCountErrorMessage() {
      return LOGGER.formatMessage(INTROSPECTOR_MAX_ERRORS_EXCEEDED, getFailureRetryMaxCount());
    }
  }

  private static int getFailureRetryMaxCount() {
    return DomainPresence.getDomainPresenceFailureRetryMaxCount();
  }

  static class ResetFailureCountStep extends DomainStatusUpdaterStep {

    @Override
    void modifyStatus(DomainStatus domainStatus) {
      domainStatus.resetIntrospectJobFailureCount();
    }
  }

  public static Step createResetFailureCountStep() {
    return new ResetFailureCountStep();
  }

  abstract static class DomainStatusUpdaterStep extends Step {

    DomainStatusUpdaterStep() {
    }

    DomainStatusUpdaterStep(Step next) {
      super(next);
    }

    DomainStatusUpdaterContext createContext(Packet packet, Step retryStep) {
      return new DomainStatusUpdaterContext(packet, this);
    }

    abstract void modifyStatus(DomainStatus domainStatus);

    @Override
    public NextAction apply(Packet packet) {
      DomainStatusUpdaterContext context = createContext(packet, this);

      return context.isStatusUnchanged()
          ? doNext(packet)
          : doNext(context.createUpdateSteps(),
          packet);
    }

    private ResponseStep<Domain> createResponseStep(DomainStatusUpdaterContext context) {
      return new StatusReplaceResponseStep(this, context, getNext());
    }
  }

  static class StatusReplaceResponseStep extends DefaultResponseStep<Domain> {
    private final DomainStatusUpdaterStep updaterStep;
    private final DomainStatusUpdaterContext context;

    public StatusReplaceResponseStep(DomainStatusUpdaterStep updaterStep,
                                     DomainStatusUpdaterContext context, Step nextStep) {
      super(nextStep);
      this.updaterStep = updaterStep;
      this.context = context;
    }

    @Override
    public NextAction onSuccess(Packet packet, CallResponse<Domain> callResponse) {
      if (callResponse.getResult() != null) {
        packet.getSpi(DomainPresenceInfo.class).setDomain(callResponse.getResult());
      }
      return doNext(packet);
    }

    @Override
    public NextAction onFailure(Packet packet, CallResponse<Domain> callResponse) {
      if (UnrecoverableErrorBuilder.isAsyncCallUnrecoverableFailure(callResponse)) {
        return super.onFailure(packet, callResponse);
      } else {
        return onFailure(createRetry(context), packet, callResponse);
      }
    }

    public Step createRetry(DomainStatusUpdaterContext context) {
      return Step.chain(createDomainRefreshStep(context), updaterStep);
    }

    private Step createDomainRefreshStep(DomainStatusUpdaterContext context) {
      return new CallBuilder().readDomainAsync(context.getDomainName(), context.getNamespace(), new DomainUpdateStep());
    }
  }

  static class DomainUpdateStep extends ResponseStep<Domain> {
    @Override
    public NextAction onSuccess(Packet packet, CallResponse<Domain> callResponse) {
      packet.getSpi(DomainPresenceInfo.class).setDomain(callResponse.getResult());
      return doNext(packet);
    }
  }

  static class DomainStatusUpdaterContext {
    private final DomainPresenceInfo info;
    private final DomainStatusUpdaterStep domainStatusUpdaterStep;

    DomainStatusUpdaterContext(Packet packet, DomainStatusUpdaterStep domainStatusUpdaterStep) {
      info = packet.getSpi(DomainPresenceInfo.class);
      this.domainStatusUpdaterStep = domainStatusUpdaterStep;
    }

    DomainStatus getNewStatus() {
      DomainStatus newStatus = cloneStatus();
      modifyStatus(newStatus);

      if (newStatus.getMessage() == null) {
        newStatus.setMessage(
            Optional.ofNullable(info).map(DomainPresenceInfo::getValidationWarningsAsString).orElse(null));
      }

      return newStatus;
    }

    String getDomainUid() {
      return getDomain().getDomainUid();
    }

    boolean isStatusUnchanged() {
      return getDomain() == null || getNewStatus().equals(getStatus());
    }

    private String getNamespace() {
      return getMetadata().getNamespace();
    }

    private V1ObjectMeta getMetadata() {
      return getDomain().getMetadata();
    }

    DomainPresenceInfo getInfo() {
      return info;
    }

    DomainStatus getStatus() {
      return getDomain().getStatus();
    }

    Domain getDomain() {
      return info.getDomain();
    }

    void modifyStatus(DomainStatus status) {
      domainStatusUpdaterStep.modifyStatus(status);
    }

    private String getDomainName() {
      return getMetadata().getName();
    }

    DomainStatus cloneStatus() {
      return Optional.ofNullable(getStatus()).map(DomainStatus::new).orElse(new DomainStatus());
    }

    private Step createDomainStatusReplaceStep() {
      LOGGER.fine(MessageKeys.DOMAIN_STATUS, getDomainUid(), getNewStatus());
      if (LOGGER.isFinerEnabled()) {
        LOGGER.finer("status change: " + createPatchString());
      }
      Domain oldDomain = getDomain();
      Domain newDomain = new Domain()
          .withKind(KubernetesConstants.DOMAIN)
          .withApiVersion(KubernetesConstants.API_VERSION_WEBLOGIC_ORACLE)
          .withMetadata(oldDomain.getMetadata())
          .withSpec(null)
          .withStatus(getNewStatus());

      return new CallBuilder().replaceDomainStatusAsync(
          getDomainName(),
          getNamespace(),
          newDomain,
          domainStatusUpdaterStep.createResponseStep(this));
    }

    private String createPatchString() {
      JsonPatchBuilder builder = Json.createPatchBuilder();
      getNewStatus().createPatchFrom(builder, getStatus());
      return builder.build().toString();
    }

    private Step createUpdateSteps() {
      final Step next = createDomainStatusReplaceStep();
      List<EventData> eventDataList = createDomainEvents();
      return eventDataList.isEmpty() ? next : Step.chain(createEventSteps(eventDataList), next);
    }

    private Step createEventSteps(List<EventData> eventDataList) {
      return Step.chain(
          eventDataList.stream()
              .map(EventHelper::createEventStep)
              .toArray(Step[]::new)
      );
    }

    @Nonnull
    List<EventData> createDomainEvents() {
      List<EventData> list = new ArrayList<>();
      if (hasJustExceededMaxRetryCount()) {
        list.add(
            new EventData(EventHelper.EventItem.DOMAIN_FAILED)
                .failureReason(Aborted)
                .message(INTROSPECTOR_MAX_ERRORS_EXCEEDED));
      } else if (hasJustGotFatalIntrospectorError()) {
        list.add(new EventData(EventHelper.EventItem.DOMAIN_FAILED)
            .failureReason(Aborted)
            .message(FATAL_INTROSPECTOR_ERROR_MSG + getNewStatus().getMessage()));
      }
      return list;
    }

    private boolean hasJustGotFatalIntrospectorError() {
      return isFatalIntrospectorMessage(getNewStatus().getMessage())
          && !isFatalIntrospectorMessage(getStatus().getMessage());
    }

    private boolean isFatalIntrospectorMessage(String statusMessage) {
      return statusMessage != null && statusMessage.contains(FATAL_INTROSPECTOR_ERROR);
    }

    private boolean hasJustExceededMaxRetryCount() {
      return getStatus() != null
          && getNewStatus().getIntrospectJobFailureCount() == (getStatus().getIntrospectJobFailureCount() + 1)
          && getNewStatus().getIntrospectJobFailureCount() >= getFailureRetryMaxCount();
    }

  }

  public static class StatusInitializationStep extends DomainStatusUpdaterStep {

    @Override
    void modifyStatus(DomainStatus status) {
      if (status.getConditions().isEmpty()) {
        status.addCondition(new DomainCondition(Completed).withStatus(false));
        status.addCondition(new DomainCondition(Available).withStatus(false));
      }
    }
  }

  /**
   * A step which updates the domain status from the domain topology in the current packet.
   */
  private static class StatusUpdateStep extends DomainStatusUpdaterStep {
    StatusUpdateStep(Step next) {
      super(next);
    }

    @Override
    DomainStatusUpdaterContext createContext(Packet packet, Step retryStep) {
      return new StatusUpdateContext(packet, this);
    }

    @Override
    void modifyStatus(DomainStatus domainStatus) { // no-op; modification happens in the context itself.
    }

    static class StatusUpdateContext extends DomainStatusUpdaterContext {
      private final WlsDomainConfig config;
      private final Set<String> expectedRunningServers;
      private final Map<String, String> serverState;
      private final Map<String, ServerHealth> serverHealth;
      private final Packet packet;

      StatusUpdateContext(Packet packet, StatusUpdateStep statusUpdateStep) {
        super(packet, statusUpdateStep);
        this.packet = packet;
        config = packet.getValue(DOMAIN_TOPOLOGY);
        serverState = packet.getValue(SERVER_STATE_MAP);
        serverHealth = packet.getValue(SERVER_HEALTH_MAP);
        expectedRunningServers = DomainPresenceInfo.fromPacket(packet)
            .map(DomainPresenceInfo::getExpectedRunningServers)
            .orElse(Collections.emptySet());
      }

      @Override
      void modifyStatus(DomainStatus status) {
        if (getDomain() != null) {
          setStatusConditions(status);
          if (getDomainConfig().isPresent()) {
            setStatusDetails(status);
          }
        }
      }

      @Nonnull
      @Override
      List<EventData> createDomainEvents() {
<<<<<<< HEAD
        List<EventData> list = getRemovedConditionEvents();
        list.sort(Comparator.comparing(EventData::getItem));
        List<EventData> list2 = getNewConditionEvents();
        list2.sort(Comparator.comparing(EventData::getItem));
        list.addAll(list2);
        return list;
      }

      @NotNull
      private List<EventData> getNewConditionEvents() {
        return new Conditions(getNewStatus()).getNewConditions(getStatus()).stream()
              .map(this::toEvent)
              .filter(Objects::nonNull)
              .collect(Collectors.toList());
      }

      private List<EventData> getRemovedConditionEvents() {
        return new Conditions(getNewStatus()).getRemovedConditions(getStatus()).stream()
              .map(this::toRemovedEvent)
              .filter(Objects::nonNull)
              .collect(Collectors.toList());
      }

      private EventData toEvent(DomainCondition newCondition) {
        switch (newCondition.getType()) {
          case Completed:
            return new EventData(DOMAIN_COMPLETE);
          case Available:
            return new EventData(DOMAIN_AVAILABLE);
          case Failed:
            if (ReplicasTooHigh.name().equals(newCondition.getReason())) {
              return new EventData(DOMAIN_FAILED).failureReason(ReplicasTooHigh);
            }
            if (KubernetesAPI.name().equals(newCondition.getReason())) {
              return new EventData(DOMAIN_FAILED).failureReason(KubernetesAPI);
            }
            return null;
          default: return null;
        }
      }

      private EventData toRemovedEvent(DomainCondition removedCondition) {
        switch (removedCondition.getType()) {
          case Completed:
            return new EventData(DOMAIN_INCOMPLETE);
          case Available:
            return new EventData(DOMAIN_UNAVAILABLE);
          case Failed:
            return new EventData(DOMAIN_FAILURE_RESOLVED);
=======
        return new Conditions().getNewConditions(getStatus()).stream()
              .map(this::toEvent)
              .filter(Objects::nonNull)
              .collect(Collectors.toList());
      }

      private EventData toEvent(DomainCondition newCondition) {
        switch (newCondition.getType()) {
          case Completed:
            return new EventData(DOMAIN_COMPLETE);
          case Available:
            return new EventData(DOMAIN_AVAILABLE);
>>>>>>> 61288a62
          default:
            return null;
        }
      }

      private void setStatusConditions(DomainStatus status) {
        Conditions newConditions = new Conditions();
        newConditions.apply(status);

        if (isHasFailedPod()) {
          status.addCondition(new DomainCondition(Failed).withStatus(true).withReason(ServerPod));
        } else {
          status.removeConditionsMatching(c -> c.hasType(Failed) && ServerPod.name().equals(c.getReason()));
          if (newConditions.allIntendedServersRunning() && !stillHasPodPendingRestart(status)) {
            status.removeConditionWithType(ConfigChangesPendingRestart);
          }
        }

        if (miiNondynamicRestartRequired() && isCommitUpdateOnly()) {
          setOnlineUpdateNeedRestartCondition(status);
        }
      }

      private boolean haveServerData() {
        return this.serverState != null;
      }

      class Conditions {

        private final ClusterCheck[] clusterChecks = createClusterChecks();
        private final List<DomainCondition> conditions = new ArrayList<>();

        void apply(DomainStatus status) {
          status.removeConditionsMatching(c -> c.hasType(Failed) && ReplicasTooHigh.name().equals(c.getReason()));
          conditions.forEach(status::addCondition);
        }

<<<<<<< HEAD
        void addFailedConditions(DomainStatus status) {
          if (!isCompleteTrue()) {
            status.getConditions().stream()
                .filter(c -> Failed.equals(c.getType()))
                .filter(c -> "True".equals(c.getStatus()))
                .filter(c -> !ReplicasTooHigh.name().equals(c.getReason()))
                .forEach(conditions::add);
          }
        }

        private boolean isCompleteTrue() {
          return conditions.stream()
              .anyMatch(c -> "True".equals(c.getStatus()) && Completed.equals(c.getType()));
        }

=======
>>>>>>> 61288a62
        List<DomainCondition> getNewConditions(DomainStatus status) {
          return conditions.stream()
                .filter(c -> "True".equals(c.getStatus()))
                .filter(c -> status == null || !status.hasConditionWith(matchFor(c)))
                .collect(Collectors.toList());
        }

<<<<<<< HEAD
        List<DomainCondition> getRemovedConditions(DomainStatus status) {
          return Optional.ofNullable(status).map(DomainStatus::getConditions).orElse(Collections.emptyList()).stream()
              .filter(c -> "True".equals(c.getStatus()))
              .filter(c -> noMatchingCondition(c) || matchingConditionWithFalseStatus(c))
              .collect(Collectors.toList());
        }

        private boolean noMatchingCondition(DomainCondition condition) {
          return conditions.stream().filter(c -> matchingConditionType(c, condition)).findAny().isEmpty();
        }

        private boolean matchingConditionWithFalseStatus(DomainCondition condition) {
          return conditions.stream().anyMatch(c -> matchWithStatusFalse(c, condition));
        }

        private boolean matchWithStatusFalse(DomainCondition c1, DomainCondition c2) {
          return c1.getType().equals(c2.getType()) && (c1.getStatus().equals("False"));
        }

        private boolean matchingConditionType(DomainCondition c1, DomainCondition c2) {
          return c1.getType().equals(c2.getType()) && failureReasonMatch(c1, c2);
        }

        private boolean failureReasonMatch(DomainCondition c1, DomainCondition c2) {
          return !c1.getType().equals(Failed)
              || (getReasonString(c1).equals(getReasonString(c2)) && getMessage(c1).equals(getMessage(c2)));
        }

        private String getReasonString(DomainCondition condition) {
          return Optional.ofNullable(condition).map(DomainCondition::getReason).orElse("");
        }

        private String getMessage(DomainCondition condition) {
          return Optional.ofNullable(condition).map(DomainCondition::getMessage).orElse("");
        }

        Predicate<DomainCondition> matchFor(DomainCondition condition) {
          return c -> c.getType().equals(condition.getType()) 
              && failureReasonMatch(c, condition) && "True".equals(c.getStatus());
=======
        Predicate<DomainCondition> matchFor(DomainCondition condition) {
          return c -> c.getType().equals(condition.getType()) && "True".equals(c.getStatus());
>>>>>>> 61288a62
        }

        @Nonnull
        private ClusterCheck[] createClusterChecks() {
          return getConfiguredClusters().stream().map(ClusterCheck::new).toArray(ClusterCheck[]::new);
        }

        private List<WlsClusterConfig> getConfiguredClusters() {
          return Optional.ofNullable(config)
                .map(WlsDomainConfig::getConfiguredClusters)
                .orElse(Collections.emptyList());
        }

        public Conditions() {
          conditions.add(new DomainCondition(Completed).withStatus(isProcessingCompleted()));
          conditions.add(new DomainCondition(Available).withStatus(sufficientServersRunning()));
          computeTooManyReplicasFailures();
        }

<<<<<<< HEAD
        public Conditions(DomainStatus status) {
          conditions.add(new DomainCondition(Completed).withStatus(isProcessingCompleted()));
          conditions.add(new DomainCondition(Available).withStatus(sufficientServersRunning()));
          addFailedConditions(status);
          computeTooManyReplicasFailures();
        }

=======
>>>>>>> 61288a62
        private boolean isProcessingCompleted() {
          return !haveTooManyReplicas() && allIntendedServersRunning();
        }

        private boolean haveTooManyReplicas() {
          return Arrays.stream(clusterChecks).anyMatch(ClusterCheck::hasTooManyReplicas);
        }

        private boolean allIntendedServersRunning() {
          return haveServerData()
                && allStartedServersAreRunning()
                && allNonStartedServersAreShutdown()
                && serversMarkedForRoll().isEmpty();
        }

        private boolean sufficientServersRunning() {
          return atLeastOneApplicationServerStarted() && allNonClusteredServersRunning() && allClustersAvailable();
        }

        private boolean allClustersAvailable() {
          return Arrays.stream(clusterChecks).allMatch(ClusterCheck::isAvailable);
        }

        private void computeTooManyReplicasFailures() {
          Arrays.stream(clusterChecks)
                .filter(ClusterCheck::hasTooManyReplicas)
                .forEach(check -> conditions.add(check.createFailureCondition()));
        }
      }

      private class ClusterCheck {
        private final String clusterName;
        private final int minReplicaCount;
        private final int maxReplicaCount;
        private final int specifiedReplicaCount;
        private final List<String> startedServers;

        ClusterCheck(WlsClusterConfig cluster) {
          clusterName = cluster.getClusterName();
          minReplicaCount = cluster.getMinClusterSize();
          maxReplicaCount = cluster.getMaxClusterSize();
          specifiedReplicaCount = getDomain().getReplicaCount(clusterName);
          startedServers = getStartedServersInCluster(clusterName);
        }

        boolean isAvailable() {
          return isClusterIntentionallyShutDown() || sufficientServersRunning();
        }

        boolean hasTooManyReplicas() {
          return maxReplicaCount > 0 && specifiedReplicaCount > maxReplicaCount;
        }

        DomainCondition createFailureCondition() {
          return new DomainCondition(Failed).withReason(ReplicasTooHigh).withMessage(createFailureMessage());
        }

        private boolean isClusterIntentionallyShutDown() {
          return startedServers.isEmpty();
        }

        private boolean sufficientServersRunning() {
          return numServersReady() >= getSufficientServerCount();
        }

        private long getSufficientServerCount() {
          return max(1, minReplicas(), specifiedReplicaCount - maxUnavailable());
        }
<<<<<<< HEAD

        private int max(Integer... inputs) {
          return Arrays.stream(inputs).reduce(0, Math::max);
        }

        private int minReplicas() {
          return getDomain().isAllowReplicasBelowMinDynClusterSize(clusterName) ? 0 : minReplicaCount;
        }

        private long numServersReady() {
          return startedServers.stream()
                .map(StatusUpdateContext.this::getRunningState)
                .filter(this::isRunning)
                .count();
        }

        private int maxUnavailable() {
          return getDomain().getMaxUnavailable(clusterName);
        }

        private boolean isRunning(String serverState) {
          return RUNNING_STATE.equals(serverState);
        }

=======

        private int max(Integer... inputs) {
          return Arrays.stream(inputs).reduce(0, Math::max);
        }

        private int minReplicas() {
          return getDomain().isAllowReplicasBelowMinDynClusterSize(clusterName) ? 0 : minReplicaCount;
        }

        private long numServersReady() {
          return startedServers.stream()
                .map(StatusUpdateContext.this::getRunningState)
                .filter(this::isRunning)
                .count();
        }

        private int maxUnavailable() {
          return getDomain().getMaxUnavailable(clusterName);
        }

        private boolean isRunning(String serverState) {
          return RUNNING_STATE.equals(serverState);
        }

>>>>>>> 61288a62
        private String createFailureMessage() {
          return LOGGER.formatMessage(TOO_MANY_REPLICAS_FAILURE, specifiedReplicaCount, clusterName, maxReplicaCount);
        }
      }

      private void setStatusDetails(DomainStatus status) {
        status.setServers(new ArrayList<>(getServerStatuses(getAdminServerName()).values()));
        status.setClusters(new ArrayList<>(getClusterStatuses().values()));
        status.setReplicas(getReplicaSetting());
      }

      @Nonnull
      private String getAdminServerName() {
        return getDomainConfig().map(WlsDomainConfig::getAdminServerName).orElse("");
      }

      private boolean miiNondynamicRestartRequired() {
        return MII_DYNAMIC_UPDATE_RESTART_REQUIRED.equals(packet.get(MII_DYNAMIC_UPDATE));
      }

      private boolean isCommitUpdateOnly() {
        return getMiiNonDynamicChangesMethod() == CommitUpdateOnly;
      }

      private MIINonDynamicChangesMethod getMiiNonDynamicChangesMethod() {
        return DomainPresenceInfo.fromPacket(packet)
            .map(DomainPresenceInfo::getDomain)
            .map(Domain::getSpec)
            .map(DomainSpec::getConfiguration)
            .map(Configuration::getModel)
            .map(Model::getOnlineUpdate)
            .map(OnlineUpdate::getOnNonDynamicChanges)
            .orElse(MIINonDynamicChangesMethod.CommitUpdateOnly);
      }

      private void setOnlineUpdateNeedRestartCondition(DomainStatus status) {
        String dynamicUpdateRollBackFile = Optional.ofNullable((String) packet.get(
                ProcessingConstants.MII_DYNAMIC_UPDATE_WDTROLLBACKFILE))
            .orElse("");
        String message = String.format("%s\n%s",
            LOGGER.formatMessage(MessageKeys.MII_DOMAIN_UPDATED_POD_RESTART_REQUIRED), dynamicUpdateRollBackFile);
        updateDomainConditions(status, message);
      }

      private void updateDomainConditions(DomainStatus status, String message) {
        DomainCondition onlineUpdateCondition
              = new DomainCondition(ConfigChangesPendingRestart).withMessage(message).withStatus(true);

        status.removeConditionWithType(ConfigChangesPendingRestart);
        status.addCondition(onlineUpdateCondition);
      }

      private boolean stillHasPodPendingRestart(DomainStatus status) {
        return status.getServers().stream()
            .map(this::getServerPod)
            .map(this::getLabels)
            .anyMatch(m -> m.containsKey(LabelConstants.MII_UPDATED_RESTART_REQUIRED_LABEL));
      }

      private V1Pod getServerPod(ServerStatus serverStatus) {
        return getInfo().getServerPod(serverStatus.getServerName());
      }

      private Map<String, String> getLabels(V1Pod pod) {
        return Optional.ofNullable(pod)
            .map(V1Pod::getMetadata)
            .map(V1ObjectMeta::getLabels)
            .orElse(Collections.emptyMap());
      }

      private boolean allStartedServersAreRunning() {
        return expectedRunningServers.stream().allMatch(this::isRunning);
<<<<<<< HEAD
      }

      private boolean allNonStartedServersAreShutdown() {
        return getNonStartedServersWithState().stream().allMatch(this::isShutDown);
      }

      private List<String> getNonStartedServersWithState() {
        return serverState.keySet().stream().filter(this::isNonStartedServer).collect(Collectors.toList());
      }

      private boolean isNonStartedServer(String serverName) {
        return !expectedRunningServers.contains(serverName);
      }

=======
      }

      private boolean allNonStartedServersAreShutdown() {
        return getNonStartedServersWithState().stream().allMatch(this::isShutDown);
      }

      private List<String> getNonStartedServersWithState() {
        return serverState.keySet().stream().filter(this::isNonStartedServer).collect(Collectors.toList());
      }

      private boolean isNonStartedServer(String serverName) {
        return !expectedRunningServers.contains(serverName);
      }

>>>>>>> 61288a62
      private boolean atLeastOneApplicationServerStarted() {
        return getInfo().getServerStartupInfo().size() > 0;
      }

      private @Nonnull List<String> getNonClusteredServers() {
        return expectedRunningServers.stream().filter(this::isNonClusteredServer).collect(Collectors.toList());
      }

      private boolean allNonClusteredServersRunning() {
        return getNonClusteredServers().stream().noneMatch(this::isNotRunning);
      }

      private List<String> getStartedServersInCluster(String clusterName) {
        return expectedRunningServers.stream()
<<<<<<< HEAD
            .filter(server -> clusterName.equals(getClusterName(server)))
            .collect(Collectors.toList());
=======
              .filter(server -> clusterName.equals(getClusterName(server)))
              .collect(Collectors.toList());
>>>>>>> 61288a62
      }

      private Set<String> serversMarkedForRoll() {
        return DomainPresenceInfo.fromPacket(packet)
            .map(DomainPresenceInfo::getServersToRoll)
            .map(Map::keySet)
            .orElse(Collections.emptySet());
      }

      private boolean isNonClusteredServer(String serverName) {
        return getClusterName(serverName) == null;
      }

      private Optional<WlsDomainConfig> getDomainConfig() {
        return Optional.ofNullable(config).or(this::getScanCacheDomainConfig);
      }

      private Optional<WlsDomainConfig> getScanCacheDomainConfig() {
        DomainPresenceInfo info = getInfo();
        Scan scan = ScanCache.INSTANCE.lookupScan(info.getNamespace(), info.getDomainUid());
        return Optional.ofNullable(scan).map(Scan::getWlsDomainConfig);
      }

      private boolean isRunning(@Nonnull String serverName) {
        return RUNNING_STATE.equals(getRunningState(serverName));
      }

      private boolean isNotRunning(@Nonnull String serverName) {
        return !RUNNING_STATE.equals(getRunningState(serverName));
      }

      private boolean isShutDown(@Nonnull String serverName) {
        return SHUTDOWN_STATE.equals(getRunningState(serverName));
      }

      private boolean isHasFailedPod() {
        return getInfo().getServerPods().anyMatch(PodHelper::isFailed);
      }

      private boolean hasServerPod(String serverName) {
        return Optional.ofNullable(getInfo().getServerPod(serverName)).isPresent();
      }

      private boolean hasReadyServerPod(String serverName) {
        return Optional.ofNullable(getInfo().getServerPod(serverName)).filter(PodHelper::getReadyStatus).isPresent();
      }

      Map<String, ServerStatus> getServerStatuses(final String adminServerName) {
        return getServerNames().stream()
            .collect(Collectors.toMap(Function.identity(),
                s -> createServerStatus(s, Objects.equals(s, adminServerName))));
      }

      private ServerStatus createServerStatus(String serverName, boolean isAdminServer) {
        String clusterName = getClusterName(serverName);
        return new ServerStatus()
            .withServerName(serverName)
            .withState(getRunningState(serverName))
            .withDesiredState(getDesiredState(serverName, clusterName, isAdminServer))
            .withHealth(serverHealth == null ? null : serverHealth.get(serverName))
            .withClusterName(clusterName)
            .withNodeName(getNodeName(serverName))
            .withIsAdminServer(isAdminServer);
      }

      private String getRunningState(String serverName) {
        if (!getInfo().getServerNames().contains(serverName)) {
          return SHUTDOWN_STATE;
        } else if (isDeleting(serverName)) {
          return SHUTTING_DOWN_STATE;
        } else {
          return Optional.ofNullable(serverState).map(m -> m.get(serverName)).orElse(null);
        }
      }

      private boolean isDeleting(String serverName) {
        return Optional.ofNullable(getInfo().getServerPod(serverName)).map(PodHelper::isDeleting).orElse(false);
      }

      private String getDesiredState(String serverName, String clusterName, boolean isAdminServer) {
        return isAdminServer | expectedRunningServers.contains(serverName)
            ? getDomain().getServer(serverName, clusterName).getDesiredState()
            : SHUTDOWN_STATE;
      }

      Integer getReplicaSetting() {
        Collection<Long> values = getClusterCounts().values();
        if (values.size() == 1) {
          return values.iterator().next().intValue();
        } else {
          return null;
        }
      }

      private Stream<String> getServers(boolean isReadyOnly) {
        return getServerNames().stream()
            .filter(isReadyOnly ? this::hasReadyServerPod : this::hasServerPod);
      }

      private Map<String, Long> getClusterCounts() {
        return getClusterCounts(false);
      }

      private Map<String, Long> getClusterCounts(boolean isReadyOnly) {
        return getServers(isReadyOnly)
            .map(this::getClusterNameFromPod)
            .filter(Objects::nonNull)
            .collect(Collectors.groupingBy(Function.identity(), Collectors.counting()));
      }

      Map<String, ClusterStatus> getClusterStatuses() {
        return getClusterNames().stream()
            .collect(Collectors.toMap(Function.identity(), this::createClusterStatus));
      }

      private ClusterStatus createClusterStatus(String clusterName) {
        return new ClusterStatus()
            .withClusterName(clusterName)
            .withReplicas(Optional.ofNullable(getClusterCounts().get(clusterName))
                .map(Long::intValue).orElse(null))
            .withReadyReplicas(
                Optional.ofNullable(getClusterCounts(true)
                    .get(clusterName)).map(Long::intValue).orElse(null))
            .withMaximumReplicas(getClusterMaximumSize(clusterName))
            .withMinimumReplicas(getClusterMinimumSize(clusterName))
            .withReplicasGoal(getClusterSizeGoal(clusterName));
      }

      private String getNodeName(String serverName) {
        return Optional.ofNullable(getInfo().getServerPod(serverName))
            .map(V1Pod::getSpec)
            .map(V1PodSpec::getNodeName)
            .orElse(null);
      }

      private String getClusterName(String serverName) {
        return getDomainConfig()
            .map(c -> c.getClusterName(serverName))
            .orElse(getClusterNameFromPod(serverName));
      }

      private String getClusterNameFromPod(String serverName) {
        return Optional.ofNullable(getInfo().getServerPod(serverName))
            .map(V1Pod::getMetadata)
            .map(V1ObjectMeta::getLabels)
            .map(l -> l.get(CLUSTERNAME_LABEL))
            .orElse(null);
      }

      private Collection<String> getServerNames() {
        Set<String> result = new HashSet<>();
        getDomainConfig()
            .ifPresent(config -> {
              result.addAll(config.getServerConfigs().keySet());
              for (WlsClusterConfig cluster : config.getConfiguredClusters()) {
                Optional.ofNullable(cluster.getDynamicServersConfig())
                    .flatMap(dynamicConfig -> Optional.ofNullable(dynamicConfig.getServerConfigs()))
                    .ifPresent(servers -> servers.forEach(item -> result.add(item.getName())));
                Optional.ofNullable(cluster.getServerConfigs())
                    .ifPresent(servers -> servers.forEach(item -> result.add(item.getName())));
              }
            });
        return result;
      }

      private Collection<String> getClusterNames() {
        Set<String> result = new HashSet<>();
        getDomainConfig().ifPresent(config -> result.addAll(config.getClusterConfigs().keySet()));
        return result;
      }

      private Integer getClusterMaximumSize(String clusterName) {
        return getDomainConfig()
            .map(config -> config.getClusterConfig(clusterName))
            .map(WlsClusterConfig::getMaxClusterSize)
            .orElse(0);
      }

      private Integer getClusterMinimumSize(String clusterName) {
        return getDomain().isAllowReplicasBelowMinDynClusterSize(clusterName)
            ? 0 : getDomainConfig()
            .map(config -> config.getClusterConfig(clusterName))
            .map(WlsClusterConfig::getMinClusterSize)
            .orElse(0);
      }

      private Integer getClusterSizeGoal(String clusterName) {
        return getDomain().getReplicaCount(clusterName);
      }
    }
  }

  public static class RemoveFailuresStep extends DomainStatusUpdaterStep {

    private RemoveFailuresStep() {
    }

    @Override
    void modifyStatus(DomainStatus status) {
      status.removeConditionWithType(Failed);
    }
  }

  private static class FailedStep extends DomainStatusUpdaterStep {
    private final DomainFailureReason reason;
    private final String message;

    private FailedStep(DomainFailureReason reason, String message) {
      super();
      this.reason = reason;
      this.message = message;
    }

    @Override
    protected String getDetail() {
      return reason.name();
    }

    @Override
    void modifyStatus(DomainStatus s) {
      s.addCondition(new DomainCondition(Failed).withStatus(TRUE).withReason(reason).withMessage(message));
    }
  }
}<|MERGE_RESOLUTION|>--- conflicted
+++ resolved
@@ -594,7 +594,6 @@
       @Nonnull
       @Override
       List<EventData> createDomainEvents() {
-<<<<<<< HEAD
         List<EventData> list = getRemovedConditionEvents();
         list.sort(Comparator.comparing(EventData::getItem));
         List<EventData> list2 = getNewConditionEvents();
@@ -644,20 +643,6 @@
             return new EventData(DOMAIN_UNAVAILABLE);
           case Failed:
             return new EventData(DOMAIN_FAILURE_RESOLVED);
-=======
-        return new Conditions().getNewConditions(getStatus()).stream()
-              .map(this::toEvent)
-              .filter(Objects::nonNull)
-              .collect(Collectors.toList());
-      }
-
-      private EventData toEvent(DomainCondition newCondition) {
-        switch (newCondition.getType()) {
-          case Completed:
-            return new EventData(DOMAIN_COMPLETE);
-          case Available:
-            return new EventData(DOMAIN_AVAILABLE);
->>>>>>> 61288a62
           default:
             return null;
         }
@@ -695,7 +680,6 @@
           conditions.forEach(status::addCondition);
         }
 
-<<<<<<< HEAD
         void addFailedConditions(DomainStatus status) {
           if (!isCompleteTrue()) {
             status.getConditions().stream()
@@ -711,8 +695,6 @@
               .anyMatch(c -> "True".equals(c.getStatus()) && Completed.equals(c.getType()));
         }
 
-=======
->>>>>>> 61288a62
         List<DomainCondition> getNewConditions(DomainStatus status) {
           return conditions.stream()
                 .filter(c -> "True".equals(c.getStatus()))
@@ -720,7 +702,6 @@
                 .collect(Collectors.toList());
         }
 
-<<<<<<< HEAD
         List<DomainCondition> getRemovedConditions(DomainStatus status) {
           return Optional.ofNullable(status).map(DomainStatus::getConditions).orElse(Collections.emptyList()).stream()
               .filter(c -> "True".equals(c.getStatus()))
@@ -760,10 +741,6 @@
         Predicate<DomainCondition> matchFor(DomainCondition condition) {
           return c -> c.getType().equals(condition.getType()) 
               && failureReasonMatch(c, condition) && "True".equals(c.getStatus());
-=======
-        Predicate<DomainCondition> matchFor(DomainCondition condition) {
-          return c -> c.getType().equals(condition.getType()) && "True".equals(c.getStatus());
->>>>>>> 61288a62
         }
 
         @Nonnull
@@ -783,7 +760,6 @@
           computeTooManyReplicasFailures();
         }
 
-<<<<<<< HEAD
         public Conditions(DomainStatus status) {
           conditions.add(new DomainCondition(Completed).withStatus(isProcessingCompleted()));
           conditions.add(new DomainCondition(Available).withStatus(sufficientServersRunning()));
@@ -791,8 +767,6 @@
           computeTooManyReplicasFailures();
         }
 
-=======
->>>>>>> 61288a62
         private boolean isProcessingCompleted() {
           return !haveTooManyReplicas() && allIntendedServersRunning();
         }
@@ -861,7 +835,6 @@
         private long getSufficientServerCount() {
           return max(1, minReplicas(), specifiedReplicaCount - maxUnavailable());
         }
-<<<<<<< HEAD
 
         private int max(Integer... inputs) {
           return Arrays.stream(inputs).reduce(0, Math::max);
@@ -886,32 +859,6 @@
           return RUNNING_STATE.equals(serverState);
         }
 
-=======
-
-        private int max(Integer... inputs) {
-          return Arrays.stream(inputs).reduce(0, Math::max);
-        }
-
-        private int minReplicas() {
-          return getDomain().isAllowReplicasBelowMinDynClusterSize(clusterName) ? 0 : minReplicaCount;
-        }
-
-        private long numServersReady() {
-          return startedServers.stream()
-                .map(StatusUpdateContext.this::getRunningState)
-                .filter(this::isRunning)
-                .count();
-        }
-
-        private int maxUnavailable() {
-          return getDomain().getMaxUnavailable(clusterName);
-        }
-
-        private boolean isRunning(String serverState) {
-          return RUNNING_STATE.equals(serverState);
-        }
-
->>>>>>> 61288a62
         private String createFailureMessage() {
           return LOGGER.formatMessage(TOO_MANY_REPLICAS_FAILURE, specifiedReplicaCount, clusterName, maxReplicaCount);
         }
@@ -984,7 +931,6 @@
 
       private boolean allStartedServersAreRunning() {
         return expectedRunningServers.stream().allMatch(this::isRunning);
-<<<<<<< HEAD
       }
 
       private boolean allNonStartedServersAreShutdown() {
@@ -999,22 +945,6 @@
         return !expectedRunningServers.contains(serverName);
       }
 
-=======
-      }
-
-      private boolean allNonStartedServersAreShutdown() {
-        return getNonStartedServersWithState().stream().allMatch(this::isShutDown);
-      }
-
-      private List<String> getNonStartedServersWithState() {
-        return serverState.keySet().stream().filter(this::isNonStartedServer).collect(Collectors.toList());
-      }
-
-      private boolean isNonStartedServer(String serverName) {
-        return !expectedRunningServers.contains(serverName);
-      }
-
->>>>>>> 61288a62
       private boolean atLeastOneApplicationServerStarted() {
         return getInfo().getServerStartupInfo().size() > 0;
       }
@@ -1029,13 +959,8 @@
 
       private List<String> getStartedServersInCluster(String clusterName) {
         return expectedRunningServers.stream()
-<<<<<<< HEAD
-            .filter(server -> clusterName.equals(getClusterName(server)))
-            .collect(Collectors.toList());
-=======
               .filter(server -> clusterName.equals(getClusterName(server)))
               .collect(Collectors.toList());
->>>>>>> 61288a62
       }
 
       private Set<String> serversMarkedForRoll() {
