--- conflicted
+++ resolved
@@ -445,11 +445,8 @@
             .withReadyReplicas(
                 Optional.ofNullable(getClusterCounts(true).get(clusterName)).map(Long::intValue).orElse(null))
             .withMaximumReplicas(getClusterMaximumSize(clusterName))
-<<<<<<< HEAD
-            .withMinimumReplicas(getClusterMinimumSize(clusterName));
-=======
+            .withMinimumReplicas(getClusterMinimumSize(clusterName))
             .withReplicasGoal(getClusterSizeGoal(clusterName));
->>>>>>> 7b91449d
       }
 
 
@@ -499,14 +496,13 @@
             .map(cluster -> cluster.map(WlsClusterConfig::getMaxClusterSize).orElse(0)).get();
       }
 
-<<<<<<< HEAD
       private Integer getClusterMinimumSize(String clusterName) {
         return getDomainConfig().map(config -> Optional.ofNullable(config.getClusterConfig(clusterName)))
                 .map(cluster -> cluster.map(WlsClusterConfig::getMinClusterSize).orElse(0)).get();
-=======
+      }
+
       private Integer getClusterSizeGoal(String clusterName) {
         return getDomain().getReplicaCount(clusterName);
->>>>>>> 7b91449d
       }
     }
   }
