--- conflicted
+++ resolved
@@ -253,7 +253,6 @@
     private long getCreationTime(V1Job job) {
       return job.getMetadata().getCreationTimestamp().getMillis();
     }
-<<<<<<< HEAD
 
     @Override
     V1ObjectMeta getMetadata(V1Job job) {
@@ -271,25 +270,6 @@
     }
 
     @Override
-=======
-
-    @Override
-    V1ObjectMeta getMetadata(V1Job job) {
-      return job.getMetadata();
-    }
-
-    @Override
-    void addCallback(String name, Consumer<V1Job> callback) {
-      addOnModifiedCallback(name, callback);
-    }
-
-    @Override
-    void removeCallback(String name, Consumer<V1Job> callback) {
-      removeOnModifiedCallback(name, callback);
-    }
-
-    @Override
->>>>>>> 4d4fe0a4
     Step createReadAsyncStep(String name, String namespace, ResponseStep<V1Job> responseStep) {
       return new CallBuilder().readJobAsync(name, namespace, responseStep);
     }
