// Copyright (c) 2018, 2019, Oracle Corporation and/or its affiliates.  All rights reserved.
// Licensed under the Universal Permissive License v 1.0 as shown at https://oss.oracle.com/licenses/upl.

package oracle.kubernetes.operator;

import java.util.HashMap;
import java.util.List;
import java.util.Map;
import java.util.Optional;
import java.util.concurrent.ConcurrentHashMap;
import java.util.concurrent.ThreadFactory;
import java.util.concurrent.atomic.AtomicBoolean;
import java.util.function.Consumer;
import java.util.function.Function;
import javax.annotation.Nonnull;

import io.kubernetes.client.ApiException;
import io.kubernetes.client.models.V1Job;
import io.kubernetes.client.models.V1JobCondition;
import io.kubernetes.client.models.V1JobStatus;
import io.kubernetes.client.models.V1ObjectMeta;
import io.kubernetes.client.util.Watch;
import oracle.kubernetes.operator.TuningParameters.WatchTuning;
import oracle.kubernetes.operator.builders.WatchBuilder;
import oracle.kubernetes.operator.builders.WatchI;
import oracle.kubernetes.operator.helpers.CallBuilder;
import oracle.kubernetes.operator.helpers.ResponseStep;
import oracle.kubernetes.operator.logging.LoggingFacade;
import oracle.kubernetes.operator.logging.LoggingFactory;
import oracle.kubernetes.operator.logging.MessageKeys;
import oracle.kubernetes.operator.watcher.WatchListener;
import oracle.kubernetes.operator.work.Packet;
import oracle.kubernetes.operator.work.Step;
import oracle.kubernetes.weblogic.domain.model.Domain;

/** Watches for Jobs to become Ready or leave Ready state. */
public class JobWatcher extends Watcher<V1Job> implements WatchListener<V1Job> {
  private static final LoggingFacade LOGGER = LoggingFactory.getLogger("Operator", "Operator");
  private static final Map<String, JobWatcher> JOB_WATCHERS = new HashMap<>();
  private static JobWatcherFactory factory;

  private final String namespace;

  // Map of Job name to Runnable
  private final Map<String,Consumer<V1Job>> completeCallbackRegistrations = new ConcurrentHashMap<>();

  private JobWatcher(
      String namespace,
      String initialResourceVersion,
      WatchTuning tuning,
      AtomicBoolean isStopping) {
    super(initialResourceVersion, tuning, isStopping);
    setListener(this);
    this.namespace = namespace;
  }

  private void addOnModifiedCallback(String jobName, Consumer<V1Job> callback) {
    completeCallbackRegistrations.put(jobName, callback);
  }

  private void dispatchCallback(String jobName, V1Job job) {
    Optional.ofNullable(completeCallbackRegistrations.get(jobName)).ifPresent(callback -> callback.accept(job));
  }

  private void removeOnModifiedCallback(String jobName, Consumer<V1Job> callback) {
    completeCallbackRegistrations.remove(jobName, callback);
  }

  /**
   * Returns a cached JobWatcher, if present; otherwise, creates a new one.
   *
   * @param domain the domain for which the job watcher is to be returned
   * @return a cached jobwatcher.
   */
  public static @Nonnull JobWatcher getOrCreateFor(Domain domain) {
    return JOB_WATCHERS.computeIfAbsent(getNamespace(domain), n -> factory.createFor(domain));
  }

  public static void removeNamespace(String ns) {
    JOB_WATCHERS.remove(ns);
  }

  private static String getNamespace(Domain domain) {
    return domain.getMetadata().getNamespace();
  }

  /**
   * Creates a new JobWatcher and caches it by namespace.
   *
   * @param factory thread factory
   * @param ns Namespace
   * @param initialResourceVersion Initial resource version or empty string
   * @param tuning Tuning parameters for the watch, for example watch lifetime
   * @param isStopping Stop signal
   * @return Job watcher for the namespace
   */
  public static JobWatcher create(
      ThreadFactory factory,
      String ns,
      String initialResourceVersion,
      WatchTuning tuning,
      AtomicBoolean isStopping) {
    JobWatcher watcher = new JobWatcher(ns, initialResourceVersion, tuning, isStopping);
    watcher.start(factory);
    return watcher;
  }

  static void defineFactory(
      ThreadFactory threadFactory,
      WatchTuning tuning,
      Function<String, AtomicBoolean> isNamespaceStopping) {
    factory = new JobWatcherFactory(threadFactory, tuning, isNamespaceStopping);
  }

  public static boolean isComplete(V1Job job) {
    if (job == null) return false;

    V1JobStatus status = job.getStatus();
    LOGGER.fine(
        "JobWatcher.isComplete status of job " + job.getMetadata().getName() + ": " + status);
    if (status != null) {
      List<V1JobCondition> conds = status.getConditions();
      if (conds != null) {
        for (V1JobCondition cond : conds) {
          if ("Complete".equals(cond.getType())) {
            if ("True".equals(cond.getStatus())) { // TODO: Verify V1JobStatus.succeeded count?
              // Job is complete!
              LOGGER.info(MessageKeys.JOB_IS_COMPLETE, job.getMetadata().getName(), status);
              return true;
            }
          }
        }
      }
    }
    return false;
  }

  static boolean isFailed(V1Job job) {
    if (job == null) return false;

    V1JobStatus status = job.getStatus();
    if (status != null) {
      if (status.getFailed() != null && status.getFailed() > 0) {
        LOGGER.severe(MessageKeys.JOB_IS_FAILED, job.getMetadata().getName());
        return true;
      }
    }
    return false;
  }

  static String getFailedReason(V1Job job) {
    V1JobStatus status = job.getStatus();
    if (status != null && status.getConditions() != null) {
      for (V1JobCondition cond : status.getConditions()) {
        if ("Failed".equals(cond.getType()) && "True".equals(cond.getStatus())) {
          return cond.getReason();
        }
      }
    }
    return null;
  }

  @Override
  public WatchI<V1Job> initiateWatch(WatchBuilder watchBuilder) throws ApiException {
    return watchBuilder
        .withLabelSelectors(LabelConstants.DOMAINUID_LABEL, LabelConstants.CREATEDBYOPERATOR_LABEL)
        .createJobWatch(namespace);
  }

  public void receivedResponse(Watch.Response<V1Job> item) {
    LOGGER.entering();

    LOGGER.fine("JobWatcher.receivedResponse response item: " + item);
    switch (item.type) {
      case "ADDED":
      case "MODIFIED":
        dispatchCallback(getJobName(item), item.object);
        break;
      case "DELETED":
      case "ERROR":
      default:
    }

    LOGGER.exiting();
  }

  private String getJobName(Watch.Response<V1Job> item) {
    return item.object.getMetadata().getName();
  }

  /**
   * Waits until the Job is Ready.
   *
   * @param job Job to watch
   * @param next Next processing step once Job is ready
   * @return Asynchronous step
   */
  public Step waitForReady(V1Job job, Step next) {
    return new WaitForJobReadyStep(job, next);
  }

  static class JobWatcherFactory {
    private ThreadFactory threadFactory;
    private WatchTuning watchTuning;

    private Function<String, AtomicBoolean> isNamespaceStopping;

    JobWatcherFactory(
        ThreadFactory threadFactory,
        WatchTuning watchTuning,
        Function<String, AtomicBoolean> isNamespaceStopping) {
      this.threadFactory = threadFactory;
      this.watchTuning = watchTuning;
      this.isNamespaceStopping = isNamespaceStopping;
    }

    JobWatcher createFor(Domain domain) {
      String namespace = getNamespace(domain);
      return create(
          threadFactory,
          namespace,
          domain.getMetadata().getResourceVersion(),
          watchTuning,
          isNamespaceStopping.apply(namespace));
    }
  }

  private class WaitForJobReadyStep extends WaitForReadyStep<V1Job> {
    private long jobCreationTime;

    private WaitForJobReadyStep(V1Job job, Step next) {
      super(job, next);
      jobCreationTime = getCreationTime(job);
    }

    // A job is considered ready once it has either successfully completed, or been marked as failed.
    @Override
    boolean isReady(V1Job job) {
      return isComplete(job) || isFailed(job);
    }

    // Ignore modified callbacks from different jobs (identified by having different creation times) or those
    // where the job is not yet ready.
    @Override
    boolean shouldProcessCallback(V1Job job) {
      return hasExpectedCreationTime(job) && isReady(job);
    }

    private boolean hasExpectedCreationTime(V1Job job) {
      return getCreationTime(job) == jobCreationTime;
    }

    private long getCreationTime(V1Job job) {
      return job.getMetadata().getCreationTimestamp().getMillis();
    }

<<<<<<< HEAD
      V1ObjectMeta metadata = job.getMetadata();

      LOGGER.info(MessageKeys.WAITING_FOR_JOB_READY, metadata.getName());

      AtomicBoolean didResume = new AtomicBoolean(false);
      return doSuspend(
          (fiber) -> {
            Complete complete =
                (V1Job job, boolean isJobFailed) -> {
                  if (!shouldProcessJob(job)) {
                    return;
                  }
                  completeCallbackRegistrations.remove(job.getMetadata().getName());
                  if (didResume.compareAndSet(false, true)) {
                    LOGGER.fine("Job status: " + job.getStatus());
                    packet.put(ProcessingConstants.DOMAIN_INTROSPECTOR_JOB, job);
                    // Do not proceed to next step such as ReadDomainIntrospectorPodLog if job
                    // failed due to DeadlineExceeded, as the pod container would likely not
                    // be available for reading
                    if (isJobFailed && "DeadlineExceeded".equals(getFailedReason(job))) {
                      fiber.terminate(new DeadlineExceededException(job), packet);
                    }
                    fiber.resume(packet);
                  }
                };
            completeCallbackRegistrations.put(metadata.getName(), complete);

            // Timing window -- job may have come ready before registration for callback
            fiber
                .createChildFiber()
                .start(
                    new CallBuilder()
                        .readJobAsync(
                            metadata.getName(),
                            metadata.getNamespace(),
                            new ResponseStep<>(null) {
                              @Override
                              public NextAction onSuccess(
                                  Packet packet, CallResponse<V1Job> callResponse) {
                                if (callResponse.getResult() != null
                                    && isComplete(callResponse.getResult())) {
                                  if (didResume.compareAndSet(false, true)) {
                                    completeCallbackRegistrations.remove(
                                        metadata.getName(), complete);
                                    fiber.resume(packet);
                                  }
                                }
                                return doNext(packet);
                              }
                            }),
                    packet.clone(),
                    null);
          });
=======
    @Override
    V1ObjectMeta getMetadata(V1Job job) {
      return job.getMetadata();
    }

    @Override
    void addCallback(String name, Consumer<V1Job> callback) {
      addOnModifiedCallback(name, callback);
    }

    @Override
    void removeCallback(String name, Consumer<V1Job> callback) {
      removeOnModifiedCallback(name, callback);
    }

    @Override
    Step createReadAsyncStep(String name, String namespace, ResponseStep<V1Job> responseStep) {
      return new CallBuilder().readJobAsync(name, namespace, responseStep);
    }

    // When we detect a job as ready, we add it to the packet for downstream processing.
    @Override
    void updatePacket(Packet packet, V1Job job) {
      packet.put(ProcessingConstants.DOMAIN_INTROSPECTOR_JOB, job);
    }

    // Do not proceed to next step such as ReadDomainIntrospectorPodLog if job
    // failed due to DeadlineExceeded, as the pod container would likely not
    // be available for reading
    @Override
    boolean shouldTerminateFiber(V1Job job) {
      return isFailed(job) && "DeadlineExceeded".equals(getFailedReason(job));
    }

    // create an exception to terminate the fiber
    @Override
    Throwable createTerminationException(V1Job job) {
      return new DeadlineExceededException(job);
    }

    @Override
    void logWaiting(String name) {
      LOGGER.info(MessageKeys.WAITING_FOR_JOB_READY, name);
>>>>>>> 5337c253
    }
  }

  static class DeadlineExceededException extends Exception {
    final V1Job job;

    DeadlineExceededException(V1Job job) {
      super();
      this.job = job;
    }

    public String toString() {
      return LOGGER.getFormattedMessage(
          MessageKeys.JOB_DEADLINE_EXCEEDED_MESSAGE,
          job.getMetadata().getName(),
          job.getSpec().getActiveDeadlineSeconds(),
          getJobStartedSeconds(),
          DomainPresence.getDomainPresenceFailureRetryMaxCount());
    }

    private long getJobStartedSeconds() {
      if (job.getStatus() != null && job.getStatus().getStartTime() != null) {
        return (System.currentTimeMillis() - job.getStatus().getStartTime().getMillis()) / 1000;
      }
      return -1;
    }
  }
}<|MERGE_RESOLUTION|>--- conflicted
+++ resolved
@@ -76,7 +76,7 @@
     return JOB_WATCHERS.computeIfAbsent(getNamespace(domain), n -> factory.createFor(domain));
   }
 
-  public static void removeNamespace(String ns) {
+  static void removeNamespace(String ns) {
     JOB_WATCHERS.remove(ns);
   }
 
@@ -254,61 +254,6 @@
       return job.getMetadata().getCreationTimestamp().getMillis();
     }
 
-<<<<<<< HEAD
-      V1ObjectMeta metadata = job.getMetadata();
-
-      LOGGER.info(MessageKeys.WAITING_FOR_JOB_READY, metadata.getName());
-
-      AtomicBoolean didResume = new AtomicBoolean(false);
-      return doSuspend(
-          (fiber) -> {
-            Complete complete =
-                (V1Job job, boolean isJobFailed) -> {
-                  if (!shouldProcessJob(job)) {
-                    return;
-                  }
-                  completeCallbackRegistrations.remove(job.getMetadata().getName());
-                  if (didResume.compareAndSet(false, true)) {
-                    LOGGER.fine("Job status: " + job.getStatus());
-                    packet.put(ProcessingConstants.DOMAIN_INTROSPECTOR_JOB, job);
-                    // Do not proceed to next step such as ReadDomainIntrospectorPodLog if job
-                    // failed due to DeadlineExceeded, as the pod container would likely not
-                    // be available for reading
-                    if (isJobFailed && "DeadlineExceeded".equals(getFailedReason(job))) {
-                      fiber.terminate(new DeadlineExceededException(job), packet);
-                    }
-                    fiber.resume(packet);
-                  }
-                };
-            completeCallbackRegistrations.put(metadata.getName(), complete);
-
-            // Timing window -- job may have come ready before registration for callback
-            fiber
-                .createChildFiber()
-                .start(
-                    new CallBuilder()
-                        .readJobAsync(
-                            metadata.getName(),
-                            metadata.getNamespace(),
-                            new ResponseStep<>(null) {
-                              @Override
-                              public NextAction onSuccess(
-                                  Packet packet, CallResponse<V1Job> callResponse) {
-                                if (callResponse.getResult() != null
-                                    && isComplete(callResponse.getResult())) {
-                                  if (didResume.compareAndSet(false, true)) {
-                                    completeCallbackRegistrations.remove(
-                                        metadata.getName(), complete);
-                                    fiber.resume(packet);
-                                  }
-                                }
-                                return doNext(packet);
-                              }
-                            }),
-                    packet.clone(),
-                    null);
-          });
-=======
     @Override
     V1ObjectMeta getMetadata(V1Job job) {
       return job.getMetadata();
@@ -352,7 +297,6 @@
     @Override
     void logWaiting(String name) {
       LOGGER.info(MessageKeys.WAITING_FOR_JOB_READY, name);
->>>>>>> 5337c253
     }
   }
 
