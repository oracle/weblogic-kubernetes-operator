--- conflicted
+++ resolved
@@ -227,10 +227,7 @@
       eventWatchers.remove(ns);
       podWatchers.remove(ns);
       serviceWatchers.remove(ns);
-<<<<<<< HEAD
-=======
       JobWatcher.removeNamespace(ns);
->>>>>>> 4d4fe0a4
     }
   }
 
