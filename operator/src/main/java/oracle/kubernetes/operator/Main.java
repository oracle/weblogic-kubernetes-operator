--- conflicted
+++ resolved
@@ -713,10 +713,6 @@
     resources.add(new BeforeAdminServiceStep(null));
     resources.add(ServiceHelper.createForServerStep(null));
     resources.add(new WatchPodReadyAdminStep(podWatchers, null));
-<<<<<<< HEAD
-    //    resources.add(WlsRetriever.readConfigStep(null));
-=======
->>>>>>> 324a2152
     resources.add(new ExternalAdminChannelsStep(next));
     return resources.toArray(new Step[0]);
   }
