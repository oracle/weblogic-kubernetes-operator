--- conflicted
+++ resolved
@@ -424,10 +424,7 @@
 
   /**
    * Returns true if the operator is configured to use a single dedicated namespace for both itself any any domains.
-<<<<<<< HEAD
-=======
    * @return true, if selection strategy is dedicated mode.
->>>>>>> a83af595
    */
   public static boolean isDedicated() {
     return Namespaces.SelectionStrategy.Dedicated.equals(Namespaces.getSelectionStrategy());
