--- conflicted
+++ resolved
@@ -67,11 +67,7 @@
 import oracle.kubernetes.operator.logging.MessageKeys;
 import oracle.kubernetes.operator.rest.RestConfigImpl;
 import oracle.kubernetes.operator.rest.RestServer;
-<<<<<<< HEAD
-=======
 import oracle.kubernetes.operator.steps.ActionResponseStep;
-import oracle.kubernetes.operator.steps.ConfigMapAfterStep;
->>>>>>> 6d15d38b
 import oracle.kubernetes.operator.work.Component;
 import oracle.kubernetes.operator.work.Container;
 import oracle.kubernetes.operator.work.ContainerResolver;
@@ -950,17 +946,8 @@
             }
           });
 
-<<<<<<< HEAD
       main.startDomainWatcher(ns, getInitialResourceVersion(callResponse.getResult()));
-      return doNext(packet);
-=======
-      if (!domainWatchers.containsKey(ns)) {
-        domainWatchers.put(
-            ns, createDomainWatcher(ns, getResourceVersion(callResponse.getResult())));
-      }
-
       return doContinueListOrNext(callResponse, packet);
->>>>>>> 6d15d38b
     }
 
   }
@@ -997,17 +984,8 @@
         }
       }
 
-<<<<<<< HEAD
-      String initialResourceVersion = getInitialResourceVersion(result);
-      main.startServiceWatcher(ns, initialResourceVersion);
-      return doNext(packet);
-=======
-      if (!serviceWatchers.containsKey(ns)) {
-        serviceWatchers.put(ns, createServiceWatcher(ns, getInitialResourceVersion(result)));
-      }
-
+      main.startServiceWatcher(ns, getInitialResourceVersion(result));
       return doContinueListOrNext(callResponse, packet);
->>>>>>> 6d15d38b
     }
   }
 
@@ -1027,19 +1005,8 @@
 
     @Override
     public NextAction onSuccess(Packet packet, CallResponse<V1EventList> callResponse) {
-<<<<<<< HEAD
       main.startEventWatcher(ns, getInitialResourceVersion(callResponse.getResult()));
-      return doNext(packet);
-=======
-      V1EventList result = callResponse.getResult();
-      // don't bother processing pre-existing events
-
-      if (!eventWatchers.containsKey(ns)) {
-        eventWatchers.put(ns, createEventWatcher(ns, getInitialResourceVersion(result)));
-      }
-
       return doContinueListOrNext(callResponse, packet);
->>>>>>> 6d15d38b
     }
   }
 
@@ -1076,16 +1043,8 @@
         }
       }
 
-<<<<<<< HEAD
       main.startPodWatcher(ns, getInitialResourceVersion(result));
-      return doNext(packet);
-=======
-      if (!podWatchers.containsKey(ns)) {
-        podWatchers.put(ns, createPodWatcher(ns, getInitialResourceVersion(result)));
-      }
-
       return doContinueListOrNext(callResponse, packet);
->>>>>>> 6d15d38b
     }
 
   }
@@ -1137,33 +1096,16 @@
           }
         }
       } else {
-<<<<<<< HEAD
-        namespacesToStart = new TreeSet<>(configuredDomainNamespaces);
-        for (String ns : configuredDomainNamespaces) {
-          if (!nsList.contains(ns)) {
-            try (LoggingContext ignored = LoggingContext.setThreadContext().namespace(ns)) {
-              LOGGER.warning(MessageKeys.NAMESPACE_IS_MISSING, ns);
-            }
-            namespacesToStart.remove(ns);
-          }
-        }
-      }
-      Step strategy;
-      if (!namespacesToStart.isEmpty()) {
-        strategy = Step.chain(createDomainCrdAndStartNamespaces(namespacesToStart, isFullRecheck),
-          new CreateNamespaceWatcherStep(selectionStrategy, intialResourceVersion));
-=======
         namespacesToStartNow = new TreeSet<>(configuredDomainNamespaces);
         namespacesToStartNow.retainAll(nsPossiblyPartialList);
       }
 
-      Step strategy = null;
+      Step strategy;
       if (!namespacesToStartNow.isEmpty()) {
         strategy = Step.chain(
           startNamespaces(namespacesToStartNow, isFullRecheck),
           new CreateNamespaceWatcherStep(selectionStrategy, intialResourceVersion),
           getNext());
->>>>>>> 6d15d38b
 
         if (configuredDomainNamespaces == null) {
           strategy = new InitializeNamespacesSecurityStep(namespacesToStartNow, strategy);
@@ -1217,7 +1159,7 @@
       if (configuredDomainNamespaces != null) {
         for (String ns : configuredDomainNamespaces) {
           if (!allDomainNamespaces.contains(ns)) {
-            try (LoggingContext stack = LoggingContext.setThreadContext().namespace(ns)) {
+            try (LoggingContext ignored = LoggingContext.setThreadContext().namespace(ns)) {
               LOGGER.warning(MessageKeys.NAMESPACE_IS_MISSING, ns);
             }
           }
