// Copyright (c) 2017, 2022, Oracle and/or its affiliates.
// Licensed under the Universal Permissive License v 1.0 as shown at https://oss.oracle.com/licenses/upl.

package oracle.kubernetes.operator;

import java.io.File;
import java.io.FileOutputStream;
import java.io.IOException;
import java.io.InputStream;
import java.io.OutputStream;
import java.io.PrintStream;
import java.time.OffsetDateTime;
import java.util.Collection;
import java.util.Collections;
import java.util.Optional;
import java.util.Properties;
import java.util.concurrent.ScheduledExecutorService;
import java.util.concurrent.ScheduledFuture;
import java.util.concurrent.Semaphore;
import java.util.concurrent.ThreadFactory;
import java.util.concurrent.TimeUnit;
import java.util.concurrent.atomic.AtomicBoolean;
import java.util.concurrent.atomic.AtomicReference;
import javax.annotation.Nonnull;

import io.kubernetes.client.openapi.models.CoreV1EventList;
import io.kubernetes.client.openapi.models.V1Namespace;
import io.kubernetes.client.openapi.models.V1NamespaceList;
import io.kubernetes.client.openapi.models.V1ObjectMeta;
import io.kubernetes.client.util.Watch;
import oracle.kubernetes.operator.calls.CallResponse;
import oracle.kubernetes.operator.calls.UnrecoverableCallException;
import oracle.kubernetes.operator.helpers.CallBuilder;
import oracle.kubernetes.operator.helpers.ClientPool;
import oracle.kubernetes.operator.helpers.CrdHelper;
import oracle.kubernetes.operator.helpers.HealthCheckHelper;
import oracle.kubernetes.operator.helpers.KubernetesUtils;
import oracle.kubernetes.operator.helpers.KubernetesVersion;
import oracle.kubernetes.operator.helpers.PodHelper;
import oracle.kubernetes.operator.helpers.ResponseStep;
import oracle.kubernetes.operator.helpers.SemanticVersion;
import oracle.kubernetes.operator.logging.LoggingContext;
import oracle.kubernetes.operator.logging.LoggingFacade;
import oracle.kubernetes.operator.logging.LoggingFactory;
import oracle.kubernetes.operator.logging.MessageKeys;
import oracle.kubernetes.operator.rest.RestConfigImpl;
import oracle.kubernetes.operator.rest.RestServer;
import oracle.kubernetes.operator.steps.DefaultResponseStep;
import oracle.kubernetes.operator.steps.InitializeInternalIdentityStep;
import oracle.kubernetes.operator.utils.Certificates;
import oracle.kubernetes.operator.work.Component;
import oracle.kubernetes.operator.work.Container;
import oracle.kubernetes.operator.work.ContainerResolver;
import oracle.kubernetes.operator.work.Engine;
import oracle.kubernetes.operator.work.Fiber;
import oracle.kubernetes.operator.work.Fiber.CompletionCallback;
import oracle.kubernetes.operator.work.FiberGate;
import oracle.kubernetes.operator.work.NextAction;
import oracle.kubernetes.operator.work.Packet;
import oracle.kubernetes.operator.work.Step;
import oracle.kubernetes.operator.work.ThreadFactorySingleton;
import oracle.kubernetes.utils.SystemClock;
import oracle.kubernetes.weblogic.domain.model.DomainList;

import static oracle.kubernetes.operator.helpers.NamespaceHelper.getOperatorNamespace;

/** A Kubernetes Operator for WebLogic. */
public class Main {
  private static final LoggingFacade LOGGER = LoggingFactory.getLogger("Operator", "Operator");
  static final String GIT_BUILD_VERSION_KEY = "git.build.version";
  static final String GIT_BRANCH_KEY = "git.branch";
  static final String GIT_COMMIT_KEY = "git.commit.id.abbrev";
  static final String GIT_BUILD_TIME_KEY = "git.build.time";

  private static final Container container = new Container();
  private static final ThreadFactory threadFactory = new WrappedThreadFactory();
  private static final ScheduledExecutorService wrappedExecutorService =
      Engine.wrappedExecutorService("operator", container);
  private static final AtomicReference<OffsetDateTime> lastFullRecheck =
      new AtomicReference<>(SystemClock.now());
  private static final Semaphore shutdownSignal = new Semaphore(0);
  private static final int DEFAULT_STUCK_POD_RECHECK_SECONDS = 30;

  private static final File operatorHome;
  private final MainDelegate delegate;
  private final StuckPodProcessing stuckPodProcessing;
  private NamespaceWatcher namespaceWatcher;
  protected OperatorEventWatcher operatorNamespaceEventWatcher;
  private boolean warnedOfCrdAbsence;
  private static final NextStepFactory NEXT_STEP_FACTORY = Main::createInitializeInternalIdentityStep;

  static {
    try {
      // suppress System.err since we catch all necessary output with Logger
      OutputStream output = new FileOutputStream("/dev/null");
      PrintStream nullOut = new PrintStream(output);
      System.setErr(nullOut);

      ClientPool.initialize(threadFactory);

<<<<<<< HEAD
      String mountPoint = System.getenv("OPERATOR_CONFIG_MOUNT");
      if (mountPoint == null) {
        mountPoint = "/operator/config";
      }

      TuningParameters.initializeInstance(wrappedExecutorService, mountPoint);
=======
      // Simplify debugging the operator by allowing the setting of the operator
      // top-level directory using either an env variable or a property. In the normal,
      // container-based use case these values won't be set and the operator will with the
      // /operator directory.
      String operatorHomeLoc = System.getenv("OPERATOR_HOME");
      if (operatorHomeLoc == null) {
        operatorHomeLoc = System.getProperty("operatorHome", "/operator");
      }
      operatorHome = new File(operatorHomeLoc);

      TuningParameters.initializeInstance(wrappedExecutorService, new File(operatorHome, "config"));
>>>>>>> 0c5218d4
    } catch (IOException e) {
      LOGGER.warning(MessageKeys.EXCEPTION, e);
      throw new RuntimeException(e);
    }
  }

  private static String getConfiguredServiceAccount() {
    return TuningParameters.getInstance().get("serviceaccount");
  }

  static {
    container
        .getComponents()
        .put(
            ProcessingConstants.MAIN_COMPONENT_NAME,
            Component.createFor(
                ScheduledExecutorService.class,
                wrappedExecutorService,
                TuningParameters.class,
                  TuningParameters.getInstance(),
                ThreadFactory.class,
                threadFactory));
  }

  Object getOperatorNamespaceEventWatcher() {
    return operatorNamespaceEventWatcher;
  }

  static class MainDelegateImpl implements MainDelegate, DomainProcessorDelegate {

    private final String serviceAccountName = Optional.ofNullable(getConfiguredServiceAccount()).orElse("default");
    private final String principal = "system:serviceaccount:" + getOperatorNamespace() + ":" + serviceAccountName;

    private final String buildVersion;
    private final String operatorImpl;
    private final String operatorBuildTime;
    private final SemanticVersion productVersion;
    private final KubernetesVersion kubernetesVersion;
    private final Engine engine;
    private final DomainProcessor domainProcessor;
    private final DomainNamespaces domainNamespaces;

    public MainDelegateImpl(Properties buildProps, ScheduledExecutorService scheduledExecutorService) {
      buildVersion = getBuildVersion(buildProps);
      operatorImpl = getBranch(buildProps) + "." + getCommit(buildProps);
      operatorBuildTime = getBuildTime(buildProps);

      productVersion = new SemanticVersion(buildVersion);
      kubernetesVersion = HealthCheckHelper.performK8sVersionCheck();

      engine = new Engine(scheduledExecutorService);
      domainProcessor = new DomainProcessorImpl(this, productVersion);

      domainNamespaces = new DomainNamespaces(productVersion);

      PodHelper.setProductVersion(productVersion.toString());
    }

    private static String getBuildVersion(Properties buildProps) {
      return Optional.ofNullable(buildProps.getProperty(GIT_BUILD_VERSION_KEY)).orElse("1.0");
    }

    private static String getBranch(Properties buildProps) {
      return getBuildProperty(buildProps, GIT_BRANCH_KEY);
    }

    private static String getCommit(Properties buildProps) {
      return getBuildProperty(buildProps, GIT_COMMIT_KEY);
    }

    private static String getBuildTime(Properties buildProps) {
      return getBuildProperty(buildProps, GIT_BUILD_TIME_KEY);
    }

    private static String getBuildProperty(Properties buildProps, String key) {
      return Optional.ofNullable(buildProps.getProperty(key)).orElse("unknown");
    }

    private void logStartup(LoggingFacade loggingFacade) {
      loggingFacade.info(MessageKeys.OPERATOR_STARTED, buildVersion, operatorImpl, operatorBuildTime);
      Optional.ofNullable(TuningParameters.getInstance().getFeatureGates().getEnabledFeatures())
          .ifPresent(ef -> loggingFacade.info(MessageKeys.ENABLED_FEATURES, ef));
      loggingFacade.info(MessageKeys.OP_CONFIG_NAMESPACE, getOperatorNamespace());
      loggingFacade.info(MessageKeys.OP_CONFIG_SERVICE_ACCOUNT, serviceAccountName);
      Optional.ofNullable(Namespaces.getConfiguredDomainNamespaces())
            .ifPresent(strings -> logConfiguredNamespaces(loggingFacade, strings));
    }

    private void logConfiguredNamespaces(LoggingFacade loggingFacade, Collection<String> configuredDomainNamespaces) {
      loggingFacade.info(MessageKeys.OP_CONFIG_DOMAIN_NAMESPACES, String.join(", ", configuredDomainNamespaces));
    }

    @Override
    public @Nonnull SemanticVersion getProductVersion() {
      return productVersion;
    }

    @Override
    public File getOperatorHome() {
      return operatorHome;
    }

    @Override
    public String getPrincipal() {
      return principal;
    }

    @Override
    public void runStepsInternal(Packet packet, Step firstStep, Runnable completionAction) {
      Fiber f = engine.createFiber();
      f.start(firstStep, packet, andThenDo(completionAction));
    }

    @Override
    public DomainProcessor getDomainProcessor() {
      return domainProcessor;
    }

    @Override
    public DomainNamespaces getDomainNamespaces() {
      return domainNamespaces;
    }

    @Override
    public KubernetesVersion getKubernetesVersion() {
      return kubernetesVersion;
    }

    @Override
    public PodAwaiterStepFactory getPodAwaiterStepFactory(String namespace) {
      return domainNamespaces.getPodWatcher(namespace);
    }

    @Override
    public JobAwaiterStepFactory getJobAwaiterStepFactory(String namespace) {
      return domainNamespaces.getJobWatcher(namespace);
    }

    @Override
    public boolean isNamespaceRunning(String namespace) {
      return !domainNamespaces.isStopping(namespace).get();
    }

    @Override
    public FiberGate createFiberGate() {
      return new FiberGate(engine);
    }

    @Override
    public ScheduledFuture<?> scheduleWithFixedDelay(Runnable command, long initialDelay, long delay, TimeUnit unit) {
      return engine.getExecutor().scheduleWithFixedDelay(command, initialDelay, delay, unit);
    }
  }

  /**
   * Entry point.
   *
   * @param args none, ignored
   */
  public static void main(String[] args) {
    Main main = createMain(getBuildProperties());

    try {
      main.startOperator(main::completeBegin);

      // now we just wait until the pod is terminated
      main.waitForDeath();

      // stop the REST server
      stopRestServer();
    } finally {
      LOGGER.info(MessageKeys.OPERATOR_SHUTTING_DOWN);
    }
  }

  /**
   * Return the build properties generated by the git-commit-id-plugin.
   */
  static Properties getBuildProperties() {
    try (final InputStream stream = Main.class.getResourceAsStream("/version.properties")) {
      Properties buildProps = new Properties();
      buildProps.load(stream);
      return buildProps;
    } catch (IOException e) {
      LOGGER.warning(MessageKeys.EXCEPTION, e);
      return null;
    }
  }

  static @Nonnull Main createMain(Properties buildProps) {
    final MainDelegateImpl delegate = new MainDelegateImpl(buildProps, wrappedExecutorService);

    delegate.logStartup(LOGGER);
    return new Main(delegate);
  }

  DomainNamespaces getDomainNamespaces() {
    return delegate.getDomainNamespaces();
  }

  Main(MainDelegate delegate) {
    this.delegate = delegate;
    stuckPodProcessing = new StuckPodProcessing(delegate);
  }

  void startOperator(Runnable completionAction) {
    try {
      delegate.runSteps(new Packet(), createStartupSteps(), completionAction);
    } catch (Throwable e) {
      LOGGER.warning(MessageKeys.EXCEPTION, e);
    }
  }

  private Step createStartupSteps() {

    return NEXT_STEP_FACTORY.createInternalInitializationStep(
        delegate, Namespaces.getSelection(new StartupStepsVisitor()));
  }

  private static Step createInitializeInternalIdentityStep(MainDelegate delegate, Step next) {
    return new InitializeInternalIdentityStep(delegate, next);
  }

  private Step createOperatorNamespaceEventListStep() {
    return new CallBuilder()
        .withLabelSelectors(ProcessingConstants.OPERATOR_EVENT_LABEL_FILTER)
        .listEventAsync(getOperatorNamespace(), new EventListResponseStep(delegate.getDomainProcessor()));
  }

  private class EventListResponseStep extends ResponseStep<CoreV1EventList> {
    DomainProcessor processor;

    EventListResponseStep(DomainProcessor processor) {
      this.processor = processor;
    }

    @Override
    public NextAction onSuccess(Packet packet, CallResponse<CoreV1EventList> callResponse) {
      CoreV1EventList list = callResponse.getResult();
      operatorNamespaceEventWatcher = startWatcher(getOperatorNamespace(), KubernetesUtils.getResourceVersion(list));
      list.getItems().forEach(DomainProcessorImpl::updateEventK8SObjects);
      return doContinueListOrNext(callResponse, packet);
    }

    OperatorEventWatcher startWatcher(String ns, String resourceVersion) {
      return OperatorEventWatcher.create(DomainNamespaces.getThreadFactory(), ns,
          resourceVersion, DomainNamespaces.getWatchTuning(), processor::dispatchEventWatch, null);
    }
  }

  private class StartupStepsVisitor implements NamespaceStrategyVisitor<Step> {

    @Override
    public Step getDedicatedStrategySelection() {
      return createDomainRecheckSteps();
    }

    @Override
    public Step getDefaultSelection() {
      return Step.chain(
            new CallBuilder().listNamespaceAsync(new StartNamespaceWatcherStep()),
            createOperatorNamespaceEventListStep(),
            createDomainRecheckSteps());
    }
  }

  private class StartNamespaceWatcherStep extends DefaultResponseStep<V1NamespaceList> {

    @Override
    public NextAction onSuccess(Packet packet, CallResponse<V1NamespaceList> callResponse) {
      namespaceWatcher = createNamespaceWatcher(KubernetesUtils.getResourceVersion(callResponse.getResult()));
      return doNext(packet);
    }
  }

  private void completeBegin() {
    try {
      // start the REST server
      startRestServer(delegate.getPrincipal());

      // start periodic retry and recheck
      int recheckInterval = TuningParameters.getInstance().getMainTuning().domainNamespaceRecheckIntervalSeconds;
      int stuckPodInterval = getStuckPodInterval();
      delegate.scheduleWithFixedDelay(recheckDomains(), recheckInterval, recheckInterval, TimeUnit.SECONDS);
      delegate.scheduleWithFixedDelay(checkStuckPods(), stuckPodInterval, stuckPodInterval, TimeUnit.SECONDS);

      markReadyAndStartLivenessThread();

    } catch (Throwable e) {
      LOGGER.warning(MessageKeys.EXCEPTION, e);
    }
  }

  private int getStuckPodInterval() {
    return Optional.ofNullable(TuningParameters.getInstance())
          .map(TuningParameters::getMainTuning)
          .map(t -> t.stuckPodRecheckSeconds)
          .orElse(DEFAULT_STUCK_POD_RECHECK_SECONDS);
  }

  NamespaceWatcher getNamespaceWatcher() {
    return namespaceWatcher;
  }

  private static NullCompletionCallback andThenDo(Runnable completionAction) {
    return new NullCompletionCallback(completionAction);
  }

  Runnable recheckDomains() {
    return () -> delegate.runSteps(createDomainRecheckSteps());
  }

  Runnable checkStuckPods() {
    return () -> getDomainNamespaces().getNamespaces().forEach(stuckPodProcessing::checkStuckPods);
  }


  Step createDomainRecheckSteps() {
    return createDomainRecheckSteps(OffsetDateTime.now());
  }

  private Step createDomainRecheckSteps(OffsetDateTime now) {
    int recheckInterval = TuningParameters.getInstance().getMainTuning().domainPresenceRecheckIntervalSeconds;
    boolean isFullRecheck = false;
    if (lastFullRecheck.get().plusSeconds(recheckInterval).isBefore(now)) {
      delegate.getDomainProcessor().reportSuspendedFibers();
      isFullRecheck = true;
      lastFullRecheck.set(now);
    }

    final DomainRecheck domainRecheck = new DomainRecheck(delegate, isFullRecheck);
    return Step.chain(
        domainRecheck.createOperatorNamespaceReview(),
        CrdHelper.createDomainCrdStep(delegate.getKubernetesVersion(), delegate.getProductVersion()),
        createCRDPresenceCheck(),
        domainRecheck.createReadNamespacesStep());
  }

  // Returns a step that verifies the presence of an installed domain CRD. It does this by attempting to list the
  // domains in the operator's namespace. That should succeed (although usually returning an empty list)
  // if the CRD is present.
  Step createCRDPresenceCheck() {
    return new CallBuilder().listDomainAsync(getOperatorNamespace(), new CrdPresenceResponseStep());
  }

  // on failure, aborts the processing.
  class CrdPresenceResponseStep extends DefaultResponseStep<DomainList> {

    @Override
    public NextAction onSuccess(Packet packet, CallResponse<DomainList> callResponse) {
      warnedOfCrdAbsence = false;
      return super.onSuccess(packet, callResponse);
    }

    @Override
    public NextAction onFailure(Packet packet, CallResponse<DomainList> callResponse) {
      if (!warnedOfCrdAbsence) {
        LOGGER.severe(MessageKeys.CRD_NOT_INSTALLED);
        warnedOfCrdAbsence = true;
      }
      return doNext(null, packet);
    }
  }


  /**
   * Returns true if the operator is configured to use a single dedicated namespace for both itself any any domains.
   * @return true, if selection strategy is dedicated mode.
   */
  public static boolean isDedicated() {
    return Namespaces.SelectionStrategy.Dedicated.equals(Namespaces.getSelectionStrategy());
  }

  private void startRestServer(String principal)
      throws Exception {
    RestServer.create(
        new RestConfigImpl(principal, delegate.getDomainNamespaces()::getNamespaces, new Certificates(delegate)));
    RestServer.getInstance().start(container);
  }

  // -----------------------------------------------------------------------------
  //
  // Below this point are methods that are called primarily from watch handlers,
  // after watch events are received.
  //
  // -----------------------------------------------------------------------------

  private static void stopRestServer() {
    RestServer.getInstance().stop();
    RestServer.destroy();
  }

  private void markReadyAndStartLivenessThread() {
    try {
      new OperatorReady(delegate).create();

      LOGGER.info(MessageKeys.STARTING_LIVENESS_THREAD);
      // every five seconds we need to update the last modified time on the liveness file
      wrappedExecutorService.scheduleWithFixedDelay(new OperatorLiveness(delegate), 5, 5, TimeUnit.SECONDS);
    } catch (IOException io) {
      LOGGER.severe(MessageKeys.EXCEPTION, io);
    }
  }

  private void waitForDeath() {
    Runtime.getRuntime().addShutdownHook(new Thread(shutdownSignal::release));

    try {
      shutdownSignal.acquire();
    } catch (InterruptedException ignore) {
      Thread.currentThread().interrupt();
    }

    stopAllWatchers();
  }

  private void stopAllWatchers() {
    delegate.getDomainNamespaces().stopAllWatchers();
  }

  private NamespaceWatcher createNamespaceWatcher(String initialResourceVersion) {
    return NamespaceWatcher.create(
        threadFactory,
        initialResourceVersion,
        TuningParameters.getInstance().getWatchTuning(),
        this::dispatchNamespaceWatch,
        new AtomicBoolean(false));
  }

  void dispatchNamespaceWatch(Watch.Response<V1Namespace> item) {
    String ns = Optional.ofNullable(item.object).map(V1Namespace::getMetadata).map(V1ObjectMeta::getName).orElse(null);

    if (ns == null) {
      return;
    }

    switch (item.type) {
      case "ADDED":
        if (!Namespaces.isDomainNamespace(item.object)) {
          return;
        }

        delegate.runSteps(createPacketWithLoggingContext(ns),
              new DomainRecheck(delegate, true).createStartNamespacesStep(Collections.singletonList(ns)),
              null);
        break;

      case "DELETED":
        // Mark the namespace as isStopping, which will cause the namespace be stopped
        // the next time when recheckDomains is triggered
        delegate.getDomainNamespaces().isStopping(ns).set(true);

        break;

      case "MODIFIED":
      case "ERROR":
      default:
    }
  }

  static Packet createPacketWithLoggingContext(String ns) {
    Packet packet = new Packet();
    packet.getComponents().put(
        LoggingContext.LOGGING_CONTEXT_KEY,
        Component.createFor(new LoggingContext().namespace(ns)));
    return packet;
  }

  private static class WrappedThreadFactory implements ThreadFactory {
    private final ThreadFactory delegate = ThreadFactorySingleton.getInstance();

    @Override
    public Thread newThread(@Nonnull Runnable r) {
      return delegate.newThread(
          () -> {
            ContainerResolver.getDefault().enterContainer(container);
            r.run();
          });
    }
  }

  private static class NullCompletionCallback implements CompletionCallback {
    private final Runnable completionAction;

    NullCompletionCallback(Runnable completionAction) {
      this.completionAction = completionAction;
    }

    @Override
    public void onCompletion(Packet packet) {
      if (completionAction != null) {
        completionAction.run();
      }
    }

    @Override
    public void onThrowable(Packet packet, Throwable throwable) {
      if (throwable instanceof UnrecoverableCallException) {
        ((UnrecoverableCallException) throwable).log();
      } else {
        LOGGER.severe(MessageKeys.EXCEPTION, throwable);
      }
    }
  }

  // an interface to provide a hook for unit testing.
  interface NextStepFactory {
    Step createInternalInitializationStep(MainDelegate delegate, Step next);
  }

}<|MERGE_RESOLUTION|>--- conflicted
+++ resolved
@@ -98,14 +98,6 @@
 
       ClientPool.initialize(threadFactory);
 
-<<<<<<< HEAD
-      String mountPoint = System.getenv("OPERATOR_CONFIG_MOUNT");
-      if (mountPoint == null) {
-        mountPoint = "/operator/config";
-      }
-
-      TuningParameters.initializeInstance(wrappedExecutorService, mountPoint);
-=======
       // Simplify debugging the operator by allowing the setting of the operator
       // top-level directory using either an env variable or a property. In the normal,
       // container-based use case these values won't be set and the operator will with the
@@ -117,7 +109,6 @@
       operatorHome = new File(operatorHomeLoc);
 
       TuningParameters.initializeInstance(wrappedExecutorService, new File(operatorHome, "config"));
->>>>>>> 0c5218d4
     } catch (IOException e) {
       LOGGER.warning(MessageKeys.EXCEPTION, e);
       throw new RuntimeException(e);
