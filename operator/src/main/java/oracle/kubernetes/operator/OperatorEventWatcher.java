// Copyright (c) 2021, Oracle and/or its affiliates.
// Licensed under the Universal Permissive License v 1.0 as shown at https://oss.oracle.com/licenses/upl.

package oracle.kubernetes.operator;

import java.util.Optional;
import java.util.concurrent.ThreadFactory;
import java.util.concurrent.atomic.AtomicBoolean;

import io.kubernetes.client.openapi.ApiException;
import io.kubernetes.client.openapi.models.CoreV1Event;
import io.kubernetes.client.openapi.models.V1ObjectMeta;
import io.kubernetes.client.util.Watch;
import io.kubernetes.client.util.Watchable;
import oracle.kubernetes.operator.TuningParameters.WatchTuning;
import oracle.kubernetes.operator.builders.WatchBuilder;
import oracle.kubernetes.operator.watcher.WatchListener;

import static oracle.kubernetes.operator.ProcessingConstants.OPERATOR_EVENT_LABEL_FILTER;

/**
 * This class handles Domain Event watching. It receives event notifications and sends them into the operator
 * for processing.
 */
public class OperatorEventWatcher extends Watcher<CoreV1Event> {
  private final String ns;

  private OperatorEventWatcher(
        String ns,
        String initialResourceVersion,
        WatchTuning tuning,
        WatchListener<CoreV1Event> listener,
        AtomicBoolean isStopping) {
    super(initialResourceVersion, tuning, isStopping, listener);
    this.ns = ns;
  }

  /**
   * Create and start a new DomainEventWatcher.
   * @param factory thread factory to use for this watcher's threads
   * @param ns namespace
   * @param initialResourceVersion the oldest version to return for this watch
   * @param tuning Watch tuning parameters
   * @param listener a listener to which to dispatch watch events
   * @param isStopping an atomic boolean to watch to determine when to stop the watcher
   * @return the domain watcher
   */
  public static OperatorEventWatcher create(
      ThreadFactory factory,
      String ns,
      String initialResourceVersion,
      WatchTuning tuning,
      WatchListener<CoreV1Event> listener,
      AtomicBoolean isStopping) {
    OperatorEventWatcher watcher =
        new OperatorEventWatcher(ns, initialResourceVersion, tuning, listener, isStopping);
    watcher.start(factory);
    return watcher;
  }

  @Override
<<<<<<< HEAD
  public Watchable<CoreV1Event> initiateWatch(WatchBuilder watchBuilder) throws ApiException {
    return watchBuilder.withLabelSelector(DOMAIN_EVENT_LABEL_FILTER).createEventWatch(ns);
=======
  public Watchable<V1Event> initiateWatch(WatchBuilder watchBuilder) throws ApiException {
    return watchBuilder.withLabelSelector(OPERATOR_EVENT_LABEL_FILTER).createEventWatch(ns);
>>>>>>> f1e66db7
  }

  @Override
  public String getNamespace() {
    return ns;
  }

  @Override
  public String getDomainUid(Watch.Response<CoreV1Event> item) {
    return Optional.ofNullable(item.object)
        .map(CoreV1Event::getMetadata)
        .map(V1ObjectMeta::getLabels)
        .map(l -> l.get(LabelConstants.DOMAINUID_LABEL))
        .orElse(null);
  }
}<|MERGE_RESOLUTION|>--- conflicted
+++ resolved
@@ -59,13 +59,8 @@
   }
 
   @Override
-<<<<<<< HEAD
   public Watchable<CoreV1Event> initiateWatch(WatchBuilder watchBuilder) throws ApiException {
-    return watchBuilder.withLabelSelector(DOMAIN_EVENT_LABEL_FILTER).createEventWatch(ns);
-=======
-  public Watchable<V1Event> initiateWatch(WatchBuilder watchBuilder) throws ApiException {
     return watchBuilder.withLabelSelector(OPERATOR_EVENT_LABEL_FILTER).createEventWatch(ns);
->>>>>>> f1e66db7
   }
 
   @Override
