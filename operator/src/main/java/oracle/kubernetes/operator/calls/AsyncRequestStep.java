// Copyright (c) 2018, 2020, Oracle Corporation and/or its affiliates.
// Licensed under the Universal Permissive License v 1.0 as shown at https://oss.oracle.com/licenses/upl.

package oracle.kubernetes.operator.calls;

import java.util.List;
import java.util.Map;
import java.util.Optional;
import java.util.Random;
import java.util.concurrent.TimeUnit;
import java.util.concurrent.atomic.AtomicBoolean;

import io.kubernetes.client.common.KubernetesListObject;
import io.kubernetes.client.openapi.ApiCallback;
import io.kubernetes.client.openapi.ApiClient;
import io.kubernetes.client.openapi.ApiException;
import io.kubernetes.client.openapi.models.V1ListMeta;
import oracle.kubernetes.operator.helpers.CallBuilder;
import oracle.kubernetes.operator.helpers.ClientPool;
import oracle.kubernetes.operator.helpers.DomainPresenceInfo;
import oracle.kubernetes.operator.helpers.ResponseStep;
import oracle.kubernetes.operator.logging.LoggingContext;
import oracle.kubernetes.operator.logging.LoggingFacade;
import oracle.kubernetes.operator.logging.LoggingFactory;
import oracle.kubernetes.operator.logging.MessageKeys;
import oracle.kubernetes.operator.work.AsyncFiber;
import oracle.kubernetes.operator.work.Component;
import oracle.kubernetes.operator.work.NextAction;
import oracle.kubernetes.operator.work.Packet;
import oracle.kubernetes.operator.work.Step;

import static oracle.kubernetes.operator.calls.CallResponse.createFailure;
import static oracle.kubernetes.operator.calls.CallResponse.createSuccess;
import static oracle.kubernetes.operator.logging.MessageKeys.ASYNC_SUCCESS;

/**
 * A Step driven by an asynchronous call to the Kubernetes API, which results in a series of
 * callbacks until canceled.
 */
public class AsyncRequestStep<T> extends Step implements RetryStrategyListener {
  public static final String RESPONSE_COMPONENT_NAME = "response";
  private static final Random R = new Random();
  private static final int HIGH = 200;
  private static final int LOW = 10;
  private static final int SCALE = 100;
  private static final int MAX = 10000;
  private static final LoggingFacade LOGGER = LoggingFactory.getLogger("Operator", "Operator");

  private final ClientPool helper;
  private final RequestParams requestParams;
  private final CallFactory<T> factory;
  private final int maxRetryCount;
  private final String fieldSelector;
  private final String labelSelector;
  private final String resourceVersion;
  private int timeoutSeconds;

  /**
   * Construct async step.
   *
   * @param next Next
   * @param requestParams Request parameters
   * @param factory Factory
   * @param helper Client pool
   * @param timeoutSeconds Timeout
   * @param maxRetryCount Max retry count
   * @param fieldSelector Field selector
   * @param labelSelector Label selector
   * @param resourceVersion Resource version
   */
  public AsyncRequestStep(
      ResponseStep<T> next,
      RequestParams requestParams,
      CallFactory<T> factory,
      ClientPool helper,
      int timeoutSeconds,
      int maxRetryCount,
      String fieldSelector,
      String labelSelector,
      String resourceVersion) {
    super(next);
    this.helper = helper;
    this.requestParams = requestParams;
    this.factory = factory;
    this.timeoutSeconds = timeoutSeconds;
    this.maxRetryCount = maxRetryCount;
    this.fieldSelector = fieldSelector;
    this.labelSelector = labelSelector;
    this.resourceVersion = resourceVersion;

    // TODO, RJE: consider reimplementing the connection between the response and request steps using just
    // elements in the packet so that all step implementations are stateless.
    next.setPrevious(this);
  }

<<<<<<< HEAD
  /**
   * Access continue field, if any, from list metadata.
   * @param result Kubernetes list result
   * @return Continue value
   */
  public static String accessContinue(Object result) {
    String cont = "";
    if (result != null) {
      try {
        Method m = result.getClass().getMethod("getMetadata");
        Object meta = m.invoke(result);
        if (meta instanceof V1ListMeta) {
          return ((V1ListMeta) meta).getContinue();
        }
      } catch (NoSuchMethodException
          | SecurityException
          | IllegalAccessException
          | IllegalArgumentException
          | InvocationTargetException e) {
        // no-op, no-log
      }
    }
    return cont;
=======
  private static String accessContinue(Object result) {
    return Optional.ofNullable(result)
        .filter(KubernetesListObject.class::isInstance)
        .map(KubernetesListObject.class::cast)
        .map(KubernetesListObject::getMetadata)
        .map(V1ListMeta::getContinue).orElse(null);
>>>>>>> 8e58dc10
  }

  @Override
  protected String getDetail() {
    return requestParams.call;
  }

  public RequestParams getRequestParams() {
    return requestParams;
  }

  @Override
  public void listenTimeoutDoubled() {
    timeoutSeconds *= 2;
  }

  class AsyncRequestStepProcessing {

    final Packet packet;
    final RetryStrategy retryStrategy;
    final String cont;
    final AtomicBoolean didResume = new AtomicBoolean(false);
    final ApiClient client;

    public AsyncRequestStepProcessing(Packet packet, RetryStrategy retry, String cont) {
      this.packet = packet;
      retryStrategy = Optional.ofNullable(retry)
            .orElse(new DefaultRetryStrategy(maxRetryCount, AsyncRequestStep.this, AsyncRequestStep.this));
      this.cont = Optional.ofNullable(cont).orElse("");
      client = helper.take();
    }

    // Create a call to Kubernetes that we can cancel if it doesn't succeed in time.
    private CancellableCall createCall(AsyncFiber fiber) throws ApiException {
      return factory.generate(requestParams, client, cont, new ApiCallbackImpl(this, fiber));
    }

    // The Kubernetes request succeeded. Recycle the client, add the response to the packet, and proceed.
    void onSuccess(AsyncFiber fiber, T result, int statusCode, Map<String, List<String>> responseHeaders) {
      if (firstTimeResumed()) {
        if (LOGGER.isFinerEnabled()) {
          logSuccess(result, statusCode, responseHeaders);
        }

        helper.recycle(client);
        addResponseComponent(Component.createFor(
            createSuccess(requestParams, result, statusCode).withResponseHeaders(responseHeaders)));
        fiber.resume(packet);
      }
    }

    // We received a failure from Kubernetes. Recycle the client,
    // add the failure into the packet and prepare to try again.
    void onFailure(AsyncFiber fiber, ApiException ae, int statusCode, Map<String, List<String>> responseHeaders) {
      if (firstTimeResumed()) {
        if (statusCode != CallBuilder.NOT_FOUND && LOGGER.isFineEnabled()) {
          logFailure(ae, statusCode, responseHeaders);
        }

        helper.recycle(client);
        addResponseComponent(Component.createFor(
              RetryStrategy.class, retryStrategy,
              createFailure(requestParams, ae, statusCode).withResponseHeaders(responseHeaders)));
        fiber.resume(packet);
      }
    }

    // If this is the first event after the fiber resumes, it indicates that we did not receive
    // a callback within the timeout. So cancel the call and prepare to try again.
    private void handleTimeout(RequestParams requestParams, AsyncFiber fiber, CancellableCall cc) {
      if (firstTimeResumed()) {
        try {
          cc.cancel();
        } finally {
          if (LOGGER.isFinerEnabled()) {
            logTimeout();
          }
          addResponseComponent(Component.createFor(RetryStrategy.class, retryStrategy));
          fiber.resume(packet);
        }
      }
    }

    // A throwable occurred while attempting to set up the call. So prepare to try again.
    private void resumeAfterThrowable(AsyncFiber fiber) {
      if (firstTimeResumed()) {
        addResponseComponent(Component.createFor(RetryStrategy.class, retryStrategy));
        fiber.resume(packet);
      }
    }

    private void addResponseComponent(Component component) {
      packet.getComponents().put(RESPONSE_COMPONENT_NAME, component);
    }

    private boolean firstTimeResumed() {
      return didResume.compareAndSet(false, true);
    }
  }

  @Override
  public NextAction apply(Packet packet) {
    // we don't have the domain presence information and logging context information yet,
    // add a logging context to pass the namespace information to the LoggingFormatter
    if (requestParams.namespace != null 
        && packet.getSpi(DomainPresenceInfo.class) == null
        && packet.getSpi(LoggingContext.class) == null) {
      packet.getComponents().put(
          LoggingContext.LOGGING_CONTEXT_KEY,
          Component.createFor(new LoggingContext()
              .namespace(requestParams.namespace)
              .domainUid(requestParams.domainUid)));
    }

    // clear out earlier results
    String cont = null;
    RetryStrategy retry = null;
    Component oldResponse = packet.getComponents().remove(RESPONSE_COMPONENT_NAME);
    if (oldResponse != null) {
      @SuppressWarnings("unchecked")
      CallResponse<T> old = oldResponse.getSpi(CallResponse.class);
      if (old != null && old.getResult() != null) {
        // called again, access continue value, if available
        cont = accessContinue(old.getResult());
      }

      retry = oldResponse.getSpi(RetryStrategy.class);
    }

    if (LOGGER.isFinerEnabled()) {
      logAsyncRequest();
    }

    AsyncRequestStepProcessing processing = new AsyncRequestStepProcessing(packet, retry, cont);
    return doSuspend(
        (fiber) -> {
          try {
            CancellableCall cc = processing.createCall(fiber);
            scheduleTimeoutCheck(fiber, timeoutSeconds, () -> processing.handleTimeout(requestParams, fiber, cc));
          } catch (ApiException t) {
            logAsyncFailure(t, t.getResponseBody());
            processing.resumeAfterThrowable(fiber);
          } catch (Throwable t) {
            logAsyncFailure(t, "");
            processing.resumeAfterThrowable(fiber);
          }
        });
  }

  // Schedule the timeout check to happen on the fiber at some number of seconds in the future.
  private void scheduleTimeoutCheck(AsyncFiber fiber, int timeoutSeconds, Runnable timeoutCheck) {
    fiber.scheduleOnce(timeoutSeconds, TimeUnit.SECONDS, timeoutCheck);
  }

  private void logAsyncRequest() {
    // called from the apply method where we have the necessary information for logging context
    LOGGER.finer(
        MessageKeys.ASYNC_REQUEST,
        identityHash(),
        requestParams.call,
        requestParams.namespace,
        requestParams.name,
        requestParams.body != null ? LoggingFactory.getJson().serialize(requestParams.body) : "",
        fieldSelector,
        labelSelector,
        resourceVersion);
  }

  private void logAsyncFailure(Throwable t, String responseBody) {
    // called from the apply method where we have the necessary information for logging context
    LOGGER.warning(
        MessageKeys.ASYNC_FAILURE,
        t.getMessage(),
        0,
        null,
        requestParams,
        requestParams.namespace,
        requestParams.name,
        requestParams.body != null
            ? LoggingFactory.getJson().serialize(requestParams.body)
            : "",
        fieldSelector,
        labelSelector,
        resourceVersion,
        responseBody);
  }

  private void logTimeout() {
    // called from a code path where we don't have the necessary information for logging context
    // so we need to use th ethread context to pass in the logging context
    try (LoggingContext stack =
             LoggingContext.setThreadContext()
                 .namespace(requestParams.namespace)
                 .domainUid(requestParams.domainUid)) {
      LOGGER.finer(
          MessageKeys.ASYNC_TIMEOUT,
          identityHash(),
          requestParams.call,
          requestParams.namespace,
          requestParams.name,
          requestParams.body != null
              ? LoggingFactory.getJson().serialize(requestParams.body)
              : "",
          fieldSelector,
          labelSelector,
          resourceVersion);
    }
  }

  private void logSuccess(T result, int statusCode, Map<String, List<String>> responseHeaders) {
    // called from a code path where we don't have the necessary information for logging context
    // so we need to use th ethread context to pass in the logging context
    try (LoggingContext stack =
             LoggingContext.setThreadContext()
                 .namespace(requestParams.namespace)
                 .domainUid(requestParams.domainUid)) {
      LOGGER.finer(
          ASYNC_SUCCESS,
          identityHash(),
          requestParams.call,
          result,
          statusCode,
          responseHeaders);
    }
  }

  private void logFailure(ApiException ae, int statusCode, Map<String, List<String>> responseHeaders) {
    // called from a code path where we don't have the necessary information for logging context
    // so we need to use th ethread context to pass in the logging context
    try (LoggingContext stack =
             LoggingContext.setThreadContext()
                 .namespace(requestParams.namespace)
                 .domainUid(requestParams.domainUid)) {
      LOGGER.fine(
          MessageKeys.ASYNC_FAILURE,
          identityHash(),
          ae.getMessage(),
          statusCode,
          responseHeaders,
          requestParams.call,
          requestParams.namespace,
          requestParams.name,
          requestParams.body != null
              ? LoggingFactory.getJson().serialize(requestParams.body)
              : "",
          fieldSelector,
          labelSelector,
          resourceVersion,
          ae.getResponseBody());
    }
  }

  // creates a unique ID that allows matching requests to responses
  private String identityHash() {
    return Integer.toHexString(System.identityHashCode(this));
  }

  private final class DefaultRetryStrategy implements RetryStrategy {
    private long retryCount = 0;
    private final int maxRetryCount;
    private final Step retryStep;
    private final RetryStrategyListener listener;

    DefaultRetryStrategy(int maxRetryCount, Step retryStep, RetryStrategyListener listener) {
      this.maxRetryCount = maxRetryCount;
      this.retryStep = retryStep;
      this.listener = listener;
    }

    @Override
    public NextAction doPotentialRetry(Step conflictStep, Packet packet, int statusCode) {
      // Check statusCode, many statuses should not be retried
      // https://github.com/kubernetes/community/blob/master/contributors/devel/sig-architecture/api-conventions.md#http-status-codes
      if (statusCode == 0 /* simple timeout */
          || statusCode == 429 /* StatusTooManyRequests */
          || statusCode == 500 /* StatusInternalServerError */
          || statusCode == 503 /* StatusServiceUnavailable */
          || statusCode == 504 /* StatusServerTimeout */) {

        // exponential back-off
        long waitTime = Math.min((2 << ++retryCount) * SCALE, MAX) + (R.nextInt(HIGH - LOW) + LOW);

        if (statusCode == 0 || statusCode == 504 /* StatusServerTimeout */) {
          listener.listenTimeoutDoubled();
        }

        NextAction na = new NextAction();
        if (!retriesLeft()) {
          return null;
        } else if (statusCode == 0) {
          na.invoke(retryStep, packet);
        } else {
          LOGGER.finer(MessageKeys.ASYNC_RETRY, identityHash(), String.valueOf(waitTime),
              requestParams.call, requestParams.namespace, requestParams.name);
          na.delay(retryStep, packet, waitTime, TimeUnit.MILLISECONDS);
        }
        return na;
      } else if (isRestartableConflict(conflictStep, statusCode)) {

        // exponential back-off
        long waitTime = Math.min((2 << ++retryCount) * SCALE, MAX) + (R.nextInt(HIGH - LOW) + LOW);

        LOGGER.finer(MessageKeys.ASYNC_RETRY, identityHash(), String.valueOf(waitTime),
            requestParams.call, requestParams.namespace, requestParams.name);
        NextAction na = new NextAction();
        na.delay(conflictStep, packet, waitTime, TimeUnit.MILLISECONDS);
        return na;
      }

      // otherwise, we will not retry
      return null;
    }

    // Conflict is an optimistic locking failure.  Therefore, we can't
    // simply retry the request.  Instead, application code needs to rebuild
    // the request based on latest contents.  If provided, a conflict step will do that.
    private boolean isRestartableConflict(Step conflictStep, int statusCode) {
      return statusCode == 409 /* Conflict */ && conflictStep != null;
    }

    private boolean retriesLeft() {
      return retryCount <= maxRetryCount;
    }

    @Override
    public void reset() {
      retryCount = 0;
    }
  }

  private class ApiCallbackImpl implements ApiCallback<T> {

    private final AsyncRequestStepProcessing processing;
    private final AsyncFiber fiber;

    public ApiCallbackImpl(AsyncRequestStepProcessing processing, AsyncFiber fiber) {
      this.processing = processing;
      this.fiber = fiber;
    }

    @Override
    public void onUploadProgress(long bytesWritten, long contentLength, boolean done) {
      // no-op
    }

    @Override
    public void onDownloadProgress(long bytesRead, long contentLength, boolean done) {
      // no-op
    }

    @Override
    public void onFailure(ApiException ae, int statusCode, Map<String, List<String>> responseHeaders) {
      processing.onFailure(fiber, ae, statusCode, responseHeaders);
    }

    @Override
    public void onSuccess(T result, int statusCode, Map<String, List<String>> responseHeaders) {
      processing.onSuccess(fiber, result, statusCode, responseHeaders);
    }
  }
}<|MERGE_RESOLUTION|>--- conflicted
+++ resolved
@@ -93,38 +93,17 @@
     next.setPrevious(this);
   }
 
-<<<<<<< HEAD
   /**
    * Access continue field, if any, from list metadata.
    * @param result Kubernetes list result
    * @return Continue value
    */
   public static String accessContinue(Object result) {
-    String cont = "";
-    if (result != null) {
-      try {
-        Method m = result.getClass().getMethod("getMetadata");
-        Object meta = m.invoke(result);
-        if (meta instanceof V1ListMeta) {
-          return ((V1ListMeta) meta).getContinue();
-        }
-      } catch (NoSuchMethodException
-          | SecurityException
-          | IllegalAccessException
-          | IllegalArgumentException
-          | InvocationTargetException e) {
-        // no-op, no-log
-      }
-    }
-    return cont;
-=======
-  private static String accessContinue(Object result) {
     return Optional.ofNullable(result)
         .filter(KubernetesListObject.class::isInstance)
         .map(KubernetesListObject.class::cast)
         .map(KubernetesListObject::getMetadata)
         .map(V1ListMeta::getContinue).orElse(null);
->>>>>>> 8e58dc10
   }
 
   @Override
