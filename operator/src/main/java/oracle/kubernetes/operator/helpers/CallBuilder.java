--- conflicted
+++ resolved
@@ -231,11 +231,8 @@
                   null,
                   null,
                   callback));
-<<<<<<< HEAD
-=======
-  private String fieldSelector;
+
   private RetryStrategy retryStrategy;
->>>>>>> 6e3fd81a
 
   private String fieldSelector;
   private String labelSelector;
