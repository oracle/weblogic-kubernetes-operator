// Copyright (c) 2017, 2021, Oracle and/or its affiliates.
// Licensed under the Universal Permissive License v 1.0 as shown at https://oss.oracle.com/licenses/upl.

package oracle.kubernetes.operator.helpers;

import java.io.IOException;
import java.lang.reflect.Type;
import java.util.ArrayList;
import java.util.HashMap;
import java.util.List;
import java.util.Map;
import java.util.Optional;
import java.util.concurrent.Callable;
import javax.annotation.Nonnull;

import com.google.gson.reflect.TypeToken;
import io.kubernetes.client.custom.V1Patch;
import io.kubernetes.client.openapi.ApiCallback;
import io.kubernetes.client.openapi.ApiClient;
import io.kubernetes.client.openapi.ApiException;
import io.kubernetes.client.openapi.Pair;
import io.kubernetes.client.openapi.apis.ApiextensionsV1Api;
import io.kubernetes.client.openapi.apis.ApiextensionsV1beta1Api;
import io.kubernetes.client.openapi.apis.AuthenticationV1Api;
import io.kubernetes.client.openapi.apis.AuthorizationV1Api;
import io.kubernetes.client.openapi.apis.BatchV1Api;
import io.kubernetes.client.openapi.apis.CoreV1Api;
import io.kubernetes.client.openapi.apis.PolicyV1beta1Api;
import io.kubernetes.client.openapi.apis.VersionApi;
import io.kubernetes.client.openapi.models.CoreV1Event;
import io.kubernetes.client.openapi.models.CoreV1EventList;
import io.kubernetes.client.openapi.models.V1ConfigMap;
import io.kubernetes.client.openapi.models.V1ConfigMapList;
import io.kubernetes.client.openapi.models.V1CustomResourceDefinition;
import io.kubernetes.client.openapi.models.V1DeleteOptions;
import io.kubernetes.client.openapi.models.V1Job;
import io.kubernetes.client.openapi.models.V1JobList;
import io.kubernetes.client.openapi.models.V1NamespaceList;
import io.kubernetes.client.openapi.models.V1Pod;
import io.kubernetes.client.openapi.models.V1PodList;
import io.kubernetes.client.openapi.models.V1Secret;
import io.kubernetes.client.openapi.models.V1SecretList;
import io.kubernetes.client.openapi.models.V1SelfSubjectAccessReview;
import io.kubernetes.client.openapi.models.V1SelfSubjectRulesReview;
import io.kubernetes.client.openapi.models.V1Service;
import io.kubernetes.client.openapi.models.V1ServiceList;
import io.kubernetes.client.openapi.models.V1Status;
import io.kubernetes.client.openapi.models.V1SubjectAccessReview;
import io.kubernetes.client.openapi.models.V1TokenReview;
import io.kubernetes.client.openapi.models.V1beta1CustomResourceDefinition;
import io.kubernetes.client.openapi.models.V1beta1PodDisruptionBudget;
import io.kubernetes.client.openapi.models.V1beta1PodDisruptionBudgetList;
import io.kubernetes.client.openapi.models.VersionInfo;
import io.kubernetes.client.util.ClientBuilder;
import io.kubernetes.client.util.credentials.AccessTokenAuthentication;
import okhttp3.Call;
import oracle.kubernetes.operator.TuningParameters;
import oracle.kubernetes.operator.TuningParameters.CallBuilderTuning;
import oracle.kubernetes.operator.builders.CallParamsImpl;
import oracle.kubernetes.operator.calls.AsyncRequestStep;
import oracle.kubernetes.operator.calls.CallFactory;
import oracle.kubernetes.operator.calls.CallWrapper;
import oracle.kubernetes.operator.calls.CancellableCall;
import oracle.kubernetes.operator.calls.RequestParams;
import oracle.kubernetes.operator.calls.RetryStrategy;
import oracle.kubernetes.operator.calls.SynchronousCallDispatcher;
import oracle.kubernetes.operator.calls.SynchronousCallFactory;
import oracle.kubernetes.operator.logging.LoggingFacade;
import oracle.kubernetes.operator.logging.LoggingFactory;
import oracle.kubernetes.operator.logging.MessageKeys;
import oracle.kubernetes.operator.work.Step;
import oracle.kubernetes.weblogic.domain.api.WeblogicApi;
import oracle.kubernetes.weblogic.domain.model.Domain;
import oracle.kubernetes.weblogic.domain.model.DomainList;

import static oracle.kubernetes.operator.helpers.KubernetesUtils.getDomainUidLabel;
import static oracle.kubernetes.utils.OperatorUtils.isNullOrEmpty;

/** Simplifies synchronous and asynchronous call patterns to the Kubernetes API Server. */
@SuppressWarnings({"WeakerAccess", "UnusedReturnValue"})
public class CallBuilder {
  private static final LoggingFacade LOGGER = LoggingFactory.getLogger("Operator", "Operator");

  /** HTTP status code for "Not Found". */
  public static final int NOT_FOUND = 404;

  private static final String RESOURCE_VERSION_MATCH_UNSET = null;

  private static final SynchronousCallDispatcher DEFAULT_DISPATCHER =
      new SynchronousCallDispatcher() {
        @Override
        public <T> T execute(
            SynchronousCallFactory<T> factory, RequestParams params, Pool<ApiClient> pool)
            throws ApiException {
          ApiClient client = pool.take();
          try {
            return factory.execute(client, params);
          } finally {
            pool.recycle(client);
          }
        }
      };

  private static SynchronousCallDispatcher DISPATCHER = DEFAULT_DISPATCHER;
  private static final AsyncRequestStepFactory DEFAULT_STEP_FACTORY = AsyncRequestStep::new;
  private static AsyncRequestStepFactory STEP_FACTORY = DEFAULT_STEP_FACTORY;
  private ClientPool helper;
  private final Boolean allowWatchBookmarks = false;
  private final String dryRun = null;
  private final String pretty = "false";
  private final CallFactory<Domain> replaceDomain =
      (requestParams, usage, cont, callback) ->
          wrap(
              replaceDomainAsync(
                  usage,
                  requestParams.name,
                  requestParams.namespace,
                  (Domain) requestParams.body,
                  callback));
  private final CallFactory<Domain> patchDomain =
      (requestParams, usage, cont, callback) ->
          wrap(
              patchDomainAsync(
                  usage,
                  requestParams.name,
                  requestParams.namespace,
                  (V1Patch) requestParams.body,
                  callback));
  private final CallFactory<Domain> replaceDomainStatus =
      (requestParams, usage, cont, callback) ->
          wrap(
              replaceDomainStatusAsync(
                  usage,
                  requestParams.name,
                  requestParams.namespace,
                  (Domain) requestParams.body,
                  callback));
  private final CallFactory<V1CustomResourceDefinition> createCrd =
      (requestParams, usage, cont, callback) ->
          wrap(
              createCustomResourceDefinitionAsync(
                  usage, (V1CustomResourceDefinition) requestParams.body, callback));
  private final CallFactory<V1beta1CustomResourceDefinition> createBetaCrd =
      (requestParams, usage, cont, callback) ->
          wrap(
              createBetaCustomResourceDefinitionAsync(
                  usage, (V1beta1CustomResourceDefinition) requestParams.body, callback));
  private final CallFactory<V1CustomResourceDefinition> replaceCrd =
      (requestParams, usage, cont, callback) ->
          wrap(
              replaceCustomResourceDefinitionAsync(
                  usage,
                  requestParams.name,
                  (V1CustomResourceDefinition) requestParams.body,
                  callback));
  private final CallFactory<V1beta1CustomResourceDefinition> replaceBetaCrd =
      (requestParams, usage, cont, callback) ->
          wrap(
              replaceBetaCustomResourceDefinitionAsync(
                  usage,
                  requestParams.name,
                  (V1beta1CustomResourceDefinition) requestParams.body,
                  callback));
  private final CallFactory<V1ConfigMap> createConfigmap =
      (requestParams, usage, cont, callback) ->
          wrap(
              createConfigMapAsync(
                  usage, requestParams.namespace, (V1ConfigMap) requestParams.body, callback));
  private final CallFactory<V1ConfigMap> replaceConfigmap =
      (requestParams, usage, cont, callback) ->
          wrap(
              replaceConfigMapAsync(
                  usage,
                  requestParams.name,
                  requestParams.namespace,
                  (V1ConfigMap) requestParams.body,
                  callback));
  private final CallFactory<V1ConfigMap> patchConfigMap =
      (requestParams, usage, cont, callback) ->
          wrap(
              patchConfigMapAsync(
                  usage,
                  requestParams.name,
                  requestParams.namespace,
                  (V1Patch) requestParams.body,
                  callback));
  private final CallFactory<V1Pod> createPod =
      (requestParams, usage, cont, callback) ->
          wrap(
              createPodAsync(usage, requestParams.namespace, (V1Pod) requestParams.body, callback));
  private final CallFactory<V1Pod> patchPod =
      (requestParams, usage, cont, callback) ->
          wrap(
              patchPodAsync(
                  usage,
                  requestParams.name,
                  requestParams.namespace,
                  (V1Patch) requestParams.body,
                  callback));
  private final CallFactory<V1Job> createJob =
      (requestParams, usage, cont, callback) ->
          wrap(
              createJobAsync(usage, requestParams.namespace, (V1Job) requestParams.body, callback));
  private final CallFactory<V1Service> createService =
      (requestParams, usage, cont, callback) ->
          wrap(
              createServiceAsync(
                  usage, requestParams.namespace, (V1Service) requestParams.body, callback));
  private final CallFactory<V1SubjectAccessReview> createSubjectaccessreview =
      (requestParams, usage, cont, callback) ->
          wrap(
              createSubjectAccessReviewAsync(
                  usage, (V1SubjectAccessReview) requestParams.body, callback));
  private final CallFactory<V1SelfSubjectRulesReview> createSelfsubjectrulesreview =
      (requestParams, usage, cont, callback) ->
          wrap(
              createSelfSubjectRulesReviewAsync(
                  usage, (V1SelfSubjectRulesReview) requestParams.body, callback));
  private final CallFactory<CoreV1Event> createEvent =
      (requestParams, usage, cont, callback) ->
          wrap(
              createEventAsync(
<<<<<<< HEAD
                  usage, requestParams.namespace, (CoreV1Event) requestParams.body, callback));
=======
                  usage, requestParams.namespace, (V1Event) requestParams.body, callback));
  private final CallFactory<V1Event> replaceEvent =
      (requestParams, usage, cont, callback) ->
          wrap(
              replaceEventAsync(
                  usage,
                  requestParams.name,
                  requestParams.namespace,
                  (V1Event) requestParams.body,
                  callback));
>>>>>>> bef1315f
  private final CallFactory<String> readPodLog =
      (requestParams, usage, cont, callback) ->
          wrap(
              readPodLogAsync(
                  usage,
                  requestParams.name,
                  requestParams.namespace,
                  null,
                  null,
                  null,
                  null,
                  pretty,
                  null,
                  null,
                  null,
                  null,
                  callback));
  private final CallFactory<V1beta1PodDisruptionBudgetList> listPodDisruptionBudget =
          (requestParams, usage, cont, callback) ->
                  wrap(listPodDisruptionBudgetAsync(usage, requestParams.namespace, cont, callback));
  private final CallFactory<V1beta1PodDisruptionBudget> readPodDisruptionBudget =
          (requestParams, usage, cont, callback) ->
                  wrap(readPodDisruptionBudgetAsync(usage, requestParams.name, requestParams.namespace, callback));
  private final CallFactory<V1beta1PodDisruptionBudget> createPodDisruptionBudget =
          (requestParams, usage, cont, callback) ->
                  wrap(
                          createPodDisruptionBudgetAsync(
                                  usage, requestParams.namespace, (V1beta1PodDisruptionBudget)
                                          requestParams.body, callback));
  private final CallFactory<V1beta1PodDisruptionBudget> patchPodDisruptionBudget =
          (requestParams, usage, cont, callback) ->
                  wrap(
                          patchPodDisruptionBudgetAsync(
                                  usage,
                                  requestParams.name,
                                  requestParams.namespace,
                                  (V1Patch) requestParams.body,
                                  callback));
  private final CallFactory<V1Status> deletePodDisruptionBudget =
          (requestParams, usage, cont, callback) ->
                  wrap(
                          deletePodDisruptionBudgetAsync(
                                  usage,
                                  requestParams.name,
                                  requestParams.namespace,
                                  (V1DeleteOptions) requestParams.body,
                                  callback));

  private RetryStrategy retryStrategy;

  private String fieldSelector;
  private String labelSelector;

  private Integer limit = 50;
  private Integer timeoutSeconds = 5;
  private final CallParamsImpl callParams = new CallParamsImpl();

  private final String resourceVersion = "";

  /* Domains */
  private Integer maxRetryCount = 10;
  private final Boolean watch = Boolean.FALSE;
  private final CallFactory<DomainList> listDomain =
      (requestParams, usage, cont, callback) ->
          wrap(listDomainAsync(usage, requestParams.namespace, cont, callback));
  private final CallFactory<V1PodList> listPod =
      (requestParams, usage, cont, callback) ->
          wrap(listPodAsync(usage, requestParams.namespace, cont, callback));
  private final CallFactory<V1Status> deletecollectionPod =
      (requestParams, usage, cont, callback) ->
          wrap(deleteCollectionPodAsync(usage, requestParams.namespace, cont,
              (V1DeleteOptions) requestParams.body, callback));
  private final CallFactory<V1SecretList> listSecrets =
      (requestParams, usage, cont, callback) ->
          wrap(listSecretsAsync(usage, requestParams.namespace, cont, callback));
  private final CallFactory<V1ServiceList> listService =
      (requestParams, usage, cont, callback) ->
          wrap(listServiceAsync(usage, requestParams.namespace, cont, callback));
  private final CallFactory<CoreV1EventList> listEvent =
      (requestParams, usage, cont, callback) ->
          wrap(listEventAsync(usage, requestParams.namespace, cont, callback));
  private final CallFactory<V1NamespaceList> listNamespace =
      (requestParams, usage, cont, callback) ->
          wrap(listNamespaceAsync(usage, cont, callback));
  private final CallFactory<V1ConfigMapList> listConfigMaps =
      (requestParams, usage, cont, callback) ->
          wrap(listConfigMapsAsync(usage, requestParams.namespace, cont, callback));
  private final Boolean exact = Boolean.FALSE;
  private final Boolean export = Boolean.FALSE;
  private final CallFactory<Domain> readDomain =
      (requestParams, usage, cont, callback) ->
          wrap(readDomainAsync(usage, requestParams.name, requestParams.namespace, callback));
  private final CallFactory<V1CustomResourceDefinition> readCrd =
      (requestParams, usage, cont, callback) ->
          wrap(readCustomResourceDefinitionAsync(usage, requestParams.name, callback));
  private final CallFactory<V1beta1CustomResourceDefinition> readBetaCrd =
      (requestParams, usage, cont, callback) ->
          wrap(readBetaCustomResourceDefinitionAsync(usage, requestParams.name, callback));
  private final CallFactory<V1ConfigMap> readConfigmap =
      (requestParams, usage, cont, callback) ->
          wrap(readConfigMapAsync(usage, requestParams.name, requestParams.namespace, callback));
  private final CallFactory<V1Pod> readPod =
      (requestParams, usage, cont, callback) ->
          wrap(readPodAsync(usage, requestParams.name, requestParams.namespace, callback));
  private final CallFactory<V1Job> readJob =
      (requestParams, usage, cont, callback) ->
          wrap(readJobAsync(usage, requestParams.name, requestParams.namespace, callback));
  private final CallFactory<V1Service> readService =
      (requestParams, usage, cont, callback) ->
          wrap(readServiceAsync(usage, requestParams.name, requestParams.namespace, callback));
  private final CallFactory<V1Secret> readSecret =
      (requestParams, usage, cont, callback) ->
          wrap(readSecretAsync(usage, requestParams.name, requestParams.namespace, callback));
  private Integer gracePeriodSeconds = null;
  private final Boolean orphanDependents = null;
  private final String propagationPolicy = null;

  /* Custom Resource Definitions */
  private final CallFactory<V1Status> deleteConfigMap =
      (requestParams, usage, cont, callback) ->
          wrap(
              deleteConfigMapAsync(
                  usage,
                  requestParams.name,
                  requestParams.namespace,
                  (V1DeleteOptions) requestParams.body,
                  callback));
  private final CallFactory<Object> deletePod =
      (requestParams, usage, cont, callback) ->
          wrap(
              deletePodAsync(
                  usage,
                  requestParams.name,
                  requestParams.namespace,
                  (V1DeleteOptions) requestParams.body,
                  callback));
  private final CallFactory<V1Status> deleteJob =
      (requestParams, usage, cont, callback) ->
          wrap(
              deleteJobAsync(
                  usage,
                  requestParams.name,
                  requestParams.namespace,
                  requestParams.domainUid,
                  (V1DeleteOptions) requestParams.body,
                  callback));
  private final CallFactory<V1Status> deleteService =
      (requestParams, usage, cont, callback) ->
          wrap(
              deleteServiceAsync(
                  usage,
                  requestParams.name,
                  requestParams.namespace,
                  (V1DeleteOptions) requestParams.body,
                  callback));
  private final SynchronousCallFactory<DomainList> listDomainCall =
      (client, requestParams) ->
          new WeblogicApi(client)
              .listNamespacedDomain(
                  requestParams.namespace,
                  pretty,
                  null,
                  fieldSelector,
                  labelSelector,
                  limit,
                  resourceVersion,
                  timeoutSeconds,
                  watch);
  private final SynchronousCallFactory<Domain> replaceDomainCall =
      (client, requestParams) ->
          new WeblogicApi(client)
              .replaceNamespacedDomain(
                  requestParams.name,
                  requestParams.namespace,
                  (Domain) requestParams.body);
  private final SynchronousCallFactory<Domain> replaceDomainStatusCall =
      (client, requestParams) ->
          new WeblogicApi(client)
              .replaceNamespacedDomainStatus(
                  requestParams.name,
                  requestParams.namespace,
                  (Domain) requestParams.body);
  private final SynchronousCallFactory<Domain> patchDomainCall =
      (client, requestParams) ->
          new WeblogicApi(client)
              .patchNamespacedDomain(
                  requestParams.name, requestParams.namespace, (V1Patch) requestParams.body);

  private final SynchronousCallFactory<V1SubjectAccessReview> createSubjectaccessreviewCall =
      ((client, requestParams) ->
          new AuthorizationV1Api(client)
              .createSubjectAccessReview(
                  (V1SubjectAccessReview) requestParams.body, null, null, pretty));
  private final SynchronousCallFactory<V1SelfSubjectAccessReview> createSelfsubjectacessreviewCall =
      (client, requestParams) ->
          new AuthorizationV1Api(client)
              .createSelfSubjectAccessReview(
                  (V1SelfSubjectAccessReview) requestParams.body, null, null, pretty);
  private final SynchronousCallFactory<V1SelfSubjectRulesReview> createSelfsubjectrulesreviewCall =
      (client, requestParams) ->
          new AuthorizationV1Api(client)
              .createSelfSubjectRulesReview(
                  (V1SelfSubjectRulesReview) requestParams.body, null, null, pretty);
  private final SynchronousCallFactory<V1TokenReview> createTokenReviewCall =
      (client, requestParams) ->
          new AuthenticationV1Api(client)
              .createTokenReview((V1TokenReview) requestParams.body, null, null, pretty);

  public CallBuilder() {
    this(getCallBuilderTuning(), ClientPool.getInstance());
  }

  private CallBuilder(CallBuilderTuning tuning, ClientPool helper) {
    if (tuning != null) {
      tuning(tuning.callRequestLimit, tuning.callTimeoutSeconds, tuning.callMaxRetryCount);
    }
    this.helper = helper;
  }

  public CallBuilder(ClientPool pool) {
    this(getCallBuilderTuning(), pool);
  }

  private static CallBuilderTuning getCallBuilderTuning() {
    return Optional.ofNullable(TuningParameters.getInstance())
        .map(TuningParameters::getCallBuilderTuning)
        .orElse(null);
  }

  /* Pods */

  static SynchronousCallDispatcher setCallDispatcher(SynchronousCallDispatcher newDispatcher) {
    SynchronousCallDispatcher oldDispatcher = DISPATCHER;
    DISPATCHER = newDispatcher;
    return oldDispatcher;
  }

  static void resetCallDispatcher() {
    DISPATCHER = DEFAULT_DISPATCHER;
  }

  static AsyncRequestStepFactory setStepFactory(AsyncRequestStepFactory newFactory) {
    AsyncRequestStepFactory oldFactory = STEP_FACTORY;
    STEP_FACTORY = newFactory;
    return oldFactory;
  }

  static void resetStepFactory() {
    STEP_FACTORY = DEFAULT_STEP_FACTORY;
  }

  /**
   * Consumer for label selectors.
   * @param selectors Label selectors
   * @return this CallBuilder
   */
  public CallBuilder withLabelSelectors(String... selectors) {
    this.labelSelector = !isNullOrEmpty(selectors) ? String.join(",", selectors) : null;
    return this;
  }

  public CallBuilder withFieldSelector(String fieldSelector) {
    this.fieldSelector = fieldSelector;
    return this;
  }

  public CallBuilder withRetryStrategy(RetryStrategy retryStrategy) {
    this.retryStrategy = retryStrategy;
    return this;
  }

  public CallBuilder withTimeoutSeconds(int timeoutSeconds) {
    this.timeoutSeconds = timeoutSeconds;
    return this;
  }

  public CallBuilder withGracePeriodSeconds(int gracePeriodSeconds) {
    this.gracePeriodSeconds = gracePeriodSeconds;
    return this;
  }

  private void tuning(int limit, int timeoutSeconds, int maxRetryCount) {
    this.limit = limit;
    this.timeoutSeconds = timeoutSeconds;
    this.maxRetryCount = maxRetryCount;

    this.callParams.setLimit(limit);
    this.callParams.setTimeoutSeconds(timeoutSeconds);
  }

  /**
   * Read Kubernetes version code.
   *
   * @return Version code
   * @throws ApiException API Exception
   */
  public VersionInfo readVersionCode() throws ApiException {
    RequestParams requestParams = new RequestParams("getVersion", null, null, null, callParams);
    return executeSynchronousCall(
        requestParams, ((client, params) -> new VersionApi(client).getCode()));
  }

  private <T> T executeSynchronousCall(
      RequestParams requestParams, SynchronousCallFactory<T> factory) throws ApiException {
    return DISPATCHER.execute(factory, requestParams, helper);
  }

  /**
   * Execute a synchronous call with a retry on failure.
   * @param call The call
   * @param retryDelaySeconds Retry delay in seconds
   * @param <T> Call return type
   * @return Results of operation, if successful
   * @throws Exception Exception types other than ApiException, which will cause failure
   */
  public <T> T executeSynchronousCallWithRetry(Callable<T> call, int retryDelaySeconds) throws Exception {
    /*
     * Implementation Note: synchronous calls are only allowed during operator initialization.
     * All make-right work must be done with the asynchronous calling pattern. Therefore, since
     * we know that this method will only be invoked during operator initialization, we've chosen
     * not to put a limit on the number of retries. This is acceptable because the liveness probe will
     * eventually kill the operator if the initialization sequence does not complete.
     *
     * This call was specifically added to address the Istio-related use case where the operator attempts
     * to initialize prior to the Istio Envoy sidecar completing its initialization as described in this
     * Istio bug: https://github.com/istio/istio/issues/11130. However, the pattern will also work for
     * use cases where the Kubernetes master happens to temporarily unavailable just as the operator is
     * starting.
     */
    T result = null;
    boolean complete = false;
    do {
      try {
        result = call.call();
        complete = true;
      } catch (RuntimeException re) {
        Throwable cause = re.getCause();
        if (cause instanceof ApiException) {
          LOGGER.warning(MessageKeys.EXCEPTION, cause);
        }
      } catch (Throwable t) {
        LOGGER.warning(MessageKeys.EXCEPTION, t);
      }

      if (complete) {
        break;
      }

      Thread.sleep(retryDelaySeconds * 1000L);

      // We are intentionally not limiting the number of retries as described in the implementation note above.
    } while (true);
    return result;
  }

  /**
   * List domains.
   *
   * @param namespace Namespace
   * @return Domain list
   * @throws ApiException API exception
   */
  public @Nonnull DomainList listDomain(String namespace) throws ApiException {
    RequestParams requestParams = new RequestParams("listDomain", namespace, null, null, callParams);
    return executeSynchronousCall(requestParams, listDomainCall);
  }

  private Call listDomainAsync(
      ApiClient client, String namespace, String cont, ApiCallback<DomainList> callback)
      throws ApiException {
    return new WeblogicApi(client)
        .listNamespacedDomainAsync(
            namespace,
            pretty,
            cont,
            fieldSelector,
            labelSelector,
            limit,
            resourceVersion,
            timeoutSeconds,
            watch,
            callback);
  }

  /**
   * Asynchronous step for listing domains.
   *
   * @param namespace Namespace
   * @param responseStep Response step for when call completes
   * @return Asynchronous step
   */
  public Step listDomainAsync(String namespace, ResponseStep<DomainList> responseStep) {
    return createRequestAsync(
        responseStep, new RequestParams("listDomain", namespace, null, null, callParams), listDomain);
  }

  private Call readDomainAsync(
      ApiClient client, String name, String namespace, ApiCallback<Domain> callback)
      throws ApiException {
    return new WeblogicApi(client)
        .getNamespacedDomainAsync(name, namespace, callback);
  }

  /**
   * Asynchronous step for reading domain.
   *
   * @param name Name
   * @param namespace Namespace
   * @param responseStep Response step for when call completes
   * @return Asynchronous step
   */
  public Step readDomainAsync(String name, String namespace, ResponseStep<Domain> responseStep) {
    return createRequestAsync(
        responseStep, new RequestParams("readDomain", namespace, name, null, name), readDomain);
  }

  /**
   * Replace domain.
   *
   * @param uid the domain uid (unique within the k8s cluster)
   * @param namespace Namespace
   * @param body Body
   * @return Replaced domain
   * @throws ApiException APIException
   */
  public Domain replaceDomain(String uid, String namespace, Domain body) throws ApiException {
    RequestParams requestParams = new RequestParams("replaceDomain", namespace, uid, body, uid);
    return executeSynchronousCall(requestParams, replaceDomainCall);
  }

  /**
   * Replace domain status.
   *
   * @param uid the domain uid (unique within the k8s cluster)
   * @param namespace Namespace
   * @param body Body
   * @return Replaced domain
   * @throws ApiException APIException
   */
  public Domain replaceDomainStatus(String uid, String namespace, Domain body) throws ApiException {
    RequestParams requestParams = new RequestParams("replaceDomainStatus", namespace, uid, body, uid);
    return executeSynchronousCall(requestParams, replaceDomainStatusCall);
  }

  private Call replaceDomainAsync(
      ApiClient client, String name, String namespace, Domain body, ApiCallback<Domain> callback)
      throws ApiException {
    return new WeblogicApi(client)
        .replaceNamespacedDomainAsync(name, namespace, body, callback);
  }

  /**
   * Asynchronous step for replacing domain.
   *
   * @param name Name
   * @param namespace Namespace
   * @param body Body
   * @param responseStep Response step for when call completes
   * @return Asynchronous step
   */
  public Step replaceDomainAsync(
      String name, String namespace, Domain body, ResponseStep<Domain> responseStep) {
    return createRequestAsync(
        responseStep, new RequestParams("replaceDomain", namespace, name, body, name), replaceDomain);
  }

  /**
   * Patch domain.
   *
   * @param uid the domain uid (unique within the k8s cluster)
   * @param namespace the namespace containing the domain
   * @param patchBody the patch to apply
   * @return Updated domain
   * @throws ApiException APIException
   */
  public Domain patchDomain(String uid, String namespace, V1Patch patchBody) throws ApiException {
    RequestParams requestParams =
        new RequestParams("patchDomain", namespace, uid, patchBody, uid);
    return executeSynchronousCall(requestParams, patchDomainCall);
  }

  private Call patchDomainAsync(
      ApiClient client, String name, String namespace, V1Patch patch, ApiCallback<Domain> callback)
      throws ApiException {
    return new WeblogicApi(client)
        .patchNamespacedDomainAsync(name, namespace, patch, callback);
  }

  /**
   * Asynchronous step for patching a domain.
   *
   * @param name Name
   * @param namespace Namespace
   * @param patchBody instructions on what to patch
   * @param responseStep Response step for when call completes
   * @return Asynchronous step
   */
  public Step patchDomainAsync(
      String name, String namespace, V1Patch patchBody, ResponseStep<Domain> responseStep) {
    return createRequestAsync(
        responseStep,
        new RequestParams("patchDomain", namespace, name, patchBody, name),
        patchDomain);
  }

  private Call replaceDomainStatusAsync(
      ApiClient client, String name, String namespace, Domain body, ApiCallback<Domain> callback)
      throws ApiException {
    return new WeblogicApi(client)
        .replaceNamespacedDomainStatusAsync(name, namespace, body, callback);
  }

  /**
   * Asynchronous step for replacing domain status.
   *
   * @param name Name
   * @param namespace Namespace
   * @param body Body
   * @param responseStep Response step for when call completes
   * @return Asynchronous step
   */
  public Step replaceDomainStatusAsync(
      String name, String namespace, Domain body, ResponseStep<Domain> responseStep) {
    return createRequestAsync(
        responseStep,
        new RequestParams("replaceDomainStatus", namespace, name, body, name),
        replaceDomainStatus);
  }

  /* CRD's */

  private Call readCustomResourceDefinitionAsync(
      ApiClient client, String name, ApiCallback<V1CustomResourceDefinition> callback)
      throws ApiException {
    return new ApiextensionsV1Api(client)
        .readCustomResourceDefinitionAsync(name, pretty, exact, export, callback);
  }

  /**
   * Asynchronous step for reading CRD.
   *
   * @param name Name
   * @param responseStep Response step for when call completes
   * @return Asynchronous step
   */
  public Step readCustomResourceDefinitionAsync(
      String name, ResponseStep<V1CustomResourceDefinition> responseStep) {
    return createRequestAsync(
        responseStep, new RequestParams("readCRD", null, name, null, callParams), readCrd);
  }

  private Call createCustomResourceDefinitionAsync(
      ApiClient client,
      V1CustomResourceDefinition body,
      ApiCallback<V1CustomResourceDefinition> callback)
      throws ApiException {
    return new ApiextensionsV1Api(client)
        .createCustomResourceDefinitionAsync(body, pretty, null, null, callback);
  }

  /**
   * Asynchronous step for creating CRD.
   *
   * @param body Body
   * @param responseStep Response step for when call completes
   * @return Asynchronous step
   */
  public Step createCustomResourceDefinitionAsync(
      V1CustomResourceDefinition body,
      ResponseStep<V1CustomResourceDefinition> responseStep) {
    return createRequestAsync(
        responseStep, new RequestParams("createCRD", null, null, body, callParams), createCrd);
  }

  private Call replaceCustomResourceDefinitionAsync(
      ApiClient client,
      String name,
      V1CustomResourceDefinition body,
      ApiCallback<V1CustomResourceDefinition> callback)
      throws ApiException {
    return new ApiextensionsV1Api(client)
        .replaceCustomResourceDefinitionAsync(name, body, pretty, null, null, callback);
  }

  /**
   * Asynchronous step for replacing CRD.
   *
   * @param name Name
   * @param body Body
   * @param responseStep Response step for when call completes
   * @return Asynchronous step
   */
  public Step replaceCustomResourceDefinitionAsync(
      String name,
      V1CustomResourceDefinition body,
      ResponseStep<V1CustomResourceDefinition> responseStep) {
    return createRequestAsync(
        responseStep, new RequestParams("replaceCRD", null, name, body, callParams), replaceCrd);
  }

  private Call readBetaCustomResourceDefinitionAsync(
      ApiClient client, String name, ApiCallback<V1beta1CustomResourceDefinition> callback)
      throws ApiException {
    return new ApiextensionsV1beta1Api(client)
        .readCustomResourceDefinitionAsync(name, pretty, exact, export, callback);
  }

  /**
   * Asynchronous step for reading CRD.
   *
   * @param name Name
   * @param responseStep Response step for when call completes
   * @return Asynchronous step
   */
  public Step readBetaCustomResourceDefinitionAsync(
      String name, ResponseStep<V1beta1CustomResourceDefinition> responseStep) {
    return createRequestAsync(
        responseStep, new RequestParams("readBetaCRD", null, name, null, callParams), readBetaCrd);
  }

  private Call createBetaCustomResourceDefinitionAsync(
      ApiClient client,
      V1beta1CustomResourceDefinition body,
      ApiCallback<V1beta1CustomResourceDefinition> callback)
      throws ApiException {
    return new ApiextensionsV1beta1Api(client)
        .createCustomResourceDefinitionAsync(body, pretty, null, null, callback);
  }

  /**
   * Asynchronous step for creating CRD.
   *
   * @param body Body
   * @param responseStep Response step for when call completes
   * @return Asynchronous step
   */
  public Step createBetaCustomResourceDefinitionAsync(
      V1beta1CustomResourceDefinition body,
      ResponseStep<V1beta1CustomResourceDefinition> responseStep) {
    return createRequestAsync(
        responseStep, new RequestParams("createBetaCRD", null, null, body, callParams), createBetaCrd);
  }

  private Call replaceBetaCustomResourceDefinitionAsync(
      ApiClient client,
      String name,
      V1beta1CustomResourceDefinition body,
      ApiCallback<V1beta1CustomResourceDefinition> callback)
      throws ApiException {
    return new ApiextensionsV1beta1Api(client)
        .replaceCustomResourceDefinitionAsync(name, body, pretty, null, null, callback);
  }

  /**
   * Asynchronous step for replacing CRD.
   *
   * @param name Name
   * @param body Body
   * @param responseStep Response step for when call completes
   * @return Asynchronous step
   */
  public Step replaceBetaCustomResourceDefinitionAsync(
      String name,
      V1beta1CustomResourceDefinition body,
      ResponseStep<V1beta1CustomResourceDefinition> responseStep) {
    return createRequestAsync(
        responseStep, new RequestParams("replaceBetaCRD", null, name, body, callParams), replaceBetaCrd);
  }

  private Call listConfigMapsAsync(
      ApiClient client, String namespace, String cont, ApiCallback<V1ConfigMapList> callback)
      throws ApiException {
    return new CoreV1Api(client)
        .listNamespacedConfigMapAsync(
            namespace,
            pretty,
            allowWatchBookmarks,
            cont,
            fieldSelector,
            labelSelector,
            limit,
            resourceVersion,
            RESOURCE_VERSION_MATCH_UNSET,
            timeoutSeconds,
            watch,
            callback);
  }

  /**
   * Asynchronous step for listing configmaps in a namespace.
   *
   * @param namespace the namespace from which to list configmaps
   * @param responseStep Response step for when call completes
   * @return Asynchronous step
   */
  public Step listConfigMapsAsync(String namespace, ResponseStep<V1ConfigMapList> responseStep) {
    return createRequestAsync(
        responseStep,
        new RequestParams("listConfigMap", namespace, null, null, callParams),
          listConfigMaps);
  }

  private Call readConfigMapAsync(
      ApiClient client, String name, String namespace, ApiCallback<V1ConfigMap> callback)
      throws ApiException {
    return new CoreV1Api(client)
        .readNamespacedConfigMapAsync(name, namespace, pretty, exact, export, callback);
  }

  /**
   * Asynchronous step for reading config map.
   *
   * @param name Name
   * @param namespace Namespace
   * @param domainUid Identifier of the domain that the ConfigMap is associated with
   * @param responseStep Response step for when call completes
   * @return Asynchronous step
   */
  public Step readConfigMapAsync(
      String name, String namespace, String domainUid, ResponseStep<V1ConfigMap> responseStep) {
    return createRequestAsync(
        responseStep, new RequestParams("readConfigMap", namespace, name, null, domainUid), readConfigmap);
  }

  private Call createConfigMapAsync(
      ApiClient client, String namespace, V1ConfigMap body, ApiCallback<V1ConfigMap> callback)
      throws ApiException {
    return new CoreV1Api(client)
        .createNamespacedConfigMapAsync(namespace, body, pretty, null, null, callback);
  }

  /**
   * Asynchronous step for creating config map.
   *
   * @param namespace Namespace
   * @param body Body
   * @param responseStep Response step for when call completes
   * @return Asynchronous step
   */
  public Step createConfigMapAsync(
      String namespace, V1ConfigMap body, ResponseStep<V1ConfigMap> responseStep) {
    return createRequestAsync(
        responseStep, new RequestParams("createConfigMap", namespace, null, body, callParams),
        createConfigmap);
  }

  private Call deleteConfigMapAsync(
      ApiClient client,
      String name,
      String namespace,
      V1DeleteOptions body,
      ApiCallback<V1Status> callback)
      throws ApiException {
    return new CoreV1Api(client)
        .deleteNamespacedConfigMapAsync(
            name,
            namespace,
            pretty,
            dryRun,
            gracePeriodSeconds,
            orphanDependents,
            propagationPolicy,
            body,
            callback);
  }

  /**
   * Asynchronous step for deleting config map.
   *
   * @param name Name
   * @param namespace Namespace
   * @param domainUid Identifier of the domain that the ConfigMap is associated with
   * @param deleteOptions Delete options
   * @param responseStep Response step for when call completes
   * @return Asynchronous step
   */
  public Step deleteConfigMapAsync(
      String name,
      String namespace,
      String domainUid,
      V1DeleteOptions deleteOptions,
      ResponseStep<V1Status> responseStep) {
    return createRequestAsync(
        responseStep,
        new RequestParams("deleteConfigMap", namespace, name, deleteOptions, domainUid),
        deleteConfigMap);
  }

  private Call replaceConfigMapAsync(
      ApiClient client,
      String name,
      String namespace,
      V1ConfigMap body,
      ApiCallback<V1ConfigMap> callback)
      throws ApiException {
    return new CoreV1Api(client)
        .replaceNamespacedConfigMapAsync(name, namespace, body, pretty, dryRun, null, callback);
  }

  /**
   * Asynchronous step for replacing config map.
   *
   * @param name Name
   * @param namespace Namespace
   * @param body Body
   * @param responseStep Response step for when call completes
   * @return Asynchronous step
   */
  public Step replaceConfigMapAsync(
      String name, String namespace, V1ConfigMap body, ResponseStep<V1ConfigMap> responseStep) {
    return createRequestAsync(
        responseStep,
        new RequestParams("replaceConfigMap", namespace, name, body,
            getDomainUidLabel(Optional.ofNullable(body).map(V1ConfigMap::getMetadata).orElse(null))),
        replaceConfigmap);
  }

  private Call patchConfigMapAsync(
      ApiClient client, String name, String namespace, V1Patch patch, ApiCallback<V1ConfigMap> callback)
      throws ApiException {
    return new CoreV1Api(client)
        .patchNamespacedConfigMapAsync(name, namespace, patch, pretty, null, null, null, callback);
  }

  /**
   * Asynchronous step for patching a config map.
   *
   * @param name Name
   * @param namespace Namespace
   * @param domainUid Identifier of the domain that the ConfigMap is associated with
   * @param patchBody instructions on what to patch
   * @param responseStep Response step for when call completes
   * @return Asynchronous step
   */
  public Step patchConfigMapAsync(
      String name, String namespace, String domainUid, V1Patch patchBody, ResponseStep<V1ConfigMap> responseStep) {
    return createRequestAsync(
        responseStep,
        new RequestParams("patchConfigMap", namespace, name, patchBody, domainUid),
        patchConfigMap);
  }

  private Call listPodAsync(
      ApiClient client, String namespace, String cont, ApiCallback<V1PodList> callback)
      throws ApiException {
    return new CoreV1Api(client)
        .listNamespacedPodAsync(
            namespace,
            pretty,
            allowWatchBookmarks,
            cont,
            fieldSelector,
            labelSelector,
            limit,
            resourceVersion,
            RESOURCE_VERSION_MATCH_UNSET,
            timeoutSeconds,
            watch,
            callback);
  }

  /**
   * Asynchronous step for listing pods.
   *
   * @param namespace Namespace
   * @param responseStep Response step for when call completes
   * @return Asynchronous step
   */
  public Step listPodAsync(String namespace, ResponseStep<V1PodList> responseStep) {
    return createRequestAsync(
        responseStep, new RequestParams("listPod", namespace, null, null, callParams), listPod);
  }

  private Call readPodAsync(
      ApiClient client, String name, String namespace, ApiCallback<V1Pod> callback)
      throws ApiException {
    return new CoreV1Api(client)
        .readNamespacedPodAsync(name, namespace, pretty, exact, export, callback);
  }

  /* Events */

  /**
   * Asynchronous step for reading pod.
   *
   * @param name Name
   * @param namespace Namespace
   * @param domainUid Identifier of the domain that the pod is associated with
   * @param responseStep Response step for when call completes
   * @return Asynchronous step
   */
  public Step readPodAsync(String name, String namespace, String domainUid, ResponseStep<V1Pod> responseStep) {
    return createRequestAsync(
        responseStep, new RequestParams("readPod", namespace, name, null, domainUid), readPod);
  }

  private Call createPodAsync(
      ApiClient client, String namespace, V1Pod body, ApiCallback<V1Pod> callback)
      throws ApiException {
    return new CoreV1Api(client)
        .createNamespacedPodAsync(namespace, body, pretty, null, null, callback);
  }

  /**
   * Asynchronous step for creating pod.
   *
   * @param namespace Namespace
   * @param body Body
   * @param responseStep Response step for when call completes
   * @return Asynchronous step
   */
  public Step createPodAsync(String namespace, V1Pod body, ResponseStep<V1Pod> responseStep) {
    return createRequestAsync(
        responseStep,
        new RequestParams("createPod", namespace, null, body, PodHelper.getPodDomainUid(body)),
        createPod);
  }

  /* Persistent Volumes */

  private Call deletePodAsync(
      ApiClient client,
      String name,
      String namespace,
      V1DeleteOptions deleteOptions,
      ApiCallback<Object> callback)
      throws ApiException {
    return deleteNamespacedPodAsync(
        client,
        name,
        namespace,
        pretty,
        dryRun,
        gracePeriodSeconds,
        orphanDependents,
        propagationPolicy,
        deleteOptions,
        callback);
  }

  /**
   * Asynchronous step for deleting pod.
   *
   * @param name Name
   * @param namespace Namespace
   * @param domainUid Identifier of the domain that the pod is associated with
   * @param deleteOptions Delete options
   * @param responseStep Response step for when call completes
   * @return Asynchronous step
   */
  public Step deletePodAsync(
      String name,
      String namespace,
      String domainUid,
      V1DeleteOptions deleteOptions,
      ResponseStep<Object> responseStep) {
    return createRequestAsync(
            responseStep, new RequestParams("deletePod", namespace, name, deleteOptions, domainUid),
            deletePod, retryStrategy);
  }

  private Call deleteNamespacedPodAsync(ApiClient client, String name, String namespace, String pretty, String dryRun,
                                       Integer gracePeriodSeconds, Boolean orphanDependents, String propagationPolicy,
                                       V1DeleteOptions body, ApiCallback<Object> callback) throws ApiException {
    Call localVarCall = this.deleteNamespacedPodValidateBeforeCall(client, name, namespace, pretty, dryRun,
        gracePeriodSeconds, orphanDependents, propagationPolicy, body, callback);
    Type localVarReturnType = (new TypeToken<>() {
    }).getType();
    client.executeAsync(localVarCall, localVarReturnType, callback);
    return localVarCall;
  }

  private Call deleteNamespacedPodValidateBeforeCall(ApiClient client, String name, String namespace, String pretty,
                                                     String dryRun, Integer gracePeriodSeconds,
                                                     Boolean orphanDependents, String propagationPolicy,
                                                     V1DeleteOptions body, ApiCallback callback) throws ApiException {
    if (name == null) {
      throw new ApiException("Missing the required parameter 'name' when calling deleteNamespacedPod(Async)");
    } else if (namespace == null) {
      throw new ApiException("Missing the required parameter 'namespace' when calling deleteNamespacedPod(Async)");
    } else {
      Call localVarCall = this.deleteNamespacedPodCall(client, name, namespace, pretty, dryRun, gracePeriodSeconds,
          orphanDependents, propagationPolicy, body, callback);
      return localVarCall;
    }
  }

  private Call deleteNamespacedPodCall(ApiClient client, String name, String namespace, String pretty, String dryRun,
                                      Integer gracePeriodSeconds, Boolean orphanDependents, String propagationPolicy,
                                      V1DeleteOptions body, ApiCallback callback) throws ApiException {
    String localVarPath = "/api/v1/namespaces/{namespace}/pods/{name}".replaceAll("\\{name\\}",
            client.escapeString(name)).replaceAll("\\{namespace\\}",
            client.escapeString(namespace));
    List<Pair> localVarQueryParams = new ArrayList<>();
    List<Pair> localVarCollectionQueryParams = new ArrayList<>();
    if (pretty != null) {
      localVarQueryParams.addAll(client.parameterToPair("pretty", pretty));
    }

    if (dryRun != null) {
      localVarQueryParams.addAll(client.parameterToPair("dryRun", dryRun));
    }

    if (gracePeriodSeconds != null) {
      localVarQueryParams.addAll(client.parameterToPair("gracePeriodSeconds", gracePeriodSeconds));
    }

    if (orphanDependents != null) {
      localVarQueryParams.addAll(client.parameterToPair("orphanDependents", orphanDependents));
    }

    if (propagationPolicy != null) {
      localVarQueryParams.addAll(client.parameterToPair("propagationPolicy", propagationPolicy));
    }

    Map<String, String> localVarHeaderParams = new HashMap<>();
    Map<String, String> localVarCookieParams = new HashMap<>();
    Map<String, Object> localVarFormParams = new HashMap<>();
    String[] localVarAccepts = new String[]{
        "application/json", "application/yaml", "application/vnd.kubernetes.protobuf"
    };
    String localVarAccept = client.selectHeaderAccept(localVarAccepts);
    if (localVarAccept != null) {
      localVarHeaderParams.put("Accept", localVarAccept);
    }

    String[] localVarContentTypes = new String[0];
    String localVarContentType = client.selectHeaderContentType(localVarContentTypes);
    localVarHeaderParams.put("Content-Type", localVarContentType);
    String[] localVarAuthNames = new String[]{"BearerToken"};
    return client.buildCall(localVarPath, "DELETE", localVarQueryParams, localVarCollectionQueryParams, body,
            localVarHeaderParams, localVarCookieParams, localVarFormParams, localVarAuthNames, callback);
  }

  private Call patchPodAsync(
      ApiClient client, String name, String namespace, V1Patch patch, ApiCallback<V1Pod> callback)
      throws ApiException {
    return new CoreV1Api(client)
        .patchNamespacedPodAsync(name, namespace, patch, pretty, null, null, null, callback);
  }

  /**
   * Asynchronous step for patching a pod.
   *
   * @param name Name
   * @param namespace Namespace
   * @param domainUid Identifier of the domain that the pod is associated with
   * @param patchBody instructions on what to patch
   * @param responseStep Response step for when call completes
   * @return Asynchronous step
   */
  public Step patchPodAsync(
      String name, String namespace, String domainUid, V1Patch patchBody, ResponseStep<V1Pod> responseStep) {
    return createRequestAsync(
        responseStep,
        new RequestParams("patchPod", namespace, name,  patchBody, domainUid),
        patchPod);
  }

  private Call deleteCollectionPodAsync(
      ApiClient client, String namespace, String cont, V1DeleteOptions deleteOptions, ApiCallback<V1Status> callback)
      throws ApiException {
    return new CoreV1Api(client)
        .deleteCollectionNamespacedPodAsync(
            namespace,
            pretty,
            cont,
            dryRun,
            fieldSelector,
            gracePeriodSeconds,
            labelSelector,
            limit,
            orphanDependents,
            propagationPolicy,
            resourceVersion,
            RESOURCE_VERSION_MATCH_UNSET,
            timeoutSeconds,
            deleteOptions,
            callback);
  }

  /**
   * Asynchronous step for deleting collection of pods.
   *
   * @param namespace Namespace
   * @param responseStep Response step for when call completes
   * @return Asynchronous step
   */
  public Step deleteCollectionPodAsync(String namespace, ResponseStep<V1Status> responseStep) {
    return createRequestAsync(
        responseStep,
        new RequestParams("deletePodCollection", namespace, null, null, callParams),
        deletecollectionPod);
  }

  private Call listJobAsync(
      ApiClient client, String namespace, String cont, ApiCallback<V1JobList> callback)
      throws ApiException {
    return new BatchV1Api(client)
        .listNamespacedJobAsync(
            namespace,
            pretty,
            allowWatchBookmarks,
            cont,
            fieldSelector,
            labelSelector,
            limit,
            resourceVersion,
            RESOURCE_VERSION_MATCH_UNSET,
            timeoutSeconds,
            watch,
            callback);
  }

  private final CallFactory<V1JobList> listJob =
      (requestParams, usage, cont, callback) ->
          wrap(listJobAsync(usage, requestParams.namespace, cont, callback));

  /**
   * Asynchronous step for listing jobs.
   *
   * @param namespace Namespace
   * @param responseStep Response step for when call completes
   * @return Asynchronous step
   */
  public Step listJobAsync(String namespace, ResponseStep<V1JobList> responseStep) {
    return createRequestAsync(
        responseStep, new RequestParams("listJob", namespace, null, null, callParams), listJob);
  }

  private Call createJobAsync(
      ApiClient client, String namespace, V1Job body, ApiCallback<V1Job> callback)
      throws ApiException {
    return new BatchV1Api(client)
        .createNamespacedJobAsync(namespace, body, pretty, null, null, callback);
  }

  /**
   * Asynchronous step for creating job.
   *
   * @param namespace Namespace
   * @param domainUid Identifier of the domain that the job is associated with
   * @param body Body
   * @param responseStep Response step for when call completes
   * @return Asynchronous step
   */
  public Step createJobAsync(String namespace, String domainUid, V1Job body, ResponseStep<V1Job> responseStep) {
    return createRequestAsync(
        responseStep, new RequestParams("createJob", namespace, null, body, domainUid), createJob);
  }

  private Call readJobAsync(
      ApiClient client, String name, String namespace, ApiCallback<V1Job> callback)
      throws ApiException {
    return new BatchV1Api(client)
        .readNamespacedJobAsync(name, namespace, pretty, exact, export, callback);
  }

  /**
   * Asynchronous step for reading job.
   *
   * @param name Name
   * @param namespace Namespace
   * @param domainUid Domain UID
   * @param responseStep Response step for when call completes
   * @return Asynchronous step
   */
  public Step readJobAsync(String name, String namespace, String domainUid, ResponseStep<V1Job> responseStep) {
    return createRequestAsync(
        responseStep, new RequestParams("readJob", namespace, name, null, domainUid), readJob);
  }

  private Call deleteJobAsync(
      ApiClient client,
      String name,
      String namespace,
      String domainUid,
      V1DeleteOptions body,
      ApiCallback<V1Status> callback)
      throws ApiException {
    return new BatchV1Api(client)
        .deleteNamespacedJobAsync(
            name,
            namespace,
            pretty,
            dryRun,
            gracePeriodSeconds,
            orphanDependents,
            propagationPolicy,
            body,
            callback);
  }

  /* Persistent Volume Claims */

  /**
   * Asynchronous step for deleting job.
   *
   * @param name Name
   * @param namespace Namespace
   * @param domainUid Identifier of the domain that the job is associated with
   * @param deleteOptions Delete options
   * @param responseStep Response step for when call completes
   * @return Asynchronous step
   */
  public Step deleteJobAsync(
      String name,
      String namespace,
      String domainUid,
      V1DeleteOptions deleteOptions,
      ResponseStep<V1Status> responseStep) {
    return createRequestAsync(
        responseStep, new RequestParams("deleteJob", namespace, name, deleteOptions, domainUid),
            deleteJob, timeoutSeconds);
  }

  private Call listServiceAsync(
      ApiClient client, String namespace, String cont, ApiCallback<V1ServiceList> callback)
      throws ApiException {
    return new CoreV1Api(client)
        .listNamespacedServiceAsync(
            namespace,
            pretty,
            allowWatchBookmarks,
            cont,
            fieldSelector,
            labelSelector,
            limit,
            resourceVersion,
            RESOURCE_VERSION_MATCH_UNSET,
            timeoutSeconds,
            watch,
            callback);
  }

  /**
   * Asynchronous step for listing services.
   *
   * @param namespace Namespace
   * @param responseStep Response step for when call completes
   * @return Asynchronous step
   */
  public Step listServiceAsync(String namespace, ResponseStep<V1ServiceList> responseStep) {
    return createRequestAsync(
        responseStep, new RequestParams("listService", namespace, null, null, callParams), listService);
  }

  private Call readServiceAsync(
      ApiClient client, String name, String namespace, ApiCallback<V1Service> callback)
      throws ApiException {
    return new CoreV1Api(client)
        .readNamespacedServiceAsync(name, namespace, pretty, exact, export, callback);
  }

  /**
   * Asynchronous step for reading service.
   *
   * @param name Name
   * @param namespace Namespace
   * @param domainUid Identifier of the domain that the service is associated with
   * @param responseStep Response step for when call completes
   * @return Asynchronous step
   */
  public Step readServiceAsync(
      String name, String namespace, String domainUid, ResponseStep<V1Service> responseStep) {
    return createRequestAsync(
        responseStep, new RequestParams("readService", namespace, name, null, domainUid), readService);
  }

  private Call createServiceAsync(
      ApiClient client, String namespace, V1Service body, ApiCallback<V1Service> callback)
      throws ApiException {
    return new CoreV1Api(client)
        .createNamespacedServiceAsync(namespace, body, pretty, null, null, callback);
  }

  /**
   * Asynchronous step for creating service.
   *
   * @param namespace Namespace
   * @param body Body
   * @param responseStep Response step for when call completes
   * @return Asynchronous step
   */
  public Step createServiceAsync(
      String namespace, V1Service body, ResponseStep<V1Service> responseStep) {
    return createRequestAsync(
        responseStep,
        new RequestParams("createService", namespace, null, body,
            getDomainUidLabel(Optional.ofNullable(body).map(V1Service::getMetadata).orElse(null))),
        createService);
  }

  private Call deleteServiceAsync(
      ApiClient client,
      String name,
      String namespace,
      V1DeleteOptions deleteOptions,
      ApiCallback<V1Status> callback)
      throws ApiException {
    return new CoreV1Api(client)
        .deleteNamespacedServiceAsync(
            name,
            namespace,
            pretty,
            dryRun,
            gracePeriodSeconds,
            orphanDependents,
            propagationPolicy,
            deleteOptions,
            callback);
  }

  /**
   * Asynchronous step for deleting service.
   *
   * @param name Name
   * @param namespace Namespace
   * @param domainUid Identifier of the domain that the service is associated with
   * @param deleteOptions Delete options
   * @param responseStep Response step for when call completes
   * @return Asynchronous step
   */
  public Step deleteServiceAsync(
      String name,
      String namespace,
      String domainUid,
      V1DeleteOptions deleteOptions,
      ResponseStep<V1Status> responseStep) {
    return createRequestAsync(
        responseStep,
        new RequestParams("deleteService", namespace, name, deleteOptions, domainUid),
        deleteService);
  }

  private Call listPodDisruptionBudgetAsync(
          ApiClient client, String namespace, String cont, ApiCallback<V1beta1PodDisruptionBudgetList> callback)
          throws ApiException {
    return new PolicyV1beta1Api(client)
            .listNamespacedPodDisruptionBudgetAsync(
                    namespace,
                    pretty,
                    allowWatchBookmarks,
                    cont,
                    fieldSelector,
                    labelSelector,
                    limit,
                    resourceVersion,
                    timeoutSeconds,
                    watch,
                    callback);
  }

  /**
   * Asynchronous step for listing PodDisruptionBudget.
   *
   * @param ns Namespace
   * @param responseStep Response step for when call completes
   * @return Asynchronous step
   */
  public Step listPodDisruptionBudgetAsync(String ns, ResponseStep<V1beta1PodDisruptionBudgetList> responseStep) {
    return createRequestAsync(
            responseStep, new RequestParams("listPodDisruptionBudget", ns, null, null, callParams),
              listPodDisruptionBudget);
  }

  private Call readPodDisruptionBudgetAsync(
          ApiClient client, String name, String namespace, ApiCallback<V1beta1PodDisruptionBudget> callback)
          throws ApiException {
    return new PolicyV1beta1Api(client)
            .readNamespacedPodDisruptionBudgetAsync(name, namespace, pretty, exact, export, callback);
  }

  /**
   * Asynchronous step for reading PodDisruptionBudget.
   *
   * @param name Name
   * @param namespace Namespace
   * @param responseStep Response step for when call completes
   * @return Asynchronous step
   */
  public Step readPodDisruptionBudgetAsync(
          String name, String namespace, ResponseStep<V1beta1PodDisruptionBudget> responseStep) {
    return createRequestAsync(
            responseStep, new RequestParams("readPodDisruptionBudget", namespace, name, null, callParams),
            readPodDisruptionBudget);
  }

  private Call createPodDisruptionBudgetAsync(
          ApiClient client, String namespace, V1beta1PodDisruptionBudget body,
          ApiCallback<V1beta1PodDisruptionBudget> callback)
          throws ApiException {
    return new PolicyV1beta1Api(client)
            .createNamespacedPodDisruptionBudgetAsync(namespace, body, pretty, null, null, callback);
  }

  /**
   * Asynchronous step for creating PodDisruptionBudget.
   *
   * @param namespace Namespace
   * @param body Body
   * @param responseStep Response step for when call completes
   * @return Asynchronous step
   */
  public Step createPodDisruptionBudgetAsync(
          String namespace, V1beta1PodDisruptionBudget body, ResponseStep<V1beta1PodDisruptionBudget> responseStep) {
    return createRequestAsync(
            responseStep,
            new RequestParams("createPodDisruptionBudget", namespace, null, body,
                    getDomainUidLabel(Optional.ofNullable(body)
                            .map(V1beta1PodDisruptionBudget::getMetadata).orElse(null))),
            createPodDisruptionBudget);
  }

  private Call patchPodDisruptionBudgetAsync(
          ApiClient client, String name, String namespace, V1Patch patch,
          ApiCallback<V1beta1PodDisruptionBudget> callback)
          throws ApiException {
    return new PolicyV1beta1Api(client)
            .patchNamespacedPodDisruptionBudgetAsync(name, namespace, patch, pretty, null,
                    null, null, callback);
  }

  /**
   * Asynchronous step for patching PodDisruptionBudget.
   *
   * @param name Name
   * @param namespace Namespace
   * @param patchBody instructions on what to patch
   * @param responseStep Response step for when call completes
   * @return Asynchronous step
   */
  public Step patchPodDisruptionBudgetAsync(
          String name, String namespace, V1Patch patchBody,
          ResponseStep<V1beta1PodDisruptionBudget> responseStep) {
    return createRequestAsync(
            responseStep,
            new RequestParams("patchPodDisruptionBudget", namespace, name, patchBody, callParams),
            patchPodDisruptionBudget);
  }

  private Call deletePodDisruptionBudgetAsync(
          ApiClient client,
          String name,
          String namespace,
          V1DeleteOptions deleteOptions,
          ApiCallback<V1Status> callback)
          throws ApiException {
    return new PolicyV1beta1Api(client)
            .deleteNamespacedPodDisruptionBudgetAsync(
                    name,
                    namespace,
                    pretty,
                    dryRun,
                    gracePeriodSeconds,
                    orphanDependents,
                    propagationPolicy,
                    deleteOptions,
                    callback);
  }

  /**
   * Asynchronous step for deleting PodDisruptionBudget.
   *
   * @param name Name
   * @param namespace Namespace
   * @param domainUid Identifier of the domain that the service is associated with
   * @param deleteOptions Delete options
   * @param responseStep Response step for when call completes
   * @return Asynchronous step
   */
  public Step deletePodDisruptionBudgetAsync(
          String name,
          String namespace,
          String domainUid,
          V1DeleteOptions deleteOptions,
          ResponseStep<V1Status> responseStep) {
    return createRequestAsync(
            responseStep,
            new RequestParams("deletePodDisruptionBudget", namespace, name, deleteOptions, domainUid),
            deletePodDisruptionBudget);
  }

  /* Secrets */

  private Call listEventAsync(
      ApiClient client, String namespace, String cont, ApiCallback<CoreV1EventList> callback)
      throws ApiException {
    return new CoreV1Api(client)
        .listNamespacedEventAsync(
            namespace,
            pretty,
            allowWatchBookmarks,
            cont,
            fieldSelector,
            labelSelector,
            limit,
            resourceVersion,
            RESOURCE_VERSION_MATCH_UNSET,
            timeoutSeconds,
            watch,
            callback);
  }

  /**
   * Asynchronous step for listing events.
   *
   * @param namespace Namespace
   * @param responseStep Response step for when call completes
   * @return Asynchronous step
   */
  public Step listEventAsync(String namespace, ResponseStep<CoreV1EventList> responseStep) {
    return createRequestAsync(
        responseStep, new RequestParams("listEvent", namespace, null, null, callParams), listEvent);
  }

  /**
   * Asynchronous step for creating event.
   *
   * @param namespace Namespace
   * @param body Body
   * @param responseStep Response step for when call completes
   * @return Asynchronous step
   */
  public Step createEventAsync(
      String namespace, CoreV1Event body, ResponseStep<CoreV1Event> responseStep) {
    return createRequestAsync(
        responseStep,
        new RequestParams("createEvent", namespace, null, body,
            getDomainUidLabel(Optional.ofNullable(body).map(CoreV1Event::getMetadata).orElse(null))),
        createEvent);
  }

  private Call createEventAsync(
      ApiClient client, String namespace, CoreV1Event body, ApiCallback<CoreV1Event> callback)
      throws ApiException {
    return new CoreV1Api(client)
        .createNamespacedEventAsync(namespace, body, pretty, null, null, callback);
  }

  /**
   * Asynchronous step for replacing event.
   *
   * @param namespace Namespace
   * @param body Body
   * @param responseStep Response step for when call completes
   * @return Asynchronous step
   */
  public Step replaceEventAsync(
      String name, String namespace, V1Event body, ResponseStep<V1Event> responseStep) {
    return createRequestAsync(
        responseStep,
        new RequestParams("replaceEvent", namespace, name, body, (String) null),
        replaceEvent);
  }

  private Call replaceEventAsync(
      ApiClient client,
      String name,
      String namespace,
      V1Event body,
      ApiCallback<V1Event> callback)
      throws ApiException {
    return new CoreV1Api(client)
        .replaceNamespacedEventAsync(name, namespace, body, pretty, dryRun, null, callback);
  }

  private Call listNamespaceAsync(
      ApiClient client, String cont, ApiCallback<V1NamespaceList> callback)
      throws ApiException {
    return new CoreV1Api(client)
        .listNamespaceAsync(
            pretty,
            allowWatchBookmarks,
            cont,
            fieldSelector,
            labelSelector,
            limit,
            resourceVersion,
            RESOURCE_VERSION_MATCH_UNSET,
            timeoutSeconds,
            watch,
            callback);
  }

  /**
   * Asynchronous step for listing namespaces.
   *
   * @param responseStep Response step for when call completes
   * @return Asynchronous step
   */
  public Step listNamespaceAsync(ResponseStep<V1NamespaceList> responseStep) {
    return createRequestAsync(
        responseStep, new RequestParams("listNamespace", null, null, null, callParams),
        listNamespace);
  }

  /* Self Subject Rules Review */

  private Call readSecretAsync(
      ApiClient client, String name, String namespace, ApiCallback<V1Secret> callback)
      throws ApiException {
    return new CoreV1Api(client)
        .readNamespacedSecretAsync(name, namespace, pretty, exact, export, callback);
  }

  /**
   * Asynchronous step for reading secret.
   *
   * @param name Name
   * @param namespace Namespace
   * @param responseStep Response step for when call completes
   * @return Asynchronous step
   */
  public Step readSecretAsync(String name, String namespace, ResponseStep<V1Secret> responseStep) {
    return createRequestAsync(
        responseStep, new RequestParams("readSecret", namespace, name, null, callParams), readSecret);
  }

  private Call listSecretsAsync(
      ApiClient client, String namespace, String cont, ApiCallback<V1SecretList> callback)
      throws ApiException {
    return new CoreV1Api(client)
        .listNamespacedSecretAsync(
            namespace,
            pretty,
            allowWatchBookmarks,
            cont,
            fieldSelector,
            labelSelector,
            limit,
            resourceVersion,
            RESOURCE_VERSION_MATCH_UNSET,
            timeoutSeconds,
            watch,
            callback);
  }

  /**
   * Asynchronous step for listing secrets in a namespace.
   *
   * @param namespace the namespace from which to list secrets
   * @param responseStep Response step for when call completes
   * @return Asynchronous step
   */
  public Step listSecretsAsync(String namespace, ResponseStep<V1SecretList> responseStep) {
    return createRequestAsync(
        responseStep,
        new RequestParams("listSecret", namespace, null, null, callParams),
          listSecrets);
  }

  /**
   * Create subject access review.
   *
   * @param body Body
   * @return Created subject access review
   * @throws ApiException API Exception
   */
  public V1SubjectAccessReview createSubjectAccessReview(V1SubjectAccessReview body)
      throws ApiException {
    RequestParams params =
        new RequestParams("createSubjectAccessReview", null, null, body, callParams);
    return executeSynchronousCall(params, createSubjectaccessreviewCall);
  }

  /* Token Review */

  private Call createSubjectAccessReviewAsync(
      ApiClient client, V1SubjectAccessReview body, ApiCallback<V1SubjectAccessReview> callback)
      throws ApiException {
    return new AuthorizationV1Api(client)
        .createSubjectAccessReviewAsync(body, null, null, pretty, callback);
  }

  /**
   * Create self subject access review.
   *
   * @param body Body
   * @return Created self subject access review
   * @throws ApiException API Exception
   */
  public V1SelfSubjectAccessReview createSelfSubjectAccessReview(V1SelfSubjectAccessReview body)
      throws ApiException {
    RequestParams requestParams
        = new RequestParams("createSelfSubjectAccessReview", null, null, body, callParams);
    return executeSynchronousCall(requestParams, createSelfsubjectacessreviewCall);
  }

  /**
   * Create self subject rules review.
   *
   * @param body Body
   * @return Created self subject rules review
   * @throws ApiException API Exception
   */
  public V1SelfSubjectRulesReview createSelfSubjectRulesReview(V1SelfSubjectRulesReview body)
      throws ApiException {
    RequestParams params
        = new RequestParams("createSelfSubjectRulesReview", null, null, body, callParams);
    return executeSynchronousCall(params, createSelfsubjectrulesreviewCall);
  }

  private Call createSelfSubjectRulesReviewAsync(
      ApiClient client,
      V1SelfSubjectRulesReview body,
      ApiCallback<V1SelfSubjectRulesReview> callback)
      throws ApiException {
    return new AuthorizationV1Api(client)
        .createSelfSubjectRulesReviewAsync(body, null, null, pretty, callback);
  }

  /**
   * Create token review.
   *
   * @param body Body
   * @return Created token review
   * @throws ApiException API Exception
   */
  public V1TokenReview createTokenReview(V1TokenReview body) throws ApiException {
    RequestParams requestParams
        = new RequestParams("createTokenReview", null, null, body, callParams);
    return executeSynchronousCall(requestParams, createTokenReviewCall);
  }

  public Step readPodLogAsync(String name, String namespace, String domainUid, ResponseStep<String> responseStep) {
    return createRequestAsync(
        responseStep, new RequestParams("readPodLog", namespace, name, null, domainUid), readPodLog);
  }

  private Call readPodLogAsync(
      ApiClient client,
      String name,
      String namespace,
      String container,
      Boolean follow,
      Boolean insecureSkipTLSVerifyBackend,
      Integer limitBytes,
      String pretty,
      Boolean previous,
      Integer sinceSeconds,
      Integer tailLines,
      Boolean timestamps,
      ApiCallback<String> callback)
      throws ApiException {
    return new CoreV1Api(client)
        .readNamespacedPodLogAsync(
            name,
            namespace,
            container,
            follow,
            insecureSkipTLSVerifyBackend,
            limitBytes,
            pretty,
            previous,
            sinceSeconds,
            tailLines,
            timestamps,
            callback);
  }

  private <T> Step createRequestAsync(
      ResponseStep<T> next, RequestParams requestParams, CallFactory<T> factory) {
    return STEP_FACTORY.createRequestAsync(
        next,
        requestParams,
        factory,
        null,
        helper,
        timeoutSeconds,
        maxRetryCount,
        gracePeriodSeconds,
        fieldSelector,
        labelSelector,
        resourceVersion);
  }

  private <T> Step createRequestAsync(
          ResponseStep<T> next, RequestParams requestParams, CallFactory<T> factory, RetryStrategy retryStrategy) {
    return STEP_FACTORY.createRequestAsync(
            next,
            requestParams,
            factory,
            retryStrategy,
            helper,
            timeoutSeconds,
            maxRetryCount,
            gracePeriodSeconds,
            fieldSelector,
            labelSelector,
            resourceVersion);
  }

  private <T> Step createRequestAsync(
          ResponseStep<T> next, RequestParams requestParams, CallFactory<T> factory, int timeoutSeconds) {
    return STEP_FACTORY.createRequestAsync(
            next,
            requestParams,
            factory,
            retryStrategy,
            helper,
            timeoutSeconds,
            maxRetryCount,
            gracePeriodSeconds,
            fieldSelector,
            labelSelector,
            resourceVersion);
  }

  private CancellableCall wrap(Call call) {
    return new CallWrapper(call);
  }

  public ClientPool getClientPool() {
    return this.helper;
  }

  /**
   * Create AccessTokenAuthentication component for authenticating user represented by
   * the given token.
   * @param accessToken - User's Bearer token
   * @return - this CallBuilder instance
   */
  public CallBuilder withAuthentication(String accessToken) {
    if (!isNullOrEmpty(accessToken)) {
      this.helper = new ClientPool().withApiClient(createApiClient(accessToken));
    }
    return this;
  }

  private ApiClient createApiClient(String accessToken) {
    try {
      ClientBuilder builder = ClientBuilder.standard();
      return builder.setAuthentication(
          new AccessTokenAuthentication(accessToken)).build();
    } catch (IOException e) {
      throw new RuntimeException(e);
    }
  }
}<|MERGE_RESOLUTION|>--- conflicted
+++ resolved
@@ -220,20 +220,16 @@
       (requestParams, usage, cont, callback) ->
           wrap(
               createEventAsync(
-<<<<<<< HEAD
                   usage, requestParams.namespace, (CoreV1Event) requestParams.body, callback));
-=======
-                  usage, requestParams.namespace, (V1Event) requestParams.body, callback));
-  private final CallFactory<V1Event> replaceEvent =
+  private final CallFactory<CoreV1Event> replaceEvent =
       (requestParams, usage, cont, callback) ->
           wrap(
               replaceEventAsync(
                   usage,
                   requestParams.name,
                   requestParams.namespace,
-                  (V1Event) requestParams.body,
+                  (CoreV1Event) requestParams.body,
                   callback));
->>>>>>> bef1315f
   private final CallFactory<String> readPodLog =
       (requestParams, usage, cont, callback) ->
           wrap(
@@ -1582,6 +1578,7 @@
                     labelSelector,
                     limit,
                     resourceVersion,
+                    RESOURCE_VERSION_MATCH_UNSET,
                     timeoutSeconds,
                     watch,
                     callback);
@@ -1783,7 +1780,7 @@
    * @return Asynchronous step
    */
   public Step replaceEventAsync(
-      String name, String namespace, V1Event body, ResponseStep<V1Event> responseStep) {
+      String name, String namespace, CoreV1Event body, ResponseStep<CoreV1Event> responseStep) {
     return createRequestAsync(
         responseStep,
         new RequestParams("replaceEvent", namespace, name, body, (String) null),
@@ -1794,8 +1791,8 @@
       ApiClient client,
       String name,
       String namespace,
-      V1Event body,
-      ApiCallback<V1Event> callback)
+      CoreV1Event body,
+      ApiCallback<CoreV1Event> callback)
       throws ApiException {
     return new CoreV1Api(client)
         .replaceNamespacedEventAsync(name, namespace, body, pretty, dryRun, null, callback);
