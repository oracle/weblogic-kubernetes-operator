--- conflicted
+++ resolved
@@ -234,12 +234,7 @@
     if (log) {
       if (ns != null) {
         LOGGER.warning(MessageKeys.VERIFY_ACCESS_DENIED_WITH_NS, op, r.getResource(), ns);
-<<<<<<< HEAD
-      }
-      else {
-=======
       } else {
->>>>>>> b2b937d8
         LOGGER.warning(MessageKeys.VERIFY_ACCESS_DENIED, op, r.getResource());
       }
     }
