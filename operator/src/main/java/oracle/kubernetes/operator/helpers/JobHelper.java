// Copyright (c) 2018, 2019, Oracle Corporation and/or its affiliates.  All rights reserved.
// Licensed under the Universal Permissive License v 1.0 as shown at https://oss.oracle.com/licenses/upl.

package oracle.kubernetes.operator.helpers;

import java.util.ArrayList;
import java.util.List;

import io.kubernetes.client.models.V1DeleteOptions;
import io.kubernetes.client.models.V1EnvVar;
import io.kubernetes.client.models.V1Job;
import io.kubernetes.client.models.V1Pod;
import io.kubernetes.client.models.V1PodList;
import io.kubernetes.client.models.V1Volume;
import io.kubernetes.client.models.V1VolumeMount;
import oracle.kubernetes.operator.JobWatcher;
import oracle.kubernetes.operator.LabelConstants;
import oracle.kubernetes.operator.ProcessingConstants;
import oracle.kubernetes.operator.TuningParameters;
import oracle.kubernetes.operator.calls.CallResponse;
import oracle.kubernetes.operator.logging.LoggingFacade;
import oracle.kubernetes.operator.logging.LoggingFactory;
import oracle.kubernetes.operator.logging.MessageKeys;
import oracle.kubernetes.operator.steps.DefaultResponseStep;
import oracle.kubernetes.operator.steps.ManagedServersUpStep;
import oracle.kubernetes.operator.steps.WatchDomainIntrospectorJobReadyStep;
import oracle.kubernetes.operator.wlsconfig.WlsDomainConfig;
import oracle.kubernetes.operator.work.NextAction;
import oracle.kubernetes.operator.work.Packet;
import oracle.kubernetes.operator.work.Step;
import oracle.kubernetes.weblogic.domain.model.Cluster;
import oracle.kubernetes.weblogic.domain.model.ConfigurationConstants;
import oracle.kubernetes.weblogic.domain.model.Domain;
import oracle.kubernetes.weblogic.domain.model.DomainSpec;
import oracle.kubernetes.weblogic.domain.model.IntrospectorJobEnvVars;
import oracle.kubernetes.weblogic.domain.model.ManagedServer;
import oracle.kubernetes.weblogic.domain.model.ServerEnvVars;

public class JobHelper {

  static final String START_TIME = "WlsRetriever-startTime";
  private static final LoggingFacade LOGGER = LoggingFactory.getLogger("Operator", "Operator");
  static final String INTROSPECTOR_LOG_PREFIX = "Introspector Job Log: ";
  private static final String EOL_PATTERN = "\\r?\\n";

  private JobHelper() {
  }

  static String createJobName(String domainUid) {
    return LegalNames.toJobIntrospectorName(domainUid);
  }

  /**
   * Factory for {@link Step} that creates WebLogic domain introspector job.
   *
   * @param next Next processing step
   * @return Step for creating job
   */
  public static Step createDomainIntrospectorJobStep(Step next) {

    return new DomainIntrospectorJobStep(next);
  }

  private static boolean runIntrospector(Packet packet, DomainPresenceInfo info) {
    WlsDomainConfig topology = (WlsDomainConfig) packet.get(ProcessingConstants.DOMAIN_TOPOLOGY);
    LOGGER.fine("runIntrospector topology: " + topology);
    LOGGER.fine("runningServersCount: " + runningServersCount(info));
    LOGGER.fine("creatingServers: " + creatingServers(info));
    return topology == null || isBringingUpNewDomain(info) || isModelInImageUpdate(info);
  }

  private static boolean isBringingUpNewDomain(DomainPresenceInfo info) {
    return runningServersCount(info) == 0 && creatingServers(info);
  }

  // TODO: ... is there anyway to optimize it?

  private static boolean isModelInImageUpdate(DomainPresenceInfo info) {
    return true;
  }

  private static int runningServersCount(DomainPresenceInfo info) {
    return ManagedServersUpStep.getRunningServers(info).size();
  }

  /**
   * TODO: Enhance determination of when we believe we're creating WLS managed server pods.
   *
   * @param info the domain presence info
   * @return True, if creating servers
   */
  static boolean creatingServers(DomainPresenceInfo info) {
    Domain dom = info.getDomain();
    DomainSpec spec = dom.getSpec();
    List<Cluster> clusters = spec.getClusters();
    List<ManagedServer> servers = spec.getManagedServers();

    // Are we starting a cluster?
    // NOTE: clusterServerStartPolicy == null indicates default policy
    for (Cluster cluster : clusters) {
      int replicaCount = dom.getReplicaCount(cluster.getClusterName());
      String clusterServerStartPolicy = cluster.getServerStartPolicy();
      LOGGER.fine(
            "Start Policy: "
                  + clusterServerStartPolicy
                  + ", replicaCount: "
                  + replicaCount
                  + " for cluster: "
                  + cluster);
      if ((clusterServerStartPolicy == null
            || !clusterServerStartPolicy.equals(ConfigurationConstants.START_NEVER))
            && replicaCount > 0) {
        return true;
      }
    }

    // If Domain level Server Start Policy = ALWAYS, IF_NEEDED or ADMIN_ONLY then we most likely
    // will start a server pod
    // NOTE: domainServerStartPolicy == null indicates default policy
    String domainServerStartPolicy = dom.getSpec().getServerStartPolicy();
    if (domainServerStartPolicy == null
          || !domainServerStartPolicy.equals(ConfigurationConstants.START_NEVER)) {
      return true;
    }

    // Are we starting any explicitly specified individual server?
    // NOTE: serverStartPolicy == null indicates default policy
    for (ManagedServer server : servers) {
      String serverStartPolicy = server.getServerStartPolicy();
      if (serverStartPolicy == null
            || !serverStartPolicy.equals(ConfigurationConstants.START_NEVER)) {
        return true;
      }
    }

    return false;
  }

  /**
   * Factory for {@link Step} that deletes WebLogic domain introspector job.
   *
   * @param next Next processing step
   * @return Step for deleting the domain introsepctor jod
   */
  public static Step deleteDomainIntrospectorJobStep(Step next) {
    return new DeleteIntrospectorJobStep(next);
  }

  private static Step createWatchDomainIntrospectorJobReadyStep(Step next) {
    return new WatchDomainIntrospectorJobReadyStep(next);
  }

  /**
   * Factory for {@link Step} that reads WebLogic domain introspector job results from pod's log.
   *
   * @param next Next processing step
   * @return Step for reading WebLogic domain introspector pod log
   */
  private static Step readDomainIntrospectorPodLogStep(Step next) {
    return createWatchDomainIntrospectorJobReadyStep(
          readDomainIntrospectorPodStep(readDomainIntrospectorPodLog(next)));
  }

  /**
   * Factory for {@link Step} that reads WebLogic domain introspector pod.
   *
   * @param next Next processing step
   * @return Step for reading WebLogic domain introspector pod
   */
  private static Step readDomainIntrospectorPodStep(Step next) {
    return new ReadDomainIntrospectorPodStep(next);
  }

  static class DomainIntrospectorJobStepContext extends JobStepContext {

<<<<<<< HEAD
    // domainTopology is null if this is 1st time we're running job for this domain
    private final WlsDomainConfig domainTopology;

    DomainIntrospectorJobStepContext(DomainPresenceInfo info, Packet packet) {
      super(packet);
      this.info = info;
      this.domainTopology = (WlsDomainConfig) packet.get(ProcessingConstants.DOMAIN_TOPOLOGY);
=======
    DomainIntrospectorJobStepContext(Packet packet) {
      super(packet);

>>>>>>> 4d4fe0a4
      init();
    }

    /**
     * Creates the specified new pod and performs any additional needed processing.
     *
     * @param next the next step to perform after the pod creation is complete.
     * @return a step to be scheduled.
     */
    @Override
    Step createNewJob(Step next) {
      return createJob(next);
    }

    @Override
    String getJobCreatedMessageKey() {
      return MessageKeys.JOB_CREATED;
    }

    @Override
    String getJobName() {
      return LegalNames.toJobIntrospectorName(getDomainUid());
    }

    @Override
    protected List<V1Volume> getAdditionalVolumes() {
      return getDomain().getSpec().getAdditionalVolumes();
    }

    @Override
    protected List<V1VolumeMount> getAdditionalVolumeMounts() {
      return getDomain().getSpec().getAdditionalVolumeMounts();
    }

    private String getAsName() {
      return domainTopology.getAdminServerName();
    }

    private Integer getAsPort() {
      return domainTopology
          .getServerConfig(getAsName())
          .getLocalAdminProtocolChannelPort();
    }

    private boolean isLocalAdminProtocolChannelSecure() {
      return domainTopology
          .getServerConfig(getAsName())
          .isLocalAdminProtocolChannelSecure();
    }

    private String getAsServiceName() {
      return LegalNames.toServerServiceName(getDomainUid(), getAsName());
    }

    @Override
    List<V1EnvVar> getConfiguredEnvVars(TuningParameters tuningParameters) {
      // Pod for introspector job would use same environment variables as for admin server
      List<V1EnvVar> vars =
            PodHelper.createCopy(getDomain().getAdminServerSpec().getEnvironmentVariables());

      addEnvVar(vars, ServerEnvVars.DOMAIN_UID, getDomainUid());
      addEnvVar(vars, ServerEnvVars.DOMAIN_HOME, getDomainHome());
      addEnvVar(vars, ServerEnvVars.NODEMGR_HOME, getNodeManagerHome());
      addEnvVar(vars, ServerEnvVars.LOG_HOME, getEffectiveLogHome());
      addEnvVar(vars, ServerEnvVars.SERVER_OUT_IN_POD_LOG, getIncludeServerOutInPodLog());
      addEnvVar(vars, IntrospectorJobEnvVars.NAMESPACE, getNamespace());
      addEnvVar(vars, IntrospectorJobEnvVars.INTROSPECT_HOME, getIntrospectHome());
      addEnvVar(vars, IntrospectorJobEnvVars.CREDENTIALS_SECRET_NAME, getWebLogicCredentialsSecretName());
<<<<<<< HEAD
      addEnvVar(vars, IntrospectorJobEnvVars.OPSS_KEY_PASSPHRASE_NAME, getOpssKeyPassPhraseName());
      addEnvVar(vars, IntrospectorJobEnvVars.WDT_ENCRYPTION_PASSPHRASE_NAME, getWdtEncryptPassPhraseName());
      addEnvVar(vars, IntrospectorJobEnvVars.ROLLBACK_IF_REQUIRE_RESTART,
          Boolean.toString(isRollBackIfRequireRestart()));
      addEnvVar(vars, IntrospectorJobEnvVars.USE_ONLINE_UPDATE, Boolean.toString(isUseOnlineUpdate()));
      addEnvVar(vars, IntrospectorJobEnvVars.KEEP_JRF_SCHEMA, Boolean.toString(isKeepJRFSchema()));
      addEnvVar(vars, IntrospectorJobEnvVars.WDT_DOMAIN_TYPE, getWdtDomainType());

=======
>>>>>>> 4d4fe0a4
      String dataHome = getDataHome();
      if (dataHome != null && !dataHome.isEmpty()) {
        addEnvVar(vars, ServerEnvVars.DATA_HOME, dataHome);
      }
<<<<<<< HEAD

      if (domainTopology != null) {
        // The domainTopology != null when the job is rerun for the same domain. In which
        // case we should now know how to contact the admin server, the admin server may
        // already be running, and the job may want to contact the admin server.

        addEnvVar(vars, "ADMIN_NAME", getAsName());
        addEnvVar(vars, "ADMIN_PORT", getAsPort().toString());
        if (isLocalAdminProtocolChannelSecure()) {
          addEnvVar(vars, "ADMIN_PORT_SECURE", "true");
        }
        addEnvVar(vars, "AS_SERVICE_NAME", getAsServiceName());

        // TBD Tom Barnes, Johnny Shum
        //     Do we need to pass to the jobwhether the admin server (or any pods)
        //     are already running?
      }
=======
>>>>>>> 4d4fe0a4

      return vars;
    }
  }

  static class DomainIntrospectorJobStep extends Step {

    DomainIntrospectorJobStep(Step next) {
      super(next);
    }

    @Override
    public NextAction apply(Packet packet) {
      DomainPresenceInfo info = packet.getSpi(DomainPresenceInfo.class);
      if (runIntrospector(packet, info)) {
        JobStepContext context = new DomainIntrospectorJobStepContext(packet);

        packet.putIfAbsent(START_TIME, System.currentTimeMillis());

        return doNext(
              context.createNewJob(
                    readDomainIntrospectorPodLogStep(
                          deleteDomainIntrospectorJobStep(
                                ConfigMapHelper.createSitConfigMapStep(getNext())))),
              packet);
      }

      return doNext(getNext(), packet);
    }
  }

  private static class DeleteIntrospectorJobStep extends Step {

    DeleteIntrospectorJobStep(Step next) {
      super(next);
    }

    @Override
    public NextAction apply(Packet packet) {
      return doNext(deleteJob(packet, getNext()), packet);
    }

    String getJobDeletedMessageKey() {
      return MessageKeys.JOB_DELETED;
    }

    void logJobDeleted(String domainUid, String namespace, String jobName) {
      LOGGER.info(getJobDeletedMessageKey(), domainUid, namespace, jobName);
    }

    private Step deleteJob(Packet packet, Step next) {
      DomainPresenceInfo info = packet.getSpi(DomainPresenceInfo.class);
      java.lang.String domainUid = info.getDomain().getDomainUid();
      java.lang.String namespace = info.getNamespace();
      String jobName = JobHelper.createJobName(domainUid);
      logJobDeleted(domainUid, namespace, jobName);
      return new CallBuilder()
            .deleteJobAsync(
                  jobName,
                  namespace,
                  new V1DeleteOptions().propagationPolicy("Foreground"),
                  new DefaultResponseStep<>(next));
    }
  }

  static ReadDomainIntrospectorPodLogStep readDomainIntrospectorPodLog(Step next) {
    return new ReadDomainIntrospectorPodLogStep(next);
  }

  private static class ReadDomainIntrospectorPodLogStep extends Step {

    ReadDomainIntrospectorPodLogStep(Step next) {
      super(next);
    }

    @Override
    public NextAction apply(Packet packet) {
      DomainPresenceInfo info = packet.getSpi(DomainPresenceInfo.class);
      String namespace = info.getNamespace();

      String jobPodName = (String) packet.remove(ProcessingConstants.JOB_POD_NAME);

      return doNext(readDomainIntrospectorPodLog(jobPodName, namespace, getNext()), packet);
    }

    private Step readDomainIntrospectorPodLog(String jobPodName, String namespace, Step next) {
      return new CallBuilder()
            .readPodLogAsync(
                  jobPodName, namespace, new ReadDomainIntrospectorPodLogResponseStep(next));
    }
  }

  private static class ReadDomainIntrospectorPodLogResponseStep extends ResponseStep<String> {
    private StringBuilder logMessage = new StringBuilder();
    private List<String> severeStatuses = new ArrayList<>();

    ReadDomainIntrospectorPodLogResponseStep(Step nextStep) {
      super(nextStep);
    }

    @Override
    public NextAction onSuccess(Packet packet, CallResponse<String> callResponse) {
      String result = callResponse.getResult();
      LOGGER.fine("+++++ ReadDomainIntrospectorPodLogResponseStep: \n" + result);

      if (result != null) {
        convertJobLogsToOperatorLogs(result);
        if (!severeStatuses.isEmpty()) updateStatus(packet.getSpi(DomainPresenceInfo.class));
        packet.put(ProcessingConstants.DOMAIN_INTROSPECTOR_LOG_RESULT, result);
      }

      V1Job domainIntrospectorJob =
            (V1Job) packet.remove(ProcessingConstants.DOMAIN_INTROSPECTOR_JOB);
      if (isNotComplete(domainIntrospectorJob)) return onFailure(packet, callResponse);

      return doNext(packet);
    }

    private boolean isNotComplete(V1Job domainIntrospectorJob) {
      return domainIntrospectorJob == null || !JobWatcher.isComplete(domainIntrospectorJob);
    }

    // Parse log messages out of a Job Log
    //  - assumes each job log message starts with '@['
    //  - assumes any lines that don't start with '@[' are part
    //    of the previous log message
    //  - ignores all lines in the log up to the first line that starts with '@['
    private void convertJobLogsToOperatorLogs(String jobLogs) {
      for (String line : jobLogs.split(EOL_PATTERN)) {
        if (line.startsWith("@[")) {
          logToOperator();
          logMessage = new StringBuilder(INTROSPECTOR_LOG_PREFIX).append(line.trim());
        } else if (logMessage.length() > 0) {
          logMessage.append(System.lineSeparator()).append(line.trim());
        }
      }
      logToOperator();
    }

    private void logToOperator() {
      if (logMessage.length() == 0) return;

      String logMsg = logMessage.toString();
      switch (getLogLevel(logMsg)) {
        case "SEVERE":
          addSevereStatus(logMsg); // fall through
        case "ERROR":
          LOGGER.severe(logMsg);
          break;
        case "WARNING":
          LOGGER.warning(logMsg);
          break;
        case "INFO":
          LOGGER.info(logMsg);
          break;
        case "FINER":
          LOGGER.finer(logMsg);
          break;
        case "FINEST":
          LOGGER.finest(logMsg);
          break;
        case "FINE":
        default:
          LOGGER.fine(logMsg);
          break;
      }
    }

    private void addSevereStatus(String logMsg) {
      int index = logMsg.toUpperCase().lastIndexOf("[SEVERE]") + "[SEVERE]".length();
      severeStatuses.add(logMsg.substring(index).trim());
    }

    private String getLogLevel(String logMsg) {
      String regExp = ".*\\[(SEVERE|ERROR|WARNING|INFO|FINE|FINER|FINEST)].*";
      return getFirstLine(logMsg).toUpperCase().replaceAll(regExp, "$1");
    }

    private String getFirstLine(String logMsg) {
      return logMsg.split(EOL_PATTERN)[0];
    }

    private void updateStatus(DomainPresenceInfo domainPresenceInfo) {
      DomainStatusPatch.updateSynchronously(
            domainPresenceInfo.getDomain(), DomainStatusPatch.ERR_INTROSPECTOR, onSeparateLines(severeStatuses));
    }

    private String onSeparateLines(List<String> lines) {
      return String.join(System.lineSeparator(), lines);
    }
  }

  private static class ReadDomainIntrospectorPodStep extends Step {

    ReadDomainIntrospectorPodStep(Step next) {
      super(next);
    }

    @Override
    public NextAction apply(Packet packet) {
      DomainPresenceInfo info = packet.getSpi(DomainPresenceInfo.class);
      String domainUid = info.getDomain().getDomainUid();
      String namespace = info.getNamespace();

      return doNext(readDomainIntrospectorPod(domainUid, namespace, getNext()), packet);
    }

    private Step readDomainIntrospectorPod(String domainUid, String namespace, Step next) {
      return new CallBuilder()
            .withLabelSelectors(LabelConstants.JOBNAME_LABEL)
            .listPodAsync(namespace, new PodListStep(domainUid, next));
    }
  }

  private static class PodListStep extends ResponseStep<V1PodList> {
    private final String domainUid;

    PodListStep(String domainUid, Step next) {
      super(next);
      this.domainUid = domainUid;
    }

    @Override
    public NextAction onFailure(Packet packet, CallResponse<V1PodList> callResponse) {
      return super.onFailure(packet, callResponse);
    }

    @Override
    public NextAction onSuccess(Packet packet, CallResponse<V1PodList> callResponse) {
      String jobNamePrefix = createJobName(domainUid);
      V1PodList result = callResponse.getResult();
      if (result != null) {
        for (V1Pod pod : result.getItems()) {
          if (pod.getMetadata().getName().startsWith(jobNamePrefix)) {
            LOGGER.fine("+++++ JobHelper.PodListStep pod: " + pod.toString());
            packet.put(ProcessingConstants.JOB_POD_NAME, pod.getMetadata().getName());
          }
        }
      }

      return doNext(packet);
    }
  }
}<|MERGE_RESOLUTION|>--- conflicted
+++ resolved
@@ -173,19 +173,9 @@
 
   static class DomainIntrospectorJobStepContext extends JobStepContext {
 
-<<<<<<< HEAD
-    // domainTopology is null if this is 1st time we're running job for this domain
-    private final WlsDomainConfig domainTopology;
-
-    DomainIntrospectorJobStepContext(DomainPresenceInfo info, Packet packet) {
-      super(packet);
-      this.info = info;
-      this.domainTopology = (WlsDomainConfig) packet.get(ProcessingConstants.DOMAIN_TOPOLOGY);
-=======
     DomainIntrospectorJobStepContext(Packet packet) {
       super(packet);
 
->>>>>>> 4d4fe0a4
       init();
     }
 
@@ -218,26 +208,6 @@
     @Override
     protected List<V1VolumeMount> getAdditionalVolumeMounts() {
       return getDomain().getSpec().getAdditionalVolumeMounts();
-    }
-
-    private String getAsName() {
-      return domainTopology.getAdminServerName();
-    }
-
-    private Integer getAsPort() {
-      return domainTopology
-          .getServerConfig(getAsName())
-          .getLocalAdminProtocolChannelPort();
-    }
-
-    private boolean isLocalAdminProtocolChannelSecure() {
-      return domainTopology
-          .getServerConfig(getAsName())
-          .isLocalAdminProtocolChannelSecure();
-    }
-
-    private String getAsServiceName() {
-      return LegalNames.toServerServiceName(getDomainUid(), getAsName());
     }
 
     @Override
@@ -254,41 +224,10 @@
       addEnvVar(vars, IntrospectorJobEnvVars.NAMESPACE, getNamespace());
       addEnvVar(vars, IntrospectorJobEnvVars.INTROSPECT_HOME, getIntrospectHome());
       addEnvVar(vars, IntrospectorJobEnvVars.CREDENTIALS_SECRET_NAME, getWebLogicCredentialsSecretName());
-<<<<<<< HEAD
-      addEnvVar(vars, IntrospectorJobEnvVars.OPSS_KEY_PASSPHRASE_NAME, getOpssKeyPassPhraseName());
-      addEnvVar(vars, IntrospectorJobEnvVars.WDT_ENCRYPTION_PASSPHRASE_NAME, getWdtEncryptPassPhraseName());
-      addEnvVar(vars, IntrospectorJobEnvVars.ROLLBACK_IF_REQUIRE_RESTART,
-          Boolean.toString(isRollBackIfRequireRestart()));
-      addEnvVar(vars, IntrospectorJobEnvVars.USE_ONLINE_UPDATE, Boolean.toString(isUseOnlineUpdate()));
-      addEnvVar(vars, IntrospectorJobEnvVars.KEEP_JRF_SCHEMA, Boolean.toString(isKeepJRFSchema()));
-      addEnvVar(vars, IntrospectorJobEnvVars.WDT_DOMAIN_TYPE, getWdtDomainType());
-
-=======
->>>>>>> 4d4fe0a4
       String dataHome = getDataHome();
       if (dataHome != null && !dataHome.isEmpty()) {
         addEnvVar(vars, ServerEnvVars.DATA_HOME, dataHome);
       }
-<<<<<<< HEAD
-
-      if (domainTopology != null) {
-        // The domainTopology != null when the job is rerun for the same domain. In which
-        // case we should now know how to contact the admin server, the admin server may
-        // already be running, and the job may want to contact the admin server.
-
-        addEnvVar(vars, "ADMIN_NAME", getAsName());
-        addEnvVar(vars, "ADMIN_PORT", getAsPort().toString());
-        if (isLocalAdminProtocolChannelSecure()) {
-          addEnvVar(vars, "ADMIN_PORT_SECURE", "true");
-        }
-        addEnvVar(vars, "AS_SERVICE_NAME", getAsServiceName());
-
-        // TBD Tom Barnes, Johnny Shum
-        //     Do we need to pass to the jobwhether the admin server (or any pods)
-        //     are already running?
-      }
-=======
->>>>>>> 4d4fe0a4
 
       return vars;
     }
