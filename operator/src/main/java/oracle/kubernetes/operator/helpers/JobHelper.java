--- conflicted
+++ resolved
@@ -214,22 +214,6 @@
     List<V1EnvVar> getConfiguredEnvVars(TuningParameters tuningParameters) {
       // Pod for introspector job would use same environment variables as for admin server
       List<V1EnvVar> vars =
-<<<<<<< HEAD
-            PodHelper.createCopy(getDomain().getAdminServerSpec().getEnvironmentVariables());
-
-      addEnvVar(vars, "NAMESPACE", getNamespace());
-      addEnvVar(vars, "DOMAIN_UID", getDomainUid());
-      addEnvVar(vars, "DOMAIN_HOME", getDomainHome());
-      addEnvVar(vars, "NODEMGR_HOME", getNodeManagerHome());
-      addEnvVar(vars, "LOG_HOME", getEffectiveLogHome());
-      String dataHome = getDataHome();
-      if (dataHome != null && !dataHome.isEmpty()) {
-        addEnvVar(vars, "DATA_HOME", getDataHome());
-      }
-      addEnvVar(vars, "INTROSPECT_HOME", getIntrospectHome());
-      addEnvVar(vars, "SERVER_OUT_IN_POD_LOG", getIncludeServerOutInPodLog());
-      addEnvVar(vars, "CREDENTIALS_SECRET_NAME", getWebLogicCredentialsSecretName());
-=======
           PodHelper.createCopy(getDomain().getAdminServerSpec().getEnvironmentVariables());
 
       addEnvVar(vars, ServerEnvVars.DOMAIN_UID, getDomainUid());
@@ -241,7 +225,10 @@
       addEnvVar(vars, IntrospectorJobEnvVars.INTROSPECT_HOME, getIntrospectHome());
       addEnvVar(
           vars, IntrospectorJobEnvVars.CREDENTIALS_SECRET_NAME, getWebLogicCredentialsSecretName());
->>>>>>> 218331d7
+      String dataHome = getDataHome();
+      if (dataHome != null && !dataHome.isEmpty()) {
+        addEnvVar(vars, "DATA_HOME", getDataHome());
+      }
 
       return vars;
     }
