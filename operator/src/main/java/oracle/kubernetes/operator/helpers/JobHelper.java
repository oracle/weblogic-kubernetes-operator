// Copyright 2018, 2019, Oracle Corporation and/or its affiliates.  All rights reserved.
// Licensed under the Universal Permissive License v 1.0 as shown at
// http://oss.oracle.com/licenses/upl.

package oracle.kubernetes.operator.helpers;

import java.util.ArrayList;
import java.util.List;

import io.kubernetes.client.models.V1DeleteOptions;
import io.kubernetes.client.models.V1EnvVar;
import io.kubernetes.client.models.V1Job;
import io.kubernetes.client.models.V1Pod;
import io.kubernetes.client.models.V1PodList;
import io.kubernetes.client.models.V1Volume;
import io.kubernetes.client.models.V1VolumeMount;
import oracle.kubernetes.operator.JobWatcher;
import oracle.kubernetes.operator.LabelConstants;
import oracle.kubernetes.operator.ProcessingConstants;
import oracle.kubernetes.operator.TuningParameters;
import oracle.kubernetes.operator.calls.CallResponse;
import oracle.kubernetes.operator.logging.LoggingFacade;
import oracle.kubernetes.operator.logging.LoggingFactory;
import oracle.kubernetes.operator.logging.MessageKeys;
import oracle.kubernetes.operator.steps.DefaultResponseStep;
import oracle.kubernetes.operator.steps.ManagedServersUpStep;
import oracle.kubernetes.operator.steps.WatchDomainIntrospectorJobReadyStep;
import oracle.kubernetes.operator.wlsconfig.WlsDomainConfig;
import oracle.kubernetes.operator.work.NextAction;
import oracle.kubernetes.operator.work.Packet;
import oracle.kubernetes.operator.work.Step;
import oracle.kubernetes.weblogic.domain.model.Cluster;
import oracle.kubernetes.weblogic.domain.model.ConfigurationConstants;
import oracle.kubernetes.weblogic.domain.model.Domain;
import oracle.kubernetes.weblogic.domain.model.DomainSpec;
import oracle.kubernetes.weblogic.domain.model.IntrospectorJobEnvVars;
import oracle.kubernetes.weblogic.domain.model.ManagedServer;
import oracle.kubernetes.weblogic.domain.model.ServerEnvVars;

public class JobHelper {

  static final String START_TIME = "WlsRetriever-startTime";
  private static final LoggingFacade LOGGER = LoggingFactory.getLogger("Operator", "Operator");
  static final String INTROSPECTOR_LOG_PREFIX = "Introspector Job Log: ";
  private static final String EOL_PATTERN = "\\r?\\n";

  private JobHelper() {
  }

  static String createJobName(String domainUid) {
    return LegalNames.toJobIntrospectorName(domainUid);
  }

  /**
   * Factory for {@link Step} that creates WebLogic domain introspector job.
   *
   * @param next Next processing step
   * @return Step for creating job
   */
  public static Step createDomainIntrospectorJobStep(Step next) {

    return new DomainIntrospectorJobStep(next);
  }

  private static boolean runIntrospector(Packet packet, DomainPresenceInfo info) {
    WlsDomainConfig topology = (WlsDomainConfig) packet.get(ProcessingConstants.DOMAIN_TOPOLOGY);
    LOGGER.fine("runIntrospector topology: " + topology);
    LOGGER.fine("runningServersCount: " + runningServersCount(info));
    LOGGER.fine("creatingServers: " + creatingServers(info));
    return topology == null || isBringingUpNewDomain(info);
  }

  private static boolean isBringingUpNewDomain(DomainPresenceInfo info) {
    return runningServersCount(info) == 0 && creatingServers(info);
  }

  private static int runningServersCount(DomainPresenceInfo info) {
    return ManagedServersUpStep.getRunningServers(info).size();
  }

  /**
   * TODO: Enhance determination of when we believe we're creating WLS managed server pods.
   *
   * @param info the domain presence info
   * @return True, if creating servers
   */
  static boolean creatingServers(DomainPresenceInfo info) {
    Domain dom = info.getDomain();
    DomainSpec spec = dom.getSpec();
    List<Cluster> clusters = spec.getClusters();
    List<ManagedServer> servers = spec.getManagedServers();

    // Are we starting a cluster?
    // NOTE: clusterServerStartPolicy == null indicates default policy
    for (Cluster cluster : clusters) {
      int replicaCount = dom.getReplicaCount(cluster.getClusterName());
      String clusterServerStartPolicy = cluster.getServerStartPolicy();
      LOGGER.fine(
            "Start Policy: "
                  + clusterServerStartPolicy
                  + ", replicaCount: "
                  + replicaCount
                  + " for cluster: "
                  + cluster);
      if ((clusterServerStartPolicy == null
            || !clusterServerStartPolicy.equals(ConfigurationConstants.START_NEVER))
            && replicaCount > 0) {
        return true;
      }
    }

    // If Domain level Server Start Policy = ALWAYS, IF_NEEDED or ADMIN_ONLY then we most likely
    // will start a server pod
    // NOTE: domainServerStartPolicy == null indicates default policy
    String domainServerStartPolicy = dom.getSpec().getServerStartPolicy();
    if (domainServerStartPolicy == null
          || !domainServerStartPolicy.equals(ConfigurationConstants.START_NEVER)) {
      return true;
    }

    // Are we starting any explicitly specified individual server?
    // NOTE: serverStartPolicy == null indicates default policy
    for (ManagedServer server : servers) {
      String serverStartPolicy = server.getServerStartPolicy();
      if (serverStartPolicy == null
            || !serverStartPolicy.equals(ConfigurationConstants.START_NEVER)) {
        return true;
      }
    }

    return false;
  }

  /**
   * Factory for {@link Step} that deletes WebLogic domain introspector job.
   *
   * @param next Next processing step
   * @return Step for deleting the domain introsepctor jod
   */
  public static Step deleteDomainIntrospectorJobStep(Step next) {
    return new DeleteIntrospectorJobStep(next);
  }

  private static Step createWatchDomainIntrospectorJobReadyStep(Step next) {
    return new WatchDomainIntrospectorJobReadyStep(next);
  }

  /**
   * Factory for {@link Step} that reads WebLogic domain introspector job results from pod's log.
   *
   * @param next Next processing step
   * @return Step for reading WebLogic domain introspector pod log
   */
  private static Step readDomainIntrospectorPodLogStep(Step next) {
    return createWatchDomainIntrospectorJobReadyStep(
          readDomainIntrospectorPodStep(readDomainIntrospectorPodLog(next)));
  }

  /**
   * Factory for {@link Step} that reads WebLogic domain introspector pod.
   *
   * @param next Next processing step
   * @return Step for reading WebLogic domain introspector pod
   */
  private static Step readDomainIntrospectorPodStep(Step next) {
    return new ReadDomainIntrospectorPodStep(next);
  }

  static class DomainIntrospectorJobStepContext extends JobStepContext {

    DomainIntrospectorJobStepContext(Packet packet) {
      super(packet);

      init();
    }

    /**
     * Creates the specified new pod and performs any additional needed processing.
     *
     * @param next the next step to perform after the pod creation is complete.
     * @return a step to be scheduled.
     */
    @Override
    Step createNewJob(Step next) {
      return createJob(next);
    }

    @Override
    String getJobCreatedMessageKey() {
      return MessageKeys.JOB_CREATED;
    }

    @Override
    String getJobName() {
      return LegalNames.toJobIntrospectorName(getDomainUid());
    }

    @Override
    protected List<V1Volume> getAdditionalVolumes() {
      return getDomain().getSpec().getAdditionalVolumes();
    }

    @Override
    protected List<V1VolumeMount> getAdditionalVolumeMounts() {
      return getDomain().getSpec().getAdditionalVolumeMounts();
    }

    @Override
    List<V1EnvVar> getConfiguredEnvVars(TuningParameters tuningParameters) {
      // Pod for introspector job would use same environment variables as for admin server
      List<V1EnvVar> vars =
            PodHelper.createCopy(getDomain().getAdminServerSpec().getEnvironmentVariables());

      addEnvVar(vars, ServerEnvVars.DOMAIN_UID, getDomainUid());
      addEnvVar(vars, ServerEnvVars.DOMAIN_HOME, getDomainHome());
      addEnvVar(vars, ServerEnvVars.NODEMGR_HOME, getNodeManagerHome());
      addEnvVar(vars, ServerEnvVars.LOG_HOME, getEffectiveLogHome());
      addEnvVar(vars, ServerEnvVars.SERVER_OUT_IN_POD_LOG, getIncludeServerOutInPodLog());
      addEnvVar(vars, IntrospectorJobEnvVars.NAMESPACE, getNamespace());
      addEnvVar(vars, IntrospectorJobEnvVars.INTROSPECT_HOME, getIntrospectHome());
<<<<<<< HEAD
      addEnvVar(
          vars, IntrospectorJobEnvVars.CREDENTIALS_SECRET_NAME, getWebLogicCredentialsSecretName());
      String dataHome = getDataHome();
      if (dataHome != null && !dataHome.isEmpty()) {
        addEnvVar(vars, "DATA_HOME", getDataHome());
      }
=======
      addEnvVar(vars, IntrospectorJobEnvVars.CREDENTIALS_SECRET_NAME, getWebLogicCredentialsSecretName());
>>>>>>> 6924d13f

      return vars;
    }
  }

  static class DomainIntrospectorJobStep extends Step {

    DomainIntrospectorJobStep(Step next) {
      super(next);
    }

    @Override
    public NextAction apply(Packet packet) {
      DomainPresenceInfo info = packet.getSpi(DomainPresenceInfo.class);
      if (runIntrospector(packet, info)) {
        JobStepContext context = new DomainIntrospectorJobStepContext(packet);

        packet.putIfAbsent(START_TIME, System.currentTimeMillis());

        return doNext(
              context.createNewJob(
                    readDomainIntrospectorPodLogStep(
                          deleteDomainIntrospectorJobStep(
                                ConfigMapHelper.createSitConfigMapStep(getNext())))),
              packet);
      }

      return doNext(getNext(), packet);
    }
  }

  private static class DeleteIntrospectorJobStep extends Step {

    DeleteIntrospectorJobStep(Step next) {
      super(next);
    }

    @Override
    public NextAction apply(Packet packet) {
      return doNext(deleteJob(packet, getNext()), packet);
    }

    String getJobDeletedMessageKey() {
      return MessageKeys.JOB_DELETED;
    }

    void logJobDeleted(String domainUid, String namespace, String jobName) {
      LOGGER.info(getJobDeletedMessageKey(), domainUid, namespace, jobName);
    }

    private Step deleteJob(Packet packet, Step next) {
      DomainPresenceInfo info = packet.getSpi(DomainPresenceInfo.class);
      java.lang.String domainUid = info.getDomain().getDomainUid();
      java.lang.String namespace = info.getNamespace();
      String jobName = JobHelper.createJobName(domainUid);
      logJobDeleted(domainUid, namespace, jobName);
      return new CallBuilder()
            .deleteJobAsync(
                  jobName,
                  namespace,
                  new V1DeleteOptions().propagationPolicy("Foreground"),
                  new DefaultResponseStep<>(next));
    }
  }

  static ReadDomainIntrospectorPodLogStep readDomainIntrospectorPodLog(Step next) {
    return new ReadDomainIntrospectorPodLogStep(next);
  }

  private static class ReadDomainIntrospectorPodLogStep extends Step {

    ReadDomainIntrospectorPodLogStep(Step next) {
      super(next);
    }

    @Override
    public NextAction apply(Packet packet) {
      DomainPresenceInfo info = packet.getSpi(DomainPresenceInfo.class);
      String namespace = info.getNamespace();

      String jobPodName = (String) packet.remove(ProcessingConstants.JOB_POD_NAME);

      return doNext(readDomainIntrospectorPodLog(jobPodName, namespace, getNext()), packet);
    }

    private Step readDomainIntrospectorPodLog(String jobPodName, String namespace, Step next) {
      return new CallBuilder()
            .readPodLogAsync(
                  jobPodName, namespace, new ReadDomainIntrospectorPodLogResponseStep(next));
    }
  }

  private static class ReadDomainIntrospectorPodLogResponseStep extends ResponseStep<String> {
    private StringBuilder logMessage = new StringBuilder();
    private List<String> severeStatuses = new ArrayList<>();

    ReadDomainIntrospectorPodLogResponseStep(Step nextStep) {
      super(nextStep);
    }

    @Override
    public NextAction onSuccess(Packet packet, CallResponse<String> callResponse) {
      String result = callResponse.getResult();
      LOGGER.fine("+++++ ReadDomainIntrospectorPodLogResponseStep: \n" + result);

      if (result != null) {
        convertJobLogsToOperatorLogs(result);
        if (!severeStatuses.isEmpty()) updateStatus(packet.getSpi(DomainPresenceInfo.class));
        packet.put(ProcessingConstants.DOMAIN_INTROSPECTOR_LOG_RESULT, result);
      }

      V1Job domainIntrospectorJob =
            (V1Job) packet.remove(ProcessingConstants.DOMAIN_INTROSPECTOR_JOB);
      if (isNotComplete(domainIntrospectorJob)) return onFailure(packet, callResponse);

      return doNext(packet);
    }

    private boolean isNotComplete(V1Job domainIntrospectorJob) {
      return domainIntrospectorJob == null || !JobWatcher.isComplete(domainIntrospectorJob);
    }

    // Parse log messages out of a Job Log
    //  - assumes each job log message starts with '@['
    //  - assumes any lines that don't start with '@[' are part
    //    of the previous log message
    //  - ignores all lines in the log up to the first line that starts with '@['
    private void convertJobLogsToOperatorLogs(String jobLogs) {
      for (String line : jobLogs.split(EOL_PATTERN)) {
        if (line.startsWith("@[")) {
          logToOperator();
          logMessage = new StringBuilder(INTROSPECTOR_LOG_PREFIX).append(line.trim());
        } else if (logMessage.length() > 0) {
          logMessage.append(System.lineSeparator()).append(line.trim());
        }
      }
      logToOperator();
    }

    private void logToOperator() {
      if (logMessage.length() == 0) return;

      String logMsg = logMessage.toString();
      switch (getLogLevel(logMsg)) {
        case "SEVERE":
          addSevereStatus(logMsg); // fall through
        case "ERROR":
          LOGGER.severe(logMsg);
          break;
        case "WARNING":
          LOGGER.warning(logMsg);
          break;
        case "INFO":
          LOGGER.info(logMsg);
          break;
        case "FINER":
          LOGGER.finer(logMsg);
          break;
        case "FINEST":
          LOGGER.finest(logMsg);
          break;
        case "FINE":
        default:
          LOGGER.fine(logMsg);
          break;
      }
    }

    private void addSevereStatus(String logMsg) {
      int index = logMsg.toUpperCase().lastIndexOf("[SEVERE]") + "[SEVERE]".length();
      severeStatuses.add(logMsg.substring(index).trim());
    }

    private String getLogLevel(String logMsg) {
      String regExp = ".*\\[(SEVERE|ERROR|WARNING|INFO|FINE|FINER|FINEST)].*";
      return getFirstLine(logMsg).toUpperCase().replaceAll(regExp, "$1");
    }

    private String getFirstLine(String logMsg) {
      return logMsg.split(EOL_PATTERN)[0];
    }

    private void updateStatus(DomainPresenceInfo domainPresenceInfo) {
      DomainStatusPatch.updateSynchronously(
            domainPresenceInfo.getDomain(), DomainStatusPatch.ERR_INTROSPECTOR, onSeparateLines(severeStatuses));
    }

    private String onSeparateLines(List<String> lines) {
      return String.join(System.lineSeparator(), lines);
    }
  }

  private static class ReadDomainIntrospectorPodStep extends Step {

    ReadDomainIntrospectorPodStep(Step next) {
      super(next);
    }

    @Override
    public NextAction apply(Packet packet) {
      DomainPresenceInfo info = packet.getSpi(DomainPresenceInfo.class);
      String domainUid = info.getDomain().getDomainUid();
      String namespace = info.getNamespace();

      return doNext(readDomainIntrospectorPod(domainUid, namespace, getNext()), packet);
    }

    private Step readDomainIntrospectorPod(String domainUid, String namespace, Step next) {
      return new CallBuilder()
            .withLabelSelectors(LabelConstants.JOBNAME_LABEL)
            .listPodAsync(namespace, new PodListStep(domainUid, next));
    }
  }

  private static class PodListStep extends ResponseStep<V1PodList> {
    private final String domainUid;

    PodListStep(String domainUid, Step next) {
      super(next);
      this.domainUid = domainUid;
    }

    @Override
    public NextAction onFailure(Packet packet, CallResponse<V1PodList> callResponse) {
      return super.onFailure(packet, callResponse);
    }

    @Override
    public NextAction onSuccess(Packet packet, CallResponse<V1PodList> callResponse) {
      String jobNamePrefix = createJobName(domainUid);
      V1PodList result = callResponse.getResult();
      if (result != null) {
        for (V1Pod pod : result.getItems()) {
          if (pod.getMetadata().getName().startsWith(jobNamePrefix)) {
            LOGGER.fine("+++++ JobHelper.PodListStep pod: " + pod.toString());
            packet.put(ProcessingConstants.JOB_POD_NAME, pod.getMetadata().getName());
          }
        }
      }

      return doNext(packet);
    }
  }
}<|MERGE_RESOLUTION|>--- conflicted
+++ resolved
@@ -218,16 +218,11 @@
       addEnvVar(vars, ServerEnvVars.SERVER_OUT_IN_POD_LOG, getIncludeServerOutInPodLog());
       addEnvVar(vars, IntrospectorJobEnvVars.NAMESPACE, getNamespace());
       addEnvVar(vars, IntrospectorJobEnvVars.INTROSPECT_HOME, getIntrospectHome());
-<<<<<<< HEAD
-      addEnvVar(
-          vars, IntrospectorJobEnvVars.CREDENTIALS_SECRET_NAME, getWebLogicCredentialsSecretName());
+      addEnvVar(vars, IntrospectorJobEnvVars.CREDENTIALS_SECRET_NAME, getWebLogicCredentialsSecretName());
       String dataHome = getDataHome();
       if (dataHome != null && !dataHome.isEmpty()) {
-        addEnvVar(vars, "DATA_HOME", getDataHome());
-      }
-=======
-      addEnvVar(vars, IntrospectorJobEnvVars.CREDENTIALS_SECRET_NAME, getWebLogicCredentialsSecretName());
->>>>>>> 6924d13f
+        addEnvVar(vars, ServerEnvVars.DATA_HOME, dataHome);
+      }
 
       return vars;
     }
