// Copyright 2018, 2019, Oracle Corporation and/or its affiliates.  All rights reserved.
// Licensed under the Universal Permissive License v 1.0 as shown at
// http://oss.oracle.com/licenses/upl.

package oracle.kubernetes.operator.helpers;

import java.util.Collections;
import java.util.List;
import java.util.Map;

import io.kubernetes.client.models.V1ConfigMapVolumeSource;
import io.kubernetes.client.models.V1Container;
import io.kubernetes.client.models.V1Job;
import io.kubernetes.client.models.V1JobSpec;
import io.kubernetes.client.models.V1ObjectMeta;
import io.kubernetes.client.models.V1PodSpec;
import io.kubernetes.client.models.V1PodTemplateSpec;
import io.kubernetes.client.models.V1SecretVolumeSource;
import io.kubernetes.client.models.V1Volume;
import io.kubernetes.client.models.V1VolumeMount;
import oracle.kubernetes.operator.KubernetesConstants;
import oracle.kubernetes.operator.LabelConstants;
import oracle.kubernetes.operator.ProcessingConstants;
import oracle.kubernetes.operator.TuningParameters;
import oracle.kubernetes.operator.VersionConstants;
import oracle.kubernetes.operator.calls.CallResponse;
import oracle.kubernetes.operator.work.NextAction;
import oracle.kubernetes.operator.work.Packet;
import oracle.kubernetes.operator.work.Step;
import oracle.kubernetes.weblogic.domain.model.Domain;

import static oracle.kubernetes.operator.logging.LoggingFacade.LOGGER;

public abstract class JobStepContext extends BasePodStepContext {
  static final long DEFAULT_ACTIVE_DEADLINE_INCREMENT_SECONDS = 60L;
  private static final String WEBLOGIC_OPERATOR_SCRIPTS_INTROSPECT_DOMAIN_SH =
      "/weblogic-operator/scripts/introspectDomain.sh";
  private final DomainPresenceInfo info;
  private V1Job jobModel;

  JobStepContext(Packet packet) {
    info = packet.getSpi(DomainPresenceInfo.class);
  }

  private static V1VolumeMount readOnlyVolumeMount(String volumeName, String mountPath) {
    return volumeMount(volumeName, mountPath).readOnly(true);
  }

  private static V1VolumeMount volumeMount(String volumeName, String mountPath) {
    return new V1VolumeMount().name(volumeName).mountPath(mountPath);
  }

  void init() {
    jobModel = createJobModel();
  }

  // ------------------------ data methods ----------------------------

  private V1Job getJobModel() {
    return jobModel;
  }

  String getNamespace() {
    return info.getNamespace();
  }

  String getDomainUid() {
    return getDomain().getDomainUid();
  }

  Domain getDomain() {
    return info.getDomain();
  }

  abstract String getJobName();

  @Override
  protected String getMainContainerName() {
    return getJobName();
  }

  @Override
  protected Map<String, String> augmentSubVars(Map<String, String> vars) {
    // For other introspector job pod content, we use the values that would apply administration
    // server; however,
    // since we won't know the name of the administation server from the domain configuration until
    // introspection
    // has run, we will use the hardcoded value "introspector" as the server name.
    vars.put("SERVER_NAME", "introspector");
    return vars;
  }

  String getWebLogicCredentialsSecretName() {
    return getDomain().getWebLogicCredentialsSecret().getName();
  }

  // ----------------------- step methods ------------------------------

  abstract List<V1Volume> getAdditionalVolumes();

  abstract List<V1VolumeMount> getAdditionalVolumeMounts();

  /**
   * Creates the specified new pod and performs any additional needed processing.
   *
   * @param next the next step to perform after the pod creation is complete.
   * @return a step to be scheduled.
   */
  abstract Step createNewJob(Step next);

  /**
   * Creates the specified new job.
   *
   * @param next the next step to perform after the job creation is complete.
   * @return a step to be scheduled.
   */
  Step createJob(Step next) {
    return new CallBuilder().createJobAsync(getNamespace(), getJobModel(), createResponse(next));
  }

  private void logJobCreated() {
    LOGGER.info(getJobCreatedMessageKey(), getJobName());
  }

  abstract String getJobCreatedMessageKey();

  String getNodeManagerHome() {
    return NODEMGR_HOME;
  }

<<<<<<< HEAD
  protected String getLogHome() {
    return getDomain().getLogHome();
  }

  protected String getDataHome() {
    return getDomain().getDataHome() + File.separator + getDomainUid();
  }

  protected boolean isDomainHomeInImage() {
    return getDomain().isDomainHomeInImage();
  }

  protected boolean istioEnabled() {
    return getDomain().istioEnabled();
=======
  private boolean isIstioEnabled() {
    return getDomain().isIstioEnabled();
>>>>>>> 218331d7
  }

  String getEffectiveLogHome() {
    return getDomain().getEffectiveLogHome();
  }

  String getIncludeServerOutInPodLog() {
    return Boolean.toString(getDomain().isIncludeServerOutInPodLog());
  }

  String getIntrospectHome() {
    return getDomainHome();
  }

  private List<String> getConfigOverrideSecrets() {
    return getDomain().getConfigOverrideSecrets();
  }

  private String getConfigOverrides() {
    return getDomain().getConfigOverrides();
  }

  // ---------------------- model methods ------------------------------

  private ResponseStep<V1Job> createResponse(Step next) {
    return new CreateResponseStep(next);
  }

  private V1Job createJobModel() {
    return new V1Job()
        .metadata(createMetadata())
        .spec(createJobSpec(TuningParameters.getInstance()));
  }

  V1ObjectMeta createMetadata() {
    return new V1ObjectMeta()
        .name(getJobName())
        .namespace(getNamespace())
        .putLabelsItem(LabelConstants.RESOURCE_VERSION_LABEL, VersionConstants.DOMAIN_V1)
        .putLabelsItem(LabelConstants.DOMAINUID_LABEL, getDomainUid())
        .putLabelsItem(LabelConstants.CREATEDBYOPERATOR_LABEL, "true");
  }

  private long getActiveDeadlineSeconds(TuningParameters.PodTuning podTuning) {
    return podTuning.introspectorJobActiveDeadlineSeconds
        + (DEFAULT_ACTIVE_DEADLINE_INCREMENT_SECONDS * info.getRetryCount());
  }

  V1JobSpec createJobSpec(TuningParameters tuningParameters) {
    LOGGER.fine(
        "Creating job "
            + getJobName()
            + " with activeDeadlineSeconds = "
            + getActiveDeadlineSeconds(tuningParameters.getPodTuning()));

    return new V1JobSpec()
        .backoffLimit(0)
        .activeDeadlineSeconds(getActiveDeadlineSeconds(tuningParameters.getPodTuning()))
        .template(createPodTemplateSpec(tuningParameters));
  }

  private V1PodTemplateSpec createPodTemplateSpec(TuningParameters tuningParameters) {
    V1PodTemplateSpec podTemplateSpec =
        new V1PodTemplateSpec()
            .metadata(createPodTemplateMetadata())
            .spec(createPodSpec(tuningParameters));

    return updateForDeepSubstitution(podTemplateSpec.getSpec(), podTemplateSpec);
  }

  private V1ObjectMeta createPodTemplateMetadata() {
    V1ObjectMeta metadata =
        new V1ObjectMeta()
            .name(getJobName())
            .putLabelsItem(LabelConstants.CREATEDBYOPERATOR_LABEL, "true")
            .putLabelsItem(LabelConstants.DOMAINUID_LABEL, getDomainUid())
            .putLabelsItem(
                LabelConstants.JOBNAME_LABEL, LegalNames.toJobIntrospectorName(getDomainUid()));
    if (isIstioEnabled()) metadata.putAnnotationsItem("sidecar.istio.io/inject", "false");
    return metadata;
  }

  private V1PodSpec createPodSpec(TuningParameters tuningParameters) {
    V1PodSpec podSpec =
        new V1PodSpec()
            .activeDeadlineSeconds(getActiveDeadlineSeconds(tuningParameters.getPodTuning()))
            .restartPolicy("Never")
            .addContainersItem(createContainer(tuningParameters))
            .addVolumesItem(new V1Volume().name(SECRETS_VOLUME).secret(getSecretsVolume()))
            .addVolumesItem(
                new V1Volume().name(SCRIPTS_VOLUME).configMap(getConfigMapVolumeSource()));

    podSpec.setImagePullSecrets(info.getDomain().getSpec().getImagePullSecrets());

    for (V1Volume additionalVolume : getAdditionalVolumes()) {
      podSpec.addVolumesItem(additionalVolume);
    }

    List<String> configOverrideSecrets = getConfigOverrideSecrets();
    for (String secretName : configOverrideSecrets) {
      podSpec.addVolumesItem(
          new V1Volume()
              .name(secretName + "-volume")
              .secret(getOverrideSecretVolumeSource(secretName)));
    }
    if (getConfigOverrides() != null && getConfigOverrides().length() > 0) {
      podSpec.addVolumesItem(
          new V1Volume()
              .name(getConfigOverrides() + "-volume")
              .configMap(getOverridesVolumeSource(getConfigOverrides())));
    }

    return podSpec;
  }

  private V1Container createContainer(TuningParameters tuningParameters) {
    V1Container container =
        new V1Container()
            .name(getJobName())
            .image(getImageName())
            .imagePullPolicy(getImagePullPolicy())
            .command(getContainerCommand())
            .env(getEnvironmentVariables(tuningParameters))
            .addVolumeMountsItem(readOnlyVolumeMount(SECRETS_VOLUME, SECRETS_MOUNT_PATH))
            .addVolumeMountsItem(readOnlyVolumeMount(SCRIPTS_VOLUME, SCRIPTS_MOUNTS_PATH));

    for (V1VolumeMount additionalVolumeMount : getAdditionalVolumeMounts()) {
      container.addVolumeMountsItem(additionalVolumeMount);
    }

    if (getConfigOverrides() != null && getConfigOverrides().length() > 0) {
      container.addVolumeMountsItem(
          readOnlyVolumeMount(getConfigOverrides() + "-volume", OVERRIDES_CM_MOUNT_PATH));
    }

    List<String> configOverrideSecrets = getConfigOverrideSecrets();
    for (String secretName : configOverrideSecrets) {
      container.addVolumeMountsItem(
          readOnlyVolumeMount(
              secretName + "-volume", OVERRIDE_SECRETS_MOUNT_PATH + '/' + secretName));
    }
    return container;
  }

  private String getImageName() {
    String imageName = getDomain().getSpec().getImage();
    if (imageName == null) {
      imageName = KubernetesConstants.DEFAULT_IMAGE;
    }
    return imageName;
  }

  String getImagePullPolicy() {
    String imagePullPolicy = getDomain().getSpec().getImagePullPolicy();
    if (imagePullPolicy == null) {
      imagePullPolicy = KubernetesConstants.IFNOTPRESENT_IMAGEPULLPOLICY;
    }
    return imagePullPolicy;
  }

  private List<String> getContainerCommand() {
    return Collections.singletonList(WEBLOGIC_OPERATOR_SCRIPTS_INTROSPECT_DOMAIN_SH);
  }

  protected String getDomainHome() {
    return getDomain().getDomainHome();
  }

  private V1SecretVolumeSource getSecretsVolume() {
    return new V1SecretVolumeSource()
        .secretName(getWebLogicCredentialsSecretName())
        .defaultMode(420);
  }

  private V1ConfigMapVolumeSource getConfigMapVolumeSource() {
    return new V1ConfigMapVolumeSource()
        .name(KubernetesConstants.DOMAIN_CONFIG_MAP_NAME)
        .defaultMode(ALL_READ_AND_EXECUTE);
  }

  private V1SecretVolumeSource getOverrideSecretVolumeSource(String name) {
    return new V1SecretVolumeSource().secretName(name).defaultMode(420);
  }

  private V1ConfigMapVolumeSource getOverridesVolumeSource(String name) {
    return new V1ConfigMapVolumeSource().name(name).defaultMode(ALL_READ_AND_EXECUTE);
  }

  private class CreateResponseStep extends ResponseStep<V1Job> {
    CreateResponseStep(Step next) {
      super(next);
    }

    @Override
    public NextAction onFailure(Packet packet, CallResponse<V1Job> callResponse) {
      return super.onFailure(packet, callResponse);
    }

    @Override
    public NextAction onSuccess(Packet packet, CallResponse<V1Job> callResponse) {
      logJobCreated();
      V1Job job = callResponse.getResult();
      if (job != null) {
        packet.put(ProcessingConstants.DOMAIN_INTROSPECTOR_JOB, job);
      }
      return doNext(packet);
    }
  }
}<|MERGE_RESOLUTION|>--- conflicted
+++ resolved
@@ -4,6 +4,7 @@
 
 package oracle.kubernetes.operator.helpers;
 
+import java.io.File;
 import java.util.Collections;
 import java.util.List;
 import java.util.Map;
@@ -128,25 +129,13 @@
     return NODEMGR_HOME;
   }
 
-<<<<<<< HEAD
-  protected String getLogHome() {
-    return getDomain().getLogHome();
-  }
 
   protected String getDataHome() {
     return getDomain().getDataHome() + File.separator + getDomainUid();
   }
 
-  protected boolean isDomainHomeInImage() {
-    return getDomain().isDomainHomeInImage();
-  }
-
-  protected boolean istioEnabled() {
-    return getDomain().istioEnabled();
-=======
   private boolean isIstioEnabled() {
     return getDomain().isIstioEnabled();
->>>>>>> 218331d7
   }
 
   String getEffectiveLogHome() {
