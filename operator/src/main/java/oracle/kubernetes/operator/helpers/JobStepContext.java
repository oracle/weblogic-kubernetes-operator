--- conflicted
+++ resolved
@@ -111,7 +111,7 @@
     return getDomain().getOpssWalletFileSecret();
   }
 
-  String getWdtEncryptSecretName() {
+  String getWdtEncryptionSecretName() {
     return getDomain().getWdtEncryptionSecret();
   }
 
@@ -163,11 +163,7 @@
     return getDomain().getWdtDomainType();
   }
 
-<<<<<<< HEAD
   protected String getDomainHomeSourceType() {
-=======
-  protected String getDomainSourceType() {
->>>>>>> a1cfb701
     return getDomain().getDomainHomeSourceType();
   }
 
@@ -205,18 +201,6 @@
   String getWdtConfigMap() {
     return getDomain().getWdtConfigMap();
   }
-
-<<<<<<< HEAD
-  String getWdtEncryptionSecret() {
-    return getDomain().getWdtEncryptionSecret();
-  }
-
-  String getRuntimeEncryptionSecret() {
-    return getDomain().getRuntimeEncryptionSecret();
-  }
-
-=======
->>>>>>> a1cfb701
 
   private ResponseStep<V1Job> createResponse(Step next) {
     return new CreateResponseStep(next);
@@ -293,18 +277,6 @@
       podSpec.addVolumesItem(new V1Volume().name(OPSS_WALLETFILE_VOLUME).secret(
               getOpssWalletFileSecretVolume()));
     }
-<<<<<<< HEAD
-=======
-    if (getWdtEncryptPassPhraseVolume() != null) {
-      podSpec.addVolumesItem(new V1Volume().name(WDT_ENCRYPT_PASSPHRASE_VOLUME)
-          .secret(getWdtEncryptPassPhraseVolume()));
-    }
-    if (getRuntimeEncryptionSecretVolume() != null) {
-      podSpec.addVolumesItem(new V1Volume().name(RUNTIME_ENCRYPTION_SECRET_VOLUME)
-          .secret(getRuntimeEncryptionSecretVolume()));
-    }
-
->>>>>>> a1cfb701
 
     podSpec.setImagePullSecrets(info.getDomain().getSpec().getImagePullSecrets());
 
@@ -326,7 +298,6 @@
                   .configMap(getOverridesVolumeSource(getConfigOverrides())));
     }
     // For WDT
-<<<<<<< HEAD
     if (DomainSourceType.FromModel.toString().equals(getDomainHomeSourceType())) {
       if (getWdtConfigMap() != null && getWdtConfigMap().length() > 0) {
         podSpec.addVolumesItem(
@@ -334,24 +305,15 @@
                 .name(getWdtConfigMap() + "-volume")
                 .configMap(getWdtConfigMapVolumeSource(getWdtConfigMap())));
       }
-      if (getWdtEncryptPassPhraseVolume() != null) {
+      if (getWdtEncryptionPassPhraseVolume() != null) {
         podSpec.addVolumesItem(new V1Volume().name(WDT_ENCRYPT_PASSPHRASE_VOLUME)
-            .secret(getWdtEncryptPassPhraseVolume()));
+            .secret(getWdtEncryptionPassPhraseVolume()));
       }
       podSpec.addVolumesItem(
           new V1Volume()
               .name(getDomainUid() + RUNTIME_ENCRYPTION_SECRET_VOLUME_SUFFIX)
               .secret(getRuntimeEncryptionSecretVolume()));
     }
-=======
-    if (getWdtConfigMap() != null && getWdtConfigMap().length() > 0) {
-      podSpec.addVolumesItem(
-          new V1Volume()
-              .name(getWdtConfigMap() + "-volume")
-              .configMap(getWdtConfigMapVolumeSource(getWdtConfigMap())));
-    }
-    
->>>>>>> a1cfb701
     return podSpec;
   }
 
@@ -366,19 +328,7 @@
     if (getOpssWalletFileSecretVolume() != null) {
       container.addVolumeMountsItem(readOnlyVolumeMount(OPSS_WALLETFILE_VOLUME, OPSS_WALLETFILE_MOUNT_PATH));
     }
-<<<<<<< HEAD
     
-=======
-    if (getWdtEncryptPassPhraseVolume() != null) {
-      container.addVolumeMountsItem(readOnlyVolumeMount(WDT_ENCRYPT_PASSPHRASE_VOLUME, WDT_ENCRYPT_KEY_MOUNT_PATH));
-    }
-
-    if (getRuntimeEncryptionSecretVolume() != null) {
-      container.addVolumeMountsItem(readOnlyVolumeMount(RUNTIME_ENCRYPTION_SECRET_VOLUME,
-          RUNTIME_ENCRYPTION_SECRET_MOUNT_PATH));
-    }
-
->>>>>>> a1cfb701
     for (V1VolumeMount additionalVolumeMount : getAdditionalVolumeMounts()) {
       container.addVolumeMountsItem(additionalVolumeMount);
     }
@@ -395,9 +345,8 @@
                   secretName + "-volume", OVERRIDE_SECRETS_MOUNT_PATH + '/' + secretName));
     }
 
-<<<<<<< HEAD
     if (DomainSourceType.FromModel.toString().equals(getDomainHomeSourceType())) {
-      if (getWdtEncryptPassPhraseVolume() != null) {
+      if (getWdtEncryptionPassPhraseVolume() != null) {
         container.addVolumeMountsItem(readOnlyVolumeMount(WDT_ENCRYPT_PASSPHRASE_VOLUME, WDT_ENCRYPT_KEY_MOUNT_PATH));
       }
       if (getWdtConfigMap() != null && getWdtConfigMap().length() > 0) {
@@ -410,14 +359,6 @@
 
     }
 
-=======
-    if (getWdtConfigMap() != null && getWdtConfigMap().length() > 0) {
-      container.addVolumeMountsItem(
-          readOnlyVolumeMount(getWdtConfigMap() + "-volume", WDTCONFIGMAP_MOUNT_PATH));
-    }
-
-
->>>>>>> a1cfb701
     return container;
   }
 
@@ -445,15 +386,12 @@
           .defaultMode(420);
   }
 
-<<<<<<< HEAD
   private V1SecretVolumeSource getRuntimeEncryptionSecretVolume() {
     return new V1SecretVolumeSource()
-          .secretName(getRuntimeEncryptionSecret())
+          .secretName(getRuntimeEncryptionSecretName())
           .defaultMode(420);
   }
 
-=======
->>>>>>> a1cfb701
   private V1SecretVolumeSource getOpssWalletPasswordSecretVolume() {
     if (getOpssWalletPasswordSecretName() != null) {
       V1SecretVolumeSource result =  new V1SecretVolumeSource()
@@ -476,10 +414,10 @@
     return null;
   }
 
-  private V1SecretVolumeSource getWdtEncryptPassPhraseVolume() {
-    if (getWdtEncryptSecretName() != null) {
+  private V1SecretVolumeSource getWdtEncryptionPassPhraseVolume() {
+    if (getWdtEncryptionSecretName() != null) {
       V1SecretVolumeSource result = new V1SecretVolumeSource()
-          .secretName(getWdtEncryptSecretName())
+          .secretName(getWdtEncryptionSecretName())
           .defaultMode(420);
       result.setOptional(true);
       return result;
@@ -487,26 +425,12 @@
     return null;
   }
 
-<<<<<<< HEAD
-=======
-  private V1SecretVolumeSource getRuntimeEncryptionSecretVolume() {
-    if (getRuntimeEncryptionSecretName() != null) {
-      V1SecretVolumeSource result = new V1SecretVolumeSource()
-          .secretName(getRuntimeEncryptionSecretName())
-          .defaultMode(420);
-      result.setOptional(true);
-      return result;
-    }
-    return null;
-  }
-
->>>>>>> a1cfb701
   private V1ConfigMapVolumeSource getConfigMapVolumeSource() {
     return new V1ConfigMapVolumeSource()
           .name(KubernetesConstants.DOMAIN_CONFIG_MAP_NAME)
           .defaultMode(ALL_READ_AND_EXECUTE);
   }
-  
+
   private V1SecretVolumeSource getOverrideSecretVolumeSource(String name) {
     return new V1SecretVolumeSource().secretName(name).defaultMode(420);
   }
