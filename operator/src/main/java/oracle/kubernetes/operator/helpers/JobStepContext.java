--- conflicted
+++ resolved
@@ -115,14 +115,11 @@
     return getDomain().getWdtEncryptionSecret();
   }
 
-<<<<<<< HEAD
-=======
   String getRuntimeEncryptionSecretName() {
     return getDomain().getRuntimeEncryptionSecret();
   }
 
 
->>>>>>> 0c2bfa85
   // ----------------------- step methods ------------------------------
 
   abstract List<V1Volume> getAdditionalVolumes();
@@ -166,11 +163,7 @@
     return getDomain().getWdtDomainType();
   }
 
-<<<<<<< HEAD
   protected String getDomainHomeSourceType() {
-=======
-  protected String getDomainSourceType() {
->>>>>>> 0c2bfa85
     return getDomain().getDomainHomeSourceType();
   }
 
@@ -209,7 +202,6 @@
     return getDomain().getWdtConfigMap();
   }
 
-<<<<<<< HEAD
   String getWdtEncryptionSecret() {
     return getDomain().getWdtEncryptionSecret();
   }
@@ -218,8 +210,6 @@
     return getDomain().getRuntimeEncryptionSecret();
   }
 
-=======
->>>>>>> 0c2bfa85
 
   private ResponseStep<V1Job> createResponse(Step next) {
     return new CreateResponseStep(next);
@@ -286,11 +276,8 @@
             .serviceAccountName(info.getDomain().getSpec().getServiceAccountName())
             .addVolumesItem(new V1Volume().name(SECRETS_VOLUME).secret(getSecretsVolume()))
             .addVolumesItem(
-                new V1Volume().name(SCRIPTS_VOLUME).configMap(getConfigMapVolumeSource()))
-            .addVolumesItem(
-                new V1Volume()
-                    .name(getDomainUid() + KubernetesConstants.INTROSPECTOR_CONFIG_MAP_NAME_SUFFIX)
-                    .configMap(getIntrospectMD5VolumeSource()));
+                new V1Volume().name(SCRIPTS_VOLUME).configMap(getConfigMapVolumeSource()));
+
     if (getOpssWalletPasswordSecretVolume() != null) {
       podSpec.addVolumesItem(new V1Volume().name(OPSS_KEYPASSPHRASE_VOLUME).secret(
           getOpssWalletPasswordSecretVolume()));
@@ -303,26 +290,6 @@
       podSpec.addVolumesItem(new V1Volume().name(WDT_ENCRYPT_PASSPHRASE_VOLUME)
           .secret(getWdtEncryptPassPhraseVolume()));
     }
-
-    podSpec.setImagePullSecrets(info.getDomain().getSpec().getImagePullSecrets());
-
-    if (getOpssWalletPasswordSecretVolume() != null) {
-      podSpec.addVolumesItem(new V1Volume().name(OPSS_KEYPASSPHRASE_VOLUME).secret(
-          getOpssWalletPasswordSecretVolume()));
-    }
-    if (getOpssWalletFileSecretName() != null) {
-      podSpec.addVolumesItem(new V1Volume().name(OPSS_WALLETFILE_VOLUME).secret(
-              getOpssWalletFileSecretVolume()));
-    }
-    if (getWdtEncryptPassPhraseVolume() != null) {
-      podSpec.addVolumesItem(new V1Volume().name(WDT_ENCRYPT_PASSPHRASE_VOLUME)
-          .secret(getWdtEncryptPassPhraseVolume()));
-    }
-    if (getModelInImagePassPhraseVolume() != null) {
-      podSpec.addVolumesItem(new V1Volume().name(RUNTIME_ENCRYPTION_SECRET_VOLUME)
-          .secret(getModelInImagePassPhraseVolume()));
-    }
-
 
     podSpec.setImagePullSecrets(info.getDomain().getSpec().getImagePullSecrets());
 
@@ -344,7 +311,6 @@
                   .configMap(getOverridesVolumeSource(getConfigOverrides())));
     }
     // For WDT
-<<<<<<< HEAD
     if (DomainSourceType.FromModel.toString().equals(getDomainHomeSourceType())) {
       if (getWdtConfigMap() != null && getWdtConfigMap().length() > 0) {
         podSpec.addVolumesItem(
@@ -357,27 +323,13 @@
               .name(getDomainUid() + RUNTIME_ENCRYPTION_SECRET_VOLUME_SUFFIX)
               .secret(getRuntimeEncryptionSecretVolume()));
     }
-=======
-    if (getWdtConfigMap() != null && getWdtConfigMap().length() > 0) {
-      podSpec.addVolumesItem(
-          new V1Volume()
-              .name(getWdtConfigMap() + "-volume")
-              .configMap(getWdtConfigMapVolumeSource(getWdtConfigMap())));
-    }
-    
->>>>>>> 0c2bfa85
     return podSpec;
   }
 
   protected V1Container createContainer(TuningParameters tuningParameters) {
     V1Container container = super.createContainer(tuningParameters)
         .addVolumeMountsItem(readOnlyVolumeMount(SECRETS_VOLUME, SECRETS_MOUNT_PATH))
-        .addVolumeMountsItem(readOnlyVolumeMount(SCRIPTS_VOLUME, SCRIPTS_MOUNTS_PATH))
-        .addVolumeMountsItem(
-          volumeMount(
-              getDomainUid() + KubernetesConstants.INTROSPECTOR_CONFIG_MAP_NAME_SUFFIX,
-              "/weblogic-operator/introspectormd5")
-              .readOnly(false));
+        .addVolumeMountsItem(readOnlyVolumeMount(SCRIPTS_VOLUME, SCRIPTS_MOUNTS_PATH));
 
     if (getOpssWalletPasswordSecretVolume() != null) {
       container.addVolumeMountsItem(readOnlyVolumeMount(OPSS_KEYPASSPHRASE_VOLUME, OPSS_KEY_MOUNT_PATH));
@@ -385,22 +337,7 @@
     if (getOpssWalletFileSecretVolume() != null) {
       container.addVolumeMountsItem(readOnlyVolumeMount(OPSS_WALLETFILE_VOLUME, OPSS_WALLETFILE_MOUNT_PATH));
     }
-
-    if (getOpssWalletPasswordSecretVolume() != null) {
-      container.addVolumeMountsItem(readOnlyVolumeMount(OPSS_KEYPASSPHRASE_VOLUME, OPSS_KEY_MOUNT_PATH));
-    }
-    if (getOpssWalletFileSecretVolume() != null) {
-      container.addVolumeMountsItem(readOnlyVolumeMount(OPSS_WALLETFILE_VOLUME, OPSS_WALLETFILE_MOUNT_PATH));
-    }
-    if (getWdtEncryptPassPhraseVolume() != null) {
-      container.addVolumeMountsItem(readOnlyVolumeMount(WDT_ENCRYPT_PASSPHRASE_VOLUME, WDT_ENCRYPT_KEY_MOUNT_PATH));
-    }
-
-    if (getModelInImagePassPhraseVolume() != null) {
-      container.addVolumeMountsItem(readOnlyVolumeMount(RUNTIME_ENCRYPTION_SECRET_VOLUME,
-          RUNTIME_ENCRYPTION_SECRET_MOUNT_PATH));
-    }
-
+    
     for (V1VolumeMount additionalVolumeMount : getAdditionalVolumeMounts()) {
       container.addVolumeMountsItem(additionalVolumeMount);
     }
@@ -417,7 +354,6 @@
                   secretName + "-volume", OVERRIDE_SECRETS_MOUNT_PATH + '/' + secretName));
     }
 
-<<<<<<< HEAD
     if (DomainSourceType.FromModel.toString().equals(getDomainHomeSourceType())) {
       if (getWdtEncryptPassPhraseVolume() != null) {
         container.addVolumeMountsItem(readOnlyVolumeMount(WDT_ENCRYPT_PASSPHRASE_VOLUME, WDT_ENCRYPT_KEY_MOUNT_PATH));
@@ -430,13 +366,7 @@
           readOnlyVolumeMount(getDomainUid() + RUNTIME_ENCRYPTION_SECRET_VOLUME_SUFFIX, 
               RUNTIME_ENCRYPTION_SECRET_MOUNT_PATH));
 
-=======
-    if (getWdtConfigMap() != null && getWdtConfigMap().length() > 0) {
-      container.addVolumeMountsItem(
-          readOnlyVolumeMount(getWdtConfigMap() + "-volume", WDTCONFIGMAP_MOUNT_PATH));
->>>>>>> 0c2bfa85
-    }
-
+    }
 
     return container;
   }
@@ -465,15 +395,12 @@
           .defaultMode(420);
   }
 
-<<<<<<< HEAD
   private V1SecretVolumeSource getRuntimeEncryptionSecretVolume() {
     return new V1SecretVolumeSource()
           .secretName(getRuntimeEncryptionSecret())
           .defaultMode(420);
   }
 
-=======
->>>>>>> 0c2bfa85
   private V1SecretVolumeSource getOpssWalletPasswordSecretVolume() {
     if (getOpssWalletPasswordSecretName() != null) {
       V1SecretVolumeSource result =  new V1SecretVolumeSource()
@@ -507,39 +434,12 @@
     return null;
   }
 
-<<<<<<< HEAD
-=======
-  private V1SecretVolumeSource getModelInImagePassPhraseVolume() {
-    if (getRuntimeEncryptionSecretName() != null) {
-      V1SecretVolumeSource result = new V1SecretVolumeSource()
-          .secretName(getRuntimeEncryptionSecretName())
-          .defaultMode(420);
-      result.setOptional(true);
-      return result;
-    }
-    return null;
-  }
-
->>>>>>> 0c2bfa85
   private V1ConfigMapVolumeSource getConfigMapVolumeSource() {
     return new V1ConfigMapVolumeSource()
           .name(KubernetesConstants.DOMAIN_CONFIG_MAP_NAME)
           .defaultMode(ALL_READ_AND_EXECUTE);
   }
-<<<<<<< HEAD
-
-  protected V1ConfigMapVolumeSource getIntrospectMD5VolumeSource() {
-    V1ConfigMapVolumeSource result =
-        new V1ConfigMapVolumeSource()
-            .name(getDomainUid() + KubernetesConstants.INTROSPECTOR_CONFIG_MAP_NAME_SUFFIX)
-            .defaultMode(ALL_READ_AND_EXECUTE);
-    result.setOptional(true);
-    return result;
-  }
-
-=======
   
->>>>>>> 0c2bfa85
   private V1SecretVolumeSource getOverrideSecretVolumeSource(String name) {
     return new V1SecretVolumeSource().secretName(name).defaultMode(420);
   }
