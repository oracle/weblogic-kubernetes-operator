// Copyright (c) 2018, 2020, Oracle Corporation and/or its affiliates.
// Licensed under the Universal Permissive License v 1.0 as shown at https://oss.oracle.com/licenses/upl.

package oracle.kubernetes.operator.helpers;

import java.lang.reflect.Field;
import java.math.BigInteger;
import java.util.Map;
import java.util.Objects;
import java.util.Optional;
import javax.json.JsonPatchBuilder;

import io.kubernetes.client.common.KubernetesListObject;
import io.kubernetes.client.common.KubernetesObject;
import io.kubernetes.client.openapi.models.V1ListMeta;
import io.kubernetes.client.openapi.models.V1ObjectMeta;
import oracle.kubernetes.operator.LabelConstants;
import org.apache.commons.collections.MapUtils;
import org.joda.time.DateTime;

import static com.google.common.base.Strings.isNullOrEmpty;
import static oracle.kubernetes.operator.LabelConstants.CREATEDBYOPERATOR_LABEL;
import static oracle.kubernetes.operator.LabelConstants.DOMAINUID_LABEL;

public class KubernetesUtils {

  /**
   * Returns true if the two maps of values match. A null map is considered to match an empty map.
   *
   * @param first  the first map to compare
   * @param second the second map to compare
   * @return true if the maps match.
   */
  static <K, V> boolean mapEquals(Map<K, V> first, Map<K, V> second) {
    return Objects.equals(first, second) || (MapUtils.isEmpty(first) && MapUtils.isEmpty(second));
  }

  /**
   * Returns true if the current map is missing values from the required map. This method is
   * typically used to compare labels and annotations against specifications derived from the
   * domain.
   *
   * @param current  a map of the values found in a Kubernetes resource
   * @param required a map of the values specified for the resource by the domain
   * @return true if there is a problem that must be fixed by patching
   */
  static boolean isMissingValues(Map<String, String> current, Map<String, String> required) {
    if (!hasAllRequiredNames(current, required)) {
      return true;
    }
    for (String name : required.keySet()) {
      if (!Objects.equals(current.get(name), required.get(name))) {
        return true;
      }
    }

    return false;
  }

  private static boolean hasAllRequiredNames(Map<String, ?> current, Map<String, ?> required) {
    return current.keySet().containsAll(required.keySet());
  }

  /**
   * Adds patches to the specified patch builder to correct differences in the current vs required
   * maps.
   *
   * @param patchBuilder a builder for the patches
   * @param basePath     the base for the patch path (excluding the name)
   * @param current      a map of the values found in a Kubernetes resource
   * @param required     a map of the values specified for the resource by the domain
   */
  static void addPatches(
        JsonPatchBuilder patchBuilder,
        String basePath,
        Map<String, String> current,
        Map<String, String> required) {
    for (String name : required.keySet()) {
      if (!current.containsKey(name)) {
        patchBuilder.add(basePath + name, required.get(name));
      } else {
        patchBuilder.replace(basePath + name, required.get(name));
      }
    }
  }

  /**
   * Returns the name of the resource, extracted from its metadata.
   *
   * @param resource a Kubernetes resource
   * @return the name, if found
   */
  static String getResourceName(Object resource) {
    return Optional.ofNullable(getResourceMetadata(resource)).map(V1ObjectMeta::getName).orElse(null);
  }

  /**
   * Returns the metadata of the resource.
   *
   * @param resource a Kubernetes resource
   * @return the metadata, if found; otherwise a newly created one.
   */
  static V1ObjectMeta getResourceMetadata(Object resource) {
    try {
      Field metadataField = resource.getClass().getDeclaredField("metadata");
      metadataField.setAccessible(true);
      return (V1ObjectMeta) metadataField.get(resource);
    } catch (NoSuchFieldException
          | SecurityException
          | IllegalArgumentException
          | IllegalAccessException e) {
      return new V1ObjectMeta();
    }
  }

  /**
   * Returns true if the first metadata indicates a newer resource than does the second. 'Newer'
   * indicates that the creation time is later. If two items have the same creation time, a higher
   * resource version indicates the newer resource.
   *
   * @param first  the first item to compare
   * @param second the second item to compare
   * @return true if the first object is newer than the second object
   */
  public static boolean isFirstNewer(V1ObjectMeta first, V1ObjectMeta second) {
    if (second == null) {
      return true;
    }
    if (first == null) {
      return false;
    }

    DateTime time1 = first.getCreationTimestamp();
    DateTime time2 = second.getCreationTimestamp();

    if (time1.equals(time2)) {
      return getResourceVersion(first).compareTo(getResourceVersion(second)) > 0;
    } else {
      return time1.isAfter(time2);
    }
  }

  /**
   * Parse the resource version from the metadata. According to the Kubernetes design documentation,
   * https://github.com/kubernetes/community/blob/master/contributors/devel/sig-architecture/
   *  api-conventions.md#concurrency-control-and-consistency, the resource version is technically opaque; however,
   * the Kubernetes design also requires that clients be able to list changes to resources "after" the last
   * change to the same or different resource. Therefore, all Kubernetes implementations use a increasing positive
   * integer value for the resource version. This can be useful to detect out-of-order watch events. This method
   * parses the metadata's resource version into a big integer or to 0, if the value is not parsable.
   * @param metadata Meta data containing resource version
   * @return The integer value of the resource version or 0, if the value is not parsable
   */
  public static BigInteger getResourceVersion(V1ObjectMeta metadata) {
    return getResourceVersion(Optional.ofNullable(metadata).map(V1ObjectMeta::getResourceVersion).orElse(null));
  }

  /**
   * Parse the resource version. According to the Kubernetes design documentation,
   * https://github.com/kubernetes/community/blob/master/contributors/devel/sig-architecture/
   *  api-conventions.md#concurrency-control-and-consistency, the resource version is technically opaque; however,
   * the Kubernetes design also requires that clients be able to list changes to resources "after" the last
   * change to the same or different resource. Therefore, all Kubernetes implementations use a increasing positive
   * integer value for the resource version. This can be useful to detect out-of-order watch events. This method
   * parses the metadata's resource version into a big integer or to 0, if the value is not parsable.
   * @param resVersion resource version
   * @return The integer value of the resource version or 0, if the value is not parsable
   */
  public static BigInteger getResourceVersion(String resVersion) {
    if (!isNullOrEmpty(resVersion)) {
      try {
        return new BigInteger(resVersion);
      } catch (NumberFormatException nfe) {
        // no-op, fall through and return 0
      }
    }
    return BigInteger.ZERO;
  }

  /**
   * Returns the resource version associated with the specified list.
   * @param list the result of a Kubernetes list operation.
<<<<<<< HEAD
=======
   * @return Resource version
>>>>>>> 05f2e45b
   */
  public static String getResourceVersion(KubernetesListObject list) {
    return Optional.ofNullable(list)
          .map(KubernetesListObject::getMetadata)
          .map(V1ListMeta::getResourceVersion)
          .orElse("");
  }

  /**
   * Returns the resource version associated with the specified resource.
   * @param resource a Kubernetes resource
<<<<<<< HEAD
=======
   * @return Resource version
>>>>>>> 05f2e45b
   */
  public static String getResourceVersion(KubernetesObject resource) {
    return Optional.ofNullable(resource)
          .map(KubernetesObject::getMetadata)
          .map(V1ObjectMeta::getResourceVersion)
          .orElse("");
  }

  public static V1ObjectMeta withOperatorLabels(String uid, V1ObjectMeta meta) {
    return meta.putLabelsItem(LabelConstants.DOMAINUID_LABEL, uid)
          .putLabelsItem(CREATEDBYOPERATOR_LABEL, "true");
  }

  static boolean isOperatorCreated(V1ObjectMeta metadata) {
    return Boolean.parseBoolean(getOperatorCreatedLabel(metadata));
  }

  private static String getOperatorCreatedLabel(V1ObjectMeta metadata) {
    return Optional.ofNullable(metadata.getLabels())
          .map(labels -> labels.get(CREATEDBYOPERATOR_LABEL))
          .orElse("false");
  }

  /**
   * Returns the value of the domainUID label in the given Kubernetes resource metadata.
   *
   * @param metadata the Kubernetes Metadata object
   * @return value of the domainUID label
   */
  public static String getDomainUidLabel(V1ObjectMeta metadata) {
    return Optional.ofNullable(metadata)
          .map(V1ObjectMeta::getLabels)
          .map(labels -> labels.get(DOMAINUID_LABEL))
          .orElse(null);
  }
}<|MERGE_RESOLUTION|>--- conflicted
+++ resolved
@@ -180,10 +180,7 @@
   /**
    * Returns the resource version associated with the specified list.
    * @param list the result of a Kubernetes list operation.
-<<<<<<< HEAD
-=======
    * @return Resource version
->>>>>>> 05f2e45b
    */
   public static String getResourceVersion(KubernetesListObject list) {
     return Optional.ofNullable(list)
@@ -195,10 +192,7 @@
   /**
    * Returns the resource version associated with the specified resource.
    * @param resource a Kubernetes resource
-<<<<<<< HEAD
-=======
    * @return Resource version
->>>>>>> 05f2e45b
    */
   public static String getResourceVersion(KubernetesObject resource) {
     return Optional.ofNullable(resource)
