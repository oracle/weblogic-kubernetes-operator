--- conflicted
+++ resolved
@@ -4,24 +4,9 @@
 
 package oracle.kubernetes.operator.helpers;
 
-<<<<<<< HEAD
-import static oracle.kubernetes.operator.LabelConstants.forDomainUid;
-
-import io.kubernetes.client.ApiException;
-import io.kubernetes.client.models.V1ConfigMapVolumeSource;
-import io.kubernetes.client.models.V1Container;
-import io.kubernetes.client.models.V1ContainerPort;
-=======
->>>>>>> b855d6ef
 import io.kubernetes.client.models.V1DeleteOptions;
 import io.kubernetes.client.models.V1EnvVar;
 import io.kubernetes.client.models.V1ObjectMeta;
-<<<<<<< HEAD
-import io.kubernetes.client.models.V1PersistentVolume;
-import io.kubernetes.client.models.V1PersistentVolumeClaimVolumeSource;
-import io.kubernetes.client.models.V1PersistentVolumeList;
-=======
->>>>>>> b855d6ef
 import io.kubernetes.client.models.V1Pod;
 import io.kubernetes.client.models.V1PodSpec;
 import java.util.ArrayList;
@@ -46,15 +31,6 @@
 
 @SuppressWarnings("deprecation")
 public class PodHelper {
-<<<<<<< HEAD
-  private static final String INTERNAL_OPERATOR_CERT_FILE = "internalOperatorCert";
-  private static final String INTERNAL_OPERATOR_CERT_ENV = "INTERNAL_OPERATOR_CERT";
-
-  private static final String READ_WRITE_MANY_ACCESS = "ReadWriteMany";
-
-  private static final LoggingFacade LOGGER = LoggingFactory.getLogger("Operator", "Operator");
-=======
->>>>>>> b855d6ef
 
   private PodHelper() {}
 
@@ -83,104 +59,10 @@
       return createPod(next);
     }
 
-<<<<<<< HEAD
-      boolean isExplicitRestartThisServer =
-          info.getExplicitRestartAdmin().get() || info.getExplicitRestartServers().contains(asName);
-
-      ServerKubernetesObjects sko = ServerKubernetesObjectsManager.getOrCreate(info, asName);
-
-      V1Pod existingPod = sko.getPod().get();
-
-      Step conflictStep =
-          factory
-              .create()
-              .readPodAsync(
-                  podName,
-                  namespace,
-                  new ResponseStep<V1Pod>(AdminPodStep.this) {
-                    @Override
-                    public NextAction onFailure(Packet packet, CallResponse<V1Pod> callResponse) {
-                      if (callResponse.getStatusCode() == CallBuilder.NOT_FOUND) {
-                        return onSuccess(packet, callResponse);
-                      }
-                      return super.onFailure(packet, callResponse);
-                    }
-
-                    @Override
-                    public NextAction onSuccess(Packet packet, CallResponse<V1Pod> callResponse) {
-                      V1Pod result = callResponse.getResult();
-                      sko.getPod().set(result);
-                      return doNext(packet);
-                    }
-                  });
-
-      if (existingPod == null) {
-        info.getExplicitRestartAdmin().set(false);
-        info.getExplicitRestartServers().remove(asName);
-        Step create =
-            factory
-                .create()
-                .createPodAsync(
-                    namespace,
-                    adminPod,
-                    new ResponseStep<V1Pod>(getNext()) {
-                      @Override
-                      public NextAction onFailure(
-                          Packet packet,
-                          ApiException e,
-                          int statusCode,
-                          Map<String, List<String>> responseHeaders) {
-                        return super.onFailure(
-                            conflictStep, packet, e, statusCode, responseHeaders);
-                      }
-
-                      @Override
-                      public NextAction onSuccess(
-                          Packet packet,
-                          V1Pod result,
-                          int statusCode,
-                          Map<String, List<String>> responseHeaders) {
-
-                        LOGGER.info(MessageKeys.ADMIN_POD_CREATED, weblogicDomainUID, asName);
-                        if (result != null) {
-                          sko.getPod().set(result);
-                        }
-                        return doNext(packet);
-                      }
-                    });
-        return doNext(verifyPersistentVolume(weblogicDomainUID, create), packet);
-      } else if (!isExplicitRestartThisServer && validateCurrentPod(adminPod, existingPod)) {
-        // existing Pod has correct spec
-        LOGGER.fine(MessageKeys.ADMIN_POD_EXISTS, weblogicDomainUID, asName);
-        return doNext(packet);
-      } else {
-        // we need to update the Pod
-        Step replace =
-            new CyclePodStep(
-                conflictStep,
-                podName,
-                namespace,
-                adminPod,
-                MessageKeys.ADMIN_POD_REPLACED,
-                weblogicDomainUID,
-                asName,
-                true,
-                info,
-                sko,
-                getNext());
-        return doNext(replace, packet);
-      }
-    }
-
-    // Make this protected so that it can be unit tested
-    protected V1Pod computeAdminPodConfig(TuningParameters configMapHelper, Packet packet) {
-      DomainPresenceInfo info = packet.getSPI(DomainPresenceInfo.class);
-=======
     @Override
     Step replaceCurrentPod(Step next) {
       return createCyclePodStep(next);
     }
->>>>>>> b855d6ef
 
     @Override
     String getPodCreatedMessageKey() {
@@ -208,33 +90,11 @@
       getExplicitRestartAdmin().set(false);
     }
 
-<<<<<<< HEAD
-      // Add internal-weblogic-operator-service certificate to Admin Server pod
-      String internalOperatorCert = getInternalOperatorCertFile(configMapHelper, packet);
-      addEnvVar(container, INTERNAL_OPERATOR_CERT_ENV, internalOperatorCert);
-
-      // Override the weblogic domain and admin server related environment variables
-      // that
-      // come for free with the WLS docker container with the correct values.
-      overrideContainerWeblogicEnvVars(spec, spec.getAsName(), container);
-
-      if (!info.getClaims().getItems().isEmpty()) {
-        V1Volume volume = new V1Volume();
-        volume.setName("weblogic-domain-storage-volume");
-        V1PersistentVolumeClaimVolumeSource pvClaimSource =
-            new V1PersistentVolumeClaimVolumeSource();
-        pvClaimSource.setClaimName(
-            info.getClaims().getItems().iterator().next().getMetadata().getName());
-        volume.setPersistentVolumeClaim(pvClaimSource);
-        podSpec.addVolumesItem(volume);
-      }
-=======
     @Override
     protected boolean isExplicitRestartThisServer() {
       return getExplicitRestartAdmin().get()
           || getExplicitRestartServers().contains(getServerName());
     }
->>>>>>> b855d6ef
 
     @Override
     protected V1PodSpec createSpec(TuningParameters tuningParameters) {
@@ -265,43 +125,6 @@
     }
   }
 
-<<<<<<< HEAD
-  private static class CyclePodStep extends Step {
-    private final Step conflictStep;
-    private final String podName;
-    private final String namespace;
-    private final V1Pod newPod;
-    private final String messageKey;
-    private final String weblogicDomainUID;
-    private final String serverName;
-    private final boolean isAdmin;
-    private final DomainPresenceInfo info;
-    private final ServerKubernetesObjects sko;
-
-    public CyclePodStep(
-        Step conflictStep,
-        String podName,
-        String namespace,
-        V1Pod newPod,
-        String messageKey,
-        String weblogicDomainUID,
-        String serverName,
-        boolean isAdmin,
-        DomainPresenceInfo info,
-        ServerKubernetesObjects sko,
-        Step next) {
-      super(next);
-      this.conflictStep = conflictStep;
-      this.podName = podName;
-      this.namespace = namespace;
-      this.newPod = newPod;
-      this.messageKey = messageKey;
-      this.weblogicDomainUID = weblogicDomainUID;
-      this.serverName = serverName;
-      this.isAdmin = isAdmin;
-      this.info = info;
-      this.sko = sko;
-=======
   /**
    * Factory for {@link Step} that creates admin server pod
    *
@@ -316,83 +139,13 @@
 
     AdminPodStep(Step next) {
       super(next);
->>>>>>> b855d6ef
     }
 
     @Override
     public NextAction apply(Packet packet) {
-<<<<<<< HEAD
-      V1DeleteOptions deleteOptions = new V1DeleteOptions();
-      // Set to null so that watcher doesn't recreate pod with old spec
-      sko.getPod().set(null);
-      CallBuilderFactory factory =
-          ContainerResolver.getInstance().getContainer().getSPI(CallBuilderFactory.class);
-      Step delete =
-          factory
-              .create()
-              .deletePodAsync(
-                  podName,
-                  namespace,
-                  deleteOptions,
-                  new ResponseStep<V1Status>(getNext()) {
-                    @Override
-                    public NextAction onFailure(
-                        Packet packet, CallResponse<V1Status> callResponses) {
-                      if (callResponses.getStatusCode() == CallBuilder.NOT_FOUND) {
-                        return onSuccess(packet, callResponses);
-                      }
-                      return super.onFailure(conflictStep, packet, callResponses);
-                    }
-
-                    @Override
-                    public NextAction onSuccess(
-                        Packet packet, CallResponse<V1Status> callResponses) {
-                      if (isAdmin) {
-                        info.getExplicitRestartAdmin().set(false);
-                      }
-                      info.getExplicitRestartServers().contains(serverName);
-                      Step create =
-                          factory
-                              .create()
-                              .createPodAsync(
-                                  namespace,
-                                  newPod,
-                                  new ResponseStep<V1Pod>(getNext()) {
-                                    @Override
-                                    public NextAction onFailure(
-                                        Packet packet,
-                                        ApiException e,
-                                        int statusCode,
-                                        Map<String, List<String>> responseHeaders) {
-                                      return super.onFailure(
-                                          conflictStep, packet, e, statusCode, responseHeaders);
-                                    }
-
-                                    @Override
-                                    public NextAction onSuccess(
-                                        Packet packet,
-                                        V1Pod result,
-                                        int statusCode,
-                                        Map<String, List<String>> responseHeaders) {
-
-                                      LOGGER.info(messageKey, weblogicDomainUID, serverName);
-                                      if (result != null) {
-                                        sko.getPod().set(result);
-                                      }
-
-                                      PodWatcher pw = packet.getSPI(PodWatcher.class);
-                                      return doNext(pw.waitForReady(result, getNext()), packet);
-                                    }
-                                  });
-                      return doNext(create, packet);
-                    }
-                  });
-      return doNext(delete, packet);
-=======
       PodStepContext context = new AdminPodStepContext(this, packet);
 
-      return doNext(context.verifyPod(getNext()), packet);
->>>>>>> b855d6ef
+      return doNext(context.verifyPersistentVolume(context.verifyPod(getNext())), packet);
     }
   }
 
@@ -418,97 +171,7 @@
     return new ManagedPodStep(next);
   }
 
-<<<<<<< HEAD
-  private static Step verifyPersistentVolume(String domainUID, Step next) {
-    return new VerifyPersistentVolumeStep(domainUID, next);
-  }
-
-  private static class VerifyPersistentVolumeStep extends Step {
-    private final String domainUID;
-
-    VerifyPersistentVolumeStep(String domainUID, Step next) {
-      super(next);
-      this.domainUID = domainUID;
-    }
-
-    @Override
-    public NextAction apply(Packet packet) {
-      DomainPresenceInfo info = packet.getSPI(DomainPresenceInfo.class);
-      Domain dom = info.getDomain();
-
-      CallBuilderFactory factory =
-          ContainerResolver.getInstance().getContainer().getSPI(CallBuilderFactory.class);
-      Step list =
-          factory
-              .create()
-              .withLabelSelectors(forDomainUid(domainUID))
-              .listPersistentVolumeAsync(
-                  new ResponseStep<V1PersistentVolumeList>(getNext()) {
-                    @Override
-                    public NextAction onFailure(
-                        Packet packet,
-                        ApiException e,
-                        int statusCode,
-                        Map<String, List<String>> responseHeaders) {
-                      if (statusCode == CallBuilder.NOT_FOUND) {
-                        return onSuccess(packet, null, statusCode, responseHeaders);
-                      }
-                      return super.onFailure(packet, e, statusCode, responseHeaders);
-                    }
-
-                    @Override
-                    public NextAction onSuccess(
-                        Packet packet,
-                        V1PersistentVolumeList result,
-                        int statusCode,
-                        Map<String, List<String>> responseHeaders) {
-                      if (result != null) {
-                        for (V1PersistentVolume pv : result.getItems()) {
-                          List<String> accessModes = pv.getSpec().getAccessModes();
-                          boolean foundAccessMode = false;
-                          for (String accessMode : accessModes) {
-                            if (accessMode.equals(READ_WRITE_MANY_ACCESS)) {
-                              foundAccessMode = true;
-                              break;
-                            }
-                          }
-
-                          // Persistent volume does not have ReadWriteMany access mode,
-                          if (!foundAccessMode) {
-                            LOGGER.warning(
-                                MessageKeys.PV_ACCESS_MODE_FAILED,
-                                pv.getMetadata().getName(),
-                                dom.getMetadata().getName(),
-                                domainUID,
-                                READ_WRITE_MANY_ACCESS);
-                          }
-                        }
-                      } else {
-                        LOGGER.warning(
-                            MessageKeys.PV_NOT_FOUND_FOR_DOMAIN_UID,
-                            dom.getMetadata().getName(),
-                            domainUID);
-                      }
-                      return doNext(packet);
-                    }
-                  });
-
-      return doNext(list, packet);
-    }
-  }
-
-  private static boolean validateCurrentPod(V1Pod build, V1Pod current) {
-    // We want to detect changes that would require replacing an existing Pod
-    // however, we've also found that Pod.equals(Pod) isn't right because k8s
-    // returns fields, such as nodeName, even when export=true is specified.
-    // Therefore, we'll just compare specific fields
-
-    if (!VersionHelper.matchesResourceVersion(current.getMetadata(), VersionConstants.DOMAIN_V1)) {
-      return false;
-    }
-=======
   static class ManagedPodStepContext extends PodStepContext {
->>>>>>> b855d6ef
 
     private final WlsServerConfig scan;
     private final WlsClusterConfig cluster;
@@ -561,156 +224,9 @@
     }
 
     @Override
-<<<<<<< HEAD
-    public NextAction apply(Packet packet) {
-      Container c = ContainerResolver.getInstance().getContainer();
-      CallBuilderFactory factory = c.getSPI(CallBuilderFactory.class);
-      TuningParameters configMapHelper = c.getSPI(TuningParameters.class);
-
-      // Compute the desired pod configuration for the managed server
-      V1Pod pod = computeManagedPodConfig(configMapHelper, packet);
-
-      // Verify if Kubernetes api server has a matching Pod
-      // Create or replace, if necessary
-      V1ObjectMeta metadata = pod.getMetadata();
-      String podName = metadata.getName();
-      String namespace = metadata.getNamespace();
-      String weblogicDomainUID = metadata.getLabels().get(LabelConstants.DOMAINUID_LABEL);
-      String weblogicServerName = metadata.getLabels().get(LabelConstants.SERVERNAME_LABEL);
-      String weblogicClusterName = metadata.getLabels().get(LabelConstants.CLUSTERNAME_LABEL);
-
-      DomainPresenceInfo info = packet.getSPI(DomainPresenceInfo.class);
-
-      boolean isExplicitRestartThisServer =
-          info.getExplicitRestartServers().contains(weblogicServerName)
-              || (weblogicClusterName != null
-                  && info.getExplicitRestartClusters().contains(weblogicClusterName));
-
-      ServerKubernetesObjects sko =
-          ServerKubernetesObjectsManager.getOrCreate(info, weblogicServerName);
-
-      V1Pod existingPod = sko.getPod().get();
-
-      Step conflictStep =
-          factory
-              .create()
-              .readPodAsync(
-                  podName,
-                  namespace,
-                  new ResponseStep<V1Pod>(ManagedPodStep.this) {
-                    @Override
-                    public NextAction onFailure(
-                        Packet packet,
-                        ApiException e,
-                        int statusCode,
-                        Map<String, List<String>> responseHeaders) {
-                      if (statusCode == CallBuilder.NOT_FOUND) {
-                        return onSuccess(packet, null, statusCode, responseHeaders);
-                      }
-                      return super.onFailure(packet, e, statusCode, responseHeaders);
-                    }
-
-                    @Override
-                    public NextAction onSuccess(
-                        Packet packet,
-                        V1Pod result,
-                        int statusCode,
-                        Map<String, List<String>> responseHeaders) {
-                      sko.getPod().set(result);
-                      return doNext(packet);
-                    }
-                  });
-
-      if (existingPod == null) {
-        info.getExplicitRestartServers().remove(weblogicServerName);
-        Step create =
-            factory
-                .create()
-                .createPodAsync(
-                    namespace,
-                    pod,
-                    new ResponseStep<V1Pod>(getNext()) {
-                      @Override
-                      public NextAction onFailure(
-                          Packet packet,
-                          ApiException e,
-                          int statusCode,
-                          Map<String, List<String>> responseHeaders) {
-                        return super.onFailure(
-                            conflictStep, packet, e, statusCode, responseHeaders);
-                      }
-
-                      @Override
-                      public NextAction onSuccess(
-                          Packet packet,
-                          V1Pod result,
-                          int statusCode,
-                          Map<String, List<String>> responseHeaders) {
-
-                        LOGGER.info(
-                            MessageKeys.MANAGED_POD_CREATED, weblogicDomainUID, weblogicServerName);
-                        if (result != null) {
-                          sko.getPod().set(result);
-                        }
-                        return doNext(packet);
-                      }
-                    });
-        return doNext(
-            DomainStatusUpdater.createProgressingStep(
-                DomainStatusUpdater.MANAGED_SERVERS_STARTING_PROGRESS_REASON, false, create),
-            packet);
-      } else if (!isExplicitRestartThisServer && validateCurrentPod(pod, existingPod)) {
-        // existing Pod has correct spec
-        LOGGER.fine(MessageKeys.MANAGED_POD_EXISTS, weblogicDomainUID, weblogicServerName);
-        return doNext(packet);
-      } else {
-        // we need to update the Pod
-        // defer to Pod rolling step
-        Step replace =
-            new CyclePodStep(
-                conflictStep,
-                podName,
-                namespace,
-                pod,
-                MessageKeys.MANAGED_POD_REPLACED,
-                weblogicDomainUID,
-                weblogicServerName,
-                false,
-                info,
-                sko,
-                getNext());
-        synchronized (packet) {
-          @SuppressWarnings("unchecked")
-          Map<String, StepAndPacket> rolling =
-              (Map<String, StepAndPacket>) packet.get(ProcessingConstants.SERVERS_TO_ROLL);
-          if (rolling != null) {
-            rolling.put(
-                weblogicServerName,
-                new StepAndPacket(
-                    DomainStatusUpdater.createProgressingStep(
-                        DomainStatusUpdater.MANAGED_SERVERS_STARTING_PROGRESS_REASON,
-                        false,
-                        replace),
-                    packet.clone()));
-          }
-        }
-        return doEnd(packet);
-      }
-    }
-
-    // Make this protected so that it can be unit tested
-    protected V1Pod computeManagedPodConfig(TuningParameters configMapHelper, Packet packet) {
-      DomainPresenceInfo info = packet.getSPI(DomainPresenceInfo.class);
-
-      Domain dom = info.getDomain();
-      V1ObjectMeta meta = dom.getMetadata();
-      DomainSpec spec = dom.getSpec();
-      String namespace = meta.getNamespace();
-=======
     void updateRestartForNewPod() {
       getExplicitRestartServers().remove(getServerName());
     }
->>>>>>> b855d6ef
 
     @Override
     void updateRestartForReplacedPod() {}
@@ -765,44 +281,6 @@
       if (envVars != null) {
         vars.addAll(envVars);
       }
-<<<<<<< HEAD
-
-      // Override the weblogic domain and admin server related environment variables
-      // that
-      // come for free with the WLS docker container with the correct values.
-      overrideContainerWeblogicEnvVars(spec, weblogicServerName, container);
-
-      return pod;
-    }
-  }
-
-  // Override the weblogic domain and admin server related environment variables
-  // that
-  // come for free with the WLS docker container with the correct values.
-  private static void overrideContainerWeblogicEnvVars(
-      DomainSpec spec, String serverName, V1Container container) {
-    // Override the domain name, domain directory, admin server name and admin
-    // server port.
-    addEnvVar(container, "DOMAIN_NAME", spec.getDomainName());
-    addEnvVar(container, "DOMAIN_HOME", "/shared/domain/" + spec.getDomainName());
-    addEnvVar(container, "ADMIN_NAME", spec.getAsName());
-    addEnvVar(container, "ADMIN_PORT", spec.getAsPort().toString());
-    addEnvVar(container, "SERVER_NAME", serverName);
-    // Hide the admin account's user name and password.
-    // Note: need to use null v.s. "" since if you upload a "" to kubectl then
-    // download it,
-    // it comes back as a null and V1EnvVar.equals returns false even though it's
-    // supposed to
-    // be the same value.
-    // Regardless, the pod ends up with an empty string as the value (v.s. thinking
-    // that
-    // the environment variable hasn't been set), so it honors the value (instead of
-    // using
-    // the default, e.g. 'weblogic' for the user name).
-    addEnvVar(container, "ADMIN_USERNAME", null);
-    addEnvVar(container, "ADMIN_PASSWORD", null);
-  }
-=======
       overrideContainerWeblogicEnvVars(vars);
       doSubstitution(vars);
       return vars;
@@ -817,7 +295,6 @@
     @Override
     public NextAction apply(Packet packet) {
       ManagedPodStepContext context = new ManagedPodStepContext(this, packet);
->>>>>>> b855d6ef
 
       return doNext(context.verifyPod(getNext()), packet);
     }
