--- conflicted
+++ resolved
@@ -138,16 +138,8 @@
     return getDomain().getLogHome();
   }
 
-<<<<<<< HEAD
   private String getEffectiveLogHome() {
-=======
-  protected boolean isDomainHomeInImage() {
-    return getDomain().isDomainHomeInImage();
-  }
-
-  String getEffectiveLogHome() {
     if (!getDomain().getLogHomeEnabled()) return "";
->>>>>>> 6a0bd600
     String logHome = getLogHome();
     if (logHome == null || "".equals(logHome.trim())) {
       // logHome not specified, use default value
