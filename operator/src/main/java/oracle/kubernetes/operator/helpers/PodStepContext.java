// Copyright 2017, 2018, Oracle Corporation and/or its affiliates.  All rights reserved.
// Licensed under the Universal Permissive License v 1.0 as shown at
// http://oss.oracle.com/licenses/upl.

package oracle.kubernetes.operator.helpers;

import static oracle.kubernetes.operator.LabelConstants.forDomainUid;

import io.kubernetes.client.models.V1ConfigMapVolumeSource;
import io.kubernetes.client.models.V1Container;
import io.kubernetes.client.models.V1ContainerPort;
import io.kubernetes.client.models.V1DeleteOptions;
import io.kubernetes.client.models.V1EnvVar;
import io.kubernetes.client.models.V1ExecAction;
import io.kubernetes.client.models.V1Handler;
import io.kubernetes.client.models.V1Lifecycle;
import io.kubernetes.client.models.V1ObjectMeta;
import io.kubernetes.client.models.V1PersistentVolume;
import io.kubernetes.client.models.V1PersistentVolumeClaim;
import io.kubernetes.client.models.V1PersistentVolumeClaimVolumeSource;
import io.kubernetes.client.models.V1PersistentVolumeList;
import io.kubernetes.client.models.V1Pod;
import io.kubernetes.client.models.V1PodSpec;
import io.kubernetes.client.models.V1Probe;
import io.kubernetes.client.models.V1SecretVolumeSource;
import io.kubernetes.client.models.V1Status;
import io.kubernetes.client.models.V1Volume;
import io.kubernetes.client.models.V1VolumeMount;
import java.io.File;
import java.util.ArrayList;
import java.util.Arrays;
import java.util.Collections;
import java.util.HashMap;
import java.util.List;
import java.util.Map;
import java.util.Optional;
import java.util.Set;
import java.util.concurrent.atomic.AtomicBoolean;
import oracle.kubernetes.operator.KubernetesConstants;
import oracle.kubernetes.operator.LabelConstants;
import oracle.kubernetes.operator.PodAwaiterStepFactory;
import oracle.kubernetes.operator.TuningParameters;
import oracle.kubernetes.operator.VersionConstants;
import oracle.kubernetes.operator.calls.CallResponse;
import oracle.kubernetes.operator.logging.LoggingFacade;
import oracle.kubernetes.operator.logging.LoggingFactory;
import oracle.kubernetes.operator.logging.MessageKeys;
import oracle.kubernetes.operator.steps.DefaultResponseStep;
import oracle.kubernetes.operator.work.NextAction;
import oracle.kubernetes.operator.work.Packet;
import oracle.kubernetes.operator.work.Step;
import oracle.kubernetes.weblogic.domain.v2.Domain;
import oracle.kubernetes.weblogic.domain.v2.ServerSpec;
import org.apache.commons.lang3.builder.EqualsBuilder;

@SuppressWarnings("deprecation")
public abstract class PodStepContext implements StepContextConstants {

  private static final LoggingFacade LOGGER = LoggingFactory.getLogger("Operator", "Operator");

  private static final String STOP_SERVER = "/weblogic-operator/scripts/stopServer.sh";
  private static final String START_SERVER = "/weblogic-operator/scripts/startServer.sh";
  private static final String READINESS_PROBE = "/weblogic-operator/scripts/readinessProbe.sh";
  private static final String LIVENESS_PROBE = "/weblogic-operator/scripts/livenessProbe.sh";

  private final DomainPresenceInfo info;
  private final Step conflictStep;
  private V1Pod podModel;
  private Map<String, String> substitutionVariables = new HashMap<>();

  PodStepContext(Step conflictStep, Packet packet) {
    this.conflictStep = conflictStep;
    info = packet.getSPI(DomainPresenceInfo.class);
  }

  void init() {
    createSubstitutionMap();
    podModel = createPodModel();
  }

  private void createSubstitutionMap() {
    substitutionVariables.put("DOMAIN_NAME", getDomainName());
    substitutionVariables.put("DOMAIN_HOME", getDomainHome());
    substitutionVariables.put("SERVER_NAME", getServerName());
    substitutionVariables.put("ADMIN_NAME", getAsName());
    substitutionVariables.put("ADMIN_PORT", getAsPort().toString());
  }

  private V1Pod getPodModel() {
    return podModel;
  }

  abstract ServerSpec getServerSpec();

  private Step getConflictStep() {
    return new ConflictStep();
  }

  private class ConflictStep extends Step {

    @Override
    public NextAction apply(Packet packet) {
      return doNext(getConflictStep(), packet);
    }

    @Override
    public boolean equals(Object other) {
      if (other == this) {
        return true;
      }
      if (!(other instanceof ConflictStep)) {
        return false;
      }
      ConflictStep rhs = ((ConflictStep) other);
      return new EqualsBuilder().append(conflictStep, rhs.getConflictStep()).isEquals();
    }

    private Step getConflictStep() {
      return conflictStep;
    }
  }

  // ------------------------ data methods ----------------------------

  String getNamespace() {
    return info.getNamespace();
  }

  String getDomainUID() {
    return getDomain().getDomainUID();
  }

  Domain getDomain() {
    return info.getDomain();
  }

  String getDomainName() {
    return getDomain().getDomainName();
  }

  private String getDomainResourceName() {
    return info.getDomain().getMetadata().getName();
  }

  String getPodName() {
    return LegalNames.toPodName(getDomainUID(), getServerName());
  }

  String getAsName() {
    return getDomain().getAsName();
  }

  Integer getAsPort() {
    return getDomain().getAsPort();
  }

  String getLogHome() {
    return getDomain().getLogHome();
  }

  protected boolean isDomainHomeInImage() {
    return getDomain().isDomainHomeInImage();
  }

  String getEffectiveLogHome() {
    String logHome = getLogHome();
    if (logHome == null || "".equals(logHome.trim())) {
      // logHome not specified, use default value
      return DEFAULT_LOG_HOME + File.separator + getDomainUID();
    }
    return logHome;
  }

  String getIncludeServerOutInPodLog() {
    return getDomain().getIncludeServerOutInPodLog();
  }

  abstract Integer getPort();

  abstract String getServerName();

  private String getAdminSecretName() {
    return getDomain().getAdminSecret().getName();
  }

  private List<V1PersistentVolumeClaim> getClaims() {
    return info.getClaims().getItems();
  }

  private String getClaimName() {
    return Optional.ofNullable(info.getDomain().getPersistentVolumeClaimName())
        .orElse(getDiscoveredClaim());
  }

  /**
   * Returns the claim name of a PVC labeled with this domain's UID, if any.
   *
   * @return the found PVC's claim name
   */
  private String getDiscoveredClaim() {
    return getClaims().isEmpty() ? null : getClaims().iterator().next().getMetadata().getName();
  }

  ServerKubernetesObjects getSko() {
    return ServerKubernetesObjectsManager.getOrCreate(info, getServerName());
  }

  // ----------------------- step methods ------------------------------

  // Prevent the watcher from recreating pod with old spec
  private void clearRecord() {
    setRecordedPod(null);
  }

  private void setRecordedPod(V1Pod pod) {
    getSko().getPod().set(pod);
  }

  /**
   * Reads the specified pod and decides whether it must be created or replaced.
   *
   * @param next the next step to perform after the pod verification is complete.
   * @return a step to be scheduled.
   */
  Step verifyPod(Step next) {
    return new VerifyPodStep(next);
  }

  /**
   * Deletes the specified pod.
   *
   * @param next the next step to perform after the pod deletion is complete.
   * @return a step to be scheduled.
   */
  private Step deletePod(Step next) {
    return new CallBuilder()
        .deletePodAsync(getPodName(), getNamespace(), new V1DeleteOptions(), deleteResponse(next));
  }

  /**
   * Creates the specified new pod and performs any additional needed processing.
   *
   * @param next the next step to perform after the pod creation is complete.
   * @return a step to be scheduled.
   */
  abstract Step createNewPod(Step next);

  /**
   * Creates the specified new pod and records it.
   *
   * @param next the next step to perform after the pod creation is complete.
   * @return a step to be scheduled.
   */
  Step createPod(Step next) {
    return new CallBuilder().createPodAsync(getNamespace(), getPodModel(), createResponse(next));
  }

  /**
   * Creates the specified replacement pod and performs any additional needed processing.
   *
   * @param next the next step to perform after the pod creation is complete.
   * @return a step to be scheduled.
   */
  abstract Step replaceCurrentPod(Step next);

  /**
   * Creates the specified replacement pod and records it.
   *
   * @param next the next step to perform after the pod creation is complete.
   * @return a step to be scheduled.
   */
  private Step replacePod(Step next) {
    return new CallBuilder().createPodAsync(getNamespace(), getPodModel(), replaceResponse(next));
  }

  private void logPodCreated() {
    LOGGER.info(getPodCreatedMessageKey(), getDomainUID(), getServerName());
  }

  private void logPodExists() {
    LOGGER.fine(getPodExistsMessageKey(), getDomainUID(), getServerName());
  }

  private void logPodReplaced() {
    LOGGER.info(getPodReplacedMessageKey(), getDomainUID(), getServerName());
  }

  abstract String getPodCreatedMessageKey();

  abstract String getPodExistsMessageKey();

  abstract String getPodReplacedMessageKey();

  AtomicBoolean getExplicitRestartAdmin() {
    return info.getExplicitRestartAdmin();
  }

  abstract void updateRestartForNewPod();

  abstract void updateRestartForReplacedPod();

  Set<String> getExplicitRestartClusters() {
    return info.getExplicitRestartClusters();
  }

  protected abstract boolean isExplicitRestartThisServer();

  Step createCyclePodStep(Step next) {
    return new CyclePodStep(next);
  }

  private class CyclePodStep extends Step {

    CyclePodStep(Step next) {
      super(next);
    }

    @Override
    public NextAction apply(Packet packet) {
      clearRecord();
      return doNext(deletePod(getNext()), packet);
    }
  }

  private boolean canUseCurrentPod(V1Pod currentPod) {
    return !isExplicitRestartThisServer() && isCurrentPodValid(getPodModel(), currentPod);
  }

  // We want to detect changes that would require replacing an existing Pod
  // however, we've also found that Pod.equals(Pod) isn't right because k8s
  // returns fields, such as nodeName, even when export=true is specified.
  // Therefore, we'll just compare specific fields
  private static boolean isCurrentPodValid(V1Pod build, V1Pod current) {

    if (!VersionHelper.matchesResourceVersion(current.getMetadata(), VersionConstants.DOMAIN_V1)) {
      return false;
    }

    List<V1Container> buildContainers = build.getSpec().getContainers();
    List<V1Container> currentContainers = current.getSpec().getContainers();

    if (buildContainers != null) {
      if (currentContainers == null) {
        return false;
      }

      for (V1Container bc : buildContainers) {
        V1Container fcc = getContainerWithName(currentContainers, bc.getName());
        if (fcc == null) {
          return false;
        }
        if (!fcc.getImage().equals(bc.getImage())
            || !fcc.getImagePullPolicy().equals(bc.getImagePullPolicy())) {
          return false;
        }
        if (areUnequal(fcc.getPorts(), bc.getPorts())) {
          return false;
        }
        if (areUnequal(fcc.getEnv(), bc.getEnv())) {
          return false;
        }
        if (areUnequal(fcc.getEnvFrom(), bc.getEnvFrom())) {
          return false;
        }
      }
    }

    return true;
  }

  private static V1Container getContainerWithName(List<V1Container> containers, String name) {
    for (V1Container cc : containers) {
      if (cc.getName().equals(name)) {
        return cc;
      }
    }
    return null;
  }

  private static <T> boolean areUnequal(List<T> a, List<T> b) {
    if (a == b) {
      return false;
    } else if (a == null || b == null) {
      return true;
    }
    if (a.size() != b.size()) {
      return true;
    }

    List<T> bprime = new ArrayList<>(b);
    for (T at : a) {
      if (!bprime.remove(at)) {
        return true;
      }
    }
    return false;
  }

  Set<String> getExplicitRestartServers() {
    return info.getExplicitRestartServers();
  }

  private class VerifyPodStep extends Step {

    VerifyPodStep(Step next) {
      super(next);
    }

    @Override
    public NextAction apply(Packet packet) {
      V1Pod currentPod = getSko().getPod().get();
      if (currentPod == null) {
        updateRestartForNewPod();
        return doNext(createNewPod(getNext()), packet);
      } else if (canUseCurrentPod(currentPod)) {
        logPodExists();
        return doNext(packet);
      } else {
        return doNext(replaceCurrentPod(getNext()), packet);
      }
    }
  }

  private ResponseStep<V1Pod> createResponse(Step next) {
    return new CreateResponseStep(next);
  }

  private class CreateResponseStep extends ResponseStep<V1Pod> {
    CreateResponseStep(Step next) {
      super(next);
    }

    @Override
    public NextAction onFailure(Packet packet, CallResponse<V1Pod> callResponse) {
      return super.onFailure(getConflictStep(), packet, callResponse);
    }

    @Override
    public NextAction onSuccess(Packet packet, CallResponse<V1Pod> callResponse) {
      logPodCreated();
      if (callResponse.getResult() != null) {
        setRecordedPod(callResponse.getResult());
      }
      return doNext(packet);
    }
  }

  private ResponseStep<V1Status> deleteResponse(Step next) {
    return new DeleteResponseStep(next);
  }

  private class DeleteResponseStep extends ResponseStep<V1Status> {
    DeleteResponseStep(Step next) {
      super(next);
    }

    @Override
    public NextAction onFailure(Packet packet, CallResponse<V1Status> callResponses) {
      if (callResponses.getStatusCode() == CallBuilder.NOT_FOUND) {
        return onSuccess(packet, callResponses);
      }
      return super.onFailure(getConflictStep(), packet, callResponses);
    }

    @Override
    public NextAction onSuccess(Packet packet, CallResponse<V1Status> callResponses) {
      updateRestartForReplacedPod();
      return doNext(replacePod(getNext()), packet);
    }
  }

  private ResponseStep<V1Pod> replaceResponse(Step next) {
    return new ReplacePodResponseStep(next);
  }

  private class ReplacePodResponseStep extends ResponseStep<V1Pod> {
    private final Step next;

    ReplacePodResponseStep(Step next) {
      super(next);
      this.next = next;
    }

    @Override
    public NextAction onFailure(Packet packet, CallResponse<V1Pod> callResponse) {
      return super.onFailure(getConflictStep(), packet, callResponse);
    }

    @Override
    public NextAction onSuccess(Packet packet, CallResponse<V1Pod> callResponse) {

      V1Pod newPod = callResponse.getResult();
      logPodReplaced();
      if (newPod != null) {
        setRecordedPod(newPod);
      }

      PodAwaiterStepFactory pw = PodHelper.getPodAwaiterStepFactory(packet);
      return doNext(pw.waitForReady(newPod, next), packet);
    }
  }

  Step verifyPersistentVolume(Step next) {
    return new VerifyPersistentVolumeStep(next);
  }

  private class VerifyPersistentVolumeStep extends Step {

    VerifyPersistentVolumeStep(Step next) {
      super(next);
    }

    @Override
    public NextAction apply(Packet packet) {
      String domainUID = getDomainUID();
      Step list =
          new CallBuilder()
              .withLabelSelectors(forDomainUid(domainUID))
              .listPersistentVolumeAsync(
                  new DefaultResponseStep<V1PersistentVolumeList>(getNext()) {
                    @Override
                    public NextAction onSuccess(
                        Packet packet,
                        V1PersistentVolumeList result,
                        int statusCode,
                        Map<String, List<String>> responseHeaders) {
                      if (result != null) {
                        for (V1PersistentVolume pv : result.getItems()) {
                          List<String> accessModes = pv.getSpec().getAccessModes();
                          boolean foundAccessMode = false;
                          for (String accessMode : accessModes) {
                            if (accessMode.equals(READ_WRITE_MANY_ACCESS)) {
                              foundAccessMode = true;
                              break;
                            }
                          }

                          // Persistent volume does not have ReadWriteMany access mode,
                          if (!foundAccessMode) {
                            LOGGER.warning(
                                MessageKeys.PV_ACCESS_MODE_FAILED,
                                pv.getMetadata().getName(),
                                getDomainResourceName(),
                                domainUID,
                                READ_WRITE_MANY_ACCESS);
                          }
                        }
                      } else {
                        LOGGER.warning(
                            MessageKeys.PV_NOT_FOUND_FOR_DOMAIN_UID,
                            getDomainResourceName(),
                            domainUID);
                      }
                      return doNext(packet);
                    }
                  });

      return doNext(list, packet);
    }
  }

  // ---------------------- model methods ------------------------------

  private V1Pod createPodModel() {
    return new V1Pod().metadata(createMetadata()).spec(createSpec(TuningParameters.getInstance()));
  }

  protected V1ObjectMeta createMetadata() {
    V1ObjectMeta metadata =
        new V1ObjectMeta()
            .name(getPodName())
            .namespace(getNamespace())
            .putLabelsItem(LabelConstants.RESOURCE_VERSION_LABEL, VersionConstants.DOMAIN_V1)
            .putLabelsItem(LabelConstants.DOMAINUID_LABEL, getDomainUID())
            .putLabelsItem(LabelConstants.DOMAINNAME_LABEL, getDomainName())
            .putLabelsItem(LabelConstants.SERVERNAME_LABEL, getServerName())
            .putLabelsItem(LabelConstants.CREATEDBYOPERATOR_LABEL, "true");
    AnnotationHelper.annotateForPrometheus(metadata, getPort());
    return metadata;
  }

  protected V1PodSpec createSpec(TuningParameters tuningParameters) {
    V1PodSpec podSpec =
        new V1PodSpec()
            .addContainersItem(createContainer(tuningParameters))
            .addVolumesItem(
                new V1Volume()
                    .name(SECRETS_VOLUME)
                    .secret(new V1SecretVolumeSource().secretName(getAdminSecretName())))
            .addVolumesItem(
                new V1Volume()
                    .name(SCRIPTS_VOLUME)
                    .configMap(
                        new V1ConfigMapVolumeSource()
                            .name(KubernetesConstants.DOMAIN_CONFIG_MAP_NAME)
                            .defaultMode(ALL_READ_AND_EXECUTE)))
            .addVolumesItem(
                new V1Volume()
                    .name(DEBUG_CM_VOLUME)
                    .configMap(
                        new V1ConfigMapVolumeSource()
                            .name(
                                getDomainUID() + KubernetesConstants.DOMAIN_DEBUG_CONFIG_MAP_SUFFIX)
                            .defaultMode(ALL_READ_AND_EXECUTE)
                            .optional(Boolean.TRUE)));

    if (isEnableDomainIntrospectorJob()) {
      podSpec.addVolumesItem(
          new V1Volume()
              .name(getSitConfigMapVolumeName(getDomainUID()))
              .configMap(
                  new V1ConfigMapVolumeSource()
                      .name(ConfigMapHelper.SitConfigMapContext.getConfigMapName(getDomainUID()))
                      .defaultMode(ALL_READ_AND_EXECUTE)));
    }

    /**/
    podSpec.setImagePullSecrets(getServerSpec().getImagePullSecrets());
    /*/
    V1LocalObjectReference imagePullSecret = getServerSpec().getImagePullSecret();
    if (imagePullSecret != null) {
      podSpec.addImagePullSecretsItem(imagePullSecret);
    }
    /**/
    if (getClaimName() != null) {
      podSpec.addVolumesItem(
          new V1Volume()
              .name(STORAGE_VOLUME)
              .persistentVolumeClaim(
                  new V1PersistentVolumeClaimVolumeSource().claimName(getClaimName())));
    }

    for (V1Volume additionalVolume : getAdditionalVolumes()) {
      podSpec.addVolumesItem(additionalVolume);
    }

    return podSpec;
  }

  private V1Container createContainer(TuningParameters tuningParameters) {
<<<<<<< HEAD
    V1Container container =
=======
    V1Container v1Container =
>>>>>>> 4f3f8326
        new V1Container()
            .name(KubernetesConstants.CONTAINER_NAME)
            .image(getImageName())
            .imagePullPolicy(getImagePullPolicy())
            .command(getContainerCommand())
            .env(getEnvironmentVariables(tuningParameters))
            .addPortsItem(new V1ContainerPort().containerPort(getPort()).protocol("TCP"))
            .lifecycle(createLifecycle())
            .addVolumeMountsItem(volumeMount(STORAGE_VOLUME, STORAGE_MOUNT_PATH))
            .addVolumeMountsItem(readOnlyVolumeMount(SECRETS_VOLUME, SECRETS_MOUNT_PATH))
            .addVolumeMountsItem(readOnlyVolumeMount(SCRIPTS_VOLUME, SCRIPTS_MOUNTS_PATH))
<<<<<<< HEAD
            .addVolumeMountsItem(readOnlyVolumeMount(DEBUG_CM_VOLUME, DEBUG_CM_MOUNTS_PATH))
            .readinessProbe(createReadinessProbe(tuningParameters.getPodTuning()))
            .livenessProbe(createLivenessProbe(tuningParameters.getPodTuning()));

    if (isEnableDomainIntrospectorJob()) {
      container.addVolumeMountsItem(
          // volumeMount(getSitConfigMapVolumeName(getDomainUID()), getDomainHome() +
          // "/optconfig"));
          volumeMount(
              getSitConfigMapVolumeName(getDomainUID()), "/weblogic-operator/introspector"));
    }

    return container;
  }

  private boolean isEnableDomainIntrospectorJob() {
    String strEnableDomainIntrospectorJob = System.getenv("ENABLE_DOMAIN_INTROSPECTOR_JOB");
    boolean enableDomainInstrospectorJob =
        strEnableDomainIntrospectorJob != null
            ? Boolean.parseBoolean(strEnableDomainIntrospectorJob)
            : false;

    return enableDomainInstrospectorJob;
  }

  private static String getSitConfigMapVolumeName(String domainUID) {
    return domainUID + SIT_CONFIG_MAP_VOLUME_SUFFIX;
=======
            .readinessProbe(createReadinessProbe(tuningParameters.getPodTuning()))
            .livenessProbe(createLivenessProbe(tuningParameters.getPodTuning()));

    for (V1VolumeMount additionalVolumeMount : getAdditionalVolumeMounts()) {
      v1Container.addVolumeMountsItem(additionalVolumeMount);
    }

    return v1Container;
>>>>>>> 4f3f8326
  }

  private String getImageName() {
    return getServerSpec().getImage();
  }

  String getImagePullPolicy() {
    return getServerSpec().getImagePullPolicy();
  }

  protected List<String> getContainerCommand() {
    return Collections.singletonList(START_SERVER);
  }

  abstract List<V1EnvVar> getEnvironmentVariables(TuningParameters tuningParameters);

  abstract List<V1Volume> getAdditionalVolumes();

  abstract List<V1VolumeMount> getAdditionalVolumeMounts();

  void overrideContainerWeblogicEnvVars(List<V1EnvVar> vars) {
    // Override the domain name, domain directory, admin server name and admin server port.
    addEnvVar(vars, "DOMAIN_NAME", getDomainName());
    addEnvVar(vars, "DOMAIN_HOME", getDomainHome());
    addEnvVar(vars, "ADMIN_NAME", getAsName());
    addEnvVar(vars, "ADMIN_PORT", getAsPort().toString());
    addEnvVar(vars, "SERVER_NAME", getServerName());
    addEnvVar(vars, "DOMAIN_UID", getDomainUID());
    addEnvVar(vars, "NODEMGR_HOME", NODEMGR_HOME);
    addEnvVar(vars, "LOG_HOME", getEffectiveLogHome());
    addEnvVar(vars, "SERVER_OUT_IN_POD_LOG", getIncludeServerOutInPodLog());
    addEnvVar(
        vars, "SERVICE_NAME", LegalNames.toServerServiceName(getDomainUID(), getServerName()));
    addEnvVar(vars, "AS_SERVICE_NAME", LegalNames.toServerServiceName(getDomainUID(), getAsName()));
    hideAdminUserCredentials(vars);
  }

  private String getDomainHome() {
    return "/shared/domains/" + getDomainUID();
  }

  // Hide the admin account's user name and password.
  // Note: need to use null v.s. "" since if you upload a "" to kubectl then download it,
  // it comes back as a null and V1EnvVar.equals returns false even though it's supposed to
  // be the same value.
  // Regardless, the pod ends up with an empty string as the value (v.s. thinking that
  // the environment variable hasn't been set), so it honors the value (instead of using
  // the default, e.g. 'weblogic' for the user name).
  private static void hideAdminUserCredentials(List<V1EnvVar> vars) {
    addEnvVar(vars, "ADMIN_USERNAME", null);
    addEnvVar(vars, "ADMIN_PASSWORD", null);
  }

  static void addEnvVar(List<V1EnvVar> vars, String name, String value) {
    vars.add(new V1EnvVar().name(name).value(value));
  }

  void doSubstitution(List<V1EnvVar> vars) {
    for (V1EnvVar var : vars) {
      var.setValue(translate(var.getValue()));
    }
  }

  private String translate(String rawValue) {
    String result = rawValue;
    for (Map.Entry<String, String> entry : substitutionVariables.entrySet()) {
      if (result != null && entry.getValue() != null) {
        result = result.replace(String.format("$(%s)", entry.getKey()), entry.getValue());
      }
    }
    return result;
  }

  private V1Lifecycle createLifecycle() {
    return new V1Lifecycle().preStop(handler(STOP_SERVER));
  }

  private V1Handler handler(String... commandItems) {
    return new V1Handler().exec(execAction(commandItems));
  }

  private V1ExecAction execAction(String... commandItems) {
    return new V1ExecAction().command(Arrays.asList(commandItems));
  }

  private static V1VolumeMount readOnlyVolumeMount(String volumeName, String mountPath) {
    return volumeMount(volumeName, mountPath).readOnly(true);
  }

  private static V1VolumeMount volumeMount(String volumeName, String mountPath) {
    return new V1VolumeMount().name(volumeName).mountPath(mountPath);
  }

  private V1Probe createReadinessProbe(TuningParameters.PodTuning tuning) {
    V1Probe readinessProbe = new V1Probe();
    readinessProbe
        .initialDelaySeconds(getReadinessProbeInitialDelaySeconds(tuning))
        .timeoutSeconds(getReadinessProbeTimeoutSeconds(tuning))
        .periodSeconds(getReadinessProbePeriodSeconds(tuning))
        .failureThreshold(FAILURE_THRESHOLD)
        .exec(execAction(READINESS_PROBE));
    return readinessProbe;
  }

  private int getReadinessProbePeriodSeconds(TuningParameters.PodTuning tuning) {
    return Optional.ofNullable(getServerSpec().getReadinessProbe().getPeriodSeconds())
        .orElse(tuning.readinessProbePeriodSeconds);
  }

  private int getReadinessProbeTimeoutSeconds(TuningParameters.PodTuning tuning) {
    return Optional.ofNullable(getServerSpec().getReadinessProbe().getTimeoutSeconds())
        .orElse(tuning.readinessProbeTimeoutSeconds);
  }

  private int getReadinessProbeInitialDelaySeconds(TuningParameters.PodTuning tuning) {
    return Optional.ofNullable(getServerSpec().getReadinessProbe().getInitialDelaySeconds())
        .orElse(tuning.readinessProbeInitialDelaySeconds);
  }

  private V1Probe createLivenessProbe(TuningParameters.PodTuning tuning) {
    return new V1Probe()
        .initialDelaySeconds(getLivenessProbeInitialDelaySeconds(tuning))
        .timeoutSeconds(getLivenessProbeTimeoutSeconds(tuning))
        .periodSeconds(getLivenessProbePeriodSeconds(tuning))
        .failureThreshold(FAILURE_THRESHOLD)
        .exec(execAction(LIVENESS_PROBE));
  }

  private int getLivenessProbeInitialDelaySeconds(TuningParameters.PodTuning tuning) {
    return Optional.ofNullable(getServerSpec().getLivenessProbe().getInitialDelaySeconds())
        .orElse(tuning.livenessProbeInitialDelaySeconds);
  }

  private int getLivenessProbeTimeoutSeconds(TuningParameters.PodTuning tuning) {
    return Optional.ofNullable(getServerSpec().getLivenessProbe().getTimeoutSeconds())
        .orElse(tuning.livenessProbeTimeoutSeconds);
  }

  private int getLivenessProbePeriodSeconds(TuningParameters.PodTuning tuning) {
    return Optional.ofNullable(getServerSpec().getLivenessProbe().getPeriodSeconds())
        .orElse(tuning.livenessProbePeriodSeconds);
  }
}<|MERGE_RESOLUTION|>--- conflicted
+++ resolved
@@ -638,11 +638,7 @@
   }
 
   private V1Container createContainer(TuningParameters tuningParameters) {
-<<<<<<< HEAD
-    V1Container container =
-=======
     V1Container v1Container =
->>>>>>> 4f3f8326
         new V1Container()
             .name(KubernetesConstants.CONTAINER_NAME)
             .image(getImageName())
@@ -654,10 +650,13 @@
             .addVolumeMountsItem(volumeMount(STORAGE_VOLUME, STORAGE_MOUNT_PATH))
             .addVolumeMountsItem(readOnlyVolumeMount(SECRETS_VOLUME, SECRETS_MOUNT_PATH))
             .addVolumeMountsItem(readOnlyVolumeMount(SCRIPTS_VOLUME, SCRIPTS_MOUNTS_PATH))
-<<<<<<< HEAD
             .addVolumeMountsItem(readOnlyVolumeMount(DEBUG_CM_VOLUME, DEBUG_CM_MOUNTS_PATH))
             .readinessProbe(createReadinessProbe(tuningParameters.getPodTuning()))
             .livenessProbe(createLivenessProbe(tuningParameters.getPodTuning()));
+
+    for (V1VolumeMount additionalVolumeMount : getAdditionalVolumeMounts()) {
+      v1Container.addVolumeMountsItem(additionalVolumeMount);
+    }
 
     if (isEnableDomainIntrospectorJob()) {
       container.addVolumeMountsItem(
@@ -667,7 +666,7 @@
               getSitConfigMapVolumeName(getDomainUID()), "/weblogic-operator/introspector"));
     }
 
-    return container;
+    return v1Container;
   }
 
   private boolean isEnableDomainIntrospectorJob() {
@@ -682,16 +681,6 @@
 
   private static String getSitConfigMapVolumeName(String domainUID) {
     return domainUID + SIT_CONFIG_MAP_VOLUME_SUFFIX;
-=======
-            .readinessProbe(createReadinessProbe(tuningParameters.getPodTuning()))
-            .livenessProbe(createLivenessProbe(tuningParameters.getPodTuning()));
-
-    for (V1VolumeMount additionalVolumeMount : getAdditionalVolumeMounts()) {
-      v1Container.addVolumeMountsItem(additionalVolumeMount);
-    }
-
-    return v1Container;
->>>>>>> 4f3f8326
   }
 
   private String getImageName() {
