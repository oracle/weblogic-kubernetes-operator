// Copyright (c) 2017, 2022, Oracle and/or its affiliates.
// Licensed under the Universal Permissive License v 1.0 as shown at https://oss.oracle.com/licenses/upl.

package oracle.kubernetes.operator.helpers;

import java.io.File;
import java.util.ArrayList;
import java.util.Arrays;
import java.util.Collections;
import java.util.HashMap;
import java.util.List;
import java.util.Map;
import java.util.Objects;
import java.util.Optional;
import java.util.Set;
import java.util.function.BiConsumer;
import java.util.stream.Collectors;
import java.util.stream.IntStream;
import javax.annotation.Nonnull;
import javax.annotation.Nullable;

import io.kubernetes.client.custom.IntOrString;
import io.kubernetes.client.custom.V1Patch;
import io.kubernetes.client.openapi.models.V1ConfigMapVolumeSource;
import io.kubernetes.client.openapi.models.V1Container;
import io.kubernetes.client.openapi.models.V1ContainerBuilder;
import io.kubernetes.client.openapi.models.V1ContainerPort;
import io.kubernetes.client.openapi.models.V1DeleteOptions;
import io.kubernetes.client.openapi.models.V1EnvVar;
import io.kubernetes.client.openapi.models.V1ExecAction;
import io.kubernetes.client.openapi.models.V1HTTPGetAction;
import io.kubernetes.client.openapi.models.V1Lifecycle;
import io.kubernetes.client.openapi.models.V1LifecycleHandler;
import io.kubernetes.client.openapi.models.V1ObjectMeta;
import io.kubernetes.client.openapi.models.V1Pod;
import io.kubernetes.client.openapi.models.V1PodReadinessGate;
import io.kubernetes.client.openapi.models.V1PodSpec;
import io.kubernetes.client.openapi.models.V1PodSpecBuilder;
import io.kubernetes.client.openapi.models.V1Probe;
import io.kubernetes.client.openapi.models.V1SecretVolumeSource;
import io.kubernetes.client.openapi.models.V1Volume;
import io.kubernetes.client.openapi.models.V1VolumeMount;
import io.kubernetes.client.util.Yaml;
import jakarta.json.Json;
import jakarta.json.JsonPatchBuilder;
import oracle.kubernetes.common.logging.MessageKeys;
import oracle.kubernetes.operator.DomainSourceType;
import oracle.kubernetes.operator.DomainStatusUpdater;
import oracle.kubernetes.operator.IntrospectorConfigMapConstants;
import oracle.kubernetes.operator.KubernetesConstants;
import oracle.kubernetes.operator.LabelConstants;
import oracle.kubernetes.operator.LogHomeLayoutType;
import oracle.kubernetes.operator.MIINonDynamicChangesMethod;
import oracle.kubernetes.operator.PodAwaiterStepFactory;
import oracle.kubernetes.operator.ProcessingConstants;
import oracle.kubernetes.operator.WebLogicConstants;
import oracle.kubernetes.operator.calls.CallResponse;
import oracle.kubernetes.operator.calls.UnrecoverableErrorBuilder;
import oracle.kubernetes.operator.helpers.EventHelper.EventData;
import oracle.kubernetes.operator.logging.LoggingFacade;
import oracle.kubernetes.operator.logging.LoggingFactory;
import oracle.kubernetes.operator.processing.EffectiveServerSpec;
import oracle.kubernetes.operator.tuning.PodTuning;
import oracle.kubernetes.operator.tuning.TuningParameters;
import oracle.kubernetes.operator.wlsconfig.NetworkAccessPoint;
import oracle.kubernetes.operator.wlsconfig.WlsDomainConfig;
import oracle.kubernetes.operator.wlsconfig.WlsServerConfig;
import oracle.kubernetes.operator.work.NextAction;
import oracle.kubernetes.operator.work.Packet;
import oracle.kubernetes.operator.work.Step;
import oracle.kubernetes.weblogic.domain.model.AuxiliaryImage;
import oracle.kubernetes.weblogic.domain.model.DomainResource;
import oracle.kubernetes.weblogic.domain.model.IntrospectorJobEnvVars;
import oracle.kubernetes.weblogic.domain.model.MonitoringExporterSpecification;
import oracle.kubernetes.weblogic.domain.model.ServerEnvVars;
import oracle.kubernetes.weblogic.domain.model.Shutdown;
import org.apache.commons.lang3.builder.EqualsBuilder;
import org.apache.commons.lang3.builder.HashCodeBuilder;
import org.jetbrains.annotations.NotNull;

import static oracle.kubernetes.common.CommonConstants.COMPATIBILITY_MODE;
import static oracle.kubernetes.common.helpers.AuxiliaryImageEnvVars.AUXILIARY_IMAGE_MOUNT_PATH;
import static oracle.kubernetes.common.logging.MessageKeys.CYCLING_POD_EVICTED;
import static oracle.kubernetes.common.logging.MessageKeys.CYCLING_POD_SPEC_CHANGED;
import static oracle.kubernetes.operator.DomainStatusUpdater.createKubernetesFailureSteps;
import static oracle.kubernetes.operator.IntrospectorConfigMapConstants.NUM_CONFIG_MAPS;
import static oracle.kubernetes.operator.KubernetesConstants.DEFAULT_EXPORTER_SIDECAR_PORT;
import static oracle.kubernetes.operator.KubernetesConstants.EXPORTER_CONTAINER_NAME;
import static oracle.kubernetes.operator.KubernetesConstants.HTTP_NOT_FOUND;
import static oracle.kubernetes.operator.LabelConstants.INTROSPECTION_STATE_LABEL;
import static oracle.kubernetes.operator.LabelConstants.MII_UPDATED_RESTART_REQUIRED_LABEL;
import static oracle.kubernetes.operator.LabelConstants.MODEL_IN_IMAGE_DOMAINZIP_HASH;
import static oracle.kubernetes.operator.LabelConstants.OPERATOR_VERSION;
import static oracle.kubernetes.operator.ProcessingConstants.MII_DYNAMIC_UPDATE;
import static oracle.kubernetes.operator.ProcessingConstants.MII_DYNAMIC_UPDATE_SUCCESS;
import static oracle.kubernetes.operator.helpers.AnnotationHelper.SHA256_ANNOTATION;
import static oracle.kubernetes.operator.helpers.EventHelper.EventItem.POD_CYCLE_STARTING;
import static oracle.kubernetes.operator.helpers.FluentdHelper.addFluentdContainer;
import static oracle.kubernetes.operator.helpers.LegalNames.LEGAL_CONTAINER_PORT_NAME_MAX_LENGTH;
import static oracle.kubernetes.weblogic.domain.model.Model.DEFAULT_WDT_INSTALL_HOME;
import static oracle.kubernetes.weblogic.domain.model.Model.DEFAULT_WDT_MODEL_HOME;

@SuppressWarnings("ConstantConditions")
public abstract class PodStepContext extends BasePodStepContext {
  private static final LoggingFacade LOGGER = LoggingFactory.getLogger("Operator", "Operator");

  private static final String STOP_SERVER = "/weblogic-operator/scripts/stopServer.sh";
  private static final String START_SERVER = "/weblogic-operator/scripts/startServer.sh";
  private static final String LIVENESS_PROBE = "/weblogic-operator/scripts/livenessProbe.sh";

  private static final String READINESS_PATH = "/weblogic/ready";

  private static String productVersion;
  protected final ExporterContext exporterContext;

  final WlsServerConfig scan;
  @Nonnull
  private final Packet packet;
  private final WlsDomainConfig domainTopology;
  private final Step conflictStep;
  private V1Pod podModel;
  private final String miiModelSecretsHash;
  private final String miiDomainZipHash;
  private final String domainRestartVersion;
  private boolean addRestartRequiredLabel;
  private String sha256Hash;

  PodStepContext(Step conflictStep, Packet packet) {
    super(packet.getSpi(DomainPresenceInfo.class));
    this.conflictStep = conflictStep;
    this.packet = packet;
    domainTopology = (WlsDomainConfig) packet.get(ProcessingConstants.DOMAIN_TOPOLOGY);
    miiModelSecretsHash = (String)packet.get(IntrospectorConfigMapConstants.SECRETS_MD_5);
    miiDomainZipHash = (String)packet.get(IntrospectorConfigMapConstants.DOMAINZIP_HASH);
    domainRestartVersion = (String)packet.get(IntrospectorConfigMapConstants.DOMAIN_RESTART_VERSION);
    scan = (WlsServerConfig) packet.get(ProcessingConstants.SERVER_SCAN);
    exporterContext = createExporterContext();
  }

  private static boolean isPatchableItem(Map.Entry<String, String> entry) {
    return isCustomerItem(entry) || PATCHABLE_OPERATOR_KEYS.contains(entry.getKey());
  }

  private static final Set<String> PATCHABLE_OPERATOR_KEYS
        = Set.of(INTROSPECTION_STATE_LABEL, OPERATOR_VERSION, MODEL_IN_IMAGE_DOMAINZIP_HASH, SHA256_ANNOTATION);

  private static boolean isCustomerItem(Map.Entry<String, String> entry) {
    return !entry.getKey().startsWith("weblogic.");
  }

  static void setProductVersion(String productVersion) {
    PodStepContext.productVersion = productVersion;
  }

  void init() {
    podModel = createPodModel();
  }

  V1Pod getPodModel() {
    return podModel;
  }

  private Step getConflictStep() {
    return new ConflictStep();
  }

  ExporterContext createExporterContext() {
    return useSidecar()
        ? new SidecarExporterContext(getMonitoringExporterSpecification()) : new WebAppExporterContext();
  }

  // Use the monitoring exporter sidecar if an exporter configuration is part of the domain.
  private boolean useSidecar() {
    return getDomain().getMonitoringExporterConfiguration() != null;
  }

  abstract Map<String, String> getPodLabels();

  abstract Map<String, String> getPodAnnotations();

  String getNamespace() {
    return info.getNamespace();
  }

  private int getNumIntrospectorConfigMaps() {
    return Optional.ofNullable(getSpecifiedNumConfigMaps()).orElse(1);
  }

  private Integer getSpecifiedNumConfigMaps() {
    return Optional.ofNullable(packet.<String>getValue(NUM_CONFIG_MAPS)).map(this::parseOrNull).orElse(null);
  }

  private Integer parseOrNull(String count) {
    try {
      return Integer.parseInt(count);
    } catch (NumberFormatException e) {
      return null;
    }
  }

  // ------------------------ data methods ----------------------------

  String getDomainUid() {
    return getDomain().getDomainUid();
  }

  DomainResource getDomain() {
    return info.getDomain();
  }

  private String getDomainName() {
    return domainTopology.getName();
  }

  private DomainSourceType getDomainHomeSourceType() {
    return getDomain().getDomainHomeSourceType();
  }

  String getPodName() {
    return LegalNames.toPodName(getDomainUid(), getServerName());
  }

  String getAsName() {
    return domainTopology.getAdminServerName();
  }

  Integer getAsPort() {
    return domainTopology
        .getServerConfig(domainTopology.getAdminServerName())
        .getLocalAdminProtocolChannelPort();
  }

  MonitoringExporterSpecification getMonitoringExporterSpecification() {
    return getDomain().getMonitoringExporterSpecification();
  }

  /**
   * Check if the server is listening on a secure port. NOTE: If the targeted server is a managed
   * server, this method is overridden to check if the managed server has a secure listen port rather
   * than the admin server. See PodHelper.ManagedPodStepContext
   *
   * @return true if server is listening on a secure port
   */
  boolean isLocalAdminProtocolChannelSecure() {
    return domainTopology
        .getServerConfig(getServerName())
        .isLocalAdminProtocolChannelSecure();
  }

  /**
   * Check if the admin server is listening on a secure port.
   *
   * @return true if admin server is listening on a secure port
   */
  private boolean isAdminServerProtocolChannelSecure() {
    return domainTopology
        .getServerConfig(domainTopology.getAdminServerName())
        .isLocalAdminProtocolChannelSecure();
  }


  Integer getLocalAdminProtocolChannelPort() {
    return domainTopology
        .getServerConfig(domainTopology.getAdminServerName())
        .getLocalAdminProtocolChannelPort();
  }

  boolean isDomainWideAdminPortEnabled() {
    return domainTopology
        .getServerConfig(domainTopology.getAdminServerName())
        .isAdminPortEnabled();
  }

  private String getDataHome() {
    String dataHome = getDomain().getDataHome();
    return dataHome != null && !dataHome.isEmpty() ? dataHome + File.separator + getDomainUid() : null;
  }

  private String getEffectiveLogHome() {
    return getDomain().getEffectiveLogHome();
  }

  private LogHomeLayoutType getLogHomeLayout() {
    return getDomain().getLogHomeLayout();
  }

  private String isIncludeServerOutInPodLog() {
    return Boolean.toString(getDomain().isIncludeServerOutInPodLog());
  }

  private String getRuntimeEncryptionSecret() {
    return getDomain().getRuntimeEncryptionSecret();
  }

  List<V1ContainerPort> getContainerPorts() {
    List<V1ContainerPort> ports = new ArrayList<>();
    getNetworkAccessPoints(scan).forEach(nap -> addContainerPort(ports, nap));

    addContainerPort(ports, "default", getListenPort(), V1ContainerPort.ProtocolEnum.TCP);
    addContainerPort(ports, "default-secure", getSslListenPort(), V1ContainerPort.ProtocolEnum.TCP);
    addContainerPort(ports, "default-admin", getAdminPort(), V1ContainerPort.ProtocolEnum.TCP);

    return ports;
  }

  List<NetworkAccessPoint> getNetworkAccessPoints(WlsServerConfig config) {
    return Optional.ofNullable(config).map(WlsServerConfig::getNetworkAccessPoints).orElse(Collections.emptyList());
  }

  private boolean isSipProtocol(NetworkAccessPoint nap) {
    return "sip".equals(nap.getProtocol()) || "sips".equals(nap.getProtocol());
  }

  private void addContainerPort(List<V1ContainerPort> ports, NetworkAccessPoint nap) {
    String name = createContainerPortName(ports, LegalNames.toDns1123LegalName(nap.getName()));
    addContainerPort(ports, name, nap.getListenPort(), V1ContainerPort.ProtocolEnum.TCP);

    if (isSipProtocol(nap)) {
      addContainerPort(ports, "udp-" + name, nap.getListenPort(), V1ContainerPort.ProtocolEnum.UDP);
    }
  }

  private void addContainerPort(List<V1ContainerPort> ports, String name,
                                @Nullable Integer listenPort, V1ContainerPort.ProtocolEnum protocol) {
    if (listenPort != null) {
      String finalName = createContainerPortName(ports, name);
      // add if needed
      if (ports.stream().noneMatch(p -> p.getProtocol().equals(protocol) && p.getContainerPort().equals(listenPort)
          && Objects.equals(p.getName(), finalName))) {
        ports.add(new V1ContainerPort().name(name).containerPort(listenPort).protocol(protocol));
      }
    }
  }

  private String createContainerPortName(List<V1ContainerPort> ports, String name) {
    //Container port names can be a maximum of 15 characters in length
    if (name.length() > LEGAL_CONTAINER_PORT_NAME_MAX_LENGTH) {
      String portNamePrefix = getPortNamePrefix(name);
      // Find ports with the name having the same first 12 characters
      List<V1ContainerPort> containerPortsWithSamePrefix = ports.stream().filter(port ->
              portNamePrefix.equals(getPortNamePrefix(port.getName()))).collect(Collectors.toList());
      int index = containerPortsWithSamePrefix.size() + 1;
      String indexStr = String.valueOf(index);
      // zero fill to the left for single digit index (e.g. 01)
      if (index < 10) {
        indexStr = "0" + index;
      } else if (index >= 100) {
        LOGGER.severe(MessageKeys.ILLEGAL_NETWORK_CHANNEL_NAME_LENGTH, getDomainUid(), getServerName(),
                name, LEGAL_CONTAINER_PORT_NAME_MAX_LENGTH);
        return name;
      }
      name = portNamePrefix + "-" + indexStr;
    }
    return  name;
  }

  @NotNull
  private String getPortNamePrefix(String name) {
    // Use first 12 characters of port name as prefix due to 15 character port name limit
    return name.substring(0, 12);
  }

  Integer getListenPort() {
    return Optional.ofNullable(scan).map(WlsServerConfig::getListenPort).orElse(null);
  }

  Integer getSslListenPort() {
    return Optional.ofNullable(scan).map(WlsServerConfig::getSslListenPort).orElse(null);
  }

  Integer getAdminPort() {
    return Optional.ofNullable(scan).map(WlsServerConfig::getAdminPort).orElse(null);
  }

  abstract Integer getOldMetricsPort();

  abstract String getServerName();

  String getClusterName() {
    return null;
  }

  // ----------------------- step methods ------------------------------

  private void clearBeingDeleted() {
    info.setServerPodBeingDeleted(getServerName(), Boolean.FALSE);
  }

  private void setRecordedPod(V1Pod pod) {
    info.setServerPod(getServerName(), pod);
  }

  /**
   * Reads the specified pod and decides whether it must be created or replaced.
   *
   * @param next the next step to perform after the pod verification is complete.
   * @return a step to be scheduled.
   */
  Step verifyPod(Step next) {
    return Step.chain(
        DomainValidationSteps.createAdditionalDomainValidationSteps(podModel.getSpec()),
        new VerifyPodStep(next));
  }

  /**
   * Creates the specified new pod and performs any additional needed processing.
   *
   * @param next the next step to perform after the pod creation is complete.
   * @return a step to be scheduled.
   */
  abstract Step createNewPod(Step next);

  /**
   * Creates the specified new pod and records it.
   *
   * @param next the next step to perform after the pod creation is complete.
   * @return a step to be scheduled.
   */
  Step createPod(Step next) {
    clearBeingDeleted();
    return createPodAsync(createResponse(next));
  }

  private Step createPodAsync(ResponseStep<V1Pod> response) {
    return new CallBuilder().createPodAsync(getNamespace(), getPodModel(), response);
  }

  /**
   * Creates the specified replacement pod and performs any additional needed processing.
   *
   * @param pod the existing pod
   * @param next the next step to perform after the pod creation is complete.
   * @return a step to be scheduled.
   */
  abstract Step replaceCurrentPod(V1Pod pod, Step next);

  private Map<String, String> getNonHashedPodLabels() {
    Map<String,String> result = new HashMap<>(getPodLabels());
    Optional.ofNullable(miiDomainZipHash)
          .ifPresent(h -> result.put(MODEL_IN_IMAGE_DOMAINZIP_HASH, formatHashLabel(h)));

    Optional.ofNullable(getDomain().getSpec().getIntrospectVersion())
        .ifPresent(version -> result.put(INTROSPECTION_STATE_LABEL, version));
    Optional.ofNullable(productVersion)
          .ifPresent(pv -> result.put(LabelConstants.OPERATOR_VERSION, pv));

    if (addRestartRequiredLabel) {
      result.put(MII_UPDATED_RESTART_REQUIRED_LABEL, "true");
    }

    return result;
  }

  private Map<String, String> getNonHashedPodAnnotations() {
    Map<String,String> result = new HashMap<>(getPodAnnotations());
    result.put(SHA256_ANNOTATION, sha256Hash);

    return result;
  }

  abstract String getPodCreatedMessageKey();

  abstract String getPodExistsMessageKey();

  abstract String getPodPatchedMessageKey();

  abstract String getPodReplacedMessageKey();

  Step cycleEvictedPodStep(V1Pod pod, Step next) {
    return new CyclePodStep(pod, next, LOGGER.formatMessage(CYCLING_POD_EVICTED));
  }

  Step createCyclePodStep(V1Pod pod, Step next) {
    return Step.chain(DomainStatusUpdater.createStartRollStep(),
        new CyclePodStep(pod, createCycleEndStep(next), LOGGER.formatMessage(CYCLING_POD_SPEC_CHANGED)));
  }

  abstract Step createCycleEndStep(Step next);

  private boolean isRecentOperator(String operatorVersion) {
    try {
      SemanticVersion version = new SemanticVersion(operatorVersion);
      return version.getMajor() > 3 || (version.getMajor() == 3 && version.getMinor() >= 2);
    } catch (Exception e) {
      return false;
    }
  }

  private void addLegacyPrometheusAnnotationsFrom31(V1Pod pod, V1Pod currentPod) {
    AnnotationHelper.annotateForPrometheus(pod.getMetadata(), "/wls-exporter", getMetricsPort());
  }

  private Integer getMetricsPort() {
    return getListenPort() != null ? getListenPort() : getSslListenPort();
  }

  private String getLabel(V1Pod currentPod, String key) {
    return currentPod.getMetadata().getLabels().get(key);
  }

  protected boolean canUseNewDomainZip(V1Pod currentPod) {
    String dynamicUpdateResult = packet.getValue(MII_DYNAMIC_UPDATE);

    if (miiDomainZipHash == null || isDomainZipUnchanged(currentPod)) {
      return true;
    } else if (dynamicUpdateResult == null || !getDomain().isUseOnlineUpdate()) {
      return false;
    } else if (dynamicUpdateResult.equals(MII_DYNAMIC_UPDATE_SUCCESS)) {
      return true;
    } else if (getDomain().getMiiNonDynamicChangesMethod() == MIINonDynamicChangesMethod.COMMIT_UPDATE_ONLY) {
      addRestartRequiredLabel = true;
      return true;
    } else {
      return false;
    }
  }

  private boolean isDomainZipUnchanged(V1Pod currentPod) {
    return formatHashLabel(miiDomainZipHash).equals(getLabel(currentPod, MODEL_IN_IMAGE_DOMAINZIP_HASH));
  }

  private ResponseStep<V1Pod> createResponse(Step next) {
    return new CreateResponseStep(next);
  }

  V1Pod createPodModel() {
    final V1Pod podRecipe = createPodRecipe();
    sha256Hash = AnnotationHelper.createHash(podRecipe);
    return withNonHashedElements(podRecipe);
  }

  @Override
  protected Map<String, String> augmentSubVars(Map<String, String> vars) {
    String clusterName = getClusterName();
    if (clusterName != null) {
      vars.put("CLUSTER_NAME", clusterName);
    }
    return vars;
  }

  V1Pod withNonHashedElements(V1Pod pod) {
    V1ObjectMeta metadata = Objects.requireNonNull(pod.getMetadata());
    // Adds labels and annotations to a pod, skipping any whose names begin with "weblogic."
    getNonHashedPodLabels().entrySet().stream()
        .filter(PodStepContext::isPatchableItem)
        .forEach(e -> metadata.putLabelsItem(e.getKey(), e.getValue()));
    getNonHashedPodAnnotations().entrySet().stream()
        .filter(PodStepContext::isPatchableItem)
        .forEach(e -> metadata.putAnnotationsItem(e.getKey(), e.getValue()));

    setTerminationGracePeriod(pod);
    getContainer(pod).map(V1Container::getEnv).ifPresent(this::updateEnv);

    updateForOwnerReference(metadata);

    // Add prometheus annotations. This will overwrite any custom annotations with same name.
    // Prometheus does not support "prometheus.io/scheme".  The scheme(http/https) can be set
    // in the Prometheus Chart values yaml under the "extraScrapeConfigs:" section.
    if (exporterContext.isEnabled()) {
      AnnotationHelper.annotateForPrometheus(metadata, exporterContext.getBasePath(), exporterContext.getPort());
    }

    return updateForDeepSubstitution(pod.getSpec(), pod);
  }

  private void setTerminationGracePeriod(V1Pod pod) {
    Objects.requireNonNull(pod.getSpec()).terminationGracePeriodSeconds(getTerminationGracePeriodSeconds());
  }

  private long getTerminationGracePeriodSeconds() {
    return getShutdownSpec().getTimeoutSeconds() + PodHelper.DEFAULT_ADDITIONAL_DELETE_TIME;
  }

  private void updateEnv(List<V1EnvVar> env) {
    updateEnvForShutdown(env);
    updateEnvForStartupMode(env);
    defineConfigOverride(env);
    updateEnvWithDomainSourceType(env);
  }

  private void updateEnvWithDomainSourceType(List<V1EnvVar> env) {
    addDefaultEnvVarIfMissing(env, IntrospectorJobEnvVars.DOMAIN_SOURCE_TYPE, getDomainHomeSourceType().toString());
  }

  private void updateEnvForShutdown(List<V1EnvVar> env) {
    if (scan != null) {
      Integer localAdminPort = scan.getLocalAdminProtocolChannelPort();
      addOrReplaceEnvVar(env, "LOCAL_ADMIN_PORT", String.valueOf(localAdminPort));
      addOrReplaceEnvVar(env, "LOCAL_ADMIN_PROTOCOL", localAdminPort.equals(scan.getListenPort()) ? "t3" : "t3s");
    }

    Shutdown shutdown = getShutdownSpec();
    addDefaultEnvVarIfMissing(env, "SHUTDOWN_TYPE", shutdown.getShutdownType().toString());
    addDefaultEnvVarIfMissing(env, "SHUTDOWN_TIMEOUT", String.valueOf(shutdown.getTimeoutSeconds()));
    addDefaultEnvVarIfMissing(env, "SHUTDOWN_IGNORE_SESSIONS", String.valueOf(shutdown.getIgnoreSessions()));
    if (!shutdown.getWaitForAllSessions().equals(Shutdown.DEFAULT_WAIT_FOR_ALL_SESSIONS)) {
      addDefaultEnvVarIfMissing(env, "SHUTDOWN_WAIT_FOR_ALL_SESSIONS",
              String.valueOf(shutdown.getWaitForAllSessions()));
    }
  }

  private Shutdown getShutdownSpec() {
    return Optional.ofNullable(getServerSpec()).map(EffectiveServerSpec::getShutdown).orElse(new Shutdown());
  }

  private void updateEnvForStartupMode(List<V1EnvVar> env) {
    Optional.ofNullable(getServerSpec())
          .map(EffectiveServerSpec::getDesiredState)
          .filter(this::isNotRunning)
          .ifPresent(s -> addDefaultEnvVarIfMissing(env, "STARTUP_MODE", s));
    Optional.ofNullable(getDomain().getLivenessProbeCustomScript())
          .ifPresent(s -> addDefaultEnvVarIfMissing(env, "LIVENESS_PROBE_CUSTOM_SCRIPT", s));
  }

  private boolean isNotRunning(String desiredState) {
    return !WebLogicConstants.RUNNING_STATE.equals(desiredState);
  }

  private void defineConfigOverride(List<V1EnvVar> env) {
    if (distributeOverridesDynamically()) {
      addDefaultEnvVarIfMissing(env, ServerEnvVars.DYNAMIC_CONFIG_OVERRIDE, "true");
    }
  }

  // Creates a pod model containing elements which are not patchable.
  private V1Pod createPodRecipe() {
    return new V1Pod().metadata(createMetadata()).spec(createSpec());
  }

  protected V1ObjectMeta createMetadata() {
    final V1ObjectMeta metadata = new V1ObjectMeta().name(getPodName()).namespace(getNamespace());

    LOGGER.finest("PodStepContext.createMetaData domainRestartVersion from INIT "
        + domainRestartVersion);
    LOGGER.finest("PodStepContext.createMetaData domainRestartVersion from serverspec "
        + getServerSpec().getDomainRestartVersion());
    LOGGER.finest("PodStepContext.createMetaData domainIntrospectVersion from spec "
        + getDomain().getIntrospectVersion());

    metadata
        .putLabelsItem(LabelConstants.DOMAINUID_LABEL, getDomainUid())
        .putLabelsItem(LabelConstants.DOMAINNAME_LABEL, getDomainName())
        .putLabelsItem(LabelConstants.SERVERNAME_LABEL, getServerName())
        .putLabelsItem(LabelConstants.CREATEDBYOPERATOR_LABEL, "true")
        .putLabelsItem(
            LabelConstants.DOMAINRESTARTVERSION_LABEL, getServerSpec().getDomainRestartVersion())
        .putLabelsItem(
            LabelConstants.CLUSTERRESTARTVERSION_LABEL, getServerSpec().getClusterRestartVersion())
        .putLabelsItem(
            LabelConstants.SERVERRESTARTVERSION_LABEL, getServerSpec().getServerRestartVersion());

    Optional.ofNullable(miiModelSecretsHash).ifPresent(hash -> addHashLabel(metadata, hash));

    return metadata;
  }

  private void addHashLabel(V1ObjectMeta metadata, String hash) {
    metadata.putLabelsItem(LabelConstants.MODEL_IN_IMAGE_MODEL_SECRETS_HASH, formatHashLabel(hash));
  }

  private static String formatHashLabel(String hash) {
    return String.format("md5.%s.md5", hash.replace("\n", ""));
  }


  protected V1PodSpec createSpec() {
    V1PodSpec podSpec = createPodSpec()
        .readinessGates(getReadinessGates())
        .initContainers(getInitContainers());

    for (V1Volume additionalVolume : getVolumes(getDomainUid())) {
      podSpec.addVolumesItem(additionalVolume);
    }
    Optional.ofNullable(getAuxiliaryImages()).ifPresent(auxImages -> podSpec.addVolumesItem(createEmptyDirVolume()));
    return podSpec;
  }

  private List<V1Container> getInitContainers() {
    List<V1Container> initContainers = new ArrayList<>();
    Optional.ofNullable(getAuxiliaryImages()).ifPresent(auxiliaryImages ->
            getAuxiliaryImageInitContainers(auxiliaryImages, initContainers));
    initContainers.addAll(getServerSpec().getInitContainers().stream()
            .map(c -> c.env(createEnv(c)).resources(createResources()))
        .collect(Collectors.toList()));
    return initContainers;
  }

  protected void getAuxiliaryImageInitContainers(List<AuxiliaryImage> auxiliaryImageList,
                                                 List<V1Container> initContainers) {
    Optional.ofNullable(auxiliaryImageList).ifPresent(cl -> IntStream.range(0, cl.size()).forEach(idx ->
            initContainers.add(createInitContainerForAuxiliaryImage(cl.get(idx), idx))));
  }

  private List<V1EnvVar> createEnv(V1Container c) {
    List<V1EnvVar> initContainerEnvVars = new ArrayList<>();
    Optional.ofNullable(c.getEnv()).ifPresent(initContainerEnvVars::addAll);
    if (!c.getName().startsWith(COMPATIBILITY_MODE)) {
      getEnvironmentVariables().forEach(envVar ->
              addIfMissing(initContainerEnvVars, envVar.getName(), envVar.getValue(), envVar.getValueFrom()));
    }
    return initContainerEnvVars;
  }

  // ---------------------- model methods ------------------------------

  private List<V1PodReadinessGate> getReadinessGates() {
    List<V1PodReadinessGate> readinessGates = getServerSpec().getReadinessGates();
    return readinessGates.isEmpty() ? null : readinessGates;
  }

  private List<V1Volume> getVolumes(String domainUid) {
    List<V1Volume> volumes = PodDefaults.getStandardVolumes(domainUid, getNumIntrospectorConfigMaps());
    if (getDomainHomeSourceType() == DomainSourceType.FROM_MODEL) {
      volumes.add(createRuntimeEncryptionSecretVolume());
    }
    volumes.addAll(getServerSpec().getAdditionalVolumes());

    return volumes;
  }

  @Override
  protected V1Container createPrimaryContainer() {
    final PodTuning podTuning = TuningParameters.getInstance().getPodTuning();
    V1Container v1Container = super.createPrimaryContainer()
            .ports(getContainerPorts())
            .lifecycle(createLifecycle())
            .livenessProbe(createLivenessProbe(podTuning));

    if (!mockWls()) {
      v1Container.readinessProbe(createReadinessProbe(podTuning));
    }

    for (V1VolumeMount additionalVolumeMount : getVolumeMounts()) {
      v1Container.addVolumeMountsItem(additionalVolumeMount);
    }
    Optional.ofNullable(getAuxiliaryImages()).ifPresent(auxiliaryImages -> addVolumeMountIfMissing(v1Container));
    return v1Container;
  }

  private V1VolumeMount createRuntimeEncryptionSecretVolumeMount() {
    return new V1VolumeMount().name(RUNTIME_ENCRYPTION_SECRET_VOLUME)
        .mountPath(RUNTIME_ENCRYPTION_SECRET_MOUNT_PATH).readOnly(true);
  }

  protected String getContainerName() {
    return KubernetesConstants.WLS_CONTAINER_NAME;
  }

  protected List<String> getContainerCommand() {
    return Collections.singletonList(START_SERVER);
  }

  protected List<V1Container> getContainers() {
    List<V1Container> containers = new ArrayList<>(getServerSpec().getContainers());
    exporterContext.addContainer(containers);
    Optional.ofNullable(getDomain().getFluentdSpecification())
        .ifPresent(fluentd -> addFluentdContainer(fluentd, containers, getDomain(), false));
    return containers;
  }

  protected List<V1Volume> getFluentdVolumes() {
    List<V1Volume> volumes = new ArrayList<>();
    Optional.ofNullable(getDomain())
            .map(DomainResource::getFluentdSpecification)
            .ifPresent(c -> volumes.add(new V1Volume().name(FLUENTD_CONFIGMAP_VOLUME)
                    .configMap(new V1ConfigMapVolumeSource().name(FLUENTD_CONFIGMAP_NAME).defaultMode(420))));
    return volumes;
  }

  private List<V1VolumeMount> getVolumeMounts() {
    List<V1VolumeMount> mounts = PodDefaults.getStandardVolumeMounts(getDomainUid(), getNumIntrospectorConfigMaps());
    if (getDomainHomeSourceType() == DomainSourceType.FROM_MODEL) {
      mounts.add(createRuntimeEncryptionSecretVolumeMount());
    }
    mounts.addAll(getServerSpec().getAdditionalVolumeMounts());
    return mounts;
  }

  private V1Volume createRuntimeEncryptionSecretVolume() {
    return new V1Volume()
      .name(RUNTIME_ENCRYPTION_SECRET_VOLUME)
      .secret(getRuntimeEncryptionSecretVolumeSource(getRuntimeEncryptionSecret()));
  }


  private V1SecretVolumeSource getRuntimeEncryptionSecretVolumeSource(String name) {
    return new V1SecretVolumeSource().secretName(name).defaultMode(420);
  }

  /**
   * Sets the environment variables used by operator/src/main/resources/scripts/startServer.sh
   * @param vars a list to which new variables are to be added
   */
  void addStartupEnvVars(List<V1EnvVar> vars) {
    addEnvVar(vars, ServerEnvVars.DOMAIN_NAME, getDomainName());
    addEnvVar(vars, ServerEnvVars.DOMAIN_HOME, getDomainHome());
    addEnvVar(vars, ServerEnvVars.ADMIN_NAME, getAsName());
    addEnvVar(vars, ServerEnvVars.ADMIN_PORT, getAsPort().toString());
    addEnvVarIfTrue(isLocalAdminProtocolChannelSecure(), vars, "ADMIN_PORT_SECURE");
    addEnvVarIfTrue(isAdminServerProtocolChannelSecure(), vars, ServerEnvVars.ADMIN_SERVER_PORT_SECURE);
    addEnvVar(vars, ServerEnvVars.SERVER_NAME, getServerName());
    addEnvVar(vars, ServerEnvVars.DOMAIN_UID, getDomainUid());
    addEnvVar(vars, ServerEnvVars.NODEMGR_HOME, NODEMGR_HOME);
    addEnvVar(vars, ServerEnvVars.LOG_HOME, getEffectiveLogHome());
    if (getLogHomeLayout() == LogHomeLayoutType.FLAT) {
      addEnvVar(vars, ServerEnvVars.LOG_HOME_LAYOUT, getLogHomeLayout().toString());
    }
    addEnvVar(vars, ServerEnvVars.SERVER_OUT_IN_POD_LOG, isIncludeServerOutInPodLog());
    addEnvVar(vars, ServerEnvVars.SERVICE_NAME, LegalNames.toServerServiceName(getDomainUid(), getServerName()));
    addEnvVar(vars, ServerEnvVars.AS_SERVICE_NAME, LegalNames.toServerServiceName(getDomainUid(), getAsName()));
    Optional.ofNullable(getDataHome()).ifPresent(v -> addEnvVar(vars, ServerEnvVars.DATA_HOME, v));
    String wdtInstallHome = getWdtInstallHome();
    if (wdtInstallHome != null && !wdtInstallHome.isEmpty() && !wdtInstallHome.equals(DEFAULT_WDT_INSTALL_HOME)) {
      addEnvVar(vars, IntrospectorJobEnvVars.WDT_INSTALL_HOME, wdtInstallHome);
    }
    String wdtModelHome = getModelHome();
    if (wdtModelHome != null && !wdtModelHome.isEmpty() && !wdtModelHome.equals(DEFAULT_WDT_MODEL_HOME)) {
      addEnvVar(vars, IntrospectorJobEnvVars.WDT_MODEL_HOME, wdtModelHome);
    }
    Optional.ofNullable(getAuxiliaryImages()).ifPresent(ais -> addAuxiliaryImageEnv(ais, vars));
    addEnvVarIfTrue(mockWls(), vars, "MOCK_WLS");
    Optional.ofNullable(getKubernetesPlatform()).ifPresent(v ->
            addEnvVar(vars, ServerEnvVars.KUBERNETES_PLATFORM, v));
  }

  protected void addAuxiliaryImageEnv(List<AuxiliaryImage> auxiliaryImageList, List<V1EnvVar> vars) {
    Optional.ofNullable(auxiliaryImageList).ifPresent(auxiliaryImages -> {
      if (!auxiliaryImages.isEmpty()) {
        addEnvVar(vars, AUXILIARY_IMAGE_MOUNT_PATH, getDomain().getAuxiliaryImageVolumeMountPath());
      }
    });
  }


  private String getDomainHome() {
    return getDomain().getDomainHome();
  }

  private String getWdtInstallHome() {
    return getDomain().getWdtInstallHome();
  }

  private String getModelHome() {
    return getDomain().getModelHome();
  }

  private List<AuxiliaryImage> getAuxiliaryImages() {
    return getDomain().getAuxiliaryImages();
  }

  private boolean distributeOverridesDynamically() {
    return getDomain().distributeOverridesDynamically();
  }

  private V1Lifecycle createLifecycle() {
    return new V1Lifecycle().preStop(handler(STOP_SERVER));
  }

  private V1LifecycleHandler handler(String... commandItems) {
    return new V1LifecycleHandler().exec(execAction(commandItems));
  }

  private V1ExecAction execAction(String... commandItems) {
    return new V1ExecAction().command(Arrays.asList(commandItems));
  }

  private V1Probe createReadinessProbe(PodTuning tuning) {
    V1Probe readinessProbe = new V1Probe();
    readinessProbe
        .initialDelaySeconds(getReadinessProbeInitialDelaySeconds(tuning))
        .timeoutSeconds(getReadinessProbeTimeoutSeconds(tuning))
        .periodSeconds(getReadinessProbePeriodSeconds(tuning))
        .failureThreshold(getReadinessProbeFailureThreshold(tuning));

    // Add the success threshold only if the value is non-default to avoid pod roll.
    if (getReadinessProbeSuccessThreshold(tuning) != DEFAULT_SUCCESS_THRESHOLD) {
      readinessProbe.successThreshold(getReadinessProbeSuccessThreshold(tuning));
    }

    try {
      readinessProbe =
          readinessProbe.httpGet(
              httpGetAction(
                  READINESS_PATH,
                  getLocalAdminProtocolChannelPort(),
                  isLocalAdminProtocolChannelSecure()));
    } catch (Exception e) {
      // do nothing
    }
    return readinessProbe;
  }

  @SuppressWarnings("SameParameterValue")
  private V1HTTPGetAction httpGetAction(String path, int port, boolean useHttps) {
    V1HTTPGetAction getAction = new V1HTTPGetAction();
    getAction.path(path).port(new IntOrString(port));
    if (useHttps) {
      getAction.scheme(V1HTTPGetAction.SchemeEnum.HTTPS);
    }
    return getAction;
  }

  private int getReadinessProbePeriodSeconds(PodTuning tuning) {
    return Optional.ofNullable(getServerSpec().getReadinessProbe().getPeriodSeconds())
        .orElse(tuning.getReadinessProbePeriodSeconds());
  }

  private int getReadinessProbeTimeoutSeconds(PodTuning tuning) {
    return Optional.ofNullable(getServerSpec().getReadinessProbe().getTimeoutSeconds())
        .orElse(tuning.getReadinessProbeTimeoutSeconds());
  }

  private int getReadinessProbeInitialDelaySeconds(PodTuning tuning) {
    return Optional.ofNullable(getServerSpec().getReadinessProbe().getInitialDelaySeconds())
        .orElse(tuning.getReadinessProbeInitialDelaySeconds());
  }

  private int getReadinessProbeSuccessThreshold(PodTuning tuning) {
    return Optional.ofNullable(getServerSpec().getReadinessProbe().getSuccessThreshold())
            .orElse(tuning.getReadinessProbeSuccessThreshold());
  }

  private int getReadinessProbeFailureThreshold(PodTuning tuning) {
    return Optional.ofNullable(getServerSpec().getReadinessProbe().getFailureThreshold())
            .orElse(tuning.getReadinessProbeFailureThreshold());
  }

  private V1Probe createLivenessProbe(PodTuning tuning) {
    V1Probe livenessProbe = new V1Probe()
        .initialDelaySeconds(getLivenessProbeInitialDelaySeconds(tuning))
        .timeoutSeconds(getLivenessProbeTimeoutSeconds(tuning))
        .periodSeconds(getLivenessProbePeriodSeconds(tuning))
        .failureThreshold(getLivenessProbeFailureThreshold(tuning));

    // Add the success threshold only if the value is non-default to avoid pod roll.
    if (getLivenessProbeSuccessThreshold(tuning) != DEFAULT_SUCCESS_THRESHOLD) {
      livenessProbe.successThreshold(getLivenessProbeSuccessThreshold(tuning));
    }
    return livenessProbe.exec(execAction(LIVENESS_PROBE));
  }

  private int getLivenessProbeInitialDelaySeconds(PodTuning tuning) {
    return Optional.ofNullable(getServerSpec().getLivenessProbe().getInitialDelaySeconds())
        .orElse(tuning.getLivenessProbeInitialDelaySeconds());
  }

  private int getLivenessProbeTimeoutSeconds(PodTuning tuning) {
    return Optional.ofNullable(getServerSpec().getLivenessProbe().getTimeoutSeconds())
        .orElse(tuning.getLivenessProbeTimeoutSeconds());
  }

  private int getLivenessProbePeriodSeconds(PodTuning tuning) {
    return Optional.ofNullable(getServerSpec().getLivenessProbe().getPeriodSeconds())
        .orElse(tuning.getLivenessProbePeriodSeconds());
  }

  private int getLivenessProbeSuccessThreshold(PodTuning tuning) {
    return Optional.ofNullable(getServerSpec().getLivenessProbe().getSuccessThreshold())
            .orElse(tuning.getLivenessProbeSuccessThreshold());
  }

  private int getLivenessProbeFailureThreshold(PodTuning tuning) {
    return Optional.ofNullable(getServerSpec().getLivenessProbe().getFailureThreshold())
            .orElse(tuning.getLivenessProbeFailureThreshold());
  }

  private boolean mockWls() {
    return Boolean.getBoolean("mockWLS");
  }

  private abstract class BaseStep extends Step {
    BaseStep() {
      this(null);
    }

    BaseStep(Step next) {
      super(next);
    }

    @Override
    protected String getDetail() {
      return getServerName();
    }
  }

  private class ConflictStep extends BaseStep {

    @Override
    public NextAction apply(Packet packet) {
      return doNext(getConflictStep(), packet);
    }

    @Override
    public boolean equals(Object other) {
      if (other == this) {
        return true;
      }
      if (!(other instanceof ConflictStep)) {
        return false;
      }
      ConflictStep rhs = ((ConflictStep) other);
      return new EqualsBuilder().append(conflictStep, rhs.getConflictStep()).isEquals();
    }

    @Override
    public int hashCode() {
      HashCodeBuilder builder =
          new HashCodeBuilder()
              .appendSuper(super.hashCode())
              .append(conflictStep);

      return builder.toHashCode();
    }

    private Step getConflictStep() {
      return conflictStep;
    }
  }

  public class CyclePodStep extends BaseStep {
    private final V1Pod pod;
    private final String message;

    CyclePodStep(V1Pod pod, Step next, String message) {
      super(next);
      this.pod = pod;
      this.message = message;
    }

    private ResponseStep<Object> deleteResponse(V1Pod pod, Step next) {
      return new DeleteResponseStep(pod, next);
    }

    /**
     * Deletes the specified pod.
     *
     * @param pod the existing pod
     * @param next the next step to perform after the pod deletion is complete.
     * @return a step to be scheduled.
     */
    private Step deletePod(V1Pod pod, Step next) {
      return new CallBuilder()
          .deletePodAsync(getPodName(), getNamespace(), getDomainUid(),
              new V1DeleteOptions(), deleteResponse(pod, next));
    }

    // Prevent the watcher from recreating pod with old spec
    private void markBeingDeleted() {
      info.setServerPodBeingDeleted(getServerName(), Boolean.TRUE);
    }

    @Override
    public NextAction apply(Packet packet) {

      markBeingDeleted();
      return doNext(createCyclePodEventStep(deletePod(pod, getNext())), packet);
    }

    private Step createCyclePodEventStep(Step next) {
      LOGGER.info(MessageKeys.CYCLING_POD, Objects.requireNonNull(pod.getMetadata()).getName());
      return Step.chain(EventHelper.createEventStep(new EventData(POD_CYCLE_STARTING, message).podName(getPodName())),
          next);
    }
  }

  private class VerifyPodStep extends BaseStep {

    VerifyPodStep(Step next) {
      super(next);
    }

    private ResponseStep<V1Pod> patchResponse(Step next) {
      return new PatchPodResponseStep(next);
    }

    private Map<String, String> getLabels(V1Pod pod) {
      return Optional.ofNullable(pod.getMetadata()).map(V1ObjectMeta::getLabels).orElseGet(Collections::emptyMap);
    }

    private Map<String, String> getAnnotations(V1Pod pod) {
      return Optional.ofNullable(pod.getMetadata()).map(V1ObjectMeta::getAnnotations).orElseGet(Collections::emptyMap);
    }

    private Step patchPod(V1Pod currentPod, Step next) {
      JsonPatchBuilder patchBuilder = Json.createPatchBuilder();
      KubernetesUtils.addPatches(
          patchBuilder, "/metadata/labels/", getLabels(currentPod), getNonHashedPodLabels());
      KubernetesUtils.addPatches(
          patchBuilder, "/metadata/annotations/", getAnnotations(currentPod), getNonHashedPodAnnotations());
      return new CallBuilder()
          .patchPodAsync(getPodName(), getNamespace(), getDomainUid(),
              new V1Patch(patchBuilder.build().toString()), patchResponse(next));
    }

    private Step patchCurrentPod(V1Pod currentPod, Step next) {
      return patchPod(currentPod, next);
    }

    private boolean mustPatchPod(V1Pod currentPod) {
      return KubernetesUtils.isMissingValues(getLabels(currentPod), getNonHashedPodLabels())
          || KubernetesUtils.isMissingValues(getAnnotations(currentPod), getPodAnnotations());
    }

    private void logPodExists() {
      LOGGER.fine(getPodExistsMessageKey(), getDomainUid(), getServerName());
    }

    private boolean hasLabel(V1Pod pod, String key) {
      return pod.getMetadata().getLabels().containsKey(key);
    }

    private boolean isLegacyPod(V1Pod currentPod) {
      return !hasLabel(currentPod, OPERATOR_VERSION);
    }

    private boolean isPodFromRecentOperator(V1Pod currentPod) {
      return Optional.ofNullable(currentPod.getMetadata()).map(V1ObjectMeta::getLabels)
          .map(l -> l.get(OPERATOR_VERSION)).map(PodStepContext.this::isRecentOperator).orElse(false);
    }

    private boolean isLegacyMiiPod(V1Pod currentPod) {
      return hasLabel(currentPod, MODEL_IN_IMAGE_DOMAINZIP_HASH);
    }

    private void setLabel(V1Pod currentPod, String key, String value) {
      currentPod.getMetadata().putLabelsItem(key, value);
    }

    @SuppressWarnings("SameParameterValue")
    private void copyLabel(V1Pod fromPod, V1Pod toPod, String key) {
      setLabel(toPod, key, getLabel(fromPod, key));
    }

<<<<<<< HEAD

    private String adjustedHash(V1Pod currentPod, BiConsumer<V1Pod, V1Pod> prometheusAdjustment) {
      V1Pod recipe = createPodRecipe();
      prometheusAdjustment.accept(recipe, currentPod);
=======
    private String adjustedLegacyHash(V1Pod currentPod, Consumer<V1Pod> adjustment) {
      V1Pod recipe = createPodRecipe();
      adjustment.accept(recipe);
>>>>>>> 922a7fa8

      if (isLegacyMiiPod(currentPod)) {
        copyLabel(currentPod, recipe, MODEL_IN_IMAGE_DOMAINZIP_HASH);
      }

      return AnnotationHelper.createHash(recipe);
    }

<<<<<<< HEAD
    private void addLegacyPrometheusAnnotationsFrom30(V1Pod pod, V1Pod currentPod) {
=======
    private String adjustedHash(Consumer<V1Pod> adjustment) {
      V1Pod recipe = createPodRecipe();
      adjustment.accept(recipe);

      return AnnotationHelper.createHash(recipe);
    }

    private void addLegacyPrometheusAnnotationsFrom30(V1Pod pod) {
>>>>>>> 922a7fa8
      AnnotationHelper.annotateForPrometheus(pod.getMetadata(), "/wls-exporter", getOldMetricsPort());
    }

    private boolean canAdjustLegacyHashToMatch(V1Pod currentPod, String requiredHash) {
      // Legacy pods could be created by operator version 3.0 or 3.1
      return requiredHash.equals(adjustedLegacyHash(currentPod, this::addLegacyPrometheusAnnotationsFrom30))
          || requiredHash.equals(
              adjustedLegacyHash(currentPod, PodStepContext.this::addLegacyPrometheusAnnotationsFrom31));
    }

    private void adjustVolumeMountName(List<V1VolumeMount> convertedVolumeMounts, V1VolumeMount volumeMount) {
      convertedVolumeMounts.add(volumeMount.name(volumeMount.getName().replaceAll("^" + COMPATIBILITY_MODE, "")));
    }

    private void adjustContainer(List<V1Container> convertedContainers, V1Container container) {
      adjustContainer(convertedContainers, container, false);
    }

    private void adjustContainer(List<V1Container> convertedContainers, V1Container container, boolean initContainer) {
      String convertedName = container.getName().replaceAll("^" + COMPATIBILITY_MODE, "");
      List<V1EnvVar> newEnv = new ArrayList<>();
      Optional.of(container.getEnv())
          .ifPresent(env -> env.forEach(envVar -> newEnv.add(envVar.value(Optional.ofNullable(envVar)
          .map(V1EnvVar::getValue).map(v -> v.replaceAll("^" + COMPATIBILITY_MODE, ""))
              .orElse(null)))));

      List<V1VolumeMount> convertedVolumeMounts = new ArrayList<>();
      Optional.ofNullable(container.getVolumeMounts())
          .ifPresent(vms -> vms.forEach(i -> adjustVolumeMountName(convertedVolumeMounts, i)));
      if (initContainer && container.getName().startsWith(COMPATIBILITY_MODE)) {
        container.resources(null);
      }
      convertedContainers.add(new V1ContainerBuilder(container).build().name(convertedName).env(newEnv)
          .volumeMounts(convertedVolumeMounts.isEmpty() ? null : convertedVolumeMounts));
    }

    private void adjustVolumeName(List<V1Volume> convertedVolumes, V1Volume volume) {
      convertedVolumes.add(volume.name(volume.getName().replaceAll("^" + COMPATIBILITY_MODE, "")));
    }

    private void convertAuxImagesInitContainerVolumeAndMounts(V1Pod pod, V1Pod currentPod) {
      V1PodSpec podSpec = pod.getSpec();
      List<V1Container> convertedInitContainers = new ArrayList<>();
      Optional.ofNullable(podSpec.getInitContainers())
          .ifPresent(initContainers -> initContainers.forEach(
              i -> adjustContainer(convertedInitContainers, i, true)));
      podSpec.initContainers(convertedInitContainers);

      List<V1Container> convertedContainers = new ArrayList<>();
      podSpec.getContainers().forEach(c -> adjustContainer(convertedContainers, c));
      podSpec.containers(convertedContainers);

      List<V1Volume> convertedVolumes = new ArrayList<>();
      Optional.ofNullable(podSpec.getVolumes())
          .ifPresent(volumes -> volumes.forEach(i -> adjustVolumeName(convertedVolumes, i)));
      podSpec.volumes(convertedVolumes);
      pod.spec(new V1PodSpecBuilder(podSpec).build()
          .initContainers(convertedInitContainers.isEmpty() ? null : convertedInitContainers)
          .volumes(convertedVolumes.isEmpty() ? null : convertedVolumes));
    }

    private void restoreMetricsExporterSidecarPortTcpMetrics(V1Pod pod, V1Pod currentPod) {
      V1PodSpec podSpec = pod.getSpec();
      podSpec.getContainers().stream().filter(c -> "monitoring-exporter".equals(c.getName()))
          .findFirst().flatMap(c -> c.getPorts().stream().filter(p -> "metrics".equals(p.getName()))
              .findFirst()).ifPresent(p -> p.setName("tcp-metrics"));
      restoreLegacyIstioPortsConfig(pod, currentPod);
    }

    private void restoreLegacyIstioPortsConfig(V1Pod recipePod, V1Pod currentPod) {
      V1PodSpec recipePodSpec = recipePod.getSpec();

      V1Container weblogicContainer = currentPod.getSpec().getContainers().stream()
          .filter(c -> "weblogic-server".equals(c.getName()))
          .findFirst().get();

      V1Container recipeContainer = recipePodSpec.getContainers().stream()
          .filter(c -> "weblogic-server".equals(c.getName()))
          .findFirst().get();

      // reset the readiness port since new recipe no longer use the istio.readinessProbe

      V1Probe currentProbe = weblogicContainer.getReadinessProbe();
      recipeContainer.setReadinessProbe(currentProbe);

      // copy the ports over for calculating hash
      List<V1ContainerPort>  currentContainerPorts = weblogicContainer.getPorts();
      recipeContainer.setPorts(currentContainerPorts);
    }

    private boolean canAdjustRecentOperatorMajorVersion3HashToMatch(String requiredHash) {
      return requiredHash.equals(adjustedHash(this::restoreMetricsExporterSidecarPortTcpMetrics))
          || requiredHash.equals(adjustedHash(this::convertAuxImagesInitContainerVolumeAndMounts));
    }

    private boolean hasCorrectPodHash(V1Pod currentPod) {
      return (isLegacyPod(currentPod)
              && canAdjustLegacyHashToMatch(currentPod, AnnotationHelper.getHash(currentPod)))
          || (isPodFromRecentOperator(currentPod)
              && canAdjustRecentOperatorMajorVersion3HashToMatch(AnnotationHelper.getHash(currentPod)))
          || AnnotationHelper.getHash(getPodModel()).equals(AnnotationHelper.getHash(currentPod));
    }

    private boolean canUseCurrentPod(V1Pod currentPod) {
      boolean useCurrent = hasCorrectPodHash(currentPod) && canUseNewDomainZip(currentPod);

      if (!useCurrent) {
        LOGGER.finer(
            MessageKeys.POD_DUMP,
            Yaml.dump(currentPod),
            Yaml.dump(getPodModel()));
      }

      return useCurrent;
    }

    @Override
    public NextAction apply(Packet packet) {
      V1Pod currentPod = info.getServerPod(getServerName());

      if (currentPod == null) {
        return doNext(createNewPod(getNext()), packet);
      } else if (!canUseCurrentPod(currentPod)) {
        return doNext(replaceCurrentPod(currentPod, getNext()), packet);
      } else if (PodHelper.shouldRestartEvictedPod(currentPod)) {
        return doNext(cycleEvictedPodStep(currentPod, getNext()), packet);
      } else if (mustPatchPod(currentPod)) {
        return doNext(patchCurrentPod(currentPod, getNext()), packet);
      } else {
        logPodExists();
        return doNext(packet);
      }
    }
  }

  private abstract class BaseResponseStep extends ResponseStep<V1Pod> {
    BaseResponseStep(Step next) {
      super(next);
    }

    @Override
    protected String getDetail() {
      return getServerName();
    }

    @Override
    public NextAction onFailure(Packet packet, CallResponse<V1Pod> callResponse) {
      if (UnrecoverableErrorBuilder.isAsyncCallUnrecoverableFailure(callResponse)) {
        return updateDomainStatus(packet, callResponse);
      } else {
        return onFailure(getConflictStep(), packet, callResponse);
      }
    }

    private NextAction updateDomainStatus(Packet packet, CallResponse<V1Pod> callResponse) {
      return doNext(createKubernetesFailureSteps(callResponse), packet);
    }
  }

  private class CreateResponseStep extends BaseResponseStep {

    CreateResponseStep(Step next) {
      super(next);
    }

    private void logPodCreated() {
      LOGGER.info(getPodCreatedMessageKey(), getDomainUid(), getServerName());
    }

    @Override
    public NextAction onSuccess(Packet packet, CallResponse<V1Pod> callResponse) {
      logPodCreated();
      if (callResponse.getResult() != null) {
        info.updateLastKnownServerStatus(getServerName(), WebLogicConstants.STARTING_STATE);
        setRecordedPod(callResponse.getResult());
      }

      boolean waitForPodReady =
          (boolean) Optional.ofNullable(packet.get(ProcessingConstants.WAIT_FOR_POD_READY)).orElse(false);

      if (waitForPodReady) {
        PodAwaiterStepFactory pw = packet.getSpi(PodAwaiterStepFactory.class);
        return doNext(pw.waitForReady(callResponse.getResult(), getNext()), packet);
      }
      return doNext(packet);
    }
  }

  private class DeleteResponseStep extends ResponseStep<Object> {
    private final V1Pod pod;

    DeleteResponseStep(V1Pod pod, Step next) {
      super(next);
      this.pod = pod;
    }

    @Override
    protected String getDetail() {
      return getServerName();
    }

    @Override
    public NextAction onFailure(Packet packet, CallResponse<Object> callResponses) {
      if (callResponses.getStatusCode() == HTTP_NOT_FOUND) {
        return onSuccess(packet, callResponses);
      }
      return super.onFailure(getConflictStep(), packet, callResponses);
    }

    private ResponseStep<V1Pod> replaceResponse(Step next) {
      return new ReplacePodResponseStep(next);
    }

    /**
     * Creates the specified replacement pod and records it.
     *
     * @param next the next step to perform after the pod creation is complete.
     * @return a step to be scheduled.
     */
    private Step replacePod(Step next) {
      return createPodAsync(replaceResponse(next));
    }

    @Override
    public NextAction onSuccess(Packet packet, CallResponse<Object> callResponses) {
      PodAwaiterStepFactory pw = packet.getSpi(PodAwaiterStepFactory.class);
      return doNext(pw.waitForDelete(pod, replacePod(getNext())), packet);
    }
  }

  private class ReplacePodResponseStep extends PatchPodResponseStep {

    ReplacePodResponseStep(Step next) {
      super(next);
    }

    private void logPodReplaced() {
      LOGGER.info(getPodReplacedMessageKey(), getDomainUid(), getServerName());
    }

    @Override
    void logPodChanged() {
      logPodReplaced();
    }

    @Override
    public NextAction onSuccess(Packet packet, CallResponse<V1Pod> callResponse) {
      return doNext(
          packet.getSpi(PodAwaiterStepFactory.class).waitForReady(processResponse(callResponse), getNext()),
          packet);
    }
  }

  private class PatchPodResponseStep extends BaseResponseStep {

    PatchPodResponseStep(Step next) {
      super(next);
    }

    private void logPodPatched() {
      LOGGER.info(getPodPatchedMessageKey(), getDomainUid(), getServerName());
    }

    void logPodChanged() {
      logPodPatched();
    }

    @Override
    public NextAction onSuccess(Packet packet, CallResponse<V1Pod> callResponse) {
      processResponse(callResponse);
      return doNext(getNext(), packet);
    }

    protected V1Pod processResponse(CallResponse<V1Pod> callResponse) {
      V1Pod newPod = callResponse.getResult();
      logPodChanged();
      if (newPod != null) {
        setRecordedPod(newPod);
      }
      return newPod;
    }
  }

  abstract class ExporterContext {
    int getWebLogicRestPort() {
      return scan.getLocalAdminProtocolChannelPort();
    }

    boolean isWebLogicSecure() {
      return !Objects.equals(getWebLogicRestPort(), getListenPort());
    }

    abstract boolean isEnabled();

    abstract int getPort();

    abstract String getBasePath();

    abstract void addContainer(List<V1Container> containers);
  }

  class WebAppExporterContext extends ExporterContext {

    @Override
    boolean isEnabled() {
      return getListenPort() != null;
    }

    @Override
    int getPort() {
      return getListenPort();
    }

    @Override
    String getBasePath() {
      return "/wls-exporter";
    }

    @Override
    void addContainer(List<V1Container> containers) {
      // do nothing
    }
  }

  class SidecarExporterContext extends ExporterContext {
    private final int metricsPort;

    public SidecarExporterContext(MonitoringExporterSpecification specification) {
      metricsPort = specification.getRestPort();
    }

    @Override
    boolean isEnabled() {
      return true;
    }

    @Override
    int getPort() {
      return metricsPort;
    }

    @Override
    String getBasePath() {
      return "";
    }

    @Override
    void addContainer(List<V1Container> containers) {
      containers.add(createMonitoringExporterContainer());
    }

    private V1Container createMonitoringExporterContainer() {
      return new V1Container()
            .name(EXPORTER_CONTAINER_NAME)
            .image(getDomain().getMonitoringExporterImage())
            .imagePullPolicy(getDomain().getMonitoringExporterImagePullPolicy())
            .addEnvItem(new V1EnvVar().name("JAVA_OPTS").value(createJavaOptions()))
            .addPortsItem(new V1ContainerPort()
                .name(getMetricsPortName()).protocol(V1ContainerPort.ProtocolEnum.TCP).containerPort(getPort()));
    }

    private String getMetricsPortName() {
      return "metrics";
    }

    private String createJavaOptions() {
      final List<String> args = new ArrayList<>();
      args.add("-DDOMAIN=" + getDomainUid());
      args.add("-DWLS_PORT=" + getWebLogicRestPort());
      if (isWebLogicSecure()) {
        args.add("-DWLS_SECURE=true");
      }
      if (metricsPort != DEFAULT_EXPORTER_SIDECAR_PORT) {
        args.add("-DEXPORTER_PORT=" + metricsPort);
      }

      return String.join(" ", args);
    }
  }
}<|MERGE_RESOLUTION|>--- conflicted
+++ resolved
@@ -14,6 +14,7 @@
 import java.util.Optional;
 import java.util.Set;
 import java.util.function.BiConsumer;
+import java.util.function.Consumer;
 import java.util.stream.Collectors;
 import java.util.stream.IntStream;
 import javax.annotation.Nonnull;
@@ -486,7 +487,7 @@
     }
   }
 
-  private void addLegacyPrometheusAnnotationsFrom31(V1Pod pod, V1Pod currentPod) {
+  private void addLegacyPrometheusAnnotationsFrom31(V1Pod pod) {
     AnnotationHelper.annotateForPrometheus(pod.getMetadata(), "/wls-exporter", getMetricsPort());
   }
 
@@ -1131,16 +1132,9 @@
       setLabel(toPod, key, getLabel(fromPod, key));
     }
 
-<<<<<<< HEAD
-
-    private String adjustedHash(V1Pod currentPod, BiConsumer<V1Pod, V1Pod> prometheusAdjustment) {
-      V1Pod recipe = createPodRecipe();
-      prometheusAdjustment.accept(recipe, currentPod);
-=======
     private String adjustedLegacyHash(V1Pod currentPod, Consumer<V1Pod> adjustment) {
       V1Pod recipe = createPodRecipe();
       adjustment.accept(recipe);
->>>>>>> 922a7fa8
 
       if (isLegacyMiiPod(currentPod)) {
         copyLabel(currentPod, recipe, MODEL_IN_IMAGE_DOMAINZIP_HASH);
@@ -1149,18 +1143,14 @@
       return AnnotationHelper.createHash(recipe);
     }
 
-<<<<<<< HEAD
-    private void addLegacyPrometheusAnnotationsFrom30(V1Pod pod, V1Pod currentPod) {
-=======
-    private String adjustedHash(Consumer<V1Pod> adjustment) {
+    private String adjustedHash(V1Pod currentPod, BiConsumer<V1Pod, V1Pod> adjustment) {
       V1Pod recipe = createPodRecipe();
-      adjustment.accept(recipe);
+      adjustment.accept(recipe, currentPod);
 
       return AnnotationHelper.createHash(recipe);
     }
 
     private void addLegacyPrometheusAnnotationsFrom30(V1Pod pod) {
->>>>>>> 922a7fa8
       AnnotationHelper.annotateForPrometheus(pod.getMetadata(), "/wls-exporter", getOldMetricsPort());
     }
 
@@ -1251,16 +1241,16 @@
       recipeContainer.setPorts(currentContainerPorts);
     }
 
-    private boolean canAdjustRecentOperatorMajorVersion3HashToMatch(String requiredHash) {
-      return requiredHash.equals(adjustedHash(this::restoreMetricsExporterSidecarPortTcpMetrics))
-          || requiredHash.equals(adjustedHash(this::convertAuxImagesInitContainerVolumeAndMounts));
+    private boolean canAdjustRecentOperatorMajorVersion3HashToMatch(V1Pod currentPod, String requiredHash) {
+      return requiredHash.equals(adjustedHash(currentPod, this::restoreMetricsExporterSidecarPortTcpMetrics))
+          || requiredHash.equals(adjustedHash(currentPod, this::convertAuxImagesInitContainerVolumeAndMounts));
     }
 
     private boolean hasCorrectPodHash(V1Pod currentPod) {
       return (isLegacyPod(currentPod)
               && canAdjustLegacyHashToMatch(currentPod, AnnotationHelper.getHash(currentPod)))
           || (isPodFromRecentOperator(currentPod)
-              && canAdjustRecentOperatorMajorVersion3HashToMatch(AnnotationHelper.getHash(currentPod)))
+              && canAdjustRecentOperatorMajorVersion3HashToMatch(currentPod, AnnotationHelper.getHash(currentPod)))
           || AnnotationHelper.getHash(getPodModel()).equals(AnnotationHelper.getHash(currentPod));
     }
 
