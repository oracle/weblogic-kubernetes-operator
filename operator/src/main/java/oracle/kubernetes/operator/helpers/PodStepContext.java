// Copyright (c) 2017, 2021, Oracle and/or its affiliates.
// Licensed under the Universal Permissive License v 1.0 as shown at https://oss.oracle.com/licenses/upl.

package oracle.kubernetes.operator.helpers;

import java.io.File;
import java.util.ArrayList;
import java.util.Arrays;
import java.util.Collections;
import java.util.HashMap;
import java.util.List;
import java.util.Map;
import java.util.Objects;
import java.util.Optional;
import java.util.stream.Collectors;
import javax.annotation.Nonnull;
import javax.annotation.Nullable;
import javax.json.Json;
import javax.json.JsonPatchBuilder;

import io.kubernetes.client.custom.IntOrString;
import io.kubernetes.client.custom.V1Patch;
import io.kubernetes.client.openapi.models.V1Container;
import io.kubernetes.client.openapi.models.V1ContainerPort;
import io.kubernetes.client.openapi.models.V1DeleteOptions;
import io.kubernetes.client.openapi.models.V1EnvVar;
import io.kubernetes.client.openapi.models.V1ExecAction;
import io.kubernetes.client.openapi.models.V1HTTPGetAction;
import io.kubernetes.client.openapi.models.V1Handler;
import io.kubernetes.client.openapi.models.V1Lifecycle;
import io.kubernetes.client.openapi.models.V1ObjectMeta;
import io.kubernetes.client.openapi.models.V1Pod;
import io.kubernetes.client.openapi.models.V1PodReadinessGate;
import io.kubernetes.client.openapi.models.V1PodSpec;
import io.kubernetes.client.openapi.models.V1Probe;
import io.kubernetes.client.openapi.models.V1SecretVolumeSource;
import io.kubernetes.client.openapi.models.V1Volume;
import io.kubernetes.client.openapi.models.V1VolumeMount;
import oracle.kubernetes.operator.DomainSourceType;
import oracle.kubernetes.operator.DomainStatusUpdater;
import oracle.kubernetes.operator.IntrospectorConfigMapConstants;
import oracle.kubernetes.operator.KubernetesConstants;
import oracle.kubernetes.operator.LabelConstants;
import oracle.kubernetes.operator.MIINonDynamicChangesMethod;
import oracle.kubernetes.operator.PodAwaiterStepFactory;
import oracle.kubernetes.operator.ProcessingConstants;
import oracle.kubernetes.operator.TuningParameters;
import oracle.kubernetes.operator.WebLogicConstants;
import oracle.kubernetes.operator.calls.CallResponse;
import oracle.kubernetes.operator.calls.UnrecoverableErrorBuilder;
import oracle.kubernetes.operator.logging.LoggingFacade;
import oracle.kubernetes.operator.logging.LoggingFactory;
import oracle.kubernetes.operator.logging.MessageKeys;
import oracle.kubernetes.operator.wlsconfig.NetworkAccessPoint;
import oracle.kubernetes.operator.wlsconfig.WlsDomainConfig;
import oracle.kubernetes.operator.wlsconfig.WlsServerConfig;
import oracle.kubernetes.operator.work.NextAction;
import oracle.kubernetes.operator.work.Packet;
import oracle.kubernetes.operator.work.Step;
import oracle.kubernetes.weblogic.domain.model.Domain;
import oracle.kubernetes.weblogic.domain.model.DomainStatus;
import oracle.kubernetes.weblogic.domain.model.ServerEnvVars;
import oracle.kubernetes.weblogic.domain.model.ServerSpec;
import oracle.kubernetes.weblogic.domain.model.Shutdown;
import org.apache.commons.lang3.builder.EqualsBuilder;

import static oracle.kubernetes.operator.IntrospectorConfigMapConstants.NUM_CONFIG_MAPS;
import static oracle.kubernetes.operator.LabelConstants.INTROSPECTION_STATE_LABEL;
import static oracle.kubernetes.operator.LabelConstants.MII_UPDATED_RESTART_REQUIRED_LABEL;
import static oracle.kubernetes.operator.LabelConstants.MODEL_IN_IMAGE_DOMAINZIP_HASH;
import static oracle.kubernetes.operator.ProcessingConstants.MII_DYNAMIC_UPDATE_SUCCESS;

public abstract class PodStepContext extends BasePodStepContext {

  private static final LoggingFacade LOGGER = LoggingFactory.getLogger("Operator", "Operator");

  private static final String STOP_SERVER = "/weblogic-operator/scripts/stopServer.sh";
  private static final String START_SERVER = "/weblogic-operator/scripts/startServer.sh";
  private static final String LIVENESS_PROBE = "/weblogic-operator/scripts/livenessProbe.sh";

  private static final String READINESS_PATH = "/weblogic/ready";

  final WlsServerConfig scan;
  @Nonnull
  private final Packet packet;
  private final WlsDomainConfig domainTopology;
  private final Step conflictStep;
  private V1Pod podModel;
  private final String miiModelSecretsHash;
  private final String miiDomainZipHash;
  private final String domainRestartVersion;
  private boolean addRestartRequiredLabel;

  PodStepContext(Step conflictStep, Packet packet) {
    super(packet.getSpi(DomainPresenceInfo.class));
    this.conflictStep = conflictStep;
    domainTopology = (WlsDomainConfig) packet.get(ProcessingConstants.DOMAIN_TOPOLOGY);
    miiModelSecretsHash = (String)packet.get(IntrospectorConfigMapConstants.SECRETS_MD_5);
    miiDomainZipHash = (String)packet.get(IntrospectorConfigMapConstants.DOMAINZIP_HASH);
    domainRestartVersion = (String)packet.get(IntrospectorConfigMapConstants.DOMAIN_RESTART_VERSION);
    scan = (WlsServerConfig) packet.get(ProcessingConstants.SERVER_SCAN);
    this.packet = packet;
  }

  private static boolean isPatchableItem(Map.Entry<String, String> entry) {
    return isCustomerItem(entry) || entry.getKey().equals(INTROSPECTION_STATE_LABEL);
  }

  private static boolean isCustomerItem(Map.Entry<String, String> entry) {
    return !entry.getKey().startsWith("weblogic.");
  }

  void init() {
    podModel = createPodModel();
  }

  V1Pod getPodModel() {
    return podModel;
  }

  private Step getConflictStep() {
    return new ConflictStep();
  }

  abstract Map<String, String> getPodLabels();

  abstract Map<String, String> getPodAnnotations();

  private String getNamespace() {
    return info.getNamespace();
  }

  private int getNumIntrospectorConfigMaps() {
    return Optional.ofNullable(getSpecifiedNumConfigMaps()).orElse(1);
  }

  private Integer getSpecifiedNumConfigMaps() {
    return Optional.ofNullable(packet.<String>getValue(NUM_CONFIG_MAPS)).map(this::parseOrNull).orElse(null);
  }

  private Integer parseOrNull(String count) {
    try {
      return Integer.parseInt(count);
    } catch (NumberFormatException e) {
      return null;
    }
  }

  // ------------------------ data methods ----------------------------

  String getDomainUid() {
    return getDomain().getDomainUid();
  }

  Domain getDomain() {
    return info.getDomain();
  }

  private String getDomainName() {
    return domainTopology.getName();
  }

  private DomainSourceType getDomainHomeSourceType() {
    return getDomain().getDomainHomeSourceType();
  }

  String getPodName() {
    return LegalNames.toPodName(getDomainUid(), getServerName());
  }

  String getAsName() {
    return domainTopology.getAdminServerName();
  }

  private Integer getAsPort() {
    return domainTopology
        .getServerConfig(domainTopology.getAdminServerName())
        .getLocalAdminProtocolChannelPort();
  }

  /**
   * Check if the server is listening on a secure port. NOTE: If the targeted server is a managed
   * server, this method is overridden to check if the managed server has a secure listen port rather
   * than the admin server. See PodHelper.ManagedPodStepContext
   *
   * @return true if server is listening on a secure port
   */
  boolean isLocalAdminProtocolChannelSecure() {
    return domainTopology
        .getServerConfig(getServerName())
        .isLocalAdminProtocolChannelSecure();
  }

  /**
   * Check if the admin server is listening on a secure port.
   *
   * @return true if admin server is listening on a secure port
   */
  private boolean isAdminServerProtocolChannelSecure() {
    return domainTopology
        .getServerConfig(domainTopology.getAdminServerName())
        .isLocalAdminProtocolChannelSecure();
  }


  Integer getLocalAdminProtocolChannelPort() {
    return domainTopology
        .getServerConfig(domainTopology.getAdminServerName())
        .getLocalAdminProtocolChannelPort();
  }

  private String getDataHome() {
    String dataHome = getDomain().getDataHome();
    return dataHome != null && !dataHome.isEmpty() ? dataHome + File.separator + getDomainUid() : null;
  }

  private String getEffectiveLogHome() {
    return getDomain().getEffectiveLogHome();
  }

  private String isIncludeServerOutInPodLog() {
    return Boolean.toString(getDomain().isIncludeServerOutInPodLog());
  }

  private String getRuntimeEncryptionSecret() {
    return getDomain().getRuntimeEncryptionSecret();
  }

  List<V1ContainerPort> getContainerPorts() {
    List<V1ContainerPort> ports = new ArrayList<>();
    getNetworkAccessPoints(scan).forEach(nap -> addContainerPort(ports, nap));

    if (!getDomain().isIstioEnabled()) { // if Istio enabled, the following were added to the NAPs by introspection.
      addContainerPort(ports, "default", getListenPort(), "TCP");
      addContainerPort(ports, "default-secure", getSslListenPort(), "TCP");
      addContainerPort(ports, "default-admin", getAdminPort(), "TCP");
    }

    return ports;
  }

  List<NetworkAccessPoint> getNetworkAccessPoints(WlsServerConfig config) {
    return Optional.ofNullable(config).map(WlsServerConfig::getNetworkAccessPoints).orElse(Collections.emptyList());
  }

  private boolean isSipProtocol(NetworkAccessPoint nap) {
    return "sip".equals(nap.getProtocol()) || "sips".equals(nap.getProtocol());
  }

  private void addContainerPort(List<V1ContainerPort> ports, NetworkAccessPoint nap) {
    String name = LegalNames.toDns1123LegalName(nap.getName());
    addContainerPort(ports, name, nap.getListenPort(), "TCP");

    if (isSipProtocol(nap)) {
      addContainerPort(ports, "udp-" + name, nap.getListenPort(), "UDP");
    }
  }

  private void addContainerPort(List<V1ContainerPort> ports, String name,
                                @Nullable Integer listenPort, String protocol) {
    if (listenPort != null) {
      ports.add(new V1ContainerPort().name(name).containerPort(listenPort).protocol(protocol));
    }
  }

  Integer getListenPort() {
    return Optional.ofNullable(scan).map(WlsServerConfig::getListenPort).orElse(null);
  }

  Integer getSslListenPort() {
    return Optional.ofNullable(scan).map(WlsServerConfig::getSslListenPort).orElse(null);
  }

  Integer getAdminPort() {
    return Optional.ofNullable(scan).map(WlsServerConfig::getAdminPort).orElse(null);
  }


  abstract String getServerName();

  String getClusterName() {
    return null;
  }

  // Prevent the watcher from recreating pod with old spec
  private void markBeingDeleted() {
    info.setServerPodBeingDeleted(getServerName(), Boolean.TRUE);
  }

  // ----------------------- step methods ------------------------------

  private void clearBeingDeleted() {
    info.setServerPodBeingDeleted(getServerName(), Boolean.FALSE);
  }

  private void setRecordedPod(V1Pod pod) {
    info.setServerPod(getServerName(), pod);
  }

  /**
   * Reads the specified pod and decides whether it must be created or replaced.
   *
   * @param next the next step to perform after the pod verification is complete.
   * @return a step to be scheduled.
   */
  Step verifyPod(Step next) {
    return Step.chain(
        DomainValidationSteps.createAdditionalDomainValidationSteps(podModel.getSpec()),
        new VerifyPodStep(next));
  }

  /**
   * Deletes the specified pod.
   *
   * @param pod the existing pod
   * @param next the next step to perform after the pod deletion is complete.
   * @return a step to be scheduled.
   */
  private Step deletePod(V1Pod pod, Step next) {
    return new CallBuilder()
        .deletePodAsync(getPodName(), getNamespace(), getDomainUid(), new V1DeleteOptions(), deleteResponse(pod, next));
  }

  /**
   * Creates the specified new pod and performs any additional needed processing.
   *
   * @param next the next step to perform after the pod creation is complete.
   * @return a step to be scheduled.
   */
  abstract Step createNewPod(Step next);

  /**
   * Creates the specified new pod and records it.
   *
   * @param next the next step to perform after the pod creation is complete.
   * @return a step to be scheduled.
   */
  Step createPod(Step next) {
    clearBeingDeleted();
    return createPodAsync(createResponse(next));
  }

  private Step createPodAsync(ResponseStep<V1Pod> response) {
    return new CallBuilder().createPodAsync(getNamespace(), getPodModel(), response);
  }

  /**
   * Creates the specified replacement pod and performs any additional needed processing.
   *
   * @param pod the existing pod
   * @param next the next step to perform after the pod creation is complete.
   * @return a step to be scheduled.
   */
  abstract Step replaceCurrentPod(V1Pod pod, Step next);

  /**
   * Creates the specified replacement pod and records it.
   *
   * @param next the next step to perform after the pod creation is complete.
   * @return a step to be scheduled.
   */
  private Step replacePod(Step next) {
    return createPodAsync(replaceResponse(next));
  }

  /**
   * Creates a Progressing step before an action step.
   *
   * @param actionStep the step to perform after the ProgressingStep.
   * @return a step to be scheduled.
   */
  abstract Step createProgressingStep(Step actionStep);

  private Step patchCurrentPod(V1Pod currentPod, Step next) {
    return createProgressingStep(patchPod(currentPod, next));
  }

<<<<<<< HEAD
  private Step patchRunningPod(V1Pod currentPod, V1Pod updatedPod, Step next, boolean addRestartRequiredLabel) {
    return createProgressingStep(patchPod(currentPod, updatedPod, next, addRestartRequiredLabel));
  }

  private Step patchPod(V1Pod currentPod, Step next) {
=======
  protected Step patchPod(V1Pod currentPod, Step next) {
>>>>>>> 30aef63d
    JsonPatchBuilder patchBuilder = Json.createPatchBuilder();
    KubernetesUtils.addPatches(
        patchBuilder, "/metadata/labels/", getLabels(currentPod), getNonHashedPodLabels());
    KubernetesUtils.addPatches(
        patchBuilder, "/metadata/annotations/", getAnnotations(currentPod), getPodAnnotations());
    return new CallBuilder()
        .patchPodAsync(getPodName(), getNamespace(), getDomainUid(),
            new V1Patch(patchBuilder.build().toString()), patchResponse(next));
  }

<<<<<<< HEAD
  // Method for online update
  private Step patchPod(V1Pod currentPod, V1Pod updatedPod, Step next, boolean addRestartRequiredLabel) {
    JsonPatchBuilder patchBuilder = Json.createPatchBuilder();
    Map<String, String> updatedLabels = Optional.ofNullable(updatedPod)
        .map(V1Pod::getMetadata)
        .map(V1ObjectMeta::getLabels)
        .orElse(null);

    Map<String, String> updatedAnnotations = Optional.ofNullable(updatedPod)
        .map(V1Pod::getMetadata)
        .map(V1ObjectMeta::getAnnotations)
        .orElse(null);
    if (updatedLabels != null) {
      String introspectVersion = Optional.ofNullable(info)
          .map(DomainPresenceInfo::getDomain)
          .map(Domain::getSpec)
          .map(DomainSpec::getIntrospectVersion)
          .orElse(null);
      if (introspectVersion != null) {
        updatedLabels.put(INTROSPECTION_STATE_LABEL, introspectVersion);
        if (addRestartRequiredLabel) {
          updatedLabels.put(MII_UPDATED_RESTART_REQUIRED_LABEL, "true");
        }
      }

      KubernetesUtils.addPatches(
          patchBuilder, "/metadata/labels/", getLabels(currentPod), updatedLabels);
    }
    if (updatedAnnotations != null) {
      KubernetesUtils.addPatches(
          patchBuilder, "/metadata/annotations/", getAnnotations(currentPod),
          updatedAnnotations);
    }
    return new CallBuilder()
        .patchPodAsync(getPodName(), getNamespace(), getDomainUid(),
            new V1Patch(patchBuilder.build().toString()), patchResponse(next));
  }

=======
>>>>>>> 30aef63d
  private Map<String, String> getNonHashedPodLabels() {
    Map<String,String> result = new HashMap<>(getPodLabels());
    Optional.ofNullable(miiDomainZipHash)
          .ifPresent(h -> result.put(MODEL_IN_IMAGE_DOMAINZIP_HASH, formatHashLabel(h)));

    Optional.ofNullable(getDomain().getSpec().getIntrospectVersion())
        .ifPresent(version -> result.put(INTROSPECTION_STATE_LABEL, version));

    if (addRestartRequiredLabel) {
      result.put(MII_UPDATED_RESTART_REQUIRED_LABEL, "true");
    }

    return result;
  }

  private Map<String, String> getLabels(V1Pod pod) {
    return Optional.ofNullable(pod.getMetadata()).map(V1ObjectMeta::getLabels).orElseGet(Collections::emptyMap);
  }

  private Map<String, String> getAnnotations(V1Pod pod) {
    return Optional.ofNullable(pod.getMetadata()).map(V1ObjectMeta::getAnnotations).orElseGet(Collections::emptyMap);
  }

  private void logPodCreated() {
    LOGGER.info(getPodCreatedMessageKey(), getDomainUid(), getServerName());
  }

  private void logPodExists() {
    LOGGER.fine(getPodExistsMessageKey(), getDomainUid(), getServerName());
  }

  private void logPodPatched() {
    LOGGER.info(getPodPatchedMessageKey(), getDomainUid(), getServerName());
  }

  private void logPodReplaced() {
    LOGGER.info(getPodReplacedMessageKey(), getDomainUid(), getServerName());
  }

  abstract String getPodCreatedMessageKey();

  abstract String getPodExistsMessageKey();

  abstract String getPodPatchedMessageKey();

  abstract String getPodReplacedMessageKey();

  Step createCyclePodStep(V1Pod pod, Step next) {
    return new CyclePodStep(pod, next);
  }

  private boolean mustPatchPod(V1Pod currentPod) {
    return KubernetesUtils.isMissingValues(getLabels(currentPod), getNonHashedPodLabels())
        || KubernetesUtils.isMissingValues(getAnnotations(currentPod), getPodAnnotations());
  }

  private boolean canUseCurrentPod(V1Pod currentPod) {

    boolean useCurrent =
        AnnotationHelper.getHash(getPodModel()).equals(AnnotationHelper.getHash(currentPod))
            && canUseNewDomainZip(currentPod);

    if (!useCurrent && AnnotationHelper.getDebugString(currentPod).length() > 0) {
      LOGGER.fine(
          MessageKeys.POD_DUMP,
          AnnotationHelper.getDebugString(currentPod),
          AnnotationHelper.getDebugString(getPodModel()));
    }

    return useCurrent;
  }

  private boolean canUseNewDomainZip(V1Pod currentPod) {
    String dynamicUpdateResult = packet.getValue(ProcessingConstants.MII_DYNAMIC_UPDATE);

    if (miiDomainZipHash == null || isDomainZipUnchanged(currentPod)) {
      return true;
    } else if (dynamicUpdateResult == null) {
      return false;
    } else if (dynamicUpdateResult.equals(MII_DYNAMIC_UPDATE_SUCCESS)) {
      return true;
    } else if (getDomain().getMiiNonDynamicChangesMethod() == MIINonDynamicChangesMethod.CommitUpdateOnly) {
      addRestartRequiredLabel = true;
      return true;
    } else {
      return false;
    }
  }

  private boolean isDomainZipUnchanged(V1Pod currentPod) {
    return formatHashLabel(miiDomainZipHash)
        .equals(currentPod.getMetadata().getLabels().get(MODEL_IN_IMAGE_DOMAINZIP_HASH));
  }

  private String getReasonToRecycle(V1Pod currentPod) {
    PodCompatibility compatibility = new PodCompatibility(getPodModel(), currentPod);
    return compatibility.getIncompatibility();
  }

  private ResponseStep<V1Pod> createResponse(Step next) {
    return new CreateResponseStep(next);
  }

  private ResponseStep<Object> deleteResponse(V1Pod pod, Step next) {
    return new DeleteResponseStep(pod, next);
  }

  private ResponseStep<V1Pod> replaceResponse(Step next) {
    return new ReplacePodResponseStep(next);
  }

  private ResponseStep<V1Pod> patchResponse(Step next) {
    return new PatchPodResponseStep(next);
  }

  V1Pod createPodModel() {
    return withNonHashedElements(AnnotationHelper.withSha256Hash(createPodRecipe()));
  }

  @Override
  protected Map<String, String> augmentSubVars(Map<String, String> vars) {
    String clusterName = getClusterName();
    if (clusterName != null) {
      vars.put("CLUSTER_NAME", clusterName);
    }
    return vars;
  }

  V1Pod withNonHashedElements(V1Pod pod) {
    V1ObjectMeta metadata = Objects.requireNonNull(pod.getMetadata());
    // Adds labels and annotations to a pod, skipping any whose names begin with "weblogic."
    getNonHashedPodLabels().entrySet().stream()
        .filter(PodStepContext::isPatchableItem)
        .forEach(e -> metadata.putLabelsItem(e.getKey(), e.getValue()));
    getPodAnnotations().entrySet().stream()
        .filter(PodStepContext::isPatchableItem)
        .forEach(e -> metadata.putAnnotationsItem(e.getKey(), e.getValue()));
    Optional.ofNullable(miiDomainZipHash)
        .ifPresent(hash -> addHashLabel(metadata, LabelConstants.MODEL_IN_IMAGE_DOMAINZIP_HASH, hash));

    setTerminationGracePeriod(pod);
    getContainer(pod).map(V1Container::getEnv).ifPresent(this::updateEnv);

    updateForOwnerReference(metadata);
    return updateForDeepSubstitution(pod.getSpec(), pod);
  }

  private void setTerminationGracePeriod(V1Pod pod) {
    Objects.requireNonNull(pod.getSpec()).terminationGracePeriodSeconds(getTerminationGracePeriodSeconds());
  }

  private long getTerminationGracePeriodSeconds() {
    return getShutdownSpec().getTimeoutSeconds() + PodHelper.DEFAULT_ADDITIONAL_DELETE_TIME;
  }

  private void updateEnv(List<V1EnvVar> env) {
    updateEnvForShutdown(env);
    updateEnvForStartupMode(env);
    defineConfigOverride(env);
  }

  private void updateEnvForShutdown(List<V1EnvVar> env) {
    if (scan != null) {
      Integer localAdminPort = scan.getLocalAdminProtocolChannelPort();
      addOrReplaceEnvVar(env, "LOCAL_ADMIN_PORT", String.valueOf(localAdminPort));
      addOrReplaceEnvVar(env, "LOCAL_ADMIN_PROTOCOL", localAdminPort.equals(scan.getListenPort()) ? "t3" : "t3s");
    }

    Shutdown shutdown = getShutdownSpec();
    addDefaultEnvVarIfMissing(env, "SHUTDOWN_TYPE", shutdown.getShutdownType());
    addDefaultEnvVarIfMissing(env, "SHUTDOWN_TIMEOUT", String.valueOf(shutdown.getTimeoutSeconds()));
    addDefaultEnvVarIfMissing(env, "SHUTDOWN_IGNORE_SESSIONS", String.valueOf(shutdown.getIgnoreSessions()));
  }

  private Shutdown getShutdownSpec() {
    return Optional.ofNullable(getServerSpec()).map(ServerSpec::getShutdown).orElse(new Shutdown());
  }

  private void updateEnvForStartupMode(List<V1EnvVar> env) {
    Optional.ofNullable(getServerSpec())
          .map(ServerSpec::getDesiredState)
          .filter(this::isNotRunning)
          .ifPresent(s -> addDefaultEnvVarIfMissing(env, "STARTUP_MODE", s));
    Optional.ofNullable(getDomain().getLivenessProbeCustomScript())
          .ifPresent(s -> addDefaultEnvVarIfMissing(env, "LIVENESS_PROBE_CUSTOM_SCRIPT", s));
  }

  private boolean isNotRunning(String desiredState) {
    return !WebLogicConstants.RUNNING_STATE.equals(desiredState);
  }

  private void defineConfigOverride(List<V1EnvVar> env) {
    if (distributeOverridesDynamically()) {
      addDefaultEnvVarIfMissing(env, ServerEnvVars.DYNAMIC_CONFIG_OVERRIDE, "true");
    }
  }

  // Creates a pod model containing elements which are not patchable.
  private V1Pod createPodRecipe() {
    return new V1Pod().metadata(createMetadata()).spec(createSpec(TuningParameters.getInstance()));
  }

  protected V1ObjectMeta createMetadata() {
    final V1ObjectMeta metadata = new V1ObjectMeta().name(getPodName()).namespace(getNamespace());

    LOGGER.finest("PodStepContext.createMetaData domainRestartVersion from INIT "
        + domainRestartVersion);
    LOGGER.finest("PodStepContext.createMetaData domainRestartVersion from serverspec "
        + getServerSpec().getDomainRestartVersion());
    LOGGER.finest("PodStepContext.createMetaData domainIntrospectVersion from spec "
        + getDomain().getIntrospectVersion());

    metadata
        .putLabelsItem(LabelConstants.DOMAINUID_LABEL, getDomainUid())
        .putLabelsItem(LabelConstants.DOMAINNAME_LABEL, getDomainName())
        .putLabelsItem(LabelConstants.SERVERNAME_LABEL, getServerName())
        .putLabelsItem(LabelConstants.CREATEDBYOPERATOR_LABEL, "true")
        .putLabelsItem(
            LabelConstants.DOMAINRESTARTVERSION_LABEL, getServerSpec().getDomainRestartVersion())
        .putLabelsItem(
            LabelConstants.CLUSTERRESTARTVERSION_LABEL, getServerSpec().getClusterRestartVersion())
        .putLabelsItem(
            LabelConstants.SERVERRESTARTVERSION_LABEL, getServerSpec().getServerRestartVersion());

    Optional.ofNullable(miiModelSecretsHash)
          .ifPresent(hash -> addHashLabel(metadata, LabelConstants.MODEL_IN_IMAGE_MODEL_SECRETS_HASH, hash));
    return metadata;
  }

  private void addHashLabel(V1ObjectMeta metadata, String label, String hash) {
    metadata.putLabelsItem(label, formatHashLabel(hash));
  }

  private static String formatHashLabel(String hash) {
    return String.format("md5.%s.md5", hash.replace("\n", ""));
  }


  protected V1PodSpec createSpec(TuningParameters tuningParameters) {
    V1PodSpec podSpec = createPodSpec(tuningParameters)
        .readinessGates(getReadinessGates())
        .initContainers(getServerSpec().getInitContainers().stream()
                .map(c -> c.env(createEnv(c, tuningParameters))).collect(Collectors.toList()));

    for (V1Volume additionalVolume : getVolumes(getDomainUid())) {
      podSpec.addVolumesItem(additionalVolume);
    }
    return podSpec;
  }

  private List<V1EnvVar> createEnv(V1Container c, TuningParameters tuningParameters) {
    List<V1EnvVar> initContainerEnvVars = new ArrayList<>();
    Optional.ofNullable(c.getEnv()).ifPresent(initContainerEnvVars::addAll);
    getEnvironmentVariables(tuningParameters).forEach(envVar ->
            addIfMissing(initContainerEnvVars, envVar.getName(), envVar.getValue(), envVar.getValueFrom()));
    return initContainerEnvVars;
  }

  // ---------------------- model methods ------------------------------

  private List<V1PodReadinessGate> getReadinessGates() {
    List<V1PodReadinessGate> readinessGates = getServerSpec().getReadinessGates();
    return readinessGates.isEmpty() ? null : readinessGates;
  }

  private List<V1Volume> getVolumes(String domainUid) {
    List<V1Volume> volumes = PodDefaults.getStandardVolumes(domainUid, getNumIntrospectorConfigMaps());
    volumes.addAll(getServerSpec().getAdditionalVolumes());
    if (getDomainHomeSourceType() == DomainSourceType.FromModel) {
      volumes.add(createRuntimeEncryptionSecretVolume());
    }

    return volumes;
  }

  protected V1Container createPrimaryContainer(TuningParameters tuningParameters) {
    V1Container v1Container = super.createPrimaryContainer(tuningParameters)
            .ports(getContainerPorts())
            .lifecycle(createLifecycle())
            .livenessProbe(createLivenessProbe(tuningParameters.getPodTuning()));

    if (!mockWls()) {
      v1Container.readinessProbe(createReadinessProbe(tuningParameters.getPodTuning()));
    }

    for (V1VolumeMount additionalVolumeMount : getVolumeMounts()) {
      v1Container.addVolumeMountsItem(additionalVolumeMount);
    }
    return v1Container;
  }

  private V1VolumeMount createRuntimeEncryptionSecretVolumeMount() {
    return new V1VolumeMount().name(RUNTIME_ENCRYPTION_SECRET_VOLUME)
        .mountPath(RUNTIME_ENCRYPTION_SECRET_MOUNT_PATH).readOnly(true);
  }

  protected String getContainerName() {
    return KubernetesConstants.CONTAINER_NAME;
  }

  protected List<String> getContainerCommand() {
    return Collections.singletonList(START_SERVER);
  }

  protected List<V1Container> getContainers() {
    return getServerSpec().getContainers();
  }

  private List<V1VolumeMount> getVolumeMounts() {
    List<V1VolumeMount> mounts = PodDefaults.getStandardVolumeMounts(getDomainUid(), getNumIntrospectorConfigMaps());
    mounts.addAll(getServerSpec().getAdditionalVolumeMounts());
    if (getDomainHomeSourceType() == DomainSourceType.FromModel) {
      mounts.add(createRuntimeEncryptionSecretVolumeMount());
    }
    return mounts;
  }

  private V1Volume createRuntimeEncryptionSecretVolume() {
    return new V1Volume()
        .name(RUNTIME_ENCRYPTION_SECRET_VOLUME)
        .secret(getRuntimeEncryptionSecretVolumeSource(getRuntimeEncryptionSecret()));
  }

  private V1SecretVolumeSource getRuntimeEncryptionSecretVolumeSource(String name) {
    return new V1SecretVolumeSource().secretName(name).defaultMode(420);
  }

  /**
   * Sets the environment variables used by operator/src/main/resources/scripts/startServer.sh
   * @param vars a list to which new variables are to be added
   */
  void addStartupEnvVars(List<V1EnvVar> vars) {
    addEnvVar(vars, ServerEnvVars.DOMAIN_NAME, getDomainName());
    addEnvVar(vars, ServerEnvVars.DOMAIN_HOME, getDomainHome());
    addEnvVar(vars, ServerEnvVars.ADMIN_NAME, getAsName());
    addEnvVar(vars, ServerEnvVars.ADMIN_PORT, getAsPort().toString());
    addEnvVarIfTrue(isLocalAdminProtocolChannelSecure(), vars, "ADMIN_PORT_SECURE");
    addEnvVarIfTrue(isAdminServerProtocolChannelSecure(), vars, ServerEnvVars.ADMIN_SERVER_PORT_SECURE);
    addEnvVar(vars, ServerEnvVars.SERVER_NAME, getServerName());
    addEnvVar(vars, ServerEnvVars.DOMAIN_UID, getDomainUid());
    addEnvVar(vars, ServerEnvVars.NODEMGR_HOME, NODEMGR_HOME);
    addEnvVar(vars, ServerEnvVars.LOG_HOME, getEffectiveLogHome());
    addEnvVar(vars, ServerEnvVars.SERVER_OUT_IN_POD_LOG, isIncludeServerOutInPodLog());
    addEnvVar(vars, ServerEnvVars.SERVICE_NAME, LegalNames.toServerServiceName(getDomainUid(), getServerName()));
    addEnvVar(vars, ServerEnvVars.AS_SERVICE_NAME, LegalNames.toServerServiceName(getDomainUid(), getAsName()));
    Optional.ofNullable(getDataHome()).ifPresent(v -> addEnvVar(vars, ServerEnvVars.DATA_HOME, v));
    addEnvVarIfTrue(mockWls(), vars, "MOCK_WLS");
  }

  private String getDomainHome() {
    return getDomain().getDomainHome();
  }

  private boolean distributeOverridesDynamically() {
    return getDomain().distributeOverridesDynamically();
  }

  private V1Lifecycle createLifecycle() {
    return new V1Lifecycle().preStop(handler(STOP_SERVER));
  }

  private V1Handler handler(String... commandItems) {
    return new V1Handler().exec(execAction(commandItems));
  }

  private V1ExecAction execAction(String... commandItems) {
    return new V1ExecAction().command(Arrays.asList(commandItems));
  }

  private V1Probe createReadinessProbe(TuningParameters.PodTuning tuning) {
    V1Probe readinessProbe = new V1Probe();
    readinessProbe
        .initialDelaySeconds(getReadinessProbeInitialDelaySeconds(tuning))
        .timeoutSeconds(getReadinessProbeTimeoutSeconds(tuning))
        .periodSeconds(getReadinessProbePeriodSeconds(tuning))
        .failureThreshold(FAILURE_THRESHOLD);
    try {
      boolean istioEnabled = getDomain().isIstioEnabled();
      if (istioEnabled) {
        int istioReadinessPort = getDomain().getIstioReadinessPort();
        readinessProbe =
            readinessProbe.httpGet(httpGetAction(READINESS_PATH, istioReadinessPort, false));
      } else {
        readinessProbe =
            readinessProbe.httpGet(
                httpGetAction(
                    READINESS_PATH,
                    getLocalAdminProtocolChannelPort(),
                    isLocalAdminProtocolChannelSecure()));
      }
    } catch (Exception e) {
      // do nothing
    }
    return readinessProbe;
  }

  @SuppressWarnings("SameParameterValue")
  private V1HTTPGetAction httpGetAction(String path, int port, boolean useHttps) {
    V1HTTPGetAction getAction = new V1HTTPGetAction();
    getAction.path(path).port(new IntOrString(port));
    if (useHttps) {
      getAction.scheme("HTTPS");
    }
    return getAction;
  }

  private int getReadinessProbePeriodSeconds(TuningParameters.PodTuning tuning) {
    return Optional.ofNullable(getServerSpec().getReadinessProbe().getPeriodSeconds())
        .orElse(tuning.readinessProbePeriodSeconds);
  }

  private int getReadinessProbeTimeoutSeconds(TuningParameters.PodTuning tuning) {
    return Optional.ofNullable(getServerSpec().getReadinessProbe().getTimeoutSeconds())
        .orElse(tuning.readinessProbeTimeoutSeconds);
  }

  private int getReadinessProbeInitialDelaySeconds(TuningParameters.PodTuning tuning) {
    return Optional.ofNullable(getServerSpec().getReadinessProbe().getInitialDelaySeconds())
        .orElse(tuning.readinessProbeInitialDelaySeconds);
  }

  private V1Probe createLivenessProbe(TuningParameters.PodTuning tuning) {
    return new V1Probe()
        .initialDelaySeconds(getLivenessProbeInitialDelaySeconds(tuning))
        .timeoutSeconds(getLivenessProbeTimeoutSeconds(tuning))
        .periodSeconds(getLivenessProbePeriodSeconds(tuning))
        .failureThreshold(FAILURE_THRESHOLD)
        .exec(execAction(LIVENESS_PROBE));
  }

  private int getLivenessProbeInitialDelaySeconds(TuningParameters.PodTuning tuning) {
    return Optional.ofNullable(getServerSpec().getLivenessProbe().getInitialDelaySeconds())
        .orElse(tuning.livenessProbeInitialDelaySeconds);
  }

  private int getLivenessProbeTimeoutSeconds(TuningParameters.PodTuning tuning) {
    return Optional.ofNullable(getServerSpec().getLivenessProbe().getTimeoutSeconds())
        .orElse(tuning.livenessProbeTimeoutSeconds);
  }

  private int getLivenessProbePeriodSeconds(TuningParameters.PodTuning tuning) {
    return Optional.ofNullable(getServerSpec().getLivenessProbe().getPeriodSeconds())
        .orElse(tuning.livenessProbePeriodSeconds);
  }

  private boolean mockWls() {
    return Boolean.getBoolean("mockWLS");
  }

  private abstract class BaseStep extends Step {
    BaseStep() {
      this(null);
    }

    BaseStep(Step next) {
      super(next);
    }

    protected String getDetail() {
      return getServerName();
    }
  }

  private class ConflictStep extends BaseStep {

    @Override
    public NextAction apply(Packet packet) {
      return doNext(getConflictStep(), packet);
    }

    @Override
    public boolean equals(Object other) {
      if (other == this) {
        return true;
      }
      if (!(other instanceof ConflictStep)) {
        return false;
      }
      ConflictStep rhs = ((ConflictStep) other);
      return new EqualsBuilder().append(conflictStep, rhs.getConflictStep()).isEquals();
    }

    private Step getConflictStep() {
      return conflictStep;
    }
  }

  private class CyclePodStep extends BaseStep {
    private final V1Pod pod;

    CyclePodStep(V1Pod pod, Step next) {
      super(next);
      this.pod = pod;
    }

    @Override
    public NextAction apply(Packet packet) {
      markBeingDeleted();
      return doNext(deletePod(pod, getNext()), packet);
    }
  }

  private class VerifyPodStep extends BaseStep {

    VerifyPodStep(Step next) {
      super(next);
    }

    @Override
    public NextAction apply(Packet packet) {
      V1Pod currentPod = info.getServerPod(getServerName());
      // reset introspect failure job count - if any
      Optional.ofNullable(packet.getSpi(DomainPresenceInfo.class))
          .map(DomainPresenceInfo::getDomain)
          .map(Domain::getStatus)
          .ifPresent(DomainStatus::resetIntrospectJobFailureCount);

      if (currentPod == null) {
        return doNext(createNewPod(getNext()), packet);
      } else if (!canUseCurrentPod(currentPod)) {
        LOGGER.info(
            MessageKeys.CYCLING_POD,
            Objects.requireNonNull(currentPod.getMetadata()).getName(),
            getReasonToRecycle(currentPod));
        return doNext(replaceCurrentPod(currentPod, getNext()), packet);
      } else if (mustPatchPod(currentPod)) {
        return doNext(patchCurrentPod(currentPod, getNext()), packet);
      } else {
        logPodExists();
        return doNext(packet);
      }
    }
  }

  private abstract class BaseResponseStep extends ResponseStep<V1Pod> {
    BaseResponseStep(Step next) {
      super(next);
    }

    protected String getDetail() {
      return getServerName();
    }

    @Override
    public NextAction onFailure(Packet packet, CallResponse<V1Pod> callResponse) {
      if (UnrecoverableErrorBuilder.isAsyncCallUnrecoverableFailure(callResponse)) {
        return updateDomainStatus(packet, callResponse);
      } else {
        return onFailure(getConflictStep(), packet, callResponse);
      }
    }

    private NextAction updateDomainStatus(Packet packet, CallResponse<V1Pod> callResponse) {
      return doNext(DomainStatusUpdater.createFailureRelatedSteps(callResponse, null), packet);
    }
  }

  private class CreateResponseStep extends BaseResponseStep {

    CreateResponseStep(Step next) {
      super(next);
    }

    @Override
    public NextAction onSuccess(Packet packet, CallResponse<V1Pod> callResponse) {
      logPodCreated();
      if (callResponse.getResult() != null) {
        info.updateLastKnownServerStatus(getServerName(), WebLogicConstants.STARTING_STATE);
        setRecordedPod(callResponse.getResult());
      }

      boolean waitForPodReady =
          (boolean) Optional.ofNullable(packet.get(ProcessingConstants.WAIT_FOR_POD_READY)).orElse(false);

      if (waitForPodReady) {
        PodAwaiterStepFactory pw = packet.getSpi(PodAwaiterStepFactory.class);
        return doNext(pw.waitForReady(callResponse.getResult(), getNext()), packet);
      }
      return doNext(packet);
    }
  }

  private class DeleteResponseStep extends ResponseStep<Object> {
    private final V1Pod pod;

    DeleteResponseStep(V1Pod pod, Step next) {
      super(next);
      this.pod = pod;
    }

    protected String getDetail() {
      return getServerName();
    }

    @Override
    public NextAction onFailure(Packet packet, CallResponse<Object> callResponses) {
      if (callResponses.getStatusCode() == CallBuilder.NOT_FOUND) {
        return onSuccess(packet, callResponses);
      }
      return super.onFailure(getConflictStep(), packet, callResponses);
    }

    @Override
    public NextAction onSuccess(Packet packet, CallResponse<Object> callResponses) {
      PodAwaiterStepFactory pw = packet.getSpi(PodAwaiterStepFactory.class);
      return doNext(pw.waitForDelete(pod, replacePod(getNext())), packet);
    }
  }

  private class ReplacePodResponseStep extends PatchPodResponseStep {

    ReplacePodResponseStep(Step next) {
      super(next);
    }

    @Override
    public void logPodChanged() {
      logPodReplaced();
    }

    @Override
    public NextAction onSuccess(Packet packet, CallResponse<V1Pod> callResponse) {
      return doNext(
          packet.getSpi(PodAwaiterStepFactory.class).waitForReady(processResponse(callResponse), getNext()),
          packet);
    }
  }

  private class PatchPodResponseStep extends BaseResponseStep {

    PatchPodResponseStep(Step next) {
      super(next);
    }

    public void logPodChanged() {
      logPodPatched();
    }

    @Override
    public NextAction onSuccess(Packet packet, CallResponse<V1Pod> callResponse) {
      processResponse(callResponse);
      return doNext(getNext(), packet);
    }

    protected V1Pod processResponse(CallResponse<V1Pod> callResponse) {
      V1Pod newPod = callResponse.getResult();
      logPodChanged();
      if (newPod != null) {
        setRecordedPod(newPod);
      }
      return newPod;
    }
  }
}<|MERGE_RESOLUTION|>--- conflicted
+++ resolved
@@ -375,15 +375,7 @@
     return createProgressingStep(patchPod(currentPod, next));
   }
 
-<<<<<<< HEAD
-  private Step patchRunningPod(V1Pod currentPod, V1Pod updatedPod, Step next, boolean addRestartRequiredLabel) {
-    return createProgressingStep(patchPod(currentPod, updatedPod, next, addRestartRequiredLabel));
-  }
-
   private Step patchPod(V1Pod currentPod, Step next) {
-=======
-  protected Step patchPod(V1Pod currentPod, Step next) {
->>>>>>> 30aef63d
     JsonPatchBuilder patchBuilder = Json.createPatchBuilder();
     KubernetesUtils.addPatches(
         patchBuilder, "/metadata/labels/", getLabels(currentPod), getNonHashedPodLabels());
@@ -394,47 +386,6 @@
             new V1Patch(patchBuilder.build().toString()), patchResponse(next));
   }
 
-<<<<<<< HEAD
-  // Method for online update
-  private Step patchPod(V1Pod currentPod, V1Pod updatedPod, Step next, boolean addRestartRequiredLabel) {
-    JsonPatchBuilder patchBuilder = Json.createPatchBuilder();
-    Map<String, String> updatedLabels = Optional.ofNullable(updatedPod)
-        .map(V1Pod::getMetadata)
-        .map(V1ObjectMeta::getLabels)
-        .orElse(null);
-
-    Map<String, String> updatedAnnotations = Optional.ofNullable(updatedPod)
-        .map(V1Pod::getMetadata)
-        .map(V1ObjectMeta::getAnnotations)
-        .orElse(null);
-    if (updatedLabels != null) {
-      String introspectVersion = Optional.ofNullable(info)
-          .map(DomainPresenceInfo::getDomain)
-          .map(Domain::getSpec)
-          .map(DomainSpec::getIntrospectVersion)
-          .orElse(null);
-      if (introspectVersion != null) {
-        updatedLabels.put(INTROSPECTION_STATE_LABEL, introspectVersion);
-        if (addRestartRequiredLabel) {
-          updatedLabels.put(MII_UPDATED_RESTART_REQUIRED_LABEL, "true");
-        }
-      }
-
-      KubernetesUtils.addPatches(
-          patchBuilder, "/metadata/labels/", getLabels(currentPod), updatedLabels);
-    }
-    if (updatedAnnotations != null) {
-      KubernetesUtils.addPatches(
-          patchBuilder, "/metadata/annotations/", getAnnotations(currentPod),
-          updatedAnnotations);
-    }
-    return new CallBuilder()
-        .patchPodAsync(getPodName(), getNamespace(), getDomainUid(),
-            new V1Patch(patchBuilder.build().toString()), patchResponse(next));
-  }
-
-=======
->>>>>>> 30aef63d
   private Map<String, String> getNonHashedPodLabels() {
     Map<String,String> result = new HashMap<>(getPodLabels());
     Optional.ofNullable(miiDomainZipHash)
