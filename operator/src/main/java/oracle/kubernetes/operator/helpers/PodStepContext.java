--- conflicted
+++ resolved
@@ -4,6 +4,7 @@
 
 package oracle.kubernetes.operator.helpers;
 
+import java.io.File;
 import java.util.ArrayList;
 import java.util.Arrays;
 import java.util.Collections;
@@ -170,17 +171,10 @@
         .getLocalAdminProtocolChannelPort();
   }
 
-<<<<<<< HEAD
-  private String getLogHome() {
-    return getDomain().getLogHome();
-  }
-
   private String getDataHome() {
     return getDomain().getDataHome() + File.separator + getDomainUid();
   }
 
-=======
->>>>>>> 218331d7
   private String getEffectiveLogHome() {
     return getDomain().getEffectiveLogHome();
   }
@@ -614,24 +608,7 @@
     addEnvVar(vars, ServerEnvVars.ADMIN_NAME, getAsName());
     addEnvVar(vars, ServerEnvVars.ADMIN_PORT, getAsPort().toString());
     if (isLocalAdminProtocolChannelSecure()) {
-<<<<<<< HEAD
       addEnvVar(vars, "ADMIN_PORT_SECURE", "true");
-    }
-    addEnvVar(vars, "SERVER_NAME", getServerName());
-    addEnvVar(vars, "DOMAIN_UID", getDomainUid());
-    addEnvVar(vars, "NODEMGR_HOME", NODEMGR_HOME);
-    addEnvVar(vars, "LOG_HOME", getEffectiveLogHome());
-    String dataHome = getDataHome();
-    if (dataHome != null && !dataHome.isEmpty()) {
-      addEnvVar(vars, "DATA_HOME", getDataHome());
-    }
-    addEnvVar(vars, "SERVER_OUT_IN_POD_LOG", getIncludeServerOutInPodLog());
-    addEnvVar(
-        vars, "SERVICE_NAME", LegalNames.toServerServiceName(getDomainUid(), getServerName()));
-    addEnvVar(vars, "AS_SERVICE_NAME", LegalNames.toServerServiceName(getDomainUid(), getAsName()));
-=======
-      // This env variable indicates whether the administration port in the WLS server on the local pod is secure
-      addEnvVar(vars, ServerEnvVars.ADMIN_PORT_SECURE, "true");
     }
     if (isAdminServerProtocolChannelSecure()) {
       // The following env variable determines whether to set a secure protocol(https/t3s) in the "AdminURL" property
@@ -647,7 +624,10 @@
     addEnvVar(vars, ServerEnvVars.SERVER_OUT_IN_POD_LOG, isIncludeServerOutInPodLog());
     addEnvVar(vars, ServerEnvVars.SERVICE_NAME, LegalNames.toServerServiceName(getDomainUid(), getServerName()));
     addEnvVar(vars, ServerEnvVars.AS_SERVICE_NAME, LegalNames.toServerServiceName(getDomainUid(), getAsName()));
->>>>>>> 218331d7
+    String dataHome = getDataHome();
+    if (dataHome != null && !dataHome.isEmpty()) {
+      addEnvVar(vars, "DATA_HOME", getDataHome());
+    }
     if (mockWls()) {
       addEnvVar(vars, "MOCK_WLS", "true");
     }
