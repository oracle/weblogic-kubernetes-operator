// Copyright (c) 2017, 2021, Oracle and/or its affiliates.
// Licensed under the Universal Permissive License v 1.0 as shown at https://oss.oracle.com/licenses/upl.

package oracle.kubernetes.operator.helpers;

import java.io.File;
import java.util.ArrayList;
import java.util.Arrays;
import java.util.Collections;
import java.util.HashMap;
import java.util.List;
import java.util.Map;
import java.util.Objects;
import java.util.Optional;
import java.util.stream.Collectors;
import javax.annotation.Nonnull;
import javax.annotation.Nullable;
import javax.json.Json;
import javax.json.JsonPatchBuilder;

import io.kubernetes.client.custom.IntOrString;
import io.kubernetes.client.custom.V1Patch;
import io.kubernetes.client.openapi.models.V1Container;
import io.kubernetes.client.openapi.models.V1ContainerPort;
import io.kubernetes.client.openapi.models.V1DeleteOptions;
import io.kubernetes.client.openapi.models.V1EnvVar;
import io.kubernetes.client.openapi.models.V1ExecAction;
import io.kubernetes.client.openapi.models.V1HTTPGetAction;
import io.kubernetes.client.openapi.models.V1Handler;
import io.kubernetes.client.openapi.models.V1Lifecycle;
import io.kubernetes.client.openapi.models.V1ObjectMeta;
import io.kubernetes.client.openapi.models.V1Pod;
import io.kubernetes.client.openapi.models.V1PodReadinessGate;
import io.kubernetes.client.openapi.models.V1PodSpec;
import io.kubernetes.client.openapi.models.V1Probe;
import io.kubernetes.client.openapi.models.V1SecretVolumeSource;
import io.kubernetes.client.openapi.models.V1Volume;
import io.kubernetes.client.openapi.models.V1VolumeMount;
import oracle.kubernetes.operator.DomainSourceType;
import oracle.kubernetes.operator.DomainStatusUpdater;
import oracle.kubernetes.operator.IntrospectorConfigMapConstants;
import oracle.kubernetes.operator.KubernetesConstants;
import oracle.kubernetes.operator.LabelConstants;
import oracle.kubernetes.operator.MIINonDynamicChangesMethod;
import oracle.kubernetes.operator.PodAwaiterStepFactory;
import oracle.kubernetes.operator.ProcessingConstants;
import oracle.kubernetes.operator.TuningParameters;
import oracle.kubernetes.operator.WebLogicConstants;
import oracle.kubernetes.operator.calls.CallResponse;
import oracle.kubernetes.operator.calls.UnrecoverableErrorBuilder;
import oracle.kubernetes.operator.logging.LoggingFacade;
import oracle.kubernetes.operator.logging.LoggingFactory;
import oracle.kubernetes.operator.logging.MessageKeys;
import oracle.kubernetes.operator.wlsconfig.NetworkAccessPoint;
import oracle.kubernetes.operator.wlsconfig.WlsDomainConfig;
import oracle.kubernetes.operator.wlsconfig.WlsServerConfig;
import oracle.kubernetes.operator.work.NextAction;
import oracle.kubernetes.operator.work.Packet;
import oracle.kubernetes.operator.work.Step;
import oracle.kubernetes.weblogic.domain.model.Domain;
import oracle.kubernetes.weblogic.domain.model.DomainStatus;
import oracle.kubernetes.weblogic.domain.model.ServerEnvVars;
import oracle.kubernetes.weblogic.domain.model.ServerSpec;
import oracle.kubernetes.weblogic.domain.model.Shutdown;
import org.apache.commons.lang3.builder.EqualsBuilder;

import static oracle.kubernetes.operator.IntrospectorConfigMapConstants.NUM_CONFIG_MAPS;
import static oracle.kubernetes.operator.LabelConstants.INTROSPECTION_STATE_LABEL;
import static oracle.kubernetes.operator.LabelConstants.MII_UPDATED_RESTART_REQUIRED_LABEL;
import static oracle.kubernetes.operator.LabelConstants.MODEL_IN_IMAGE_DOMAINZIP_HASH;
import static oracle.kubernetes.operator.ProcessingConstants.MII_DYNAMIC_UPDATE_SUCCESS;

public abstract class PodStepContext extends BasePodStepContext {

  private static final LoggingFacade LOGGER = LoggingFactory.getLogger("Operator", "Operator");

  private static final String STOP_SERVER = "/weblogic-operator/scripts/stopServer.sh";
  private static final String START_SERVER = "/weblogic-operator/scripts/startServer.sh";
  private static final String LIVENESS_PROBE = "/weblogic-operator/scripts/livenessProbe.sh";

  private static final String READINESS_PATH = "/weblogic/ready";

  final WlsServerConfig scan;
  @Nonnull
  private final Packet packet;
  private final WlsDomainConfig domainTopology;
  private final Step conflictStep;
  private V1Pod podModel;
  private final String miiModelSecretsHash;
  private final String miiDomainZipHash;
  private final String domainRestartVersion;
  private boolean addRestartRequiredLabel;

  PodStepContext(Step conflictStep, Packet packet) {
    super(packet.getSpi(DomainPresenceInfo.class));
    this.conflictStep = conflictStep;
    domainTopology = (WlsDomainConfig) packet.get(ProcessingConstants.DOMAIN_TOPOLOGY);
    miiModelSecretsHash = (String)packet.get(IntrospectorConfigMapConstants.SECRETS_MD_5);
    miiDomainZipHash = (String)packet.get(IntrospectorConfigMapConstants.DOMAINZIP_HASH);
    domainRestartVersion = (String)packet.get(IntrospectorConfigMapConstants.DOMAIN_RESTART_VERSION);
    scan = (WlsServerConfig) packet.get(ProcessingConstants.SERVER_SCAN);
    this.packet = packet;
  }

  private static boolean isPatchableItem(Map.Entry<String, String> entry) {
    return isCustomerItem(entry) || entry.getKey().equals(INTROSPECTION_STATE_LABEL);
  }

  private static boolean isCustomerItem(Map.Entry<String, String> entry) {
    return !entry.getKey().startsWith("weblogic.");
  }

  void init() {
    podModel = createPodModel();
  }

  V1Pod getPodModel() {
    return podModel;
  }

  private Step getConflictStep() {
    return new ConflictStep();
  }

  abstract Map<String, String> getPodLabels();

  abstract Map<String, String> getPodAnnotations();

  String getNamespace() {
    return info.getNamespace();
  }

  private int getNumIntrospectorConfigMaps() {
    return Optional.ofNullable(getSpecifiedNumConfigMaps()).orElse(1);
  }

  private Integer getSpecifiedNumConfigMaps() {
    return Optional.ofNullable(packet.<String>getValue(NUM_CONFIG_MAPS)).map(this::parseOrNull).orElse(null);
  }

  private Integer parseOrNull(String count) {
    try {
      return Integer.parseInt(count);
    } catch (NumberFormatException e) {
      return null;
    }
  }

  // ------------------------ data methods ----------------------------

  String getDomainUid() {
    return getDomain().getDomainUid();
  }

  Domain getDomain() {
    return info.getDomain();
  }

  String getDomainName() {
    return domainTopology.getName();
  }

  private DomainSourceType getDomainHomeSourceType() {
    return getDomain().getDomainHomeSourceType();
  }

  String getPodName() {
    return LegalNames.toPodName(getDomainUid(), getServerName());
  }

  String getAsName() {
    return domainTopology.getAdminServerName();
  }

  Integer getAsPort() {
    return domainTopology
        .getServerConfig(domainTopology.getAdminServerName())
        .getLocalAdminProtocolChannelPort();
  }

  /**
   * Check if the server is listening on a secure port. NOTE: If the targeted server is a managed
   * server, this method is overridden to check if the managed server has a secure listen port rather
   * than the admin server. See PodHelper.ManagedPodStepContext
   *
   * @return true if server is listening on a secure port
   */
  boolean isLocalAdminProtocolChannelSecure() {
    return domainTopology
        .getServerConfig(getServerName())
        .isLocalAdminProtocolChannelSecure();
  }

  /**
   * Check if the admin server is listening on a secure port.
   *
   * @return true if admin server is listening on a secure port
   */
  private boolean isAdminServerProtocolChannelSecure() {
    return domainTopology
        .getServerConfig(domainTopology.getAdminServerName())
        .isLocalAdminProtocolChannelSecure();
  }


  Integer getLocalAdminProtocolChannelPort() {
    return domainTopology
        .getServerConfig(domainTopology.getAdminServerName())
        .getLocalAdminProtocolChannelPort();
  }

  private String getDataHome() {
    String dataHome = getDomain().getDataHome();
    return dataHome != null && !dataHome.isEmpty() ? dataHome + File.separator + getDomainUid() : null;
  }

  private String getEffectiveLogHome() {
    return getDomain().getEffectiveLogHome();
  }

  private String isIncludeServerOutInPodLog() {
    return Boolean.toString(getDomain().isIncludeServerOutInPodLog());
  }

  private String getRuntimeEncryptionSecret() {
    return getDomain().getRuntimeEncryptionSecret();
  }

  List<V1ContainerPort> getContainerPorts() {
    List<V1ContainerPort> ports = new ArrayList<>();
    getNetworkAccessPoints(scan).forEach(nap -> addContainerPort(ports, nap));

    if (!getDomain().isIstioEnabled()) { // if Istio enabled, the following were added to the NAPs by introspection.
      addContainerPort(ports, "default", getListenPort(), "TCP");
      addContainerPort(ports, "default-secure", getSslListenPort(), "TCP");
      addContainerPort(ports, "default-admin", getAdminPort(), "TCP");
    }

    return ports;
  }

  List<NetworkAccessPoint> getNetworkAccessPoints(WlsServerConfig config) {
    return Optional.ofNullable(config).map(WlsServerConfig::getNetworkAccessPoints).orElse(Collections.emptyList());
  }

  private boolean isSipProtocol(NetworkAccessPoint nap) {
    return "sip".equals(nap.getProtocol()) || "sips".equals(nap.getProtocol());
  }

  private void addContainerPort(List<V1ContainerPort> ports, NetworkAccessPoint nap) {
    String name = LegalNames.toDns1123LegalName(nap.getName());
    addContainerPort(ports, name, nap.getListenPort(), "TCP");

    if (isSipProtocol(nap)) {
      addContainerPort(ports, "udp-" + name, nap.getListenPort(), "UDP");
    }
  }

  private void addContainerPort(List<V1ContainerPort> ports, String name,
                                @Nullable Integer listenPort, String protocol) {
    if (listenPort != null) {
      ports.add(new V1ContainerPort().name(name).containerPort(listenPort).protocol(protocol));
    }
  }

  Integer getListenPort() {
    return Optional.ofNullable(scan).map(WlsServerConfig::getListenPort).orElse(null);
  }

  Integer getSslListenPort() {
    return Optional.ofNullable(scan).map(WlsServerConfig::getSslListenPort).orElse(null);
  }

  Integer getAdminPort() {
    return Optional.ofNullable(scan).map(WlsServerConfig::getAdminPort).orElse(null);
  }


  abstract String getServerName();

  String getClusterName() {
    return null;
  }

  // Prevent the watcher from recreating pod with old spec
  private void markBeingDeleted() {
    info.setServerPodBeingDeleted(getServerName(), Boolean.TRUE);
  }

  // ----------------------- step methods ------------------------------

  private void clearBeingDeleted() {
    info.setServerPodBeingDeleted(getServerName(), Boolean.FALSE);
  }

  private void setRecordedPod(V1Pod pod) {
    info.setServerPod(getServerName(), pod);
  }

  /**
   * Reads the specified pod and decides whether it must be created or replaced.
   *
   * @param next the next step to perform after the pod verification is complete.
   * @return a step to be scheduled.
   */
  Step verifyPod(Step next) {
    return Step.chain(
        DomainValidationSteps.createAdditionalDomainValidationSteps(podModel.getSpec()),
        new VerifyPodStep(next));
  }

  /**
   * Deletes the specified pod.
   *
   * @param pod the existing pod
   * @param next the next step to perform after the pod deletion is complete.
   * @return a step to be scheduled.
   */
  private Step deletePod(V1Pod pod, Step next) {
    return new CallBuilder()
        .deletePodAsync(getPodName(), getNamespace(), getDomainUid(), new V1DeleteOptions(), deleteResponse(pod, next));
  }

  /**
   * Creates the specified new pod and performs any additional needed processing.
   *
   * @param next the next step to perform after the pod creation is complete.
   * @return a step to be scheduled.
   */
  abstract Step createNewPod(Step next);

  /**
   * Creates the specified new pod and records it.
   *
   * @param next the next step to perform after the pod creation is complete.
   * @return a step to be scheduled.
   */
  Step createPod(Step next) {
    clearBeingDeleted();
    return createPodAsync(createResponse(next));
  }

  private Step createPodAsync(ResponseStep<V1Pod> response) {
    return new CallBuilder().createPodAsync(getNamespace(), getPodModel(), response);
  }

  /**
   * Creates the specified replacement pod and performs any additional needed processing.
   *
   * @param pod the existing pod
   * @param next the next step to perform after the pod creation is complete.
   * @return a step to be scheduled.
   */
  abstract Step replaceCurrentPod(V1Pod pod, Step next);

  /**
   * Creates the specified replacement pod and records it.
   *
   * @param next the next step to perform after the pod creation is complete.
   * @return a step to be scheduled.
   */
  private Step replacePod(Step next) {
    return createPodAsync(replaceResponse(next));
  }

  /**
   * Creates a Progressing step before an action step.
   *
   * @param actionStep the step to perform after the ProgressingStep.
   * @return a step to be scheduled.
   */
  abstract Step createProgressingStep(Step actionStep);

  private Step patchCurrentPod(V1Pod currentPod, Step next) {
    return createProgressingStep(patchPod(currentPod, next));
  }

  protected Step patchPod(V1Pod currentPod, Step next) {
    JsonPatchBuilder patchBuilder = Json.createPatchBuilder();
    KubernetesUtils.addPatches(
        patchBuilder, "/metadata/labels/", getLabels(currentPod), getNonHashedPodLabels());
    KubernetesUtils.addPatches(
        patchBuilder, "/metadata/annotations/", getAnnotations(currentPod), getPodAnnotations());
    return new CallBuilder()
        .patchPodAsync(getPodName(), getNamespace(), getDomainUid(),
            new V1Patch(patchBuilder.build().toString()), patchResponse(next));
  }

  private Map<String, String> getNonHashedPodLabels() {
    Map<String,String> result = new HashMap<>(getPodLabels());
    Optional.ofNullable(miiDomainZipHash)
          .ifPresent(h -> result.put(MODEL_IN_IMAGE_DOMAINZIP_HASH, formatHashLabel(h)));

    Optional.ofNullable(getDomain().getSpec().getIntrospectVersion())
        .ifPresent(version -> result.put(INTROSPECTION_STATE_LABEL, version));

    if (addRestartRequiredLabel) {
      result.put(MII_UPDATED_RESTART_REQUIRED_LABEL, "true");
    }

    return result;
  }

  private Map<String, String> getLabels(V1Pod pod) {
    return Optional.ofNullable(pod.getMetadata()).map(V1ObjectMeta::getLabels).orElseGet(Collections::emptyMap);
  }

  private Map<String, String> getAnnotations(V1Pod pod) {
    return Optional.ofNullable(pod.getMetadata()).map(V1ObjectMeta::getAnnotations).orElseGet(Collections::emptyMap);
  }

  private void logPodCreated() {
    LOGGER.info(getPodCreatedMessageKey(), getDomainUid(), getServerName());
  }

  private void logPodExists() {
    LOGGER.fine(getPodExistsMessageKey(), getDomainUid(), getServerName());
  }

  private void logPodPatched() {
    LOGGER.info(getPodPatchedMessageKey(), getDomainUid(), getServerName());
  }

  private void logPodReplaced() {
    LOGGER.info(getPodReplacedMessageKey(), getDomainUid(), getServerName());
  }

  abstract String getPodCreatedMessageKey();

  abstract String getPodExistsMessageKey();

  abstract String getPodPatchedMessageKey();

  abstract String getPodReplacedMessageKey();

  Step createCyclePodStep(V1Pod pod, Step next) {
    return new CyclePodStep(pod, next);
  }

  private boolean mustPatchPod(V1Pod currentPod) {
    return KubernetesUtils.isMissingValues(getLabels(currentPod), getNonHashedPodLabels())
        || KubernetesUtils.isMissingValues(getAnnotations(currentPod), getPodAnnotations());
  }

  private boolean canUseCurrentPod(V1Pod currentPod) {

    boolean useCurrent =
        AnnotationHelper.getHash(getPodModel()).equals(AnnotationHelper.getHash(currentPod))
            && canUseNewDomainZip(currentPod);

    if (!useCurrent && AnnotationHelper.getDebugString(currentPod).length() > 0) {
      LOGGER.fine(
          MessageKeys.POD_DUMP,
          AnnotationHelper.getDebugString(currentPod),
          AnnotationHelper.getDebugString(getPodModel()));
    }

    return useCurrent;
  }

  private boolean canUseNewDomainZip(V1Pod currentPod) {
    String dynamicUpdateResult = packet.getValue(ProcessingConstants.MII_DYNAMIC_UPDATE);

    if (miiDomainZipHash == null || isDomainZipUnchanged(currentPod)) {
      return true;
    } else if (dynamicUpdateResult == null) {
      return false;
    } else if (dynamicUpdateResult.equals(MII_DYNAMIC_UPDATE_SUCCESS)) {
      return true;
    } else if (getDomain().getMiiNonDynamicChangesMethod() == MIINonDynamicChangesMethod.CommitUpdateOnly) {
      addRestartRequiredLabel = true;
      return true;
    } else {
      return false;
    }
  }

  private boolean isDomainZipUnchanged(V1Pod currentPod) {
    return formatHashLabel(miiDomainZipHash)
        .equals(currentPod.getMetadata().getLabels().get(MODEL_IN_IMAGE_DOMAINZIP_HASH));
  }

  private String getReasonToRecycle(V1Pod currentPod) {
    PodCompatibility compatibility = new PodCompatibility(getPodModel(), currentPod);
    return compatibility.getIncompatibility();
  }

  private ResponseStep<V1Pod> createResponse(Step next) {
    return new CreateResponseStep(next);
  }

  private ResponseStep<Object> deleteResponse(V1Pod pod, Step next) {
    return new DeleteResponseStep(pod, next);
  }

  private ResponseStep<V1Pod> replaceResponse(Step next) {
    return new ReplacePodResponseStep(next);
  }

  private ResponseStep<V1Pod> patchResponse(Step next) {
    return new PatchPodResponseStep(next);
  }

  V1Pod createPodModel() {
    return withNonHashedElements(AnnotationHelper.withSha256Hash(createPodRecipe()));
  }

  @Override
  protected Map<String, String> augmentSubVars(Map<String, String> vars) {
    String clusterName = getClusterName();
    if (clusterName != null) {
      vars.put("CLUSTER_NAME", clusterName);
    }
    return vars;
  }

  V1Pod withNonHashedElements(V1Pod pod) {
    V1ObjectMeta metadata = Objects.requireNonNull(pod.getMetadata());
    // Adds labels and annotations to a pod, skipping any whose names begin with "weblogic."
    getNonHashedPodLabels().entrySet().stream()
        .filter(PodStepContext::isPatchableItem)
        .forEach(e -> metadata.putLabelsItem(e.getKey(), e.getValue()));
    getPodAnnotations().entrySet().stream()
        .filter(PodStepContext::isPatchableItem)
        .forEach(e -> metadata.putAnnotationsItem(e.getKey(), e.getValue()));
    Optional.ofNullable(miiDomainZipHash)
        .ifPresent(hash -> addHashLabel(metadata, LabelConstants.MODEL_IN_IMAGE_DOMAINZIP_HASH, hash));

    setTerminationGracePeriod(pod);
    getContainer(pod).map(V1Container::getEnv).ifPresent(this::updateEnv);

    updateForOwnerReference(metadata);
    return updateForDeepSubstitution(pod.getSpec(), pod);
  }

  private void setTerminationGracePeriod(V1Pod pod) {
    Objects.requireNonNull(pod.getSpec()).terminationGracePeriodSeconds(getTerminationGracePeriodSeconds());
  }

  private long getTerminationGracePeriodSeconds() {
    return getShutdownSpec().getTimeoutSeconds() + PodHelper.DEFAULT_ADDITIONAL_DELETE_TIME;
  }

  private void updateEnv(List<V1EnvVar> env) {
    updateEnvForShutdown(env);
    updateEnvForStartupMode(env);
    defineConfigOverride(env);
  }

  private void updateEnvForShutdown(List<V1EnvVar> env) {
    if (scan != null) {
      Integer localAdminPort = scan.getLocalAdminProtocolChannelPort();
      addOrReplaceEnvVar(env, "LOCAL_ADMIN_PORT", String.valueOf(localAdminPort));
      addOrReplaceEnvVar(env, "LOCAL_ADMIN_PROTOCOL", localAdminPort.equals(scan.getListenPort()) ? "t3" : "t3s");
    }

    Shutdown shutdown = getShutdownSpec();
    addDefaultEnvVarIfMissing(env, "SHUTDOWN_TYPE", shutdown.getShutdownType());
    addDefaultEnvVarIfMissing(env, "SHUTDOWN_TIMEOUT", String.valueOf(shutdown.getTimeoutSeconds()));
    addDefaultEnvVarIfMissing(env, "SHUTDOWN_IGNORE_SESSIONS", String.valueOf(shutdown.getIgnoreSessions()));
  }

  private Shutdown getShutdownSpec() {
    return Optional.ofNullable(getServerSpec()).map(ServerSpec::getShutdown).orElse(new Shutdown());
  }

  private void updateEnvForStartupMode(List<V1EnvVar> env) {
    Optional.ofNullable(getServerSpec())
          .map(ServerSpec::getDesiredState)
          .filter(this::isNotRunning)
          .ifPresent(s -> addDefaultEnvVarIfMissing(env, "STARTUP_MODE", s));
    Optional.ofNullable(getDomain().getLivenessProbeCustomScript())
          .ifPresent(s -> addDefaultEnvVarIfMissing(env, "LIVENESS_PROBE_CUSTOM_SCRIPT", s));
  }

  private boolean isNotRunning(String desiredState) {
    return !WebLogicConstants.RUNNING_STATE.equals(desiredState);
  }

  private void defineConfigOverride(List<V1EnvVar> env) {
    if (distributeOverridesDynamically()) {
      addDefaultEnvVarIfMissing(env, ServerEnvVars.DYNAMIC_CONFIG_OVERRIDE, "true");
    }
  }

  // Creates a pod model containing elements which are not patchable.
  private V1Pod createPodRecipe() {
    return new V1Pod().metadata(createMetadata()).spec(createSpec(TuningParameters.getInstance()));
  }

  protected V1ObjectMeta createMetadata() {
    final V1ObjectMeta metadata = new V1ObjectMeta().name(getPodName()).namespace(getNamespace());

    LOGGER.finest("PodStepContext.createMetaData domainRestartVersion from INIT "
        + domainRestartVersion);
    LOGGER.finest("PodStepContext.createMetaData domainRestartVersion from serverspec "
        + getServerSpec().getDomainRestartVersion());
    LOGGER.finest("PodStepContext.createMetaData domainIntrospectVersion from spec "
        + getDomain().getIntrospectVersion());

    metadata
        .putLabelsItem(LabelConstants.DOMAINUID_LABEL, getDomainUid())
        .putLabelsItem(LabelConstants.DOMAINNAME_LABEL, getDomainName())
        .putLabelsItem(LabelConstants.SERVERNAME_LABEL, getServerName())
        .putLabelsItem(LabelConstants.CREATEDBYOPERATOR_LABEL, "true")
        .putLabelsItem(
            LabelConstants.DOMAINRESTARTVERSION_LABEL, getServerSpec().getDomainRestartVersion())
        .putLabelsItem(
            LabelConstants.CLUSTERRESTARTVERSION_LABEL, getServerSpec().getClusterRestartVersion())
        .putLabelsItem(
            LabelConstants.SERVERRESTARTVERSION_LABEL, getServerSpec().getServerRestartVersion());

    Optional.ofNullable(miiModelSecretsHash)
          .ifPresent(hash -> addHashLabel(metadata, LabelConstants.MODEL_IN_IMAGE_MODEL_SECRETS_HASH, hash));
    return metadata;
  }

  private void addHashLabel(V1ObjectMeta metadata, String label, String hash) {
    metadata.putLabelsItem(label, formatHashLabel(hash));
  }

  private static String formatHashLabel(String hash) {
    return String.format("md5.%s.md5", hash.replace("\n", ""));
  }


  protected V1PodSpec createSpec(TuningParameters tuningParameters) {
    V1PodSpec podSpec = createPodSpec(tuningParameters)
        .readinessGates(getReadinessGates())
        .initContainers(getServerSpec().getInitContainers().stream()
                .map(c -> c.env(createEnv(c, tuningParameters))).collect(Collectors.toList()));

    for (V1Volume additionalVolume : getVolumes(getDomainUid())) {
      podSpec.addVolumesItem(additionalVolume);
    }
    return podSpec;
  }

  private List<V1EnvVar> createEnv(V1Container c, TuningParameters tuningParameters) {
    List<V1EnvVar> initContainerEnvVars = new ArrayList<>();
    Optional.ofNullable(c.getEnv()).ifPresent(initContainerEnvVars::addAll);
    getEnvironmentVariables(tuningParameters).forEach(envVar ->
            addIfMissing(initContainerEnvVars, envVar.getName(), envVar.getValue(), envVar.getValueFrom()));
    return initContainerEnvVars;
  }

  // ---------------------- model methods ------------------------------

  private List<V1PodReadinessGate> getReadinessGates() {
    List<V1PodReadinessGate> readinessGates = getServerSpec().getReadinessGates();
    return readinessGates.isEmpty() ? null : readinessGates;
  }

  private List<V1Volume> getVolumes(String domainUid) {
    List<V1Volume> volumes = PodDefaults.getStandardVolumes(domainUid, getNumIntrospectorConfigMaps());
    volumes.addAll(getServerSpec().getAdditionalVolumes());
    if (getDomainHomeSourceType() == DomainSourceType.FromModel) {
      volumes.add(createRuntimeEncryptionSecretVolume());
    }

    return volumes;
  }

  protected V1Container createPrimaryContainer(TuningParameters tuningParameters) {
    V1Container v1Container = super.createPrimaryContainer(tuningParameters)
            .ports(getContainerPorts())
            .lifecycle(createLifecycle())
            .livenessProbe(createLivenessProbe(tuningParameters.getPodTuning()));

    if (!mockWls()) {
      v1Container.readinessProbe(createReadinessProbe(tuningParameters.getPodTuning()));
    }

    for (V1VolumeMount additionalVolumeMount : getVolumeMounts()) {
      v1Container.addVolumeMountsItem(additionalVolumeMount);
    }
    return v1Container;
  }

  private V1VolumeMount createRuntimeEncryptionSecretVolumeMount() {
    return new V1VolumeMount().name(RUNTIME_ENCRYPTION_SECRET_VOLUME)
        .mountPath(RUNTIME_ENCRYPTION_SECRET_MOUNT_PATH).readOnly(true);
  }

  protected String getContainerName() {
    return KubernetesConstants.CONTAINER_NAME;
  }

  protected List<String> getContainerCommand() {
    return Collections.singletonList(START_SERVER);
  }

  protected List<V1Container> getContainers() {
    return getServerSpec().getContainers();
  }

  private List<V1VolumeMount> getVolumeMounts() {
    List<V1VolumeMount> mounts = PodDefaults.getStandardVolumeMounts(getDomainUid(), getNumIntrospectorConfigMaps());
    mounts.addAll(getServerSpec().getAdditionalVolumeMounts());
    if (getDomainHomeSourceType() == DomainSourceType.FromModel) {
      mounts.add(createRuntimeEncryptionSecretVolumeMount());
    }
    return mounts;
  }

  private V1Volume createRuntimeEncryptionSecretVolume() {
    return new V1Volume()
        .name(RUNTIME_ENCRYPTION_SECRET_VOLUME)
        .secret(getRuntimeEncryptionSecretVolumeSource(getRuntimeEncryptionSecret()));
  }

  private V1SecretVolumeSource getRuntimeEncryptionSecretVolumeSource(String name) {
    return new V1SecretVolumeSource().secretName(name).defaultMode(420);
  }

  /**
   * Sets the environment variables used by operator/src/main/resources/scripts/startServer.sh
   * @param vars a list to which new variables are to be added
   */
  void addStartupEnvVars(List<V1EnvVar> vars) {
    addEnvVar(vars, ServerEnvVars.DOMAIN_NAME, getDomainName());
    addEnvVar(vars, ServerEnvVars.DOMAIN_HOME, getDomainHome());
    addEnvVar(vars, ServerEnvVars.ADMIN_NAME, getAsName());
    addEnvVar(vars, ServerEnvVars.ADMIN_PORT, getAsPort().toString());
    addEnvVarIfTrue(isLocalAdminProtocolChannelSecure(), vars, "ADMIN_PORT_SECURE");
    addEnvVarIfTrue(isAdminServerProtocolChannelSecure(), vars, ServerEnvVars.ADMIN_SERVER_PORT_SECURE);
    addEnvVar(vars, ServerEnvVars.SERVER_NAME, getServerName());
    addEnvVar(vars, ServerEnvVars.DOMAIN_UID, getDomainUid());
    addEnvVar(vars, ServerEnvVars.NODEMGR_HOME, NODEMGR_HOME);
    addEnvVar(vars, ServerEnvVars.LOG_HOME, getEffectiveLogHome());
    addEnvVar(vars, ServerEnvVars.SERVER_OUT_IN_POD_LOG, isIncludeServerOutInPodLog());
    addEnvVar(vars, ServerEnvVars.SERVICE_NAME, LegalNames.toServerServiceName(getDomainUid(), getServerName()));
    addEnvVar(vars, ServerEnvVars.AS_SERVICE_NAME, LegalNames.toServerServiceName(getDomainUid(), getAsName()));
    Optional.ofNullable(getDataHome()).ifPresent(v -> addEnvVar(vars, ServerEnvVars.DATA_HOME, v));
    addEnvVarIfTrue(mockWls(), vars, "MOCK_WLS");
  }

  private String getDomainHome() {
    return getDomain().getDomainHome();
  }

  private boolean distributeOverridesDynamically() {
    return getDomain().distributeOverridesDynamically();
  }

  private V1Lifecycle createLifecycle() {
    return new V1Lifecycle().preStop(handler(STOP_SERVER));
  }

  private V1Handler handler(String... commandItems) {
    return new V1Handler().exec(execAction(commandItems));
  }

  private V1ExecAction execAction(String... commandItems) {
    return new V1ExecAction().command(Arrays.asList(commandItems));
  }

  private V1Probe createReadinessProbe(TuningParameters.PodTuning tuning) {
    V1Probe readinessProbe = new V1Probe();
    readinessProbe
        .initialDelaySeconds(getReadinessProbeInitialDelaySeconds(tuning))
        .timeoutSeconds(getReadinessProbeTimeoutSeconds(tuning))
        .periodSeconds(getReadinessProbePeriodSeconds(tuning))
        .failureThreshold(FAILURE_THRESHOLD);
    try {
      boolean istioEnabled = getDomain().isIstioEnabled();
      if (istioEnabled) {
        int istioReadinessPort = getDomain().getIstioReadinessPort();
        readinessProbe =
            readinessProbe.httpGet(httpGetAction(READINESS_PATH, istioReadinessPort, false));
      } else {
        readinessProbe =
            readinessProbe.httpGet(
                httpGetAction(
                    READINESS_PATH,
                    getLocalAdminProtocolChannelPort(),
                    isLocalAdminProtocolChannelSecure()));
      }
    } catch (Exception e) {
      // do nothing
    }
    return readinessProbe;
  }

  @SuppressWarnings("SameParameterValue")
  private V1HTTPGetAction httpGetAction(String path, int port, boolean useHttps) {
    V1HTTPGetAction getAction = new V1HTTPGetAction();
    getAction.path(path).port(new IntOrString(port));
    if (useHttps) {
      getAction.scheme("HTTPS");
    }
    return getAction;
  }

  private int getReadinessProbePeriodSeconds(TuningParameters.PodTuning tuning) {
    return Optional.ofNullable(getServerSpec().getReadinessProbe().getPeriodSeconds())
        .orElse(tuning.readinessProbePeriodSeconds);
  }

  private int getReadinessProbeTimeoutSeconds(TuningParameters.PodTuning tuning) {
    return Optional.ofNullable(getServerSpec().getReadinessProbe().getTimeoutSeconds())
        .orElse(tuning.readinessProbeTimeoutSeconds);
  }

  private int getReadinessProbeInitialDelaySeconds(TuningParameters.PodTuning tuning) {
    return Optional.ofNullable(getServerSpec().getReadinessProbe().getInitialDelaySeconds())
        .orElse(tuning.readinessProbeInitialDelaySeconds);
  }

  private V1Probe createLivenessProbe(TuningParameters.PodTuning tuning) {
    return new V1Probe()
        .initialDelaySeconds(getLivenessProbeInitialDelaySeconds(tuning))
        .timeoutSeconds(getLivenessProbeTimeoutSeconds(tuning))
        .periodSeconds(getLivenessProbePeriodSeconds(tuning))
        .failureThreshold(FAILURE_THRESHOLD)
        .exec(execAction(LIVENESS_PROBE));
  }

  private int getLivenessProbeInitialDelaySeconds(TuningParameters.PodTuning tuning) {
    return Optional.ofNullable(getServerSpec().getLivenessProbe().getInitialDelaySeconds())
        .orElse(tuning.livenessProbeInitialDelaySeconds);
  }

  private int getLivenessProbeTimeoutSeconds(TuningParameters.PodTuning tuning) {
    return Optional.ofNullable(getServerSpec().getLivenessProbe().getTimeoutSeconds())
        .orElse(tuning.livenessProbeTimeoutSeconds);
  }

  private int getLivenessProbePeriodSeconds(TuningParameters.PodTuning tuning) {
    return Optional.ofNullable(getServerSpec().getLivenessProbe().getPeriodSeconds())
        .orElse(tuning.livenessProbePeriodSeconds);
  }

  private boolean mockWls() {
    return Boolean.getBoolean("mockWLS");
  }

  private abstract class BaseStep extends Step {
    BaseStep() {
      this(null);
    }

    BaseStep(Step next) {
      super(next);
    }

    protected String getDetail() {
      return getServerName();
    }
  }

  private class ConflictStep extends BaseStep {

    @Override
    public NextAction apply(Packet packet) {
      return doNext(getConflictStep(), packet);
    }

    @Override
    public boolean equals(Object other) {
      if (other == this) {
        return true;
      }
      if (!(other instanceof ConflictStep)) {
        return false;
      }
      ConflictStep rhs = ((ConflictStep) other);
      return new EqualsBuilder().append(conflictStep, rhs.getConflictStep()).isEquals();
    }

    private Step getConflictStep() {
      return conflictStep;
    }
  }

  private class CyclePodStep extends BaseStep {
    private final V1Pod pod;

    CyclePodStep(V1Pod pod, Step next) {
      super(next);
      this.pod = pod;
    }

    @Override
    public NextAction apply(Packet packet) {
      markBeingDeleted();
      return doNext(deletePod(pod, getNext()), packet);
    }
  }

  private class VerifyPodStep extends BaseStep {

    VerifyPodStep(Step next) {
      super(next);
    }

    @Override
    public NextAction apply(Packet packet) {
      V1Pod currentPod = info.getServerPod(getServerName());
      // reset introspect failure job count - if any
      Optional.ofNullable(packet.getSpi(DomainPresenceInfo.class))
          .map(DomainPresenceInfo::getDomain)
          .map(Domain::getStatus)
          .ifPresent(DomainStatus::resetIntrospectJobFailureCount);

      if (currentPod == null) {
        return doNext(createNewPod(getNext()), packet);
      } else if (!canUseCurrentPod(currentPod)) {
        LOGGER.info(
            MessageKeys.CYCLING_POD,
            Objects.requireNonNull(currentPod.getMetadata()).getName(),
            getReasonToRecycle(currentPod));
        return doNext(replaceCurrentPod(currentPod, getNext()), packet);
      } else if (mustPatchPod(currentPod)) {
        return doNext(patchCurrentPod(currentPod, getNext()), packet);
      } else {
        logPodExists();
        return doNext(packet);
      }
    }
<<<<<<< HEAD
=======

    private boolean shouldNotRestartAfterOnlineUpdate(String dynamicUpdateResult) {
      boolean result = false;
      if (ProcessingConstants.MII_DYNAMIC_UPDATE_SUCCESS.equals(dynamicUpdateResult)) {
        result = true;
      } else if (ProcessingConstants.MII_DYNAMIC_UPDATE_RESTART_REQUIRED.equals(dynamicUpdateResult)) {
        result = MIINonDynamicChangesMethod.CommitUpdateOnly.equals(
            Optional.ofNullable(info)
             .map(DomainPresenceInfo::getDomain)
             .map(Domain::getSpec)
             .map(DomainSpec::getConfiguration)
             .map(Configuration::getModel)
             .map(Model::getOnlineUpdate)
             .map(OnlineUpdate::getOnNonDynamicChanges)
             .orElse(MIINonDynamicChangesMethod.CommitUpdateOnly));
      }
      return result;
    }

    private void setOnlineUpdateNeedRestartCondition(Packet packet) {
      String dynamicUpdateRollBackFile = Optional.ofNullable((String)packet.get(
          ProcessingConstants.MII_DYNAMIC_UPDATE_WDTROLLBACKFILE))
          .orElse("");
      String message = String.format("%s\n%s",
          LOGGER.formatMessage(MessageKeys.MII_DOMAIN_UPDATED_POD_RESTART_REQUIRED), dynamicUpdateRollBackFile);
      updateDomainConditions(message, DomainConditionType.ConfigChangesPendingRestart);
    }

    private void setOnlineUpdateSuccessCondition() {
    //      updateDomainConditions("Online update successful. No restart necessary",
    //          DomainConditionType.OnlineUpdateComplete);
    }

    @SuppressWarnings("SameParameterValue")
    private void updateDomainConditions(String message, DomainConditionType domainSourceType) {
      DomainCondition onlineUpdateCondition = new DomainCondition(domainSourceType);
      String introspectVersion = Optional.ofNullable(info)
            .map(DomainPresenceInfo::getDomain)
            .map(Domain::getSpec)
            .map(DomainSpec::getIntrospectVersion)
            .orElse("");

      onlineUpdateCondition
          .withMessage(message)
          .withReason("Online update applied, introspectVersion updated to " + introspectVersion)
          .withStatus("True");

      Optional.ofNullable(info)
          .map(DomainPresenceInfo::getDomain)
          .map(Domain::getStatus)
          .ifPresent(o -> o.removeConditionIf(c -> c.getType() == DomainConditionType.ConfigChangesPendingRestart));

      Optional.ofNullable(info)
          .map(DomainPresenceInfo::getDomain)
          .map(Domain::getStatus)
          .ifPresent(o -> o.addCondition(onlineUpdateCondition));
    }

>>>>>>> 5f8bb15d
  }

  private abstract class BaseResponseStep extends ResponseStep<V1Pod> {
    BaseResponseStep(Step next) {
      super(next);
    }

    protected String getDetail() {
      return getServerName();
    }

    @Override
    public NextAction onFailure(Packet packet, CallResponse<V1Pod> callResponse) {
      if (UnrecoverableErrorBuilder.isAsyncCallUnrecoverableFailure(callResponse)) {
        return updateDomainStatus(packet, callResponse);
      } else {
        return onFailure(getConflictStep(), packet, callResponse);
      }
    }

    private NextAction updateDomainStatus(Packet packet, CallResponse<V1Pod> callResponse) {
      return doNext(DomainStatusUpdater.createFailureRelatedSteps(callResponse, null), packet);
    }
  }

  private class CreateResponseStep extends BaseResponseStep {

    CreateResponseStep(Step next) {
      super(next);
    }

    @Override
    public NextAction onSuccess(Packet packet, CallResponse<V1Pod> callResponse) {
      logPodCreated();
      if (callResponse.getResult() != null) {
        info.updateLastKnownServerStatus(getServerName(), WebLogicConstants.STARTING_STATE);
        setRecordedPod(callResponse.getResult());
      }

      boolean waitForPodReady =
          (boolean) Optional.ofNullable(packet.get(ProcessingConstants.WAIT_FOR_POD_READY)).orElse(false);

      if (waitForPodReady) {
        PodAwaiterStepFactory pw = packet.getSpi(PodAwaiterStepFactory.class);
        return doNext(pw.waitForReady(callResponse.getResult(), getNext()), packet);
      }
      return doNext(packet);
    }
  }

  private class DeleteResponseStep extends ResponseStep<Object> {
    private final V1Pod pod;

    DeleteResponseStep(V1Pod pod, Step next) {
      super(next);
      this.pod = pod;
    }

    protected String getDetail() {
      return getServerName();
    }

    @Override
    public NextAction onFailure(Packet packet, CallResponse<Object> callResponses) {
      if (callResponses.getStatusCode() == CallBuilder.NOT_FOUND) {
        return onSuccess(packet, callResponses);
      }
      return super.onFailure(getConflictStep(), packet, callResponses);
    }

    @Override
    public NextAction onSuccess(Packet packet, CallResponse<Object> callResponses) {
      PodAwaiterStepFactory pw = packet.getSpi(PodAwaiterStepFactory.class);
      return doNext(pw.waitForDelete(pod, replacePod(getNext())), packet);
    }
  }

  private class ReplacePodResponseStep extends PatchPodResponseStep {

    ReplacePodResponseStep(Step next) {
      super(next);
    }

    @Override
    public void logPodChanged() {
      logPodReplaced();
    }

    @Override
    public NextAction onSuccess(Packet packet, CallResponse<V1Pod> callResponse) {
      return doNext(
          packet.getSpi(PodAwaiterStepFactory.class).waitForReady(processResponse(callResponse), getNext()),
          packet);
    }
  }

  private class PatchPodResponseStep extends BaseResponseStep {

    PatchPodResponseStep(Step next) {
      super(next);
    }

    public void logPodChanged() {
      logPodPatched();
    }

    @Override
    public NextAction onSuccess(Packet packet, CallResponse<V1Pod> callResponse) {
      processResponse(callResponse);
      return doNext(getNext(), packet);
    }

    protected V1Pod processResponse(CallResponse<V1Pod> callResponse) {
      V1Pod newPod = callResponse.getResult();
      logPodChanged();
      if (newPod != null) {
        setRecordedPod(newPod);
      }
      return newPod;
    }
  }
}<|MERGE_RESOLUTION|>--- conflicted
+++ resolved
@@ -918,67 +918,6 @@
         return doNext(packet);
       }
     }
-<<<<<<< HEAD
-=======
-
-    private boolean shouldNotRestartAfterOnlineUpdate(String dynamicUpdateResult) {
-      boolean result = false;
-      if (ProcessingConstants.MII_DYNAMIC_UPDATE_SUCCESS.equals(dynamicUpdateResult)) {
-        result = true;
-      } else if (ProcessingConstants.MII_DYNAMIC_UPDATE_RESTART_REQUIRED.equals(dynamicUpdateResult)) {
-        result = MIINonDynamicChangesMethod.CommitUpdateOnly.equals(
-            Optional.ofNullable(info)
-             .map(DomainPresenceInfo::getDomain)
-             .map(Domain::getSpec)
-             .map(DomainSpec::getConfiguration)
-             .map(Configuration::getModel)
-             .map(Model::getOnlineUpdate)
-             .map(OnlineUpdate::getOnNonDynamicChanges)
-             .orElse(MIINonDynamicChangesMethod.CommitUpdateOnly));
-      }
-      return result;
-    }
-
-    private void setOnlineUpdateNeedRestartCondition(Packet packet) {
-      String dynamicUpdateRollBackFile = Optional.ofNullable((String)packet.get(
-          ProcessingConstants.MII_DYNAMIC_UPDATE_WDTROLLBACKFILE))
-          .orElse("");
-      String message = String.format("%s\n%s",
-          LOGGER.formatMessage(MessageKeys.MII_DOMAIN_UPDATED_POD_RESTART_REQUIRED), dynamicUpdateRollBackFile);
-      updateDomainConditions(message, DomainConditionType.ConfigChangesPendingRestart);
-    }
-
-    private void setOnlineUpdateSuccessCondition() {
-    //      updateDomainConditions("Online update successful. No restart necessary",
-    //          DomainConditionType.OnlineUpdateComplete);
-    }
-
-    @SuppressWarnings("SameParameterValue")
-    private void updateDomainConditions(String message, DomainConditionType domainSourceType) {
-      DomainCondition onlineUpdateCondition = new DomainCondition(domainSourceType);
-      String introspectVersion = Optional.ofNullable(info)
-            .map(DomainPresenceInfo::getDomain)
-            .map(Domain::getSpec)
-            .map(DomainSpec::getIntrospectVersion)
-            .orElse("");
-
-      onlineUpdateCondition
-          .withMessage(message)
-          .withReason("Online update applied, introspectVersion updated to " + introspectVersion)
-          .withStatus("True");
-
-      Optional.ofNullable(info)
-          .map(DomainPresenceInfo::getDomain)
-          .map(Domain::getStatus)
-          .ifPresent(o -> o.removeConditionIf(c -> c.getType() == DomainConditionType.ConfigChangesPendingRestart));
-
-      Optional.ofNullable(info)
-          .map(DomainPresenceInfo::getDomain)
-          .map(Domain::getStatus)
-          .ifPresent(o -> o.addCondition(onlineUpdateCondition));
-    }
-
->>>>>>> 5f8bb15d
   }
 
   private abstract class BaseResponseStep extends ResponseStep<V1Pod> {
