--- conflicted
+++ resolved
@@ -616,13 +616,9 @@
                             .name(
                                 ConfigMapHelper.SitConfigMapContext.getConfigMapName(
                                     getDomainUID()))
-<<<<<<< HEAD
-                            .defaultMode(ALL_READ_AND_EXECUTE)));
-=======
                             .defaultMode(ALL_READ_AND_EXECUTE)))
             .nodeSelector(getServerSpec().getNodeSelectors())
             .securityContext(getServerSpec().getPodSecurityContext());
->>>>>>> 56dee5d7
 
     /**/
     podSpec.setImagePullSecrets(getServerSpec().getImagePullSecrets());
