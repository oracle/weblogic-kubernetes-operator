// Copyright 2017, 2019, Oracle Corporation and/or its affiliates.  All rights reserved.
// Licensed under the Universal Permissive License v 1.0 as shown at
// http://oss.oracle.com/licenses/upl.

package oracle.kubernetes.operator.helpers;

import static oracle.kubernetes.operator.LabelConstants.forDomainUid;
import static oracle.kubernetes.operator.VersionConstants.DEFAULT_DOMAIN_VERSION;

import io.kubernetes.client.custom.IntOrString;
import io.kubernetes.client.models.V1Container;
import io.kubernetes.client.models.V1ContainerPort;
import io.kubernetes.client.models.V1DeleteOptions;
import io.kubernetes.client.models.V1EnvVar;
import io.kubernetes.client.models.V1ExecAction;
import io.kubernetes.client.models.V1HTTPGetAction;
import io.kubernetes.client.models.V1Handler;
import io.kubernetes.client.models.V1Lifecycle;
import io.kubernetes.client.models.V1ObjectMeta;
import io.kubernetes.client.models.V1PersistentVolume;
import io.kubernetes.client.models.V1PersistentVolumeList;
import io.kubernetes.client.models.V1Pod;
import io.kubernetes.client.models.V1PodSpec;
import io.kubernetes.client.models.V1Probe;
import io.kubernetes.client.models.V1Status;
import io.kubernetes.client.models.V1Volume;
import io.kubernetes.client.models.V1VolumeMount;
import java.io.File;
import java.util.ArrayList;
import java.util.Arrays;
import java.util.Collections;
import java.util.List;
import java.util.Map;
import java.util.Optional;
import javax.json.Json;
import javax.json.JsonPatchBuilder;
import oracle.kubernetes.operator.KubernetesConstants;
import oracle.kubernetes.operator.LabelConstants;
import oracle.kubernetes.operator.PodAwaiterStepFactory;
import oracle.kubernetes.operator.ProcessingConstants;
import oracle.kubernetes.operator.TuningParameters;
import oracle.kubernetes.operator.calls.CallResponse;
import oracle.kubernetes.operator.logging.LoggingFacade;
import oracle.kubernetes.operator.logging.LoggingFactory;
import oracle.kubernetes.operator.logging.MessageKeys;
import oracle.kubernetes.operator.steps.DefaultResponseStep;
import oracle.kubernetes.operator.wlsconfig.NetworkAccessPoint;
import oracle.kubernetes.operator.wlsconfig.WlsDomainConfig;
import oracle.kubernetes.operator.wlsconfig.WlsServerConfig;
import oracle.kubernetes.operator.work.NextAction;
import oracle.kubernetes.operator.work.Packet;
import oracle.kubernetes.operator.work.Step;
import oracle.kubernetes.weblogic.domain.v2.Domain;
import oracle.kubernetes.weblogic.domain.v2.ServerSpec;
import org.apache.commons.lang3.builder.EqualsBuilder;

@SuppressWarnings("deprecation")
public abstract class PodStepContext extends StepContextBase {

  private static final LoggingFacade LOGGER = LoggingFactory.getLogger("Operator", "Operator");

  private static final String STOP_SERVER = "/weblogic-operator/scripts/stopServer.sh";
  private static final String START_SERVER = "/weblogic-operator/scripts/startServer.sh";
  private static final String LIVENESS_PROBE = "/weblogic-operator/scripts/livenessProbe.sh";

  private static final String READINESS_PATH = "/weblogic/ready";

  private final DomainPresenceInfo info;
  private final WlsDomainConfig domainTopology;
  final WlsServerConfig scan;
  private final Step conflictStep;
  private V1Pod podModel;

  PodStepContext(Step conflictStep, Packet packet) {
    this.conflictStep = conflictStep;
    info = packet.getSPI(DomainPresenceInfo.class);
    domainTopology = (WlsDomainConfig) packet.get(ProcessingConstants.DOMAIN_TOPOLOGY);
    scan = (WlsServerConfig) packet.get(ProcessingConstants.SERVER_SCAN);
  }

  void init() {
    createSubstitutionMap();
    podModel = createPodModel();
  }

  private void createSubstitutionMap() {
    substitutionVariables.put("DOMAIN_NAME", getDomainName());
    substitutionVariables.put("DOMAIN_HOME", getDomainHome());
    substitutionVariables.put("SERVER_NAME", getServerName());
    substitutionVariables.put("ADMIN_NAME", getAsName());
    substitutionVariables.put("ADMIN_PORT", getAsPort().toString());
  }

  V1Pod getPodModel() {
    return podModel;
  }

  abstract ServerSpec getServerSpec();

  private Step getConflictStep() {
    return new ConflictStep();
  }

  abstract Map<String, String> getPodLabels();

  abstract Map<String, String> getPodAnnotations();

  private class ConflictStep extends Step {

    @Override
    public NextAction apply(Packet packet) {
      return doNext(getConflictStep(), packet);
    }

    @Override
    public boolean equals(Object other) {
      if (other == this) {
        return true;
      }
      if (!(other instanceof ConflictStep)) {
        return false;
      }
      ConflictStep rhs = ((ConflictStep) other);
      return new EqualsBuilder().append(conflictStep, rhs.getConflictStep()).isEquals();
    }

    private Step getConflictStep() {
      return conflictStep;
    }
  }

  // ------------------------ data methods ----------------------------

  String getNamespace() {
    return info.getNamespace();
  }

  String getDomainUID() {
    return getDomain().getDomainUID();
  }

  Domain getDomain() {
    return info.getDomain();
  }

  String getDomainName() {
    return domainTopology.getName();
  }

  private String getDomainResourceName() {
    return info.getDomain().getMetadata().getName();
  }

  String getPodName() {
    return LegalNames.toPodName(getDomainUID(), getServerName());
  }

  String getAsName() {
    return domainTopology.getAdminServerName();
  }

  Integer getAsPort() {
    return domainTopology.getServerConfig(domainTopology.getAdminServerName()).getListenPort();
  }

  private String getLogHome() {
    return getDomain().getLogHome();
  }

  private String getEffectiveLogHome() {
    if (!getDomain().getLogHomeEnabled()) return null;
    String logHome = getLogHome();
    if (logHome == null || "".equals(logHome.trim())) {
      // logHome not specified, use default value
      return DEFAULT_LOG_HOME + File.separator + getDomainUID();
    }
    return logHome;
  }

  private String getIncludeServerOutInPodLog() {
    return Boolean.toString(getDomain().isIncludeServerOutInPodLog());
  }

  private List<V1ContainerPort> getContainerPorts() {
    if (scan != null) {
      List<V1ContainerPort> ports = new ArrayList<>();
      if (scan.getNetworkAccessPoints() != null) {
        for (NetworkAccessPoint nap : scan.getNetworkAccessPoints()) {
          V1ContainerPort port =
              new V1ContainerPort()
                  .name(LegalNames.toDNS1123LegalName(nap.getName()))
                  .containerPort(nap.getListenPort())
                  .protocol("TCP");
          ports.add(port);
        }
      }
      if (scan.getListenPort() != null) {
        ports.add(
            new V1ContainerPort()
                .name("default")
                .containerPort(scan.getListenPort())
                .protocol("TCP"));
      }
      if (scan.getSslListenPort() != null) {
        ports.add(
            new V1ContainerPort()
                .name("default-secure")
                .containerPort(scan.getSslListenPort())
                .protocol("TCP"));
      }
      if (scan.getAdminPort() != null) {
        ports.add(
            new V1ContainerPort()
                .name("default-admin")
                .containerPort(scan.getAdminPort())
                .protocol("TCP"));
      }
      return ports;
    }
    return null;
  }

  abstract Integer getDefaultPort();

  abstract String getServerName();

  ServerKubernetesObjects getSko() {
    return info.getServers().computeIfAbsent(getServerName(), k -> new ServerKubernetesObjects());
  }

  // ----------------------- step methods ------------------------------

  // Prevent the watcher from recreating pod with old spec
  private void clearRecord() {
    setRecordedPod(null);
  }

  private void setRecordedPod(V1Pod pod) {
    getSko().getPod().set(pod);
  }

  /**
   * Reads the specified pod and decides whether it must be created or replaced.
   *
   * @param next the next step to perform after the pod verification is complete.
   * @return a step to be scheduled.
   */
  Step verifyPod(Step next) {
    return new VerifyPodStep(next);
  }

  /**
   * Deletes the specified pod.
   *
   * @param next the next step to perform after the pod deletion is complete.
   * @return a step to be scheduled.
   */
  private Step deletePod(Step next) {
    return new CallBuilder()
        .deletePodAsync(getPodName(), getNamespace(), new V1DeleteOptions(), deleteResponse(next));
  }

  /**
   * Creates the specified new pod and performs any additional needed processing.
   *
   * @param next the next step to perform after the pod creation is complete.
   * @return a step to be scheduled.
   */
  abstract Step createNewPod(Step next);

  /**
   * Creates the specified new pod and records it.
   *
   * @param next the next step to perform after the pod creation is complete.
   * @return a step to be scheduled.
   */
  Step createPod(Step next) {
    return createPodAsync(createResponse(next));
  }

  private Step createPodAsync(ResponseStep<V1Pod> response) {
    return new CallBuilder().createPodAsync(getNamespace(), getPodModel(), response);
  }

  /**
   * Creates the specified replacement pod and performs any additional needed processing.
   *
   * @param next the next step to perform after the pod creation is complete.
   * @return a step to be scheduled.
   */
  abstract Step replaceCurrentPod(Step next);

  /**
   * Creates the specified replacement pod and records it.
   *
   * @param next the next step to perform after the pod creation is complete.
   * @return a step to be scheduled.
   */
  private Step replacePod(Step next) {
    return createPodAsync(replaceResponse(next));
  }

  private Step patchCurrentPod(V1Pod currentPod, Step next) {
    JsonPatchBuilder patchBuilder = Json.createPatchBuilder();

    KubernetesUtils.addPatches(
        patchBuilder, "/metadata/labels/", currentPod.getMetadata().getLabels(), getPodLabels());
    KubernetesUtils.addPatches(
        patchBuilder,
        "/metadata/annotations/",
        currentPod.getMetadata().getAnnotations(),
        getPodAnnotations());

    return new CallBuilder()
        .patchPodAsync(getPodName(), getNamespace(), patchBuilder.build(), patchResponse(next));
  }

  private void logPodCreated() {
    LOGGER.info(getPodCreatedMessageKey(), getDomainUID(), getServerName());
  }

  private void logPodExists() {
    LOGGER.fine(getPodExistsMessageKey(), getDomainUID(), getServerName());
  }

  private void logPodPatched() {
    LOGGER.info(getPodPatchedMessageKey(), getDomainUID(), getServerName());
  }

  private void logPodReplaced() {
    LOGGER.info(getPodReplacedMessageKey(), getDomainUID(), getServerName());
  }

  abstract String getPodCreatedMessageKey();

  abstract String getPodExistsMessageKey();

  abstract String getPodPatchedMessageKey();

  abstract String getPodReplacedMessageKey();

  Step createCyclePodStep(Step next) {
    return new CyclePodStep(next);
  }

  private class CyclePodStep extends Step {

    CyclePodStep(Step next) {
      super(next);
    }

    @Override
    public NextAction apply(Packet packet) {
      clearRecord();
      return doNext(deletePod(getNext()), packet);
    }
  }

  private boolean mustPatchPod(V1Pod currentPod) {
    return KubernetesUtils.isMissingValues(currentPod.getMetadata().getLabels(), getPodLabels())
        || KubernetesUtils.isMissingValues(
            currentPod.getMetadata().getAnnotations(), getPodAnnotations());
  }

  private boolean canUseCurrentPod(V1Pod currentPod) {
    boolean useCurrent =
        AnnotationHelper.getHash(getPodModel()).equals(AnnotationHelper.getHash(currentPod));
    if (!useCurrent && AnnotationHelper.getDebugString(currentPod) != null)
      LOGGER.info(
          MessageKeys.POD_DUMP,
          AnnotationHelper.getDebugString(currentPod),
          AnnotationHelper.getDebugString(getPodModel()));

    return useCurrent;
  }

<<<<<<< HEAD
  private static boolean isCurrentPodMetadataValid(V1ObjectMeta build, V1ObjectMeta current) {
    return VersionHelper.matchesResourceVersion(current, DEFAULT_DOMAIN_VERSION)
        && isRestartVersionValid(build, current);
  }

  private static boolean isCurrentPodSpecValid(
      V1PodSpec build, V1PodSpec current, List<String> ignoring) {
    return Objects.equals(current.getSecurityContext(), build.getSecurityContext())
        && KubernetesUtils.mapEquals(current.getNodeSelector(), build.getNodeSelector())
        && equalSets(volumesWithout(current.getVolumes(), ignoring), build.getVolumes())
        && equalSets(current.getImagePullSecrets(), build.getImagePullSecrets())
        && equalSets(current.getInitContainers(), build.getInitContainers())
        && areCompatible(build.getContainers(), current.getContainers(), ignoring);
  }

  private static boolean areCompatible(
      List<V1Container> build, List<V1Container> current, List<String> ignoring) {
    if (build != null) {
      if (current == null) {
        return false;
      }

      for (V1Container bc : build) {
        V1Container fcc = getContainerWithName(current, bc.getName());
        if (fcc == null || !isCompatible(bc, fcc, ignoring)) {
          return false;
        }
      }
    }

    return true;
  }

  /**
   * Compares two pod spec containers for equality.
   *
   * @param build the desired container model
   * @param current the current container, obtained from Kubernetes
   * @param ignoring a list of volume names to ignore
   * @return true if the containers are considered equal
   */
  private static boolean isCompatible(
      V1Container build, V1Container current, List<String> ignoring) {
    return current.getImage().equals(build.getImage())
        && current.getImagePullPolicy().equals(build.getImagePullPolicy())
        && Objects.equals(current.getSecurityContext(), build.getSecurityContext())
        && equalSettings(current.getLivenessProbe(), build.getLivenessProbe())
        && equalSettings(current.getReadinessProbe(), build.getReadinessProbe())
        && resourcesEqual(current.getResources(), build.getResources())
        && equalSets(mountsWithout(current.getVolumeMounts(), ignoring), build.getVolumeMounts())
        && equalSets(current.getPorts(), build.getPorts())
        && equalSets(current.getEnv(), build.getEnv())
        && equalSets(current.getEnvFrom(), build.getEnvFrom());
  }

  private static boolean equalSettings(V1Probe probe1, V1Probe probe2) {
    return Objects.equals(probe1.getInitialDelaySeconds(), probe2.getInitialDelaySeconds())
        && Objects.equals(probe1.getTimeoutSeconds(), probe2.getTimeoutSeconds())
        && Objects.equals(probe1.getPeriodSeconds(), probe2.getPeriodSeconds());
  }

  private static boolean resourcesEqual(V1ResourceRequirements a, V1ResourceRequirements b) {
    return KubernetesUtils.mapEquals(getLimits(a), getLimits(b))
        && KubernetesUtils.mapEquals(getRequests(a), getRequests(b));
  }

  private static Map<String, Quantity> getLimits(V1ResourceRequirements requirements) {
    return requirements == null ? Collections.emptyMap() : requirements.getLimits();
  }

  private static Map<String, Quantity> getRequests(V1ResourceRequirements requirements) {
    return requirements == null ? Collections.emptyMap() : requirements.getRequests();
  }

  private static List<V1Volume> volumesWithout(
      List<V1Volume> volumeMounts, List<String> volumesToIgnore) {
    List<V1Volume> result = new ArrayList<>(volumeMounts);
    for (Iterator<V1Volume> each = result.iterator(); each.hasNext(); ) {
      if (volumesToIgnore.contains(each.next().getName())) {
        each.remove();
      }
    }

    return result;
  }

  private static List<V1VolumeMount> mountsWithout(
      List<V1VolumeMount> volumeMounts, List<String> volumesToIgnore) {
    List<V1VolumeMount> result = new ArrayList<>(volumeMounts);
    for (Iterator<V1VolumeMount> each = result.iterator(); each.hasNext(); ) {
      if (volumesToIgnore.contains(each.next().getName())) {
        each.remove();
      }
    }

    return result;
  }

  private static List<String> getVolumesToIgnore(V1Pod current) {
    List<String> k8sVolumeNames = new ArrayList<>();
    for (V1Container container : getContainers(current)) {
      for (V1VolumeMount mount : getVolumeMounts(container)) {
        if (PodDefaults.K8S_SERVICE_ACCOUNT_MOUNT_PATH.equals(mount.getMountPath())) {
          k8sVolumeNames.add(mount.getName());
        }
      }
    }

    return k8sVolumeNames;
  }

  private static List<V1Container> getContainers(V1Pod current) {
    return Optional.ofNullable(current.getSpec().getContainers()).orElse(Collections.emptyList());
  }

  private static List<V1VolumeMount> getVolumeMounts(V1Container container) {
    return Optional.ofNullable(container.getVolumeMounts()).orElse(Collections.emptyList());
  }

  private static boolean isRestartVersionValid(V1ObjectMeta build, V1ObjectMeta current) {
    return isLabelSame(build, current, LabelConstants.DOMAINRESTARTVERSION_LABEL)
        && isLabelSame(build, current, LabelConstants.CLUSTERRESTARTVERSION_LABEL)
        && isLabelSame(build, current, LabelConstants.SERVERRESTARTVERSION_LABEL);
  }

  private static boolean isLabelSame(V1ObjectMeta build, V1ObjectMeta current, String labelName) {
    return Objects.equals(build.getLabels().get(labelName), current.getLabels().get(labelName));
  }

  private static V1Container getContainerWithName(List<V1Container> containers, String name) {
    for (V1Container cc : containers) {
      if (cc.getName().equals(name)) {
        return cc;
      }
    }
    return null;
  }

  private static <T> boolean equalSets(List<T> first, List<T> second) {
    if (first == second) {
      return true;
    }
    return asSet(first).equals(asSet(second));
  }

  private static <T> Set<T> asSet(List<T> first) {
    return (first == null) ? Collections.emptySet() : new HashSet<>(first);
=======
  private String getReasonToRecycle(V1Pod currentPod) {
    PodCompatibility compatibility = new PodCompatibility(getPodModel(), currentPod);
    return compatibility.getIncompatibility();
>>>>>>> 9b7baeb3
  }

  private class VerifyPodStep extends Step {

    VerifyPodStep(Step next) {
      super(next);
    }

    @Override
    public NextAction apply(Packet packet) {
      V1Pod currentPod = getSko().getPod().get();
      if (currentPod == null) {
        return doNext(createNewPod(getNext()), packet);
      } else if (!canUseCurrentPod(currentPod)) {
        LOGGER.info(
            MessageKeys.CYCLING_POD,
            currentPod.getMetadata().getName(),
            getReasonToRecycle(currentPod));
        return doNext(replaceCurrentPod(getNext()), packet);
      } else if (mustPatchPod(currentPod)) {
        return doNext(patchCurrentPod(currentPod, getNext()), packet);
      } else {
        logPodExists();
        return doNext(packet);
      }
    }
  }

  private ResponseStep<V1Pod> createResponse(Step next) {
    return new CreateResponseStep(next);
  }

  private class CreateResponseStep extends ResponseStep<V1Pod> {
    CreateResponseStep(Step next) {
      super(next);
    }

    @Override
    public NextAction onFailure(Packet packet, CallResponse<V1Pod> callResponse) {
      return super.onFailure(getConflictStep(), packet, callResponse);
    }

    @Override
    public NextAction onSuccess(Packet packet, CallResponse<V1Pod> callResponse) {
      logPodCreated();
      if (callResponse.getResult() != null) {
        setRecordedPod(callResponse.getResult());
      }
      return doNext(packet);
    }
  }

  private ResponseStep<V1Status> deleteResponse(Step next) {
    return new DeleteResponseStep(next);
  }

  private class DeleteResponseStep extends ResponseStep<V1Status> {
    DeleteResponseStep(Step next) {
      super(next);
    }

    @Override
    public NextAction onFailure(Packet packet, CallResponse<V1Status> callResponses) {
      if (callResponses.getStatusCode() == CallBuilder.NOT_FOUND) {
        return onSuccess(packet, callResponses);
      }
      return super.onFailure(getConflictStep(), packet, callResponses);
    }

    @Override
    public NextAction onSuccess(Packet packet, CallResponse<V1Status> callResponses) {
      return doNext(replacePod(getNext()), packet);
    }
  }

  private ResponseStep<V1Pod> replaceResponse(Step next) {
    return new ReplacePodResponseStep(next);
  }

  private class ReplacePodResponseStep extends ResponseStep<V1Pod> {
    private final Step next;

    ReplacePodResponseStep(Step next) {
      super(next);
      this.next = next;
    }

    @Override
    public NextAction onFailure(Packet packet, CallResponse<V1Pod> callResponse) {
      return super.onFailure(getConflictStep(), packet, callResponse);
    }

    @Override
    public NextAction onSuccess(Packet packet, CallResponse<V1Pod> callResponse) {

      V1Pod newPod = callResponse.getResult();
      logPodReplaced();
      if (newPod != null) {
        setRecordedPod(newPod);
      }

      PodAwaiterStepFactory pw = PodHelper.getPodAwaiterStepFactory(packet);
      return doNext(pw.waitForReady(newPod, next), packet);
    }
  }

  private ResponseStep<V1Pod> patchResponse(Step next) {
    return new PatchPodResponseStep(next);
  }

  private class PatchPodResponseStep extends ResponseStep<V1Pod> {
    private final Step next;

    PatchPodResponseStep(Step next) {
      super(next);
      this.next = next;
    }

    @Override
    public NextAction onFailure(Packet packet, CallResponse<V1Pod> callResponse) {
      return super.onFailure(getConflictStep(), packet, callResponse);
    }

    @Override
    public NextAction onSuccess(Packet packet, CallResponse<V1Pod> callResponse) {

      V1Pod newPod = callResponse.getResult();
      logPodPatched();
      if (newPod != null) {
        setRecordedPod(newPod);
      }

      PodAwaiterStepFactory pw = PodHelper.getPodAwaiterStepFactory(packet);
      return doNext(pw.waitForReady(newPod, next), packet);
    }
  }

  Step verifyPersistentVolume(Step next) {
    return new VerifyPersistentVolumeStep(next);
  }

  private class VerifyPersistentVolumeStep extends Step {

    VerifyPersistentVolumeStep(Step next) {
      super(next);
    }

    @Override
    public NextAction apply(Packet packet) {
      String domainUID = getDomainUID();
      Step list =
          new CallBuilder()
              .withLabelSelectors(forDomainUid(domainUID))
              .listPersistentVolumeAsync(
                  new DefaultResponseStep<V1PersistentVolumeList>(getNext()) {
                    @Override
                    public NextAction onSuccess(
                        Packet packet,
                        V1PersistentVolumeList result,
                        int statusCode,
                        Map<String, List<String>> responseHeaders) {
                      if (result != null) {
                        for (V1PersistentVolume pv : result.getItems()) {
                          List<String> accessModes = pv.getSpec().getAccessModes();
                          boolean foundAccessMode = false;
                          for (String accessMode : accessModes) {
                            if (accessMode.equals(READ_WRITE_MANY_ACCESS)) {
                              foundAccessMode = true;
                              break;
                            }
                          }

                          // Persistent volume does not have ReadWriteMany access mode,
                          if (!foundAccessMode) {
                            LOGGER.warning(
                                MessageKeys.PV_ACCESS_MODE_FAILED,
                                pv.getMetadata().getName(),
                                getDomainResourceName(),
                                domainUID,
                                READ_WRITE_MANY_ACCESS);
                          }
                        }
                      } else {
                        LOGGER.warning(
                            MessageKeys.PV_NOT_FOUND_FOR_DOMAIN_UID,
                            getDomainResourceName(),
                            domainUID);
                      }
                      return doNext(packet);
                    }
                  });

      return doNext(list, packet);
    }
  }

  // ---------------------- model methods ------------------------------

  private V1Pod createPodModel() {
    return withNonHashedElements(AnnotationHelper.withSha256Hash(createPodRecipe()));
  }

  // Adds labels and annotations to a pod, skipping any whose names begin with "weblogic."
  V1Pod withNonHashedElements(V1Pod pod) {
    V1ObjectMeta metadata = pod.getMetadata();
    getPodLabels()
        .entrySet()
        .stream()
        .filter(PodStepContext::isCustomerItem)
        .forEach(e -> metadata.putLabelsItem(e.getKey(), e.getValue()));
    getPodAnnotations()
        .entrySet()
        .stream()
        .filter(PodStepContext::isCustomerItem)
        .forEach(e -> metadata.putAnnotationsItem(e.getKey(), e.getValue()));
    return pod;
  }

  private static boolean isCustomerItem(Map.Entry<String, String> entry) {
    return !entry.getKey().startsWith("weblogic.");
  }

  // Creates a pod model containing elements which are not patchable.
  private V1Pod createPodRecipe() {
    return new V1Pod().metadata(createMetadata()).spec(createSpec(TuningParameters.getInstance()));
  }

  protected V1ObjectMeta createMetadata() {
    V1ObjectMeta metadata = new V1ObjectMeta().name(getPodName()).namespace(getNamespace());
    metadata
        .putLabelsItem(LabelConstants.RESOURCE_VERSION_LABEL, DEFAULT_DOMAIN_VERSION)
        .putLabelsItem(LabelConstants.DOMAINUID_LABEL, getDomainUID())
        .putLabelsItem(LabelConstants.DOMAINNAME_LABEL, getDomainName())
        .putLabelsItem(LabelConstants.SERVERNAME_LABEL, getServerName())
        .putLabelsItem(LabelConstants.CREATEDBYOPERATOR_LABEL, "true")
        .putLabelsItem(
            LabelConstants.DOMAINRESTARTVERSION_LABEL, getServerSpec().getDomainRestartVersion())
        .putLabelsItem(
            LabelConstants.CLUSTERRESTARTVERSION_LABEL, getServerSpec().getClusterRestartVersion())
        .putLabelsItem(
            LabelConstants.SERVERRESTARTVERSION_LABEL, getServerSpec().getServerRestartVersion());

    // Add prometheus annotations. This will overwrite any custom annotations with same name.
    AnnotationHelper.annotateForPrometheus(metadata, getDefaultPort());
    return metadata;
  }

  protected V1PodSpec createSpec(TuningParameters tuningParameters) {
    V1PodSpec podSpec =
        new V1PodSpec()
            .addContainersItem(
                createContainer(tuningParameters)
                    .resources(getServerSpec().getResources())
                    .securityContext(getServerSpec().getContainerSecurityContext()))
            .nodeSelector(getServerSpec().getNodeSelectors())
            .securityContext(getServerSpec().getPodSecurityContext())
            .initContainers(getServerSpec().getInitContainers());

    podSpec.setImagePullSecrets(getServerSpec().getImagePullSecrets());

    for (V1Volume additionalVolume : getVolumes(getDomainUID())) {
      podSpec.addVolumesItem(additionalVolume);
    }

    return podSpec;
  }

  private List<V1Volume> getVolumes(String domainUID) {
    List<V1Volume> volumes = PodDefaults.getStandardVolumes(domainUID);
    volumes.addAll(getServerSpec().getAdditionalVolumes());
    return volumes;
  }

  private V1Container createContainer(TuningParameters tuningParameters) {
    V1Container v1Container =
        new V1Container()
            .name(KubernetesConstants.CONTAINER_NAME)
            .image(getImageName())
            .imagePullPolicy(getImagePullPolicy())
            .command(getContainerCommand())
            .env(getEnvironmentVariables(tuningParameters))
            .ports(getContainerPorts())
            .lifecycle(createLifecycle())
            .livenessProbe(createLivenessProbe(tuningParameters.getPodTuning()));

    if (!mockWLS()) {
      v1Container.readinessProbe(createReadinessProbe(tuningParameters.getPodTuning()));
    }

    for (V1VolumeMount additionalVolumeMount : getVolumeMounts()) {
      v1Container.addVolumeMountsItem(additionalVolumeMount);
    }

    return v1Container;
  }

  private String getImageName() {
    return getServerSpec().getImage();
  }

  String getImagePullPolicy() {
    return getServerSpec().getImagePullPolicy();
  }

  protected List<String> getContainerCommand() {
    return Collections.singletonList(START_SERVER);
  }

  private List<V1VolumeMount> getVolumeMounts() {
    List<V1VolumeMount> mounts = PodDefaults.getStandardVolumeMounts(getDomainUID());
    mounts.addAll(getServerSpec().getAdditionalVolumeMounts());
    return mounts;
  }

  void overrideContainerWeblogicEnvVars(List<V1EnvVar> vars) {
    // Override the domain name, domain directory, admin server name and admin server port.
    addEnvVar(vars, "DOMAIN_NAME", getDomainName());
    addEnvVar(vars, "DOMAIN_HOME", getDomainHome());
    addEnvVar(vars, "ADMIN_NAME", getAsName());
    addEnvVar(vars, "ADMIN_PORT", getAsPort().toString());
    addEnvVar(vars, "SERVER_NAME", getServerName());
    addEnvVar(vars, "DOMAIN_UID", getDomainUID());
    addEnvVar(vars, "NODEMGR_HOME", NODEMGR_HOME);
    addEnvVar(vars, "LOG_HOME", getEffectiveLogHome());
    addEnvVar(vars, "SERVER_OUT_IN_POD_LOG", getIncludeServerOutInPodLog());
    addEnvVar(
        vars, "SERVICE_NAME", LegalNames.toServerServiceName(getDomainUID(), getServerName()));
    addEnvVar(vars, "AS_SERVICE_NAME", LegalNames.toServerServiceName(getDomainUID(), getAsName()));
    if (mockWLS()) {
      addEnvVar(vars, "MOCK_WLS", "true");
    }
  }

  private String getDomainHome() {
    return getDomain().getDomainHome();
  }

  private V1Lifecycle createLifecycle() {
    return new V1Lifecycle().preStop(handler(STOP_SERVER));
  }

  private V1Handler handler(String... commandItems) {
    return new V1Handler().exec(execAction(commandItems));
  }

  private V1ExecAction execAction(String... commandItems) {
    return new V1ExecAction().command(Arrays.asList(commandItems));
  }

  private V1Probe createReadinessProbe(TuningParameters.PodTuning tuning) {
    V1Probe readinessProbe = new V1Probe();
    readinessProbe
        .initialDelaySeconds(getReadinessProbeInitialDelaySeconds(tuning))
        .timeoutSeconds(getReadinessProbeTimeoutSeconds(tuning))
        .periodSeconds(getReadinessProbePeriodSeconds(tuning))
        .failureThreshold(FAILURE_THRESHOLD)
        .httpGet(httpGetAction(READINESS_PATH, getDefaultPort()));
    return readinessProbe;
  }

  @SuppressWarnings("SameParameterValue")
  private V1HTTPGetAction httpGetAction(String path, int port) {
    V1HTTPGetAction getAction = new V1HTTPGetAction();
    getAction.path(path).port(new IntOrString(port));
    return getAction;
  }

  private int getReadinessProbePeriodSeconds(TuningParameters.PodTuning tuning) {
    return Optional.ofNullable(getServerSpec().getReadinessProbe().getPeriodSeconds())
        .orElse(tuning.readinessProbePeriodSeconds);
  }

  private int getReadinessProbeTimeoutSeconds(TuningParameters.PodTuning tuning) {
    return Optional.ofNullable(getServerSpec().getReadinessProbe().getTimeoutSeconds())
        .orElse(tuning.readinessProbeTimeoutSeconds);
  }

  private int getReadinessProbeInitialDelaySeconds(TuningParameters.PodTuning tuning) {
    return Optional.ofNullable(getServerSpec().getReadinessProbe().getInitialDelaySeconds())
        .orElse(tuning.readinessProbeInitialDelaySeconds);
  }

  private V1Probe createLivenessProbe(TuningParameters.PodTuning tuning) {
    return new V1Probe()
        .initialDelaySeconds(getLivenessProbeInitialDelaySeconds(tuning))
        .timeoutSeconds(getLivenessProbeTimeoutSeconds(tuning))
        .periodSeconds(getLivenessProbePeriodSeconds(tuning))
        .failureThreshold(FAILURE_THRESHOLD)
        .exec(execAction(LIVENESS_PROBE));
  }

  private int getLivenessProbeInitialDelaySeconds(TuningParameters.PodTuning tuning) {
    return Optional.ofNullable(getServerSpec().getLivenessProbe().getInitialDelaySeconds())
        .orElse(tuning.livenessProbeInitialDelaySeconds);
  }

  private int getLivenessProbeTimeoutSeconds(TuningParameters.PodTuning tuning) {
    return Optional.ofNullable(getServerSpec().getLivenessProbe().getTimeoutSeconds())
        .orElse(tuning.livenessProbeTimeoutSeconds);
  }

  private int getLivenessProbePeriodSeconds(TuningParameters.PodTuning tuning) {
    return Optional.ofNullable(getServerSpec().getLivenessProbe().getPeriodSeconds())
        .orElse(tuning.livenessProbePeriodSeconds);
  }

  private boolean mockWLS() {
    return Boolean.getBoolean("mockWLS");
  }
}<|MERGE_RESOLUTION|>--- conflicted
+++ resolved
@@ -374,159 +374,9 @@
     return useCurrent;
   }
 
-<<<<<<< HEAD
-  private static boolean isCurrentPodMetadataValid(V1ObjectMeta build, V1ObjectMeta current) {
-    return VersionHelper.matchesResourceVersion(current, DEFAULT_DOMAIN_VERSION)
-        && isRestartVersionValid(build, current);
-  }
-
-  private static boolean isCurrentPodSpecValid(
-      V1PodSpec build, V1PodSpec current, List<String> ignoring) {
-    return Objects.equals(current.getSecurityContext(), build.getSecurityContext())
-        && KubernetesUtils.mapEquals(current.getNodeSelector(), build.getNodeSelector())
-        && equalSets(volumesWithout(current.getVolumes(), ignoring), build.getVolumes())
-        && equalSets(current.getImagePullSecrets(), build.getImagePullSecrets())
-        && equalSets(current.getInitContainers(), build.getInitContainers())
-        && areCompatible(build.getContainers(), current.getContainers(), ignoring);
-  }
-
-  private static boolean areCompatible(
-      List<V1Container> build, List<V1Container> current, List<String> ignoring) {
-    if (build != null) {
-      if (current == null) {
-        return false;
-      }
-
-      for (V1Container bc : build) {
-        V1Container fcc = getContainerWithName(current, bc.getName());
-        if (fcc == null || !isCompatible(bc, fcc, ignoring)) {
-          return false;
-        }
-      }
-    }
-
-    return true;
-  }
-
-  /**
-   * Compares two pod spec containers for equality.
-   *
-   * @param build the desired container model
-   * @param current the current container, obtained from Kubernetes
-   * @param ignoring a list of volume names to ignore
-   * @return true if the containers are considered equal
-   */
-  private static boolean isCompatible(
-      V1Container build, V1Container current, List<String> ignoring) {
-    return current.getImage().equals(build.getImage())
-        && current.getImagePullPolicy().equals(build.getImagePullPolicy())
-        && Objects.equals(current.getSecurityContext(), build.getSecurityContext())
-        && equalSettings(current.getLivenessProbe(), build.getLivenessProbe())
-        && equalSettings(current.getReadinessProbe(), build.getReadinessProbe())
-        && resourcesEqual(current.getResources(), build.getResources())
-        && equalSets(mountsWithout(current.getVolumeMounts(), ignoring), build.getVolumeMounts())
-        && equalSets(current.getPorts(), build.getPorts())
-        && equalSets(current.getEnv(), build.getEnv())
-        && equalSets(current.getEnvFrom(), build.getEnvFrom());
-  }
-
-  private static boolean equalSettings(V1Probe probe1, V1Probe probe2) {
-    return Objects.equals(probe1.getInitialDelaySeconds(), probe2.getInitialDelaySeconds())
-        && Objects.equals(probe1.getTimeoutSeconds(), probe2.getTimeoutSeconds())
-        && Objects.equals(probe1.getPeriodSeconds(), probe2.getPeriodSeconds());
-  }
-
-  private static boolean resourcesEqual(V1ResourceRequirements a, V1ResourceRequirements b) {
-    return KubernetesUtils.mapEquals(getLimits(a), getLimits(b))
-        && KubernetesUtils.mapEquals(getRequests(a), getRequests(b));
-  }
-
-  private static Map<String, Quantity> getLimits(V1ResourceRequirements requirements) {
-    return requirements == null ? Collections.emptyMap() : requirements.getLimits();
-  }
-
-  private static Map<String, Quantity> getRequests(V1ResourceRequirements requirements) {
-    return requirements == null ? Collections.emptyMap() : requirements.getRequests();
-  }
-
-  private static List<V1Volume> volumesWithout(
-      List<V1Volume> volumeMounts, List<String> volumesToIgnore) {
-    List<V1Volume> result = new ArrayList<>(volumeMounts);
-    for (Iterator<V1Volume> each = result.iterator(); each.hasNext(); ) {
-      if (volumesToIgnore.contains(each.next().getName())) {
-        each.remove();
-      }
-    }
-
-    return result;
-  }
-
-  private static List<V1VolumeMount> mountsWithout(
-      List<V1VolumeMount> volumeMounts, List<String> volumesToIgnore) {
-    List<V1VolumeMount> result = new ArrayList<>(volumeMounts);
-    for (Iterator<V1VolumeMount> each = result.iterator(); each.hasNext(); ) {
-      if (volumesToIgnore.contains(each.next().getName())) {
-        each.remove();
-      }
-    }
-
-    return result;
-  }
-
-  private static List<String> getVolumesToIgnore(V1Pod current) {
-    List<String> k8sVolumeNames = new ArrayList<>();
-    for (V1Container container : getContainers(current)) {
-      for (V1VolumeMount mount : getVolumeMounts(container)) {
-        if (PodDefaults.K8S_SERVICE_ACCOUNT_MOUNT_PATH.equals(mount.getMountPath())) {
-          k8sVolumeNames.add(mount.getName());
-        }
-      }
-    }
-
-    return k8sVolumeNames;
-  }
-
-  private static List<V1Container> getContainers(V1Pod current) {
-    return Optional.ofNullable(current.getSpec().getContainers()).orElse(Collections.emptyList());
-  }
-
-  private static List<V1VolumeMount> getVolumeMounts(V1Container container) {
-    return Optional.ofNullable(container.getVolumeMounts()).orElse(Collections.emptyList());
-  }
-
-  private static boolean isRestartVersionValid(V1ObjectMeta build, V1ObjectMeta current) {
-    return isLabelSame(build, current, LabelConstants.DOMAINRESTARTVERSION_LABEL)
-        && isLabelSame(build, current, LabelConstants.CLUSTERRESTARTVERSION_LABEL)
-        && isLabelSame(build, current, LabelConstants.SERVERRESTARTVERSION_LABEL);
-  }
-
-  private static boolean isLabelSame(V1ObjectMeta build, V1ObjectMeta current, String labelName) {
-    return Objects.equals(build.getLabels().get(labelName), current.getLabels().get(labelName));
-  }
-
-  private static V1Container getContainerWithName(List<V1Container> containers, String name) {
-    for (V1Container cc : containers) {
-      if (cc.getName().equals(name)) {
-        return cc;
-      }
-    }
-    return null;
-  }
-
-  private static <T> boolean equalSets(List<T> first, List<T> second) {
-    if (first == second) {
-      return true;
-    }
-    return asSet(first).equals(asSet(second));
-  }
-
-  private static <T> Set<T> asSet(List<T> first) {
-    return (first == null) ? Collections.emptySet() : new HashSet<>(first);
-=======
   private String getReasonToRecycle(V1Pod currentPod) {
     PodCompatibility compatibility = new PodCompatibility(getPodModel(), currentPod);
     return compatibility.getIncompatibility();
->>>>>>> 9b7baeb3
   }
 
   private class VerifyPodStep extends Step {
