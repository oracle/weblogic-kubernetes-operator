--- conflicted
+++ resolved
@@ -595,7 +595,6 @@
                             .name(KubernetesConstants.DOMAIN_CONFIG_MAP_NAME)
                             .defaultMode(ALL_READ_AND_EXECUTE)));
 
-<<<<<<< HEAD
     if (isEnableDomainIntrospectorJob()) {
       podSpec.addVolumesItem(
           new V1Volume()
@@ -606,11 +605,9 @@
                       .defaultMode(ALL_READ_AND_EXECUTE)));
     }
 
-=======
     /**/
     podSpec.setImagePullSecrets(getServerSpec().getImagePullSecrets());
     /*/
->>>>>>> 1c87be33
     V1LocalObjectReference imagePullSecret = getServerSpec().getImagePullSecret();
     if (imagePullSecret != null) {
       podSpec.addImagePullSecretsItem(imagePullSecret);
@@ -690,12 +687,8 @@
     addEnvVar(vars, "SERVER_NAME", getServerName());
     addEnvVar(vars, "DOMAIN_UID", getDomainUID());
     addEnvVar(vars, "NODEMGR_HOME", NODEMGR_HOME);
-<<<<<<< HEAD
     addEnvVar(vars, "LOG_HOME", getEffectiveLogHome());
     addEnvVar(vars, "SERVER_OUT_IN_POD_LOG", getIncludeServerOutInPodLog());
-=======
-    addEnvVar(vars, "LOG_HOME", LOG_HOME + "/" + getDomainUID());
->>>>>>> 1c87be33
     addEnvVar(
         vars, "SERVICE_NAME", LegalNames.toServerServiceName(getDomainUID(), getServerName()));
     addEnvVar(vars, "AS_SERVICE_NAME", LegalNames.toServerServiceName(getDomainUID(), getAsName()));
