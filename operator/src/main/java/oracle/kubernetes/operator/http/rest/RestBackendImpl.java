// Copyright (c) 2017, 2022, Oracle and/or its affiliates.
// Licensed under the Universal Permissive License v 1.0 as shown at https://oss.oracle.com/licenses/upl.

package oracle.kubernetes.operator.http.rest;

import java.util.Collection;
import java.util.Collections;
import java.util.List;
import java.util.Map;
import java.util.Optional;
import java.util.Set;
import java.util.function.Consumer;
import java.util.function.Supplier;
import java.util.stream.Collectors;
import java.util.stream.Stream;
import javax.annotation.Nonnull;

import io.kubernetes.client.custom.V1Patch;
import io.kubernetes.client.openapi.ApiException;
import io.kubernetes.client.openapi.models.V1ObjectMeta;
import io.kubernetes.client.openapi.models.V1OwnerReference;
import io.kubernetes.client.openapi.models.V1TokenReviewStatus;
import io.kubernetes.client.openapi.models.V1UserInfo;
import jakarta.json.Json;
import jakarta.json.JsonPatchBuilder;
import jakarta.ws.rs.WebApplicationException;
import jakarta.ws.rs.core.Response;
import jakarta.ws.rs.core.Response.ResponseBuilder;
import jakarta.ws.rs.core.Response.Status;
import oracle.kubernetes.common.logging.MessageKeys;
import oracle.kubernetes.operator.KubernetesConstants;
import oracle.kubernetes.operator.OperatorMain;
import oracle.kubernetes.operator.helpers.AuthenticationProxy;
import oracle.kubernetes.operator.helpers.AuthorizationProxy;
import oracle.kubernetes.operator.helpers.AuthorizationProxy.Operation;
import oracle.kubernetes.operator.helpers.AuthorizationProxy.Resource;
import oracle.kubernetes.operator.helpers.AuthorizationProxy.Scope;
import oracle.kubernetes.operator.helpers.CallBuilder;
import oracle.kubernetes.operator.http.rest.backend.RestBackend;
import oracle.kubernetes.operator.http.rest.model.DomainAction;
import oracle.kubernetes.operator.http.rest.model.DomainActionType;
import oracle.kubernetes.operator.logging.LoggingFacade;
import oracle.kubernetes.operator.logging.LoggingFactory;
import oracle.kubernetes.operator.tuning.TuningParameters;
import oracle.kubernetes.operator.wlsconfig.WlsClusterConfig;
import oracle.kubernetes.operator.wlsconfig.WlsDomainConfig;
import oracle.kubernetes.weblogic.domain.model.ClusterResource;
import oracle.kubernetes.weblogic.domain.model.DomainResource;
import oracle.kubernetes.weblogic.domain.model.DomainSpec;

import static oracle.kubernetes.common.logging.MessageKeys.INVALID_DOMAIN_UID;
import static oracle.kubernetes.operator.helpers.NamespaceHelper.getOperatorNamespace;

/**
 * RestBackendImpl implements the backend of the WebLogic operator REST api by making calls to
 * Kubernetes and WebLogic. A separate instance is created for each REST request since we need to
 * hold some per-request state.
 */
public class RestBackendImpl implements RestBackend {

  private static final LoggingFacade LOGGER = LoggingFactory.getLogger("Operator", "Operator");
  private static final String INITIAL_VERSION = "1";

  @SuppressWarnings({"FieldMayBeFinal", "CanBeFinal"}) // used by unit test
  private static TopologyRetriever instance =
      (String ns, String domainUid) -> {
        Scan s = ScanCache.INSTANCE.lookupScan(ns, domainUid);
        if (s != null) {
          return s.getWlsDomainConfig();
        }
        return null;
      };

  private final AuthenticationProxy atn = new AuthenticationProxy();
  private AuthorizationProxy atz = new AuthorizationProxy();
  private final String principal;
  private final Supplier<Collection<String>> domainNamespaces;
  private V1UserInfo userInfo;
  private final CallBuilder callBuilder;

  /**
   * Construct a RestBackendImpl that is used to handle one WebLogic operator REST request.
   *  @param principal is the name of the Kubernetes user to use when calling the Kubernetes REST
   *     api.
   * @param accessToken is the access token of the Kubernetes service account of the client calling
   *     the WebLogic operator REST api.
   * @param domainNamespaces a function that returns the names of the managed Kubernetes namepaces.
   */
  RestBackendImpl(String principal, String accessToken, Supplier<Collection<String>> domainNamespaces) {
    this.domainNamespaces = domainNamespaces;
    this.principal = principal;
    userInfo = authenticate(accessToken);
    callBuilder = userInfo != null ? new CallBuilder() :
        new CallBuilder().withAuthentication(accessToken);
    LOGGER.exiting();
  }

  private void authorize(String domainUid, Operation operation) {
    if (!useAuthenticateWithTokenReview()) {
      return;
    }
    boolean authorized;
    if (domainUid == null) {
      authorized =
          atz.check(
              userInfo.getUsername(),
              userInfo.getGroups(),
              operation,
              Resource.DOMAINS,
              null,
              Scope.CLUSTER,
              null);
    } else {
      authorized =
          atz.check(
              userInfo.getUsername(),
              userInfo.getGroups(),
              operation,
              Resource.DOMAINS,
              domainUid,
              Scope.NAMESPACE,
              getNamespace(domainUid));
    }
    if (authorized) {
      LOGGER.exiting();
      return;
    }
    // TBD - should we say what who the user is and what the user can't do?
    WebApplicationException e = createWebApplicationException(Status.FORBIDDEN, null);
    LOGGER.throwing(e);
    throw e;
  }

  private String getNamespace(String domainUid) {
    return getDomain(domainUid).map(DomainResource::getMetadata).map(V1ObjectMeta::getNamespace).orElse(null);
  }


  private V1UserInfo authenticate(String accessToken) {
    LOGGER.entering();
    if (!useAuthenticateWithTokenReview()) {
      return null;
    }
    V1TokenReviewStatus status = atn.check(principal, accessToken,
        OperatorMain.isDedicated() ? getOperatorNamespace() : null);
    if (status == null) {
      throw new AssertionError(LOGGER.formatMessage(MessageKeys.NULL_TOKEN_REVIEW_STATUS));
    }
    String error = status.getError();
    if (error != null) {
      WebApplicationException e = createWebApplicationException(Status.UNAUTHORIZED, error);
      LOGGER.throwing(e);
      throw e;
    }
    if (isNotAuthenticated(status)) {
      // don't know why the user didn't get authenticated
      WebApplicationException e = createWebApplicationException(Status.UNAUTHORIZED, null);
      LOGGER.throwing(e);
      throw e;
    }
    userInfo = status.getUser();
    if (userInfo == null) {
      throw new AssertionError(LOGGER.formatMessage(MessageKeys.NULL_USER_INFO, status));
    }
    LOGGER.exiting(userInfo);
    return userInfo;
  }

  private boolean isNotAuthenticated(@Nonnull V1TokenReviewStatus status) {
    return !Boolean.TRUE.equals(status.getAuthenticated());
  }

  @Override
  public Set<String> getDomainUids() {
    authorize(null, Operation.LIST);

    return getDomainStream().map(DomainResource::getDomainUid).collect(Collectors.toSet());
  }

  private Stream<DomainResource> getDomainStream() {
    return domainNamespaces.get().stream().map(this::getDomains).flatMap(Collection::stream);
  }

  private Stream<ClusterResource> getClusterStream() {
    return domainNamespaces.get().stream().map(this::getClusterResources).flatMap(Collection::stream);
  }

  private List<DomainResource> getDomains(String ns) {
    try {
      return callBuilder.listDomain(ns).getItems();
    } catch (ApiException e) {
      throw handleApiException(e);
    }
  }

  private List<ClusterResource> getClusterResources(String ns) {
    try {
      return callBuilder.listCluster(ns).getItems();
    } catch (ApiException e) {
      throw handleApiException(e);
    }
  }

  @Override
  public boolean isDomainUid(String domainUid) {
    return getDomain(domainUid).isPresent();
  }

  @Override
  public void performDomainAction(String domainUid, DomainAction params) {
    verifyDomain(domainUid);
    authorize(domainUid, Operation.UPDATE);

    switch (Optional.ofNullable(params.getAction()).orElse(DomainActionType.UNKNOWN)) {
      case INTROSPECT:
        introspect(domainUid);
        break;
      case RESTART:
        restartDomain(domainUid);
        break;
      default:
        throw new WebApplicationException(Status.BAD_REQUEST);
    }
  }

  private void verifyDomain(String domainUid) {
    if (!isDomainUid(domainUid)) {
      throw new WebApplicationException(LOGGER.formatMessage(INVALID_DOMAIN_UID, domainUid), Status.BAD_REQUEST);
    }
  }

  private void introspect(String domainUid) {
    forDomainDo(domainUid, this::markForIntrospection);
  }

  private void markForIntrospection(DomainResource domain) {
    updateVersionField(domain, domain.getIntrospectVersion(), "/spec/introspectVersion");
  }

  private String nextVersion(String version) {
    try {
      return Integer.toString(Integer.parseInt(version) + 1);
    } catch (NumberFormatException e) {
      return INITIAL_VERSION;
    }
  }

  private void restartDomain(String domainUid) {
    forDomainDo(domainUid, this::markDomainForRestart);
  }

  private void markDomainForRestart(DomainResource domain) {
    updateVersionField(domain, domain.getRestartVersion(), "/spec/restartVersion");
  }

  private void updateVersionField(DomainResource domain, String version, String fieldPath) {
    JsonPatchBuilder patchBuilder = Json.createPatchBuilder();
    Optional.ofNullable(version).ifPresentOrElse(
        v -> patchBuilder.replace(fieldPath, nextVersion(v)),
        () -> patchBuilder.add(fieldPath, INITIAL_VERSION));

    patchDomain(domain, patchBuilder);
  }

  private void forDomainDo(String domainUid, Consumer<DomainResource> consumer) {
    if (domainUid == null) {
      throw new AssertionError(LOGGER.formatMessage(MessageKeys.NULL_DOMAIN_UID));
    }

    getDomain(domainUid).ifPresentOrElse(consumer, () -> reportNotFound(domainUid));
  }

  private void reportNotFound(String domainUid) {
    throw createWebApplicationException(Status.NOT_FOUND, MessageKeys.MATCHING_DOMAIN_NOT_FOUND, domainUid);
  }

  private Optional<DomainResource> getDomain(String domainUid) {
    authorize(null, Operation.LIST);
    
    return getDomainStream().filter(domain -> domainUid.equals(domain.getDomainUid())).findFirst();
  }

  private Optional<ClusterResource> getClusterResource(String clusterName) {
    authorize(null, Operation.LIST);

    return getClusterStream().filter(c -> isMatchingClusterResource(clusterName, c)).findFirst();
  }

  private boolean isMatchingClusterResource(String clusterName, ClusterResource c) {
    return clusterName.equals(c.getClusterName());
  }

  @Override
  public Set<String> getClusters(String domainUid) {
    LOGGER.entering(domainUid);
    verifyDomain(domainUid);
    authorize(domainUid, Operation.GET);

    // Get list of WLS Configured Clusters defined for the corresponding WLS Domain identified by
    // Domain UID
    Map<String, WlsClusterConfig> wlsClusterConfigs = getWlsConfiguredClusters(domainUid);
    Set<String> result = wlsClusterConfigs.keySet();
    LOGGER.exiting(result);
    return result;
  }

  @Override
  public boolean isCluster(String domainUid, String cluster) {
    LOGGER.entering(domainUid, cluster);
    authorize(domainUid, Operation.LIST);
    boolean result = getClusters(domainUid).contains(cluster);
    LOGGER.exiting(result);
    return result;
  }

  @Override
  public void scaleCluster(String domainUid, String cluster, int managedServerCount) {
    LOGGER.entering(domainUid, cluster, managedServerCount);

    if (managedServerCount < 0) {
      throw createWebApplicationException(
          Status.BAD_REQUEST, MessageKeys.INVALID_MANAGE_SERVER_COUNT, managedServerCount);
    }

    authorize(domainUid, Operation.UPDATE);
    getClusterResource(cluster)
        .ifPresentOrElse(cr -> performScaling(domainUid, cr, managedServerCount),
          () ->  forDomainDo(domainUid, d -> performScaling(d, cluster, managedServerCount)));

    LOGGER.exiting();
  }

  private void performScaling(String domainUid, ClusterResource cluster, int managedServerCount) {
    verifyWlsConfiguredClusterCapacity(domainUid, cluster.getClusterName(), managedServerCount);
    patchClusterResourceReplicas(cluster, managedServerCount);
  }

  private void performScaling(DomainResource domain, String cluster, int managedServerCount) {
<<<<<<< HEAD
    verifyWlsConfiguredClusterCapacity(domain, cluster, managedServerCount);
    if (managedServerCount == Optional.of(domain.getSpec()).map(DomainSpec::getReplicas).orElse(0)) {
=======
    verifyWlsConfiguredClusterCapacity(domain.getDomainUid(), cluster, managedServerCount);
    patchClusterReplicas(domain, cluster, managedServerCount);
  }

  private void patchClusterReplicas(DomainResource domain, String cluster, int replicas) {
    if (replicas == new DomainPresenceInfo(domain).getReplicaCount(cluster)) {
>>>>>>> 7115b3b3
      return;
    }
    createCluster(domain, cluster, managedServerCount);
  }

  private void patchClusterResourceReplicas(ClusterResource cluster, int replicas) {
    if (replicas == cluster.getSpec().getReplicas()) {
      return;
    }

    JsonPatchBuilder patchBuilder = Json.createPatchBuilder();
    patchBuilder.replace("/spec/replicas", replicas);
    patchCluster(cluster, patchBuilder);
  }

  private void patchCluster(ClusterResource cluster, JsonPatchBuilder patchBuilder) {
    try {
      callBuilder
              .patchCluster(
                      cluster.getMetadata().getName(), cluster.getMetadata().getNamespace(),
                      new V1Patch(patchBuilder.build().toString()));
    } catch (ApiException e) {
      throw handleApiException(e);
    }
  }

  private void createCluster(DomainResource domain, String clusterName, int replicas) {
    V1ObjectMeta domainMetadata = domain.getMetadata();
    String namespace = domainMetadata.getNamespace();
    ClusterResource cluster = new ClusterResource()
        .withMetadata(new V1ObjectMeta()
            .namespace(namespace)
            .name(domain.getDomainUid() + "-" + clusterName)
            .putLabelsItem("weblogic.createdByOperator", "true")
            .addOwnerReferencesItem(new V1OwnerReference()
                .apiVersion(domain.getApiVersion())
                .kind(domain.getKind())
                .name(domainMetadata.getName())
                .uid(domainMetadata.getUid())
                .controller(true)))
        .withReplicas(replicas);
    try {
      callBuilder.createCluster(namespace, cluster);
    } catch (ApiException e) {
      throw handleApiException(e);
    }
  }

  @Override
  @SuppressWarnings("unchecked")
  public Object createOrReplaceCluster(Map<String, Object> cluster) {
    Map<String, Object> metadata = Optional.ofNullable((Map<String, Object>) cluster.get("metadata"))
        .orElse(Collections.emptyMap());
    String namespace = (String) metadata.getOrDefault("namespace", "default");
    String name = (String) metadata.get("name");
    Object currentCluster = null;
    try {
      currentCluster = callBuilder.readClusterUntyped(name, namespace);
    } catch (ApiException apiException) {
      if (apiException.getCode() != KubernetesConstants.HTTP_NOT_FOUND) {
        throw handleApiException(apiException);
      }
    }

    if (currentCluster == null) {
      try {
        return callBuilder.createClusterUntyped(namespace, cluster);
      } catch (ApiException f) {
        throw handleApiException(f);
      }
    }

    metadata.put("resourceVersion", Optional.ofNullable((Map<String, Object>) ((Map<String, Object>) currentCluster)
        .get("metadata")).map(m -> m.get("resourceVersion")).orElse(null));
    try {
      return callBuilder.replaceClusterUntyped(namespace, cluster);
    } catch (ApiException e) {
      throw handleApiException(e);
    }
  }

  @Override
  @SuppressWarnings("unchecked")
  public List<Map<String, Object>> listClusters(String namespace) {
    try {
      Map<String, Object> clusterList = (Map<String, Object>) callBuilder.listClusterUntyped(namespace);
      return Optional.of(clusterList).map(cl -> (List<Map<String, Object>>) cl.get("items"))
          .orElse(Collections.emptyList());
    } catch (ApiException e) {
      throw handleApiException(e);
    }
  }


  private void patchDomain(DomainResource domain, JsonPatchBuilder patchBuilder) {
    try {
      callBuilder
          .patchDomain(
              domain.getDomainUid(), domain.getMetadata().getNamespace(),
              new V1Patch(patchBuilder.build().toString()));
    } catch (ApiException e) {
      throw handleApiException(e);
    }
  }

  private void verifyWlsConfiguredClusterCapacity(String domainUid, String cluster, int requestedSize) {
    // Query WebLogic Admin Server for current configured WebLogic Cluster size
    // and verify we have enough configured managed servers to auto-scale
    WlsClusterConfig wlsClusterConfig = getWlsClusterConfig(domainUid, cluster);

    // Verify the current configured cluster size
    int clusterSize = wlsClusterConfig.getClusterSize();
    if (requestedSize > clusterSize) {
      throw createWebApplicationException(
              Status.BAD_REQUEST,
              MessageKeys.SCALE_COUNT_GREATER_THAN_CONFIGURED,
              requestedSize,
              clusterSize,
              cluster,
              cluster);
    }
  }

  private WlsClusterConfig getWlsClusterConfig(String domainUid, String cluster) {
    return getWlsDomainConfig(domainUid).getClusterConfig(cluster);
  }

  private Map<String, WlsClusterConfig> getWlsConfiguredClusters(String domainUid) {
    return getWlsDomainConfig(domainUid).getClusterConfigs();
  }

  /**
   * Find the WlsDomainConfig corresponding to the given domain UID.
   *
   * @param domainUid The domain UID
   * @return The WlsDomainConfig containing the WebLogic configuration corresponding to the given
   *     domain UID. This method returns an empty configuration object if no configuration is found.
   */
  WlsDomainConfig getWlsDomainConfig(String domainUid) {
    for (String ns : domainNamespaces.get()) {
      WlsDomainConfig config = instance.getWlsDomainConfig(ns, domainUid);
      if (config != null) {
        return config;
      }
    }
    return new WlsDomainConfig(null);
  }

  private WebApplicationException handleApiException(ApiException e) {
    // TBD - what about e.getResponseHeaders?
    return createWebApplicationException(e.getCode(), e.getResponseBody());
  }

  private WebApplicationException createWebApplicationException(
      Status status, String msgId, Object... params) {
    String msg = LOGGER.formatMessage(msgId, params);
    return createWebApplicationException(status, msg);
  }

  private WebApplicationException createWebApplicationException(Status status, String msg) {
    return createWebApplicationException(status.getStatusCode(), msg);
  }

  private WebApplicationException createWebApplicationException(int status, String msg) {
    ResponseBuilder rb = Response.status(status);
    if (msg != null) {
      rb.entity(msg);
    }
    return new WebApplicationException(rb.build());
  }

  protected boolean useAuthenticateWithTokenReview() {
    return "true".equalsIgnoreCase(Optional.ofNullable(TuningParameters.getInstance().get("tokenReviewAuthentication"))
        .orElse("false"));
  }

  V1UserInfo getUserInfo() {
    return userInfo;
  }

  // Intended for unit tests
  RestBackendImpl withAuthorizationProxy(AuthorizationProxy authorizationProxy) {
    this.atz = authorizationProxy;
    return this;
  }

  CallBuilder getCallBuilder() {
    return this.callBuilder;
  }

  interface TopologyRetriever {
    WlsDomainConfig getWlsDomainConfig(String ns, String domainUid);
  }
}<|MERGE_RESOLUTION|>--- conflicted
+++ resolved
@@ -336,17 +336,8 @@
   }
 
   private void performScaling(DomainResource domain, String cluster, int managedServerCount) {
-<<<<<<< HEAD
-    verifyWlsConfiguredClusterCapacity(domain, cluster, managedServerCount);
+    verifyWlsConfiguredClusterCapacity(domain.getDomainUid(), cluster, managedServerCount);
     if (managedServerCount == Optional.of(domain.getSpec()).map(DomainSpec::getReplicas).orElse(0)) {
-=======
-    verifyWlsConfiguredClusterCapacity(domain.getDomainUid(), cluster, managedServerCount);
-    patchClusterReplicas(domain, cluster, managedServerCount);
-  }
-
-  private void patchClusterReplicas(DomainResource domain, String cluster, int replicas) {
-    if (replicas == new DomainPresenceInfo(domain).getReplicaCount(cluster)) {
->>>>>>> 7115b3b3
       return;
     }
     createCluster(domain, cluster, managedServerCount);
