// Copyright 2017, 2018, Oracle Corporation and/or its affiliates.  All rights reserved.
// Licensed under the Universal Permissive License v 1.0 as shown at
// http://oss.oracle.com/licenses/upl.

package oracle.kubernetes.operator.logging;

/**
 * Message keys used to look up log messages from the resource bundle. The use of message keys makes
 * the code more readable.
 */
public class MessageKeys {
  private MessageKeys() {}

  public static final String OPERATOR_STARTED = "WLSKO-0000";
  public static final String CREATING_API_CLIENT = "WLSKO-0001";
  public static final String K8S_MASTER_URL = "WLSKO-0002";
  public static final String OPERATOR_SHUTTING_DOWN = "WLSKO-0005";
  public static final String EXCEPTION = "WLSKO-0006";
  public static final String CREATED_SERVICE = "WLSKO-0007";
  public static final String STATUS = "WLSKO-0008";
  public static final String CREATED_NETWORK_POLICY = "WLSKO-0009";
  public static final String SERVICE_DETAILS = "WLSKO-0010";
  public static final String CREATING_SERVICE = "WLSKO-0011";
  public static final String CREATING_CRD = "WLSKO-0012";
  public static final String LISTING_DOMAINS = "WLSKO-0014";
  public static final String WEBLOGIC_DOMAIN = "WLSKO-0015";
  public static final String NUMBER_OF_DOMAINS_IN_NAMESPACE = "WLSKO-0016";
  public static final String NUMBER_OF_DOMAINS = "WLSKO-0017";
  public static final String SECRET_NOT_FOUND = "WLSKO-0018";
  public static final String RETRIEVING_SECRET = "WLSKO-0019";
  public static final String SECRET_DATA_NOT_FOUND = "WLSKO-0020";
  public static final String WLS_CONFIGURATION_READ = "WLSKO-0021";
  public static final String WLS_CONFIGURATION_READ_FAILED = "WLSKO-0022";
  public static final String WLS_CONFIGURATION_READ_TIMED_OUT = "WLSKO-0023";
  public static final String WLS_CONFIGURATION_READ_TRYING = "WLSKO-0024";
  public static final String WLS_CONFIGURATION_READ_RETRY = "WLSKO-0025";
  public static final String JSON_PARSING_FAILED = "WLSKO-0026";
  public static final String SERVICE_URL = "WLSKO-0027";
  public static final String NO_WLS_SERVER_IN_CLUSTER = "WLSKO-0028";
  public static final String VERIFY_ACCESS_START = "WLSKO-0029";
  public static final String VERIFY_ACCESS_DENIED = "WLSKO-0030";
  public static final String NAMESPACE_IS_DEFAULT = "WLSKO-0031";
  public static final String SVC_ACCOUNT_IS_DEFAULT = "WLSKO-0032";
  public static final String RBAC_NOT_ENABLED = "WLSKO-0033";
  public static final String STARTING_LIVENESS_THREAD = "WLSKO-0034";
  public static final String COULD_NOT_CREATE_LIVENESS_FILE = "WLSKO-0035";
  public static final String MAIN_THREAD_INTERRUPTED = "WLSKO-0036";
  public static final String REST_AUTHENTICATION_MISSING_ACCESS_TOKEN = "WLSKO-0037";
  public static final String PROCESSING_DOMAIN = "WLSKO-0038";
  public static final String WATCH_DOMAIN = "WLSKO-0039";
  public static final String WATCH_DOMAIN_DELETED = "WLSKO-0040";
  public static final String ADMIN_POD_CREATED = "WLSKO-0041";
  public static final String ADMIN_POD_REPLACED = "WLSKO-0042";
  public static final String ADMIN_POD_EXISTS = "WLSKO-0043";
  public static final String ADMIN_SERVICE_CREATED = "WLSKO-0044";
  public static final String ADMIN_SERVICE_REPLACED = "WLSKO-0045";
  public static final String ADMIN_SERVICE_EXISTS = "WLSKO-0046";
  public static final String MANAGED_POD_CREATED = "WLSKO-0047";
  public static final String MANAGED_POD_REPLACED = "WLSKO-0048";
  public static final String MANAGED_POD_EXISTS = "WLSKO-0049";
  public static final String MANAGED_SERVICE_CREATED = "WLSKO-0050";
  public static final String MANAGED_SERVICE_REPLACED = "WLSKO-0051";
  public static final String MANAGED_SERVICE_EXISTS = "WLSKO-0052";
  public static final String CLUSTER_SERVICE_CREATED = "WLSKO-0053";
  public static final String CLUSTER_SERVICE_REPLACED = "WLSKO-0054";
  public static final String CLUSTER_SERVICE_EXISTS = "WLSKO-0055";
  public static final String CM_CREATED = "WLSKO-0056";
  public static final String CM_REPLACED = "WLSKO-0057";
  public static final String CM_EXISTS = "WLSKO-0058";
  public static final String CANNOT_CREATE_TOKEN_REVIEW = "WLSKO-0059";
  public static final String CANNOT_CREATE_NETWORK_POLICY = "WLSKO-0060";
  public static final String CANNOT_DELETE_NETWORK_POLICY = "WLSKO-0061";
  public static final String CANNOT_CREATE_POD = "WLSKO-0062";
  public static final String CANNOT_CREATE_SERVICE = "WLSKO-0063";
  public static final String CANNOT_DELETE_SERVICE = "WLSKO-0064";
  public static final String CANNOT_REPLACE_SERVICE = "WLSKO-0065";
  public static final String CANNOT_READ_SERVICE = "WLSKO-0066";
  public static final String CANNOT_LIST_SERVICES = "WLSKO-0067";
  public static final String APIEXCEPTION_FROM_TOKEN_REVIEW = "WLSKO-0068";
  public static final String APIEXCEPTION_FROM_SUBJECT_ACCESS_REVIEW = "WLSKO-0069";
  public static final String SUBJECT_ACCESS_REVIEW = "WLSKO-0070";
  public static final String REPLICA_MORE_THAN_WLS_SERVERS = "WLSKO-0071";
  public static final String K8S_VERSION_TOO_LOW = "WLSKO-0073";
  public static final String VERIFY_K8S_MIN_VERSION = "WLSKO-0074";
  public static final String DOMAIN_UID_UNIQUENESS_FAILED = "WLSKO-0076";
  public static final String PV_NOT_FOUND_FOR_DOMAIN_UID = "WLSKO-0077";
  public static final String PV_ACCESS_MODE_FAILED = "WLSKO-0078";
  public static final String K8S_VERSION_CHECK = "WLSKO-0079";
  public static final String K8S_VERSION_CHECK_FAILURE = "WLSKO-0080";
  public static final String HTTP_METHOD_FAILED = "WLSKO-0081";
  public static final String NOT_STARTING_DOMAINUID_THREAD = "WLSKO-0082";
  public static final String OP_CONFIG_NAMESPACE = "WLSKO-0083";
  public static final String OP_CONFIG_TARGET_NAMESPACES = "WLSKO-0084";
  public static final String OP_CONFIG_SERVICE_ACCOUNT = "WLSKO-0085";
  public static final String RBAC_NOT_CHECKED = "WLSKO-0086";
  public static final String WAITING_FOR_POD_READY = "WLSKO-0087";
  public static final String POD_IS_READY = "WLSKO-0088";
  public static final String POD_IS_FAILED = "WLSKO-0089";
  public static final String EXCH_UNEQUAL_LISTEN_PORTS = "WLSKO-0090";
  public static final String EXCH_WRONG_PROTOCOL = "WLSKO-0091";
  public static final String EXCH_CHANNEL_NOT_DEFINED = "WLSKO-0092";
  public static final String EXCH_OUTSIDE_RANGE = "WLSKO-0093";
  public static final String ASYNC_REQUEST = "WLSKO-0094";
  public static final String ASYNC_FAILURE = "WLSKO-0095";
  public static final String ASYNC_SUCCESS = "WLSKO-0096";
  public static final String ASYNC_NO_RETRY = "WLSKO-0097";
  public static final String ASYNC_RETRY = "WLSKO-0098";
  public static final String ASYNC_TIMEOUT = "WLSKO-0099";
  public static final String WATCH_REQUEST = "WLSKO-0100";
  public static final String WATCH_EVENT = "WLSKO-0101";
  public static final String DOMAIN_STATUS = "WLSKO-0102";
  public static final String INVALID_MANAGE_SERVER_COUNT = "WLSKO-0103";
  public static final String SCALE_COUNT_GREATER_THAN_CONFIGURED = "WLSKO-0104";
  public static final String SCALING_AUTO_CONTROL_AUTO = "WLSKO-0105";
  public static final String MATCHING_DOMAIN_NOT_FOUND = "WLSKO-0106";
  public static final String INVALID_DOMAIN_UID = "WLSKO-0107";
  public static final String NULL_DOMAIN_UID = "WLSKO-0108";
  public static final String NULL_TOKEN_REVIEW_STATUS = "WLSKO-0109";
  public static final String NULL_USER_INFO = "WLSKO-0110";
  public static final String RESOURCE_BUNDLE_NOT_FOUND = "WLSKO-0111";
  public static final String RESTART_ADMIN_STARTING = "WLSKO-0115";
  public static final String RESTART_SERVERS_STARTING = "WLSKO-0116";
  public static final String ROLLING_CLUSTERS_STARTING = "WLSKO-0117";
  public static final String CYCLING_SERVERS = "WLSKO-0118";
  public static final String ROLLING_SERVERS = "WLSKO-0119";
  public static final String POD_DELETED = "WLSKO-0122";
  public static final String SERVER_SERVICE_DELETED = "WLSKO-0123";
  public static final String CLUSTER_SERVICE_DELETED = "WLSKO-0124";
  public static final String TUNING_PARAMETERS = "WLSKO-0126";
  public static final String WLS_HEALTH_READ_FAILED = "WLSKO-0127";
  public static final String WLS_UPDATE_CLUSTER_SIZE_STARTING = "WLSKO-0128";
  public static final String WLS_UPDATE_CLUSTER_SIZE_FAILED = "WLSKO-0129";
  public static final String WLS_UPDATE_CLUSTER_SIZE_TIMED_OUT = "WLSKO-0130";
  public static final String WLS_UPDATE_CLUSTER_SIZE_INVALID_CLUSTER = "WLSKO-0131";
  public static final String WLS_CLUSTER_SIZE_UPDATED = "WLSKO-0132";
  public static final String WLS_SERVER_TEMPLATE_NOT_FOUND = "WLSKO-0133";
  public static final String SCRIPT_LOADED = "WLSKO-0134";
  public static final String JOB_IS_READY = "WLSKO-0135";
  public static final String JOB_IS_FAILED = "WLSKO-0136";
  public static final String JOB_DELETED = "WLSKO-0137";
  public static final String WAITING_FOR_JOB_READY = "WLSKO-0138";
  public static final String JOB_CREATED = "WLSK0-0139";
  public static final String JOB_IS_COMPLETE = "WLSKO-0140";
  public static final String CANNOT_PARSE_TOPOLOGY = "WLSKO-0141";
  public static final String CANNOT_PARSE_INTROSPECTOR_RESULT = "WLSKO-0142";
  public static final String CANNOT_PARSE_INTROSPECTOR_FILE = "WLSKO-0143";
  public static final String CANNOT_START_DOMAIN_AFTER_MAX_RETRIES = "WLSKO-0144";
<<<<<<< HEAD
  public static final String REPLICAS_EXCEEDS_TOTAL_CLUSTER_SERVER_COUNT = "WLSKO-0145";
=======
  public static final String CYCLING_POD = "WLSKO-0145";
>>>>>>> 0013ff47
}<|MERGE_RESOLUTION|>--- conflicted
+++ resolved
@@ -145,9 +145,6 @@
   public static final String CANNOT_PARSE_INTROSPECTOR_RESULT = "WLSKO-0142";
   public static final String CANNOT_PARSE_INTROSPECTOR_FILE = "WLSKO-0143";
   public static final String CANNOT_START_DOMAIN_AFTER_MAX_RETRIES = "WLSKO-0144";
-<<<<<<< HEAD
-  public static final String REPLICAS_EXCEEDS_TOTAL_CLUSTER_SERVER_COUNT = "WLSKO-0145";
-=======
   public static final String CYCLING_POD = "WLSKO-0145";
->>>>>>> 0013ff47
+  public static final String REPLICAS_EXCEEDS_TOTAL_CLUSTER_SERVER_COUNT = "WLSKO-0146";
 }