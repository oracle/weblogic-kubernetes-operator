// Copyright (c) 2017, 2020, Oracle Corporation and/or its affiliates.
// Licensed under the Universal Permissive License v 1.0 as shown at https://oss.oracle.com/licenses/upl.

package oracle.kubernetes.operator.logging;

/**
 * Message keys used to look up log messages from the resource bundle. The use of message keys makes
 * the code more readable.
 */
public class MessageKeys {
  public static final String OPERATOR_STARTED = "WLSKO-0000";
  public static final String CREATING_API_CLIENT = "WLSKO-0001";
  public static final String K8S_MASTER_URL = "WLSKO-0002";
  public static final String OPERATOR_SHUTTING_DOWN = "WLSKO-0005";
  public static final String EXCEPTION = "WLSKO-0006";
  public static final String CREATING_CRD = "WLSKO-0012";
  public static final String LISTING_DOMAINS = "WLSKO-0014";
  public static final String SECRET_NOT_FOUND = "WLSKO-0018";
  public static final String RETRIEVING_SECRET = "WLSKO-0019";
  public static final String SECRET_DATA_NOT_FOUND = "WLSKO-0020";
  public static final String WLS_CONFIGURATION_READ = "WLSKO-0021";
  public static final String JSON_PARSING_FAILED = "WLSKO-0026";
  public static final String SERVICE_URL = "WLSKO-0027";
  public static final String NO_WLS_SERVER_IN_CLUSTER = "WLSKO-0028";
  public static final String VERIFY_ACCESS_START = "WLSKO-0029";
  public static final String VERIFY_ACCESS_DENIED = "WLSKO-0030";
  public static final String NAMESPACE_IS_DEFAULT = "WLSKO-0031";
  public static final String STARTING_LIVENESS_THREAD = "WLSKO-0034";
  public static final String COULD_NOT_CREATE_LIVENESS_FILE = "WLSKO-0035";
  public static final String REST_AUTHENTICATION_MISSING_ACCESS_TOKEN = "WLSKO-0037";
  public static final String PROCESSING_DOMAIN = "WLSKO-0038";
  public static final String WATCH_DOMAIN = "WLSKO-0039";
  public static final String WATCH_DOMAIN_DELETED = "WLSKO-0040";
  public static final String ADMIN_POD_CREATED = "WLSKO-0041";
  public static final String ADMIN_POD_REPLACED = "WLSKO-0042";
  public static final String ADMIN_POD_EXISTS = "WLSKO-0043";
  public static final String ADMIN_SERVICE_CREATED = "WLSKO-0044";
  public static final String ADMIN_SERVICE_REPLACED = "WLSKO-0045";
  public static final String ADMIN_SERVICE_EXISTS = "WLSKO-0046";
  public static final String MANAGED_POD_CREATED = "WLSKO-0047";
  public static final String MANAGED_POD_REPLACED = "WLSKO-0048";
  public static final String MANAGED_POD_EXISTS = "WLSKO-0049";
  public static final String MANAGED_SERVICE_CREATED = "WLSKO-0050";
  public static final String MANAGED_SERVICE_REPLACED = "WLSKO-0051";
  public static final String MANAGED_SERVICE_EXISTS = "WLSKO-0052";
  public static final String CLUSTER_SERVICE_CREATED = "WLSKO-0053";
  public static final String CLUSTER_SERVICE_REPLACED = "WLSKO-0054";
  public static final String CLUSTER_SERVICE_EXISTS = "WLSKO-0055";
  public static final String CM_CREATED = "WLSKO-0056";
  public static final String CM_REPLACED = "WLSKO-0057";
  public static final String CM_EXISTS = "WLSKO-0058";
  public static final String CANNOT_CREATE_TOKEN_REVIEW = "WLSKO-0059";
  public static final String APIEXCEPTION_FROM_TOKEN_REVIEW = "WLSKO-0068";
  public static final String APIEXCEPTION_FROM_SUBJECT_ACCESS_REVIEW = "WLSKO-0069";
  public static final String REPLICA_MORE_THAN_WLS_SERVERS = "WLSKO-0071";
  public static final String K8S_VERSION_TOO_LOW = "WLSKO-0073";
  public static final String VERIFY_K8S_MIN_VERSION = "WLSKO-0074";
  public static final String DOMAIN_UID_UNIQUENESS_FAILED = "WLSKO-0076";
  public static final String PV_NOT_FOUND_FOR_DOMAIN_UID = "WLSKO-0077";
  public static final String PV_ACCESS_MODE_FAILED = "WLSKO-0078";
  public static final String K8S_VERSION_CHECK = "WLSKO-0079";
  public static final String K8S_VERSION_CHECK_FAILURE = "WLSKO-0080";
  public static final String HTTP_METHOD_FAILED = "WLSKO-0081";
  public static final String NOT_STARTING_DOMAINUID_THREAD = "WLSKO-0082";
  public static final String OP_CONFIG_NAMESPACE = "WLSKO-0083";
  public static final String OP_CONFIG_TARGET_NAMESPACES = "WLSKO-0084";
  public static final String OP_CONFIG_SERVICE_ACCOUNT = "WLSKO-0085";
  public static final String WAITING_FOR_POD_READY = "WLSKO-0087";
  public static final String POD_IS_READY = "WLSKO-0088";
  public static final String POD_IS_FAILED = "WLSKO-0089";
  public static final String ASYNC_REQUEST = "WLSKO-0094";
  public static final String ASYNC_FAILURE = "WLSKO-0095";
  public static final String ASYNC_SUCCESS = "WLSKO-0096";
  public static final String ASYNC_NO_RETRY = "WLSKO-0097";
  public static final String ASYNC_RETRY = "WLSKO-0098";
  public static final String ASYNC_TIMEOUT = "WLSKO-0099";
  public static final String WATCH_EVENT = "WLSKO-0101";
  public static final String DOMAIN_STATUS = "WLSKO-0102";
  public static final String INVALID_MANAGE_SERVER_COUNT = "WLSKO-0103";
  public static final String SCALE_COUNT_GREATER_THAN_CONFIGURED = "WLSKO-0104";
  public static final String MATCHING_DOMAIN_NOT_FOUND = "WLSKO-0106";
  public static final String INVALID_DOMAIN_UID = "WLSKO-0107";
  public static final String NULL_DOMAIN_UID = "WLSKO-0108";
  public static final String NULL_TOKEN_REVIEW_STATUS = "WLSKO-0109";
  public static final String NULL_USER_INFO = "WLSKO-0110";
  public static final String RESOURCE_BUNDLE_NOT_FOUND = "WLSKO-0111";
  public static final String CURRENT_STEPS = "WLSKO-0112";
  public static final String CYCLING_SERVERS = "WLSKO-0118";
  public static final String ROLLING_SERVERS = "WLSKO-0119";
  public static final String ADMIN_POD_PATCHED = "WLSKO-0120";
  public static final String MANAGED_POD_PATCHED = "WLSKO-0121";
  public static final String POD_DELETED = "WLSKO-0122";
  public static final String TUNING_PARAMETERS = "WLSKO-0126";
  public static final String WLS_HEALTH_READ_FAILED = "WLSKO-0127";
  public static final String WLS_UPDATE_CLUSTER_SIZE_STARTING = "WLSKO-0128";
  public static final String WLS_UPDATE_CLUSTER_SIZE_FAILED = "WLSKO-0129";
  public static final String WLS_UPDATE_CLUSTER_SIZE_INVALID_CLUSTER = "WLSKO-0131";
  public static final String WLS_CLUSTER_SIZE_UPDATED = "WLSKO-0132";
  public static final String WLS_SERVER_TEMPLATE_NOT_FOUND = "WLSKO-0133";
  public static final String SCRIPT_LOADED = "WLSKO-0134";
  public static final String JOB_IS_FAILED = "WLSKO-0136";
  public static final String JOB_DELETED = "WLSKO-0137";
  public static final String WAITING_FOR_JOB_READY = "WLSKO-0138";
  public static final String JOB_CREATED = "WLSK0-0139";
  public static final String JOB_IS_COMPLETE = "WLSKO-0140";
  public static final String CANNOT_PARSE_TOPOLOGY = "WLSKO-0141";
  public static final String CANNOT_PARSE_INTROSPECTOR_RESULT = "WLSKO-0142";
  public static final String CANNOT_PARSE_INTROSPECTOR_FILE = "WLSKO-0143";
  public static final String CANNOT_START_DOMAIN_AFTER_MAX_RETRIES = "WLSKO-0144";
  public static final String CYCLING_POD = "WLSKO-0145";
  public static final String REPLICAS_EXCEEDS_TOTAL_CLUSTER_SERVER_COUNT = "WLSKO-0146";
  public static final String POD_DUMP = "WLSKO-0148";
  public static final String EXTERNAL_CHANNEL_SERVICE_CREATED = "WLSKO-0150";
  public static final String EXTERNAL_CHANNEL_SERVICE_REPLACED = "WLSKO-0151";
  public static final String EXTERNAL_CHANNEL_SERVICE_EXISTS = "WLSKO-0152";
  public static final String WLS_HEALTH_READ_FAILED_NO_HTTPCLIENT = "WLSKO-0153";
  public static final String JOB_DEADLINE_EXCEEDED_MESSAGE = "WLSKO-0154";
  public static final String VERIFY_ACCESS_DENIED_WITH_NS = "WLSKO-0156";
  public static final String DOMAIN_VALIDATION_FAILED = "WLSKO-0157";
  public static final String NO_INTERNAL_CERTIFICATE = "WLSKO-162";
  public static final String NO_EXTERNAL_CERTIFICATE = "WLSKO-163";
  public static final String REPLICAS_LESS_THAN_TOTAL_CLUSTER_SERVER_COUNT = "WLSKO-0164";
  public static final String REQUEST_PARAMS_IN_NS = "WLSKO-0165";
  public static final String REQUEST_PARAMS_FOR_NAME = "WLSKO-0166";
  public static final String REQUEST_PARAMS_WITH = "WLSKO-0167";
  public static final String CALL_FAILED = "WLSKO-0168";
  public static final String JOB_CREATION_TIMESTAMP_MESSAGE = "WLSKO-0169";
  public static final String HTTP_REQUEST_TIMED_OUT = "WLSKO-0170";
  public static final String NAMESPACE_IS_MISSING = "WLSKO-0171";
  public static final String CM_PATCHED = "WLSKO-0172";
<<<<<<< HEAD
  public static final String INTROSPECTOR_JOB_FAILED = "WLSKO-0173";
  public static final String INTROSPECTOR_JOB_FAILED_DETAIL = "WLSKO-0174";
=======
  public static final String REPLACE_CRD_FAILED = "WLSKO-0173";
  public static final String CREATE_CRD_FAILED = "WLSKO-0174";
>>>>>>> 10f8dcf6

  // domain status messages
  public static final String DUPLICATE_SERVER_NAME_FOUND = "WLSDO-0001";
  public static final String DUPLICATE_CLUSTER_NAME_FOUND = "WLSDO-0002";
  public static final String LOG_HOME_NOT_MOUNTED = "WLSDO-0003";
  public static final String BAD_VOLUME_MOUNT_PATH = "WLSDO-0004";
  public static final String RESERVED_ENVIRONMENT_VARIABLES = "WLSDO-0005";
  public static final String ILLEGAL_SECRET_NAMESPACE = "WLSDO-0006";
  public static final String ILLEGAL_SIT_CONFIG_MII = "WLSDO-0007";
  public static final String MODEL_CONFIGMAP_NOT_FOUND = "WLSDO-0008";
  public static final String SECRET_NOT_SPECIFIED = "WLSDO-0009";
  public static final String OPSS_SECRET_NOT_SPECIFIED = "WLSDO-0010";
  public static final String NO_CLUSTER_IN_DOMAIN = "WLSDO-0011";
  public static final String NO_MANAGED_SERVER_IN_DOMAIN = "WLSDO-0012";
  public static final String CANNOT_EXPOSE_DEFAULT_CHANNEL_ISTIO = "WLSDO-0013";

  private MessageKeys() {
  }
}<|MERGE_RESOLUTION|>--- conflicted
+++ resolved
@@ -128,13 +128,10 @@
   public static final String HTTP_REQUEST_TIMED_OUT = "WLSKO-0170";
   public static final String NAMESPACE_IS_MISSING = "WLSKO-0171";
   public static final String CM_PATCHED = "WLSKO-0172";
-<<<<<<< HEAD
-  public static final String INTROSPECTOR_JOB_FAILED = "WLSKO-0173";
-  public static final String INTROSPECTOR_JOB_FAILED_DETAIL = "WLSKO-0174";
-=======
   public static final String REPLACE_CRD_FAILED = "WLSKO-0173";
   public static final String CREATE_CRD_FAILED = "WLSKO-0174";
->>>>>>> 10f8dcf6
+  public static final String INTROSPECTOR_JOB_FAILED = "WLSKO-0175";
+  public static final String INTROSPECTOR_JOB_FAILED_DETAIL = "WLSKO-0176";
 
   // domain status messages
   public static final String DUPLICATE_SERVER_NAME_FOUND = "WLSDO-0001";
