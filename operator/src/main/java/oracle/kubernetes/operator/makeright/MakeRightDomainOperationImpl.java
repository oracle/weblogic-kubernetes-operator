--- conflicted
+++ resolved
@@ -226,15 +226,10 @@
 
     result.add(Optional.ofNullable(eventData).map(EventHelper::createEventStep).orElse(null));
     result.add(new DomainProcessorImpl.PopulatePacketServerMapsStep());
-<<<<<<< HEAD
     if (wasStartedFromEvent()) {
       result.add(createStatusInitializationStep());
     }
-    if (deleting) {
-=======
-    result.add(createStatusInitializationStep());
     if (deleting || domainHasDeletionTimestamp()) {
->>>>>>> 30977d54
       result.add(new StartPlanStep(liveInfo, createDomainDownPlan()));
     } else {
       result.add(createListClusterResourcesStep(getNamespace()));
