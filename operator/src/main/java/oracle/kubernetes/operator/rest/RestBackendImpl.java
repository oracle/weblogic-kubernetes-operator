// Copyright (c) 2017, 2020, Oracle Corporation and/or its affiliates.
// Licensed under the Universal Permissive License v 1.0 as shown at https://oss.oracle.com/licenses/upl.

package oracle.kubernetes.operator.rest;

import java.util.Collection;
import java.util.List;
import java.util.Map;
import java.util.Optional;
import java.util.Set;
import java.util.function.Consumer;
import java.util.function.Supplier;
import java.util.stream.Collectors;
import java.util.stream.Stream;
import javax.annotation.Nonnull;
import javax.json.Json;
import javax.json.JsonPatchBuilder;
import javax.ws.rs.WebApplicationException;
import javax.ws.rs.core.Response;
import javax.ws.rs.core.Response.ResponseBuilder;
import javax.ws.rs.core.Response.Status;

import io.kubernetes.client.custom.V1Patch;
import io.kubernetes.client.openapi.ApiException;
import io.kubernetes.client.openapi.models.V1ObjectMeta;
import io.kubernetes.client.openapi.models.V1TokenReviewStatus;
import io.kubernetes.client.openapi.models.V1UserInfo;
import oracle.kubernetes.operator.Main;
import oracle.kubernetes.operator.TuningParameters;
import oracle.kubernetes.operator.helpers.AuthenticationProxy;
import oracle.kubernetes.operator.helpers.AuthorizationProxy;
import oracle.kubernetes.operator.helpers.AuthorizationProxy.Operation;
import oracle.kubernetes.operator.helpers.AuthorizationProxy.Resource;
import oracle.kubernetes.operator.helpers.AuthorizationProxy.Scope;
import oracle.kubernetes.operator.helpers.CallBuilder;
import oracle.kubernetes.operator.logging.LoggingFacade;
import oracle.kubernetes.operator.logging.LoggingFactory;
import oracle.kubernetes.operator.logging.MessageKeys;
import oracle.kubernetes.operator.rest.backend.RestBackend;
import oracle.kubernetes.operator.rest.model.DomainAction;
import oracle.kubernetes.operator.rest.model.DomainActionType;
import oracle.kubernetes.operator.wlsconfig.WlsClusterConfig;
import oracle.kubernetes.operator.wlsconfig.WlsDomainConfig;
import oracle.kubernetes.weblogic.domain.model.Domain;

import static oracle.kubernetes.operator.helpers.NamespaceHelper.getOperatorNamespace;
import static oracle.kubernetes.operator.logging.MessageKeys.INVALID_DOMAIN_UID;

/**
 * RestBackendImpl implements the backend of the WebLogic operator REST api by making calls to
 * Kubernetes and WebLogic. A separate instance is created for each REST request since we need to
 * hold some per-request state.
 */
public class RestBackendImpl implements RestBackend {

  private static final LoggingFacade LOGGER = LoggingFactory.getLogger("Operator", "Operator");
  private static final String NEW_CLUSTER_REPLICAS =
      "{'clusterName':'%s','replicas':%d}".replaceAll("'", "\"");
<<<<<<< HEAD
  private static final String NEW_CLUSTER_RESTART =
      "{'clusterName':'%s','restartVersion':'1'}".replaceAll("'", "\"");
  private static final String INITIAL_VERSION = "1";
=======
  public static final String INITIAL_VERSION = "1";
>>>>>>> 76da6fa8

  @SuppressWarnings("FieldMayBeFinal") // used by unit test
  private static TopologyRetriever INSTANCE =
      (String ns, String domainUid) -> {
        Scan s = ScanCache.INSTANCE.lookupScan(ns, domainUid);
        if (s != null) {
          return s.getWlsDomainConfig();
        }
        return null;
      };

  private final AuthenticationProxy atn = new AuthenticationProxy();
  private AuthorizationProxy atz = new AuthorizationProxy();
  private final String principal;
  private final Supplier<Collection<String>> domainNamespaces;
  private V1UserInfo userInfo;
  private CallBuilder callBuilder;

  /**
   * Construct a RestBackendImpl that is used to handle one WebLogic operator REST request.
   *  @param principal is the name of the Kubernetes user to use when calling the Kubernetes REST
   *     api.
   * @param accessToken is the access token of the Kubernetes service account of the client calling
   *     the WebLogic operator REST api.
   * @param domainNamespaces a function that returns the names of the managed Kubernetes namepaces.
   */
  RestBackendImpl(String principal, String accessToken, Supplier<Collection<String>> domainNamespaces) {
    this.domainNamespaces = domainNamespaces;
    this.principal = principal;
    userInfo = authenticate(accessToken);
<<<<<<< HEAD
    callBuilder = userInfo != null ? new CallBuilder() :
        new CallBuilder().withAuthentication(accessToken);
    this.domainNamespaces = domainNamespaces;
    LOGGER.exiting();
=======
>>>>>>> 76da6fa8
  }

  private void authorize(String domainUid, Operation operation) {
    LOGGER.entering(domainUid, operation);
    if (!authenticateWithTokenReview()) {
      return;
    }
    boolean authorized;
    if (domainUid == null) {
      authorized =
          atz.check(
              userInfo.getUsername(),
              userInfo.getGroups(),
              operation,
              Resource.DOMAINS,
              null,
              Scope.cluster,
              null);
    } else {
      authorized =
          atz.check(
              userInfo.getUsername(),
              userInfo.getGroups(),
              operation,
              Resource.DOMAINS,
              domainUid,
              Scope.namespace,
              getNamespace(domainUid));
    }
    if (authorized) {
      LOGGER.exiting();
      return;
    }
    // TBD - should we say what who the user is and what the user can't do?
    WebApplicationException e = createWebApplicationException(Status.FORBIDDEN, null);
    LOGGER.throwing(e);
    throw e;
  }

  private String getNamespace(String domainUid) {
    return getDomain(domainUid).map(Domain::getMetadata).map(V1ObjectMeta::getNamespace).orElse(null);
  }


  private V1UserInfo authenticate(String accessToken) {
    LOGGER.entering();
    if (!authenticateWithTokenReview()) {
      return null;
    }
    V1TokenReviewStatus status = atn.check(principal, accessToken,
        Main.isDedicated() ? getOperatorNamespace() : null);
    if (status == null) {
      throw new AssertionError(LOGGER.formatMessage(MessageKeys.NULL_TOKEN_REVIEW_STATUS));
    }
    String error = status.getError();
    if (error != null) {
      WebApplicationException e = createWebApplicationException(Status.UNAUTHORIZED, error);
      LOGGER.throwing(e);
      throw e;
    }
    if (isNotAuthenticated(status)) {
      // don't know why the user didn't get authenticated
      WebApplicationException e = createWebApplicationException(Status.UNAUTHORIZED, null);
      LOGGER.throwing(e);
      throw e;
    }
    userInfo = status.getUser();
    if (userInfo == null) {
      throw new AssertionError(LOGGER.formatMessage(MessageKeys.NULL_USER_INFO, status));
    }
    LOGGER.exiting(userInfo);
    return userInfo;
  }

  private boolean isNotAuthenticated(@Nonnull V1TokenReviewStatus status) {
    return !Boolean.TRUE.equals(status.getAuthenticated());
  }

  @Override
  public Set<String> getDomainUids() {
    authorize(null, Operation.list);

    return getDomainStream().map(Domain::getDomainUid).collect(Collectors.toSet());
  }

<<<<<<< HEAD
  private List<Domain> getDomainsList() {
    Collection<List<Domain>> c = new ArrayList<>();
    try {
      for (String ns : domainNamespaces) {
        DomainList dl = callBuilder.listDomain(ns);
=======
  private Stream<Domain> getDomainStream() {
    return domainNamespaces.get().stream().map(this::getDomains).flatMap(Collection::stream);
  }
>>>>>>> 76da6fa8

  private List<Domain> getDomains(String ns) {
    try {
      return new CallBuilder().listDomain(ns).getItems();
    } catch (ApiException e) {
      throw handleApiException(e);
    }
  }

  @Override
  public boolean isDomainUid(String domainUid) {
    return getDomain(domainUid).isPresent();
  }

  @Override
  public void performDomainAction(String domainUid, DomainAction params) {
    verifyDomain(domainUid);
    authorize(domainUid, Operation.update);

    switch (Optional.ofNullable(params.getAction()).orElse(DomainActionType.UNKNOWN)) {
      case INTROSPECT:
        introspect(domainUid);
        break;
      case RESTART:
        restartDomain(domainUid);
        break;
      default:
        throw new WebApplicationException(Status.BAD_REQUEST);
    }
  }

  private void verifyDomain(String domainUid) {
    if (!isDomainUid(domainUid)) {
      throw new WebApplicationException(LOGGER.formatMessage(INVALID_DOMAIN_UID, domainUid), Status.BAD_REQUEST);
    }
  }

  private void introspect(String domainUid) {
    forDomainDo(domainUid, this::markForIntrospection);
  }

  private void markForIntrospection(Domain domain) {
    updateVersionField(domain, domain.getIntrospectVersion(), "/spec/introspectVersion");
  }

  private String nextVersion(String version) {
    try {
      return Integer.toString(Integer.parseInt(version) + 1);
    } catch (NumberFormatException e) {
      return INITIAL_VERSION;
    }
  }

  private void restartDomain(String domainUid) {
    forDomainDo(domainUid, this::markDomainForRestart);
  }

  private void markDomainForRestart(Domain domain) {
    updateVersionField(domain, domain.getRestartVersion(), "/spec/restartVersion");
  }

  private void updateVersionField(Domain domain, String version, String fieldPath) {
    JsonPatchBuilder patchBuilder = Json.createPatchBuilder();
    Optional.ofNullable(version).ifPresentOrElse(
        v -> patchBuilder.replace(fieldPath, nextVersion(v)),
        () -> patchBuilder.add(fieldPath, INITIAL_VERSION));

    patchDomain(domain, patchBuilder);
  }

  private void forDomainDo(String domainUid, Consumer<Domain> consumer) {
    if (domainUid == null) {
      throw new AssertionError(LOGGER.formatMessage(MessageKeys.NULL_DOMAIN_UID));
    }

    getDomain(domainUid).ifPresentOrElse(consumer, () -> reportNotFound(domainUid));
  }

  private void reportNotFound(String domainUid) {
    throw createWebApplicationException(Status.NOT_FOUND, MessageKeys.MATCHING_DOMAIN_NOT_FOUND, domainUid);
  }

  private Optional<Domain> getDomain(String domainUid) {
    authorize(null, Operation.list);
    
    return getDomainStream().filter(domain -> domainUid.equals(domain.getDomainUid())).findFirst();
  }

  @Override
  public Set<String> getClusters(String domainUid) {
    LOGGER.entering(domainUid);
    verifyDomain(domainUid);
    authorize(domainUid, Operation.get);

    // Get list of WLS Configured Clusters defined for the corresponding WLS Domain identified by
    // Domain UID
    Map<String, WlsClusterConfig> wlsClusterConfigs = getWlsConfiguredClusters(domainUid);
    Set<String> result = wlsClusterConfigs.keySet();
    LOGGER.exiting(result);
    return result;
  }

  @Override
  public boolean isCluster(String domainUid, String cluster) {
    LOGGER.entering(domainUid, cluster);
    authorize(domainUid, Operation.list);
    boolean result = getClusters(domainUid).contains(cluster);
    LOGGER.exiting(result);
    return result;
  }

  @Override
  public void scaleCluster(String domainUid, String cluster, int managedServerCount) {
    LOGGER.entering(domainUid, cluster, managedServerCount);

    if (managedServerCount < 0) {
      throw createWebApplicationException(
          Status.BAD_REQUEST, MessageKeys.INVALID_MANAGE_SERVER_COUNT, managedServerCount);
    }

    authorize(domainUid, Operation.update);
    forDomainDo(domainUid, d -> performScaling(d, cluster, managedServerCount));
    LOGGER.exiting();
  }

  private void performScaling(Domain domain, String cluster, int managedServerCount) {
    verifyWlsConfiguredClusterCapacity(domain, cluster, managedServerCount);
    patchClusterReplicas(domain, cluster, managedServerCount);
  }

  private void patchClusterReplicas(Domain domain, String cluster, int replicas) {
    if (replicas == domain.getReplicaCount(cluster)) {
      return;
    }

    JsonPatchBuilder patchBuilder = Json.createPatchBuilder();
    int index = getClusterIndex(domain, cluster);
    if (index < 0) {
      patchBuilder.add("/spec/clusters/0", String.format(NEW_CLUSTER_REPLICAS, cluster, replicas));
    } else {
      patchBuilder.replace("/spec/clusters/" + index + "/replicas", replicas);
    }

    patchDomain(domain, patchBuilder);
  }

  private void patchDomain(Domain domain, JsonPatchBuilder patchBuilder) {
    try {
      callBuilder
          .patchDomain(
              domain.getDomainUid(), domain.getMetadata().getNamespace(),
              new V1Patch(patchBuilder.build().toString()));
    } catch (ApiException e) {
      throw handleApiException(e);
    }
  }

  private int getClusterIndex(Domain domain, String cluster) {
    for (int i = 0; i < domain.getSpec().getClusters().size(); i++) {
      if (cluster.equals(domain.getSpec().getClusters().get(i).getClusterName())) {
        return i;
      }
    }

    return -1;
  }

  private void verifyWlsConfiguredClusterCapacity(
      Domain domain, String cluster, int requestedSize) {
    // Query WebLogic Admin Server for current configured WebLogic Cluster size
    // and verify we have enough configured managed servers to auto-scale
    WlsClusterConfig wlsClusterConfig = getWlsClusterConfig(domain.getDomainUid(), cluster);

    // Verify the current configured cluster size
    int maxClusterSize = wlsClusterConfig.getMaxClusterSize();
    if (requestedSize > maxClusterSize) {
      throw createWebApplicationException(
          Status.BAD_REQUEST,
          MessageKeys.SCALE_COUNT_GREATER_THAN_CONFIGURED,
          requestedSize,
          maxClusterSize,
          cluster,
          cluster);
    }
  }

  private WlsClusterConfig getWlsClusterConfig(String domainUid, String cluster) {
    return getWlsDomainConfig(domainUid).getClusterConfig(cluster);
  }

  private Map<String, WlsClusterConfig> getWlsConfiguredClusters(String domainUid) {
    return getWlsDomainConfig(domainUid).getClusterConfigs();
  }

  /**
   * Find the WlsDomainConfig corresponding to the given domain UID.
   *
   * @param domainUid The domain UID
   * @return The WlsDomainConfig containing the WebLogic configuration corresponding to the given
   *     domain UID. This method returns an empty configuration object if no configuration is found.
   */
  WlsDomainConfig getWlsDomainConfig(String domainUid) {
    for (String ns : domainNamespaces.get()) {
      WlsDomainConfig config = INSTANCE.getWlsDomainConfig(ns, domainUid);
      if (config != null) {
        return config;
      }
    }
    return new WlsDomainConfig(null);
  }

  private WebApplicationException handleApiException(ApiException e) {
    // TBD - what about e.getResponseHeaders?
    return createWebApplicationException(e.getCode(), e.getResponseBody());
  }

  private WebApplicationException createWebApplicationException(
      Status status, String msgId, Object... params) {
    String msg = LOGGER.formatMessage(msgId, params);
    return createWebApplicationException(status, msg);
  }

  private WebApplicationException createWebApplicationException(Status status, String msg) {
    return createWebApplicationException(status.getStatusCode(), msg);
  }

  private WebApplicationException createWebApplicationException(int status, String msg) {
    ResponseBuilder rb = Response.status(status);
    if (msg != null) {
      rb.entity(msg);
    }
    return new WebApplicationException(rb.build());
  }

  protected boolean authenticateWithTokenReview() {
    return "true".equalsIgnoreCase(Optional.ofNullable(TuningParameters.getInstance().get("tokenReviewAuthentication"))
        .orElse("false"));
  }

  V1UserInfo getUserInfo() {
    return userInfo;
  }

  // Intended for unit tests
  RestBackendImpl withAuthorizationProxy(AuthorizationProxy authorizationProxy) {
    this.atz = authorizationProxy;
    return this;
  }

  CallBuilder getCallBuilder() {
    return this.callBuilder;
  }

  interface TopologyRetriever {
    WlsDomainConfig getWlsDomainConfig(String ns, String domainUid);
  }
}<|MERGE_RESOLUTION|>--- conflicted
+++ resolved
@@ -56,13 +56,7 @@
   private static final LoggingFacade LOGGER = LoggingFactory.getLogger("Operator", "Operator");
   private static final String NEW_CLUSTER_REPLICAS =
       "{'clusterName':'%s','replicas':%d}".replaceAll("'", "\"");
-<<<<<<< HEAD
-  private static final String NEW_CLUSTER_RESTART =
-      "{'clusterName':'%s','restartVersion':'1'}".replaceAll("'", "\"");
   private static final String INITIAL_VERSION = "1";
-=======
-  public static final String INITIAL_VERSION = "1";
->>>>>>> 76da6fa8
 
   @SuppressWarnings("FieldMayBeFinal") // used by unit test
   private static TopologyRetriever INSTANCE =
@@ -93,13 +87,9 @@
     this.domainNamespaces = domainNamespaces;
     this.principal = principal;
     userInfo = authenticate(accessToken);
-<<<<<<< HEAD
     callBuilder = userInfo != null ? new CallBuilder() :
         new CallBuilder().withAuthentication(accessToken);
-    this.domainNamespaces = domainNamespaces;
     LOGGER.exiting();
-=======
->>>>>>> 76da6fa8
   }
 
   private void authorize(String domainUid, Operation operation) {
@@ -185,21 +175,13 @@
     return getDomainStream().map(Domain::getDomainUid).collect(Collectors.toSet());
   }
 
-<<<<<<< HEAD
-  private List<Domain> getDomainsList() {
-    Collection<List<Domain>> c = new ArrayList<>();
-    try {
-      for (String ns : domainNamespaces) {
-        DomainList dl = callBuilder.listDomain(ns);
-=======
   private Stream<Domain> getDomainStream() {
     return domainNamespaces.get().stream().map(this::getDomains).flatMap(Collection::stream);
   }
->>>>>>> 76da6fa8
 
   private List<Domain> getDomains(String ns) {
     try {
-      return new CallBuilder().listDomain(ns).getItems();
+      return callBuilder.listDomain(ns).getItems();
     } catch (ApiException e) {
       throw handleApiException(e);
     }
