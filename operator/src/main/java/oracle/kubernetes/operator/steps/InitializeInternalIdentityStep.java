// Copyright (c) 2021, 2022, Oracle and/or its affiliates.
// Licensed under the Universal Permissive License v 1.0 as shown at https://oss.oracle.com/licenses/upl.

package oracle.kubernetes.operator.steps;

import java.io.File;
import java.io.IOException;
import java.io.StringWriter;
import java.io.Writer;
import java.nio.file.Files;
import java.security.KeyPair;
import java.security.cert.X509Certificate;
import java.util.Base64;
import java.util.HashMap;
import java.util.Map;
import java.util.Optional;

import io.kubernetes.client.custom.V1Patch;
import io.kubernetes.client.openapi.models.V1ObjectMeta;
import io.kubernetes.client.openapi.models.V1Secret;
import jakarta.json.Json;
import jakarta.json.JsonPatchBuilder;
import oracle.kubernetes.operator.MainDelegate;
import oracle.kubernetes.operator.calls.CallResponse;
import oracle.kubernetes.operator.helpers.CallBuilder;
import oracle.kubernetes.operator.helpers.ResponseStep;
import oracle.kubernetes.operator.logging.LoggingFacade;
import oracle.kubernetes.operator.logging.LoggingFactory;
import oracle.kubernetes.operator.utils.Certificates;
import oracle.kubernetes.operator.work.NextAction;
import oracle.kubernetes.operator.work.Packet;
import oracle.kubernetes.operator.work.Step;
import org.apache.commons.io.FileUtils;
import org.bouncycastle.openssl.jcajce.JcaPEMWriter;

import static oracle.kubernetes.operator.helpers.NamespaceHelper.getOperatorNamespace;
import static oracle.kubernetes.operator.logging.MessageKeys.INTERNAL_IDENTITY_INITIALIZATION_FAILED;
import static oracle.kubernetes.operator.utils.SelfSignedCertUtils.createKeyPair;
import static oracle.kubernetes.operator.utils.SelfSignedCertUtils.generateCertificate;

public class InitializeInternalIdentityStep extends Step {

  private static final LoggingFacade LOGGER = LoggingFactory.getLogger("Operator", "Operator");
  private static final String OPERATOR_CM = "weblogic-operator-cm";
  private static final String OPERATOR_SECRETS = "weblogic-operator-secrets";
  private static final String SHA_256_WITH_RSA = "SHA256withRSA";
  private static final String COMMON_NAME = "weblogic-operator";
  private static final int CERTIFICATE_VALIDITY_DAYS = 3650;

  private final File internalCertFile;
  private final File internalKeyFile;
  private final File configInternalCertFile;
  private final File secretsInternalKeyFile;

  /**
   * Initialize step with delegate and next step.
   * @param delegate Delegate
   * @param next Next step
   */
  public InitializeInternalIdentityStep(MainDelegate delegate, Step next) {
    super(next);
    Certificates certificates = new Certificates(delegate);
    this.internalCertFile = certificates.getOperatorInternalCertificateFile();
    this.internalKeyFile = certificates.getOperatorInternalKeyFile();
    this.configInternalCertFile = new File(delegate.getOperatorHome(), "/config/internalOperatorCert");
    this.secretsInternalKeyFile = new File(delegate.getOperatorHome(), "/secrets/internalOperatorKey");
  }

  @Override
  public NextAction apply(Packet packet) {
    try {
      if (configInternalCertFile.exists() && secretsInternalKeyFile.exists()) {
        // The operator's internal ssl identity has already been created.
        reuseInternalIdentity();
        return doNext(getNext(), packet);
      } else {
        // The operator's internal ssl identity hasn't been created yet.
        return createInternalIdentity(packet);
      }
    } catch (Exception e) {
      LOGGER.warning(INTERNAL_IDENTITY_INITIALIZATION_FAILED, e.toString());
      throw new RuntimeException(e);
    }
  }

  private void reuseInternalIdentity() throws IOException {
    // copy the certificate and key from the operator's config map and secret
    // to the locations the operator runtime expects
    FileUtils.copyFile(configInternalCertFile, internalCertFile);
    FileUtils.copyFile(secretsInternalKeyFile, internalKeyFile);
  }

  private NextAction createInternalIdentity(Packet packet) throws Exception {
    KeyPair keyPair = createKeyPair();
    String key = convertToPEM(keyPair.getPrivate());
<<<<<<< HEAD
    writeToFile(key, new File(INTERNAL_CERTIFICATE_KEY));
    X509Certificate cert = generateCertificate(INTERNAL_CERTIFICATE, keyPair, SHA_256_WITH_RSA, COMMON_NAME,
            CERTIFICATE_VALIDITY_DAYS);
    writeToFile(getBase64Encoded(cert), new File(INTERNAL_CERTIFICATE));
=======
    writeToFile(key, internalKeyFile);
    X509Certificate cert = generateCertificate(keyPair, SHA_256_WITH_RSA, COMMON_NAME, CERTIFICATE_VALIDITY_DAYS);
    writeToFile(getBase64Encoded(cert), internalCertFile);
>>>>>>> d935cbb6
    // put the new certificate in the operator's config map so that it will be available
    // the next time the operator is started
    return doNext(recordInternalOperatorCert(cert,
            recordInternalOperatorKey(key, getNext())), packet);
  }

  private static String convertToPEM(Object object) throws IOException {
    StringWriter writer = new StringWriter();
    try (JcaPEMWriter pemWriter = new JcaPEMWriter(writer)) {
      pemWriter.writeObject(object);
      pemWriter.flush();
    }
    return writer.toString();
  }

  private static void writeToFile(String content, File path) throws IOException {
    path.getParentFile().mkdirs();
    try (Writer wr = Files.newBufferedWriter(path.toPath())) {
      wr.write(content);
      wr.flush();
    }
  }

  private static String getBase64Encoded(X509Certificate cert) throws IOException {
    return Base64.getEncoder().encodeToString(convertToPEM(cert).getBytes());
  }

  private static Step recordInternalOperatorCert(X509Certificate cert, Step next) throws IOException {
    JsonPatchBuilder patchBuilder = Json.createPatchBuilder();
    patchBuilder.add("/data/internalOperatorCert", getBase64Encoded(cert));

    return new CallBuilder()
            .patchConfigMapAsync(OPERATOR_CM, getOperatorNamespace(),
                    null,
                    new V1Patch(patchBuilder.build().toString()), new DefaultResponseStep<>(next));
  }

  private static Step recordInternalOperatorKey(String key, Step next) {
    return new CallBuilder().readSecretAsync(OPERATOR_SECRETS,
            getOperatorNamespace(), readSecretResponseStep(next, key));
  }

  private static ResponseStep<V1Secret> readSecretResponseStep(Step next, String internalOperatorKey) {
    return new ReadSecretResponseStep(next, internalOperatorKey);
  }

  private static class ReadSecretResponseStep extends DefaultResponseStep<V1Secret> {
    final String internalOperatorKey;

    ReadSecretResponseStep(Step next, String internalOperatorKey) {
      super(next);
      this.internalOperatorKey = internalOperatorKey;
    }

    @Override
    public NextAction onSuccess(Packet packet, CallResponse<V1Secret> callResponse) {
      V1Secret existingSecret = callResponse.getResult();
      if (existingSecret == null) {
        return doNext(createSecret(getNext(), internalOperatorKey), packet);
      } else {
        return doNext(replaceSecret(getNext(), existingSecret, internalOperatorKey), packet);
      }
    }
  }

  private static Step createSecret(Step next, String internalOperatorKey) {
    return new CallBuilder()
            .createSecretAsync(getOperatorNamespace(),
                    createModel(null, internalOperatorKey), new DefaultResponseStep<>(next));
  }

  private static Step replaceSecret(Step next, V1Secret secret, String internalOperatorKey) {
    return new CallBuilder()
            .replaceSecretAsync(OPERATOR_SECRETS, getOperatorNamespace(), createModel(secret, internalOperatorKey),
                    new DefaultResponseStep<>(next));
  }

  protected static final V1Secret createModel(V1Secret secret, String internalOperatorKey) {
    if (secret == null) {
      Map<String, byte[]> data = new HashMap<>();
      data.put("internalOperatorKey", internalOperatorKey.getBytes());
      return new V1Secret().kind("Secret").apiVersion("v1").metadata(createMetadata()).data(data);
    } else {
      Map<String, byte[]> data = Optional.ofNullable(secret.getData()).orElse(new HashMap<>());
      data.put("internalOperatorKey", internalOperatorKey.getBytes());
      return new V1Secret().kind("Secret").apiVersion("v1").metadata(secret.getMetadata()).data(data);
    }
  }

  private static V1ObjectMeta createMetadata() {
    Map labels = new HashMap<>();
    labels.put("weblogic.operatorName", getOperatorNamespace());
    return new V1ObjectMeta().name(OPERATOR_SECRETS).namespace(getOperatorNamespace())
            .labels(labels);
  }
}<|MERGE_RESOLUTION|>--- conflicted
+++ resolved
@@ -93,16 +93,10 @@
   private NextAction createInternalIdentity(Packet packet) throws Exception {
     KeyPair keyPair = createKeyPair();
     String key = convertToPEM(keyPair.getPrivate());
-<<<<<<< HEAD
-    writeToFile(key, new File(INTERNAL_CERTIFICATE_KEY));
-    X509Certificate cert = generateCertificate(INTERNAL_CERTIFICATE, keyPair, SHA_256_WITH_RSA, COMMON_NAME,
+    writeToFile(key, internalKeyFile);
+    X509Certificate cert = generateCertificate(internalCertFile.getName(), keyPair, SHA_256_WITH_RSA, COMMON_NAME,
             CERTIFICATE_VALIDITY_DAYS);
-    writeToFile(getBase64Encoded(cert), new File(INTERNAL_CERTIFICATE));
-=======
-    writeToFile(key, internalKeyFile);
-    X509Certificate cert = generateCertificate(keyPair, SHA_256_WITH_RSA, COMMON_NAME, CERTIFICATE_VALIDITY_DAYS);
     writeToFile(getBase64Encoded(cert), internalCertFile);
->>>>>>> d935cbb6
     // put the new certificate in the operator's config map so that it will be available
     // the next time the operator is started
     return doNext(recordInternalOperatorCert(cert,
