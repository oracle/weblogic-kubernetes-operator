--- conflicted
+++ resolved
@@ -8,17 +8,12 @@
 import java.util.Collection;
 import java.util.HashMap;
 import java.util.List;
-<<<<<<< HEAD
 import java.util.Map;
 import java.util.Queue;
 import java.util.concurrent.ConcurrentHashMap;
 import java.util.concurrent.ConcurrentLinkedQueue;
 import java.util.stream.Collectors;
 import java.util.stream.IntStream;
-=======
-import java.util.concurrent.ConcurrentHashMap;
-import java.util.stream.Collectors;
->>>>>>> 3dc72e3e
 
 import oracle.kubernetes.operator.DomainStatusUpdater;
 import oracle.kubernetes.operator.ProcessingConstants;
@@ -31,6 +26,7 @@
 import oracle.kubernetes.operator.work.NextAction;
 import oracle.kubernetes.operator.work.Packet;
 import oracle.kubernetes.operator.work.Step;
+import oracle.kubernetes.weblogic.domain.model.Domain;
 
 /**
  * A step which will bring up the specified managed servers in parallel.
@@ -47,12 +43,9 @@
 
   private final Collection<ServerStartupInfo> startupInfos;
 
-<<<<<<< HEAD
   private static NextStepFactory NEXT_STEP_FACTORY =
       (next) -> DomainStatusUpdater.createStatusUpdateStep(next);
 
-=======
->>>>>>> 3dc72e3e
   public ManagedServerUpIteratorStep(Collection<ServerStartupInfo> startupInfos, Step next) {
     super(next);
     this.startupInfos = startupInfos;
@@ -74,11 +67,7 @@
   protected String getDetail() {
     List<String> serversToStart = new ArrayList<>();
     for (ServerStartupInfo ssi : startupInfos) {
-<<<<<<< HEAD
-      serversToStart.add(ssi.serverConfig.getName());
-=======
       serversToStart.add(ssi.getName());
->>>>>>> 3dc72e3e
     }
     return String.join(",", serversToStart);
   }
@@ -91,7 +80,6 @@
 
     if (LOGGER.isFineEnabled()) {
       LOGGER.fine(String.format("Starting or validating servers for domain with UID: %s, server list: %s",
-<<<<<<< HEAD
           getDomainUid(packet), getServerNames(startupInfos)));
     }
 
@@ -110,17 +98,8 @@
     return doNext(
         NEXT_STEP_FACTORY.createStatusUpdateStep(new StartManagedServersStep(startDetails, getNext())),
         packet);
-=======
-                                getDomainUid(packet), getServerNames(startupInfos)));
-    }
-
-    packet.put(ProcessingConstants.SERVERS_TO_ROLL, new ConcurrentHashMap<String, StepAndPacket>());
-    Collection<StepAndPacket> startDetails =
-          startupInfos.stream().map(ssi -> createManagedServerUpDetails(packet, ssi)).collect(Collectors.toList());
-    return doNext(
-          DomainStatusUpdater.createStatusUpdateStep(new StartManagedServersStep(startDetails, getNext())),
-          packet);
-  }
+  }
+
 
   private String getDomainUid(Packet packet) {
     return packet.getSpi(DomainPresenceInfo.class).getDomain().getDomainUid();
@@ -141,7 +120,6 @@
     p.put(ProcessingConstants.SERVER_SCAN, ssi.serverConfig);
     p.put(ProcessingConstants.ENVVARS, ssi.getEnvironment());
     return p;
->>>>>>> 3dc72e3e
   }
 
   private Map<String, StartClusteredServersStepFactory> getStartClusteredServersStepFactories(
@@ -160,29 +138,8 @@
     return factories;
   }
 
-  private String getDomainUid(Packet packet) {
-    return packet.getSpi(DomainPresenceInfo.class).getDomain().getDomainUid();
-  }
-
-  private List<String> getServerNames(Collection<ServerStartupInfo> startupInfos) {
-    return startupInfos.stream().map(ServerStartupInfo::getServerName).collect(Collectors.toList());
-  }
-
   private boolean isServerInCluster(ServerStartupInfo ssi) {
     return ssi.getClusterName() != null;
-  }
-
-  private StepAndPacket createManagedServerUpDetails(Packet packet, ServerStartupInfo ssi) {
-    return new StepAndPacket(bringManagedServerUp(ssi, null), createPacketForServer(packet, ssi));
-  }
-
-  private Packet createPacketForServer(Packet packet, ServerStartupInfo ssi) {
-    Packet p = packet.clone();
-    p.put(ProcessingConstants.CLUSTER_NAME, ssi.getClusterName());
-    p.put(ProcessingConstants.SERVER_NAME, ssi.getServerName());
-    p.put(ProcessingConstants.SERVER_SCAN, ssi.serverConfig);
-    p.put(ProcessingConstants.ENVVARS, ssi.getEnvironment());
-    return p;
   }
 
   static class StartManagedServersStep extends Step {
