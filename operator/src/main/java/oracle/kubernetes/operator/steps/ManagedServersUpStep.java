--- conflicted
+++ resolved
@@ -69,13 +69,8 @@
 
     if (!serversToStop.isEmpty()) {
       insert(steps,
-<<<<<<< HEAD
-              Step.chain(createProgressingStep(info, MANAGED_SERVERS_STARTING_PROGRESS_REASON, true,
-                      null), new ServerDownIteratorStep(factory.shutdownInfos, null)));
-=======
-          Step.chain(createProgressingStep(info, MANAGED_SERVERS_STARTING_PROGRESS_REASON, true, null),
-          new ServerDownIteratorStep(serversToStop, null)));
->>>>>>> 8e58dc10
+          Step.chain(createProgressingStep(info, MANAGED_SERVERS_STARTING_PROGRESS_REASON, true,
+          null), new ServerDownIteratorStep(factory.shutdownInfos, null)));
     }
 
     return Step.chain(steps.toArray(new Step[0]));
