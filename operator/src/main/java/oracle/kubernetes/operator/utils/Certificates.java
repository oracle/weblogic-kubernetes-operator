--- conflicted
+++ resolved
@@ -16,23 +16,8 @@
 
 import static oracle.kubernetes.operator.logging.MessageKeys.NO_EXTERNAL_CERTIFICATE;
 import static oracle.kubernetes.operator.logging.MessageKeys.NO_INTERNAL_CERTIFICATE;
-import static oracle.kubernetes.operator.logging.MessageKeys.NO_WEBHOOK_CERTIFICATE;
 
 public class Certificates {
-<<<<<<< HEAD
-  public static final String OPERATOR_DIR = "/operator/";
-  public static final String WEBHOOK_DIR = "/webhook/";
-  private static final String EXTERNAL_ID_DIR = OPERATOR_DIR + "external-identity/";
-  static final String EXTERNAL_CERTIFICATE_KEY = EXTERNAL_ID_DIR + "externalOperatorKey";
-  static final String EXTERNAL_CERTIFICATE = EXTERNAL_ID_DIR + "externalOperatorCert";
-  private static final String INTERNAL_ID_DIR = OPERATOR_DIR + "internal-identity/";
-  public static final String INTERNAL_CERTIFICATE_KEY = INTERNAL_ID_DIR + "internalOperatorKey";
-  public static final String INTERNAL_CERTIFICATE = INTERNAL_ID_DIR + "internalOperatorCert";
-  public static final String WEBHOOK_CERTIFICATE_KEY = INTERNAL_ID_DIR + "webhookKey";
-  public static final String WEBHOOK_CERTIFICATE = INTERNAL_ID_DIR + "webhookCert";
-=======
-
->>>>>>> d935cbb6
   private static final LoggingFacade LOGGER = LoggingFactory.getLogger("Operator", "Operator");
   @SuppressWarnings({"FieldMayBeFinal", "CanBeFinal"})
   private static Function<String, Path> GET_PATH = Paths::get;
@@ -61,17 +46,8 @@
     return getKeyOrNull(externalCertificateKey.getAbsolutePath());
   }
 
-<<<<<<< HEAD
-  public static String getOperatorInternalKeyFile() {
-    return getKeyOrNull(INTERNAL_CERTIFICATE_KEY);
-  }
-
-  public static String getWebhookKeyFile() {
-    return getKeyOrNull(WEBHOOK_CERTIFICATE_KEY);
-=======
   public String getOperatorInternalKeyFilePath() {
     return getKeyOrNull(internalCertificateKey.getAbsolutePath());
->>>>>>> d935cbb6
   }
 
   public File getOperatorInternalKeyFile() {
@@ -90,17 +66,8 @@
     return getCertificate(internalCertificate.getAbsolutePath(), NO_INTERNAL_CERTIFICATE);
   }
 
-<<<<<<< HEAD
-  public static String getOperatorInternalCertificateData() {
-    return getCertificate(INTERNAL_CERTIFICATE, NO_INTERNAL_CERTIFICATE);
-  }
-
-  public static String getWebhookCertificateData() {
-    return getCertificate(WEBHOOK_CERTIFICATE, NO_WEBHOOK_CERTIFICATE);
-=======
   public File getOperatorInternalCertificateFile() {
     return internalCertificate;
->>>>>>> d935cbb6
   }
 
   private static String getCertificate(String path, String failureMessage) {
