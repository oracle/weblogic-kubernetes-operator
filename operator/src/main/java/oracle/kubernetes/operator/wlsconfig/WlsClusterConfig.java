--- conflicted
+++ resolved
@@ -287,7 +287,6 @@
   }
 
   /**
-<<<<<<< HEAD
    * Returns the minimum size of the dynamic cluster.
    *
    * @return the minimum size of the dynamic cluster, or -1 if there is no dynamic servers in this
@@ -298,48 +297,6 @@
   }
 
   /**
-   * Validate the proposed number of replicas to be applied to this configured WLS cluster. The
-   * method also logs warning if inconsistent WLS configurations are found.
-   *
-   * <p>In the future this method may also attempt to fix the configuration inconsistencies by
-   * updating the replica setting. It is the responsibility of the caller to persist the changes to
-   * kubernetes.
-   *
-   * @param replicas the proposed number of replicas
-   * @param suggestedConfigUpdates A List containing suggested WebLogic configuration update to be
-   *     filled in by this method. Optional.
-   */
-  void validateCluster(int replicas, List<ConfigUpdate> suggestedConfigUpdates) {
-    // log warning if no servers are configured in the cluster
-    if (getMaxClusterSize() == 0) {
-      LOGGER.warning(MessageKeys.NO_WLS_SERVER_IN_CLUSTER, getClusterName());
-    }
-
-    // make recommendations if config can be updated
-    suggestConfigUpdates(replicas, suggestedConfigUpdates);
-  }
-
-  private void suggestConfigUpdates(Integer replicas, List<ConfigUpdate> suggestedConfigUpdates) {
-    // recommend updating WLS dynamic cluster size and machines if requested to recommend
-    // updates, ie, suggestedConfigUpdates is not null, and if replicas value is larger than
-    // the current dynamic cluster size.
-    //
-    // Note: Never reduce the value of dynamicClusterSize even during scale down
-    if (suggestedConfigUpdates != null && this.hasDynamicServers()) {
-      if (replicas > getDynamicClusterSize()
-          && getDynamicClusterSize() < getMaxDynamicClusterSize()) {
-        // increase dynamic cluster size to satisfy replicas, but only up to the configured max
-        // dynamic cluster size
-        suggestedConfigUpdates.add(
-            new DynamicClusterSizeConfigUpdate(
-                this, Math.min(replicas, getMaxDynamicClusterSize())));
-      }
-    }
-  }
-
-  /**
-=======
->>>>>>> 7b91449d
    * Verify whether the WebLogic domain already has all the machines configured for use by the
    * dynamic cluster. For example, if machineNamePrefix is "domain1-cluster1-machine" and
    * numMachinesNeeded is 2, this method return true if machines named "domain1-cluster1-machine1"
