--- conflicted
+++ resolved
@@ -76,7 +76,6 @@
     return networkAccessPoints;
   }
 
-<<<<<<< HEAD
   /**
    * Creates a WLSServerConfig object using an "servers" or "serverTemplates" item parsed from JSON result from
    * WLS REST call
@@ -85,9 +84,10 @@
    *                        a WLS server or WLS server template.
    * @return A new WlsServerConfig object using the provided configuration from the configuration map
    */
+  @SuppressWarnings("unchecked")
   static WlsServerConfig create(Map<String, Object> serverConfigMap) {
     // parse the configured network access points or channels
-    Map networkAccessPointsMap = (Map) serverConfigMap.get("networkAccessPoints");
+    Map networkAccessPointsMap = (Map<String, Object>) serverConfigMap.get("networkAccessPoints");
     List<NetworkAccessPoint> networkAccessPoints = new ArrayList<>();
     if (networkAccessPointsMap != null) {
       List<Map<String, Object>> networkAccessPointItems =  (List<Map<String, Object>>) networkAccessPointsMap.get("items");
@@ -99,7 +99,7 @@
       }
     }
     // parse the SSL configuration
-    Map sslMap = (Map) serverConfigMap.get("SSL");
+    Map<String, Object> sslMap = (Map<String, Object>) serverConfigMap.get("SSL");
     Integer sslListenPort = (sslMap == null)? null: (Integer) sslMap.get("listenPort");
     boolean sslPortEnabled = (sslMap == null)? false: (boolean) sslMap.get("enabled");
 
@@ -127,18 +127,6 @@
                          Integer sslListenPort, boolean sslPortEnabled,
                          String machineName,
                          List<NetworkAccessPoint> networkAccessPoints) {
-=======
-  @SuppressWarnings("unchecked")
-  WlsServerConfig(Map<String, Object> serverConfigMap) {
-    this((String) serverConfigMap.get("name"),
-            (Integer) serverConfigMap.get("listenPort"),
-            (String) serverConfigMap.get("listenAddress"),
-            (Map<String, Object>) serverConfigMap.get("networkAccessPoints"));
-  }
-
-  @SuppressWarnings("unchecked")
-  public WlsServerConfig(String name, Integer listenPort, String listenAddress, Map<String, Object> networkAccessPointsMap) {
->>>>>>> 966fc195
     this.name = name;
     this.listenPort = listenPort;
     this.listenAddress = listenAddress;
@@ -153,14 +141,15 @@
    * @param serverMap Map containing parsed Json "servers" or "serverTemplates" element
    * @return Cluster name contained in the Json element
    */
-  static String getClusterNameFromJsonMap(Map serverMap) {
+  static String getClusterNameFromJsonMap(Map<String, Object> serverMap) {
     // serverMap contains a "cluster" entry from the REST call which is in the form: "cluster": ["clusters", "DockerCluster"]
-    List clusterList = (List) serverMap.get("cluster");
+    @SuppressWarnings({ "unchecked", "rawtypes" })
+    List<String> clusterList = (List) serverMap.get("cluster");
     if (clusterList != null) {
-      for (Object value : clusterList) {
+      for (String value : clusterList) {
         // the first entry that is not "clusters" is assumed to be the cluster name
         if (!"clusters".equals(value)) {
-          return (String) value;
+          return value;
         }
       }
     }
@@ -172,14 +161,15 @@
    * @param serverMap Map containing parsed Json "servers" or "serverTemplates" element
    * @return Machine name contained in the Json element
    */
-  static String getMachineNameFromJsonMap(Map serverMap) {
+  static String getMachineNameFromJsonMap(Map<String, Object> serverMap) {
     // serverMap contains a "machine" entry from the REST call which is in the form: "machine": ["machines", "domain1-machine1"]
-    List clusterList = (List) serverMap.get("machine");
+    @SuppressWarnings({ "unchecked", "rawtypes" })
+    List<String> clusterList = (List) serverMap.get("machine");
     if (clusterList != null) {
-      for (Object value : clusterList) {
+      for (String value : clusterList) {
         // the first entry that is not "machines" is assumed to be the machine name
         if (!"machines".equals(value)) {
-          return (String) value;
+          return value;
         }
       }
     }
