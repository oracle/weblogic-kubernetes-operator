--- conflicted
+++ resolved
@@ -148,55 +148,6 @@
   }
 
   /**
-<<<<<<< HEAD
-   * Sets the rollback online updates if restart require value.
-   *
-   * @param rollbackIfRequireStart rollback if require (true|false)
-   * @return this object
-   */
-  public DomainConfigurator withRollbackIfRequireStart(boolean rollbackIfRequireStart) {
-    getDomainSpec().setRollbackIfRequireStart(rollbackIfRequireStart);
-    return this;
-  }
-
-  /**
-   * Sets to use online update between lifcycle updates..
-   *
-   * @param useOnlineUpdate true or false
-   * @return this object
-   */
-  public DomainConfigurator withUserOnlineUpdate(boolean useOnlineUpdate) {
-    getDomainSpec().setUseOnlineUpdate(useOnlineUpdate);
-    return this;
-  }
-
-  /**
-   * Sets the wdt domain type.
-   *
-   * @param wdtDomainType the wdt domain type
-   * @return this object
-   */
-  public DomainConfigurator withWdtDomainType(String wdtDomainType) {
-    getDomainSpec().setWdtDomainType(wdtDomainType);
-    return this;
-  }
-
-  /**
-   * Sets the keep jrf schema.
-   *
-   * @param keepJRFSchema the wdt domain type
-   * @return this object
-   */
-  public DomainConfigurator withWdtDomainType(boolean keepJRFSchema) {
-    getDomainSpec().setKeepJRFSchema(keepJRFSchema);
-    return this;
-  }
-
-
-
-  /**
-=======
->>>>>>> 4d4fe0a4
    * Sets the WebLogic configuration overrides configmap name for the domain.
    *
    * @param configMapName Name of the Kubernetes configmap that contains the config overrides
