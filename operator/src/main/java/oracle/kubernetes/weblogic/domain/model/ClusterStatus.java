--- conflicted
+++ resolved
@@ -38,18 +38,16 @@
   @Range(minimum = 0)
   private Integer maximumReplicas;
 
-<<<<<<< HEAD
-  /** The minimum number of cluster members. Required. */
-  @Description("The minimum number of cluster members. Required.")
+  /** The minimum number of cluster members. */
+  @Description("The minimum number of cluster members.")
   @Range(minimum = 0)
   private Integer minimumReplicas;
-=======
+
   /** The requested number of cluster members from the domain spec. */
   @Description("The requested number of cluster members from the domain spec. "
       + "Cluster members will be started by the operator if this value is larger than zero.")
   @Range(minimum = 0)
   private Integer replicasGoal;
->>>>>>> 7b91449d
 
   public ClusterStatus() {
   }
@@ -59,11 +57,8 @@
     this.replicas = other.replicas;
     this.readyReplicas = other.readyReplicas;
     this.maximumReplicas = other.maximumReplicas;
-<<<<<<< HEAD
     this.maximumReplicas = other.minimumReplicas;
-=======
     this.replicasGoal = other.replicasGoal;
->>>>>>> 7b91449d
   }
 
   /**
@@ -126,21 +121,21 @@
     return this;
   }
 
-<<<<<<< HEAD
   Integer getMinimumReplicas() {
     return minimumReplicas;
   }
 
   public ClusterStatus withMinimumReplicas(Integer minimumReplicas) {
     this.minimumReplicas = minimumReplicas;
-=======
+    return this;
+  }
+
   Integer getReplicasGoal() {
     return replicasGoal;
   }
 
   public ClusterStatus withReplicasGoal(Integer replicasGoal) {
     this.replicasGoal = replicasGoal;
->>>>>>> 7b91449d
     return this;
   }
 
@@ -151,11 +146,8 @@
         .append("replicas", replicas)
         .append("readyReplicas", readyReplicas)
         .append("maximumReplicas", maximumReplicas)
-<<<<<<< HEAD
         .append("mimimumReplicas", minimumReplicas)
-=======
         .append("replicasGoal", replicasGoal)
->>>>>>> 7b91449d
         .toString();
   }
 
@@ -166,11 +158,8 @@
         .append(replicas)
         .append(readyReplicas)
         .append(maximumReplicas)
-<<<<<<< HEAD
         .append(minimumReplicas)
-=======
         .append(replicasGoal)
->>>>>>> 7b91449d
         .toHashCode();
   }
 
@@ -188,11 +177,8 @@
         .append(replicas, rhs.replicas)
         .append(readyReplicas, rhs.readyReplicas)
         .append(maximumReplicas, rhs.maximumReplicas)
-<<<<<<< HEAD
         .append(minimumReplicas, rhs.minimumReplicas)
-=======
         .append(replicasGoal, rhs.replicasGoal)
->>>>>>> 7b91449d
         .isEquals();
   }
 
