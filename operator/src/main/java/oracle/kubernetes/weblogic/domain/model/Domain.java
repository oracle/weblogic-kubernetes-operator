// Copyright (c) 2017, 2020, Oracle Corporation and/or its affiliates.  All rights reserved.
// Licensed under the Universal Permissive License v 1.0 as shown at https://oss.oracle.com/licenses/upl.

package oracle.kubernetes.weblogic.domain.model;

import java.io.File;
import java.util.ArrayList;
import java.util.Arrays;
import java.util.Comparator;
import java.util.HashSet;
import java.util.List;
import java.util.Map;
import java.util.Optional;
import java.util.Set;
import java.util.function.Predicate;
import java.util.stream.Collectors;
import javax.annotation.Nonnull;
import javax.validation.Valid;

import com.google.gson.annotations.Expose;
import com.google.gson.annotations.SerializedName;
import io.kubernetes.client.openapi.models.V1EnvVar;
import io.kubernetes.client.openapi.models.V1LocalObjectReference;
import io.kubernetes.client.openapi.models.V1ObjectMeta;
import io.kubernetes.client.openapi.models.V1SecretReference;
import io.kubernetes.client.openapi.models.V1VolumeMount;
import oracle.kubernetes.json.Description;
import oracle.kubernetes.operator.DomainSourceType;
import oracle.kubernetes.operator.LabelConstants;
import oracle.kubernetes.operator.VersionConstants;
import oracle.kubernetes.operator.helpers.SecretType;
import oracle.kubernetes.weblogic.domain.EffectiveConfigurationFactory;
import org.apache.commons.lang3.builder.EqualsBuilder;
import org.apache.commons.lang3.builder.HashCodeBuilder;
import org.apache.commons.lang3.builder.ToStringBuilder;

/**
 * Domain represents a WebLogic domain and how it will be realized in the Kubernetes cluster.
 */
@Description(
    "Domain represents a WebLogic domain and how it will be realized in the Kubernetes cluster.")
public class Domain {
  /**
   * The pattern for computing the default shared logs directory.
   */
  private static final String LOG_HOME_DEFAULT_PATTERN = "/shared/logs/%s";

  /**
   * APIVersion defines the versioned schema of this representation of an object. Servers should
   * convert recognized schemas to the latest internal value, and may reject unrecognized values.
   * More info: https://git.k8s.io/community/contributors/devel/api-conventions.md#resources
   */
  @SerializedName("apiVersion")
  @Expose
  @Description("The API version for the Domain.")
  private String apiVersion;

  /**
   * Kind is a string value representing the REST resource this object represents. Servers may infer
   * this from the endpoint the client submits requests to. Cannot be updated. In CamelCase. More
   * info: https://git.k8s.io/community/contributors/devel/api-conventions.md#types-kinds
   */
  @SerializedName("kind")
  @Expose
  @Description("The type of resource. Must be 'Domain'.")
  private String kind;

  /**
   * Standard object's metadata. More info:
   * https://git.k8s.io/community/contributors/devel/api-conventions.md#metadata
   */
  @SerializedName("metadata")
  @Expose
  @Valid
  @Description("The domain meta-data. Must include the name and namespace.")
  @Nonnull
  private V1ObjectMeta metadata = new V1ObjectMeta();

  /**
   * DomainSpec is a description of a domain.
   */
  @SerializedName("spec")
  @Expose
  @Valid
  @Description("The specification of the domain. Required.")
  @Nonnull
  private DomainSpec spec = new DomainSpec();

  /**
   * DomainStatus represents information about the status of a domain. Status may trail the actual
   * state of a system.
   */
  @SerializedName("status")
  @Expose
  @Valid
  @Description("The current status of the domain. Updated by the operator.")
  private DomainStatus status;

  @SuppressWarnings({"rawtypes"})
  static List sortOrNull(List list) {
    return sortOrNull(list, null);
  }

  @SuppressWarnings({"rawtypes", "unchecked"})
  static List sortOrNull(List list, Comparator c) {
    if (list != null) {
      Object[] a = list.toArray(new Object[0]);
      Arrays.sort(a, c);
      return Arrays.asList(a);
    }
    return null;
  }

  /**
   * APIVersion defines the versioned schema of this representation of an object. Servers should
   * convert recognized schemas to the latest internal value, and may reject unrecognized values.
   * More info: https://git.k8s.io/community/contributors/devel/api-conventions.md#resources
   *
   * @return API version
   */
  public String getApiVersion() {
    return apiVersion;
  }

  /**
   * APIVersion defines the versioned schema of this representation of an object. Servers should
   * convert recognized schemas to the latest internal value, and may reject unrecognized values.
   * More info: https://git.k8s.io/community/contributors/devel/api-conventions.md#resources
   *
   * @param apiVersion API version
   */
  public void setApiVersion(String apiVersion) {
    this.apiVersion = apiVersion;
  }

  /**
   * APIVersion defines the versioned schema of this representation of an object. Servers should
   * convert recognized schemas to the latest internal value, and may reject unrecognized values.
   * More info: https://git.k8s.io/community/contributors/devel/api-conventions.md#resources
   *
   * @param apiVersion API version
   * @return this
   */
  public Domain withApiVersion(String apiVersion) {
    this.apiVersion = apiVersion;
    return this;
  }

  /**
   * Kind is a string value representing the REST resource this object represents. Servers may infer
   * this from the endpoint the client submits requests to. Cannot be updated. In CamelCase. More
   * info: https://git.k8s.io/community/contributors/devel/api-conventions.md#types-kinds
   *
   * @return kind
   */
  public String getKind() {
    return kind;
  }

  /**
   * Kind is a string value representing the REST resource this object represents. Servers may infer
   * this from the endpoint the client submits requests to. Cannot be updated. In CamelCase. More
   * info: https://git.k8s.io/community/contributors/devel/api-conventions.md#types-kinds
   *
   * @param kind Kind
   */
  public void setKind(String kind) {
    this.kind = kind;
  }

  /**
   * Kind is a string value representing the REST resource this object represents. Servers may infer
   * this from the endpoint the client submits requests to. Cannot be updated. In CamelCase. More
   * info: https://git.k8s.io/community/contributors/devel/api-conventions.md#types-kinds
   *
   * @param kind Kind
   * @return this
   */
  public Domain withKind(String kind) {
    this.kind = kind;
    return this;
  }

  /**
   * Standard object's metadata. More info:
   * https://git.k8s.io/community/contributors/devel/api-conventions.md#metadata
   *
   * @return Metadata
   */
  public @Nonnull V1ObjectMeta getMetadata() {
    return metadata;
  }

  /**
   * Standard object's metadata. More info:
   * https://git.k8s.io/community/contributors/devel/api-conventions.md#metadata
   *
   * @param metadata Metadata
   */
  public void setMetadata(@Nonnull V1ObjectMeta metadata) {
    this.metadata = metadata;
  }

  /**
   * Standard object's metadata. More info:
   * https://git.k8s.io/community/contributors/devel/api-conventions.md#metadata
   *
   * @param metadata Metadata
   * @return this
   */
  public Domain withMetadata(V1ObjectMeta metadata) {
    this.metadata = metadata;
    return this;
  }

  public String getNamespace() {
    return metadata.getNamespace();
  }

  public AdminServerSpec getAdminServerSpec() {
    return getEffectiveConfigurationFactory().getAdminServerSpec();
  }

  private EffectiveConfigurationFactory getEffectiveConfigurationFactory() {
    return spec.getEffectiveConfigurationFactory(apiVersion, getResourceVersion());
  }

  private String getResourceVersion() {
    Map<String, String> labels = metadata.getLabels();
    if (labels == null) {
      return VersionConstants.DEFAULT_DOMAIN_VERSION;
    }
    return labels.get(LabelConstants.RESOURCE_VERSION_LABEL);
  }

  /**
   * Returns the specification applicable to a particular server/cluster combination.
   *
   * @param serverName  the name of the server
   * @param clusterName the name of the cluster; may be null or empty if no applicable cluster.
   * @return the effective configuration for the server
   */
  public ServerSpec getServer(String serverName, String clusterName) {
    return getEffectiveConfigurationFactory().getServerSpec(serverName, clusterName);
  }

  /**
   * Returns the specification applicable to a particular cluster.
   *
   * @param clusterName the name of the cluster; may be null or empty if no applicable cluster.
   * @return the effective configuration for the cluster
   */
  public ClusterSpec getCluster(String clusterName) {
    return getEffectiveConfigurationFactory().getClusterSpec(clusterName);
  }

  /**
   * Returns the number of replicas to start for the specified cluster.
   *
   * @param clusterName the name of the cluster
   * @return the result of applying any configurations for this value
   */
  public int getReplicaCount(String clusterName) {
    return getEffectiveConfigurationFactory().getReplicaCount(clusterName);
  }

  public void setReplicaCount(String clusterName, int replicaLimit) {
    getEffectiveConfigurationFactory().setReplicaCount(clusterName, replicaLimit);
  }

  /**
   * Returns the maximum number of unavailable replicas for the specified cluster.
   *
   * @param clusterName the name of the cluster
   * @return the result of applying any configurations for this value
   */
  public int getMaxUnavailable(String clusterName) {
    return getEffectiveConfigurationFactory().getMaxUnavailable(clusterName);
  }

  /**
   * Returns the minimum number of replicas for the specified cluster.
   *
   * @param clusterName the name of the cluster
   * @return the result of applying any configurations for this value
   */
  public int getMinAvailable(String clusterName) {
    return Math.max(getReplicaCount(clusterName) - getMaxUnavailable(clusterName), 0);
  }

  /**
   * DomainSpec is a description of a domain.
   *
   * @return Specification
   */
  public @Nonnull DomainSpec getSpec() {
    return spec;
  }

  /**
   * DomainSpec is a description of a domain.
   *
   * @param spec Specification
   */
  public void setSpec(@Nonnull DomainSpec spec) {
    this.spec = spec;
  }

  /**
   * DomainSpec is a description of a domain.
   *
   * @param spec Specification
   * @return this
   */
  public Domain withSpec(DomainSpec spec) {
    this.spec = spec;
    return this;
  }

  /**
   * DomainStatus represents information about the status of a domain. Status may trail the actual
   * state of a system.
   *
   * @return Status
   */
  public DomainStatus getStatus() {
    return status;
  }

  /**
   * DomainStatus represents information about the status of a domain. Status may trail the actual
   * state of a system.
   *
   * @param status Status
   */
  public void setStatus(DomainStatus status) {
    this.status = status;
  }

  /**
   * Name of the secret containing WebLogic startup credentials username and password.
   *
   * @return the secret name
   */
  public String getWebLogicCredentialsSecretName() {
    return spec.getWebLogicCredentialsSecret().getName();
  }

  /**
   * Reference to secret opss key passphrase.
   *
   * @return opss key passphrase
   */
  public V1SecretReference getOpssKeySecret() {
    return spec.getOpssKeySecret();
  }

  /**
   * Reference to secret wdt encryption key passphrase.
   *
   * @return wdt encryption passphrase
   */
  public V1SecretReference getWdtEncryptionSecret() {
    return spec.getWdtEncryptionSecret();
  }



  /**
   * Returns the domain unique identifier.
   *
   * @return domain UID
   */
  public String getDomainUid() {
    return Optional.ofNullable(spec.getDomainUid()).orElse(getMetadata().getName());
  }

  /**
   * Returns the path to the log home to be used by this domain. Null if the log home is disabled.
   *
   * @return a path on a persistent volume, or null
   */
  public String getEffectiveLogHome() {
    return isLogHomeEnabled() ? getLogHome() : null;
  }

  String getLogHome() {
    return Optional.ofNullable(spec.getLogHome())
        .orElse(String.format(LOG_HOME_DEFAULT_PATTERN, getDomainUid()));
  }

  boolean isLogHomeEnabled() {
    return Optional.ofNullable(spec.isLogHomeEnabled())
        .orElse(!DomainSourceType.Image.toString().equals(getDomainHomeSourceType()));
  }

  public String getDataHome() {
    return spec.getDataHome();
  }

<<<<<<< HEAD
=======
  public boolean isRollbackIfRequireRestart() {
    return spec.isRollbackIfRequireStart();
  }

  public boolean isUseOnlineUpdate() {
    return spec.isUseOnlineUpdate();
  }

  public boolean isKeepJrfSchema() {
    return spec.isKeepJrfSchema();
  }

>>>>>>> f35de522
  public String getWdtDomainType() {
    return spec.getWdtDomainType();
  }

  public boolean isIncludeServerOutInPodLog() {
    return spec.getIncludeServerOutInPodLog();
  }

  public String getDomainHomeSourceType() {
    return Optional.ofNullable(spec.getDomainHomeSourceType()).orElseGet(
        () -> getModel() != null ? DomainSourceType.FromModel.toString()
            : (Optional.ofNullable(spec.isDomainHomeInImage())
            .orElse(true) ? DomainSourceType.Image.toString() : DomainSourceType.PersistentVolume.toString()));
  }

  public Model getModel() {
    return Optional.ofNullable(spec.getConfiguration()).map(Configuration::getModel).orElse(null);
  }

  public Overrides getOverrides() {
    return Optional.ofNullable(spec.getConfiguration()).map(Configuration::getOverrides).orElse(null);
  }

  public boolean isIstioEnabled() {
    return spec.isIstioEnabled();
  }

  public int getIstioReadinessPort() {
    return spec.getIstioReadinessPort();
  }

  /**
   * Returns the domain home.
   *
   * <p>Defaults to either /u01/oracle/user_projects/domains or /shared/domains/domainUID
   *
   * @return domain home
   */
  public String getDomainHome() {
    if (spec.getDomainHome() != null) {
      return spec.getDomainHome();
    }
    if (DomainSourceType.Image.toString().equals(getDomainHomeSourceType())) {
      return "/u01/oracle/user_projects/domains";
    }
    return "/shared/domains/" + getDomainUid();
  }

  public boolean isShuttingDown() {
    return getEffectiveConfigurationFactory().isShuttingDown();
  }

  /**
   * Return the names of the exported admin NAPs.
   *
   * @return a list of names; may be empty
   */
  List<String> getAdminServerChannelNames() {
    return getEffectiveConfigurationFactory().getAdminServerChannelNames();
  }

  /**
   * Returns the name of the Kubernetes config map that contains optional configuration overrides.
   *
   * @return name of the config map
   */
  public String getConfigOverrides() {
    return Optional.ofNullable(getOverrides()).map(Overrides::getConfigMapName).orElse(spec.getConfigOverrides());
  }

  public String getWdtConfigMap() {
    return spec.getWdtConfigMap();
  }

  /**
   * Returns a list of Kubernetes secret names used in optional configuration overrides.
   *
   * @return list of Kubernetes secret names
   */
  public List<String> getConfigOverrideSecrets() {
    return Optional.ofNullable(getOverrides()).map(Overrides::getSecrets).orElse(spec.getConfigOverrideSecrets());
  }

  /**
   * Returns the opss wallet config map.
   *
   * @return opss wallet config map.
   */
  public String getOpssWalletConfigMap() {
    return spec.getOpssWalletConfigMap();
  }

  @Override
  public String toString() {
    return new ToStringBuilder(this)
        .append("apiVersion", apiVersion)
        .append("kind", kind)
        .append("metadata", metadata)
        .append("spec", spec)
        .append("status", status)
        .toString();
  }

  @Override
  public int hashCode() {
    return new HashCodeBuilder()
        .append(metadata)
        .append(apiVersion)
        .append(kind)
        .append(spec)
        .append(status)
        .toHashCode();
  }

  @Override
  public boolean equals(Object other) {
    if (other == this) {
      return true;
    }
    if (!(other instanceof Domain)) {
      return false;
    }
    Domain rhs = ((Domain) other);
    return new EqualsBuilder()
        .append(metadata, rhs.metadata)
        .append(apiVersion, rhs.apiVersion)
        .append(kind, rhs.kind)
        .append(spec, rhs.spec)
        .append(status, rhs.status)
        .isEquals();
  }

  public List<String> getValidationFailures(KubernetesResourceLookup kubernetesResources) {
    return new Validator().getValidationFailures(kubernetesResources);
  }

  class Validator {
    private List<String> failures = new ArrayList<>();
    private Set<String> clusterNames = new HashSet<>();
    private Set<String> serverNames = new HashSet<>();

    List<String> getValidationFailures(KubernetesResourceLookup kubernetesResources) {
      addDuplicateNames();
      addInvalidMountPaths();
      addUnmappedLogHome();
      addReservedEnvironmentVariables();
      addMissingSecrets(kubernetesResources);
      verifyNoAlternateSecretNamespaceSpecified();

      return failures;
    }

    private void addDuplicateNames() {
      getSpec().getManagedServers()
          .stream()
          .map(ManagedServer::getServerName)
          .map(this::toDns1123LegalName)
          .forEach(this::checkDuplicateServerName);
      getSpec().getClusters()
          .stream()
          .map(Cluster::getClusterName)
          .map(this::toDns1123LegalName)
          .forEach(this::checkDuplicateClusterName);
    }

    /**
     * Converts value to nearest DNS-1123 legal name, which can be used as a Kubernetes identifier.
     *
     * @param value Input value
     * @return nearest DNS-1123 legal name
     */
    String toDns1123LegalName(String value) {
      return value.toLowerCase().replace('_', '-');
    }

    private void checkDuplicateServerName(String serverName) {
      if (serverNames.contains(serverName)) {
        failures.add(DomainValidationMessages.duplicateServerName(serverName));
      } else {
        serverNames.add(serverName);
      }
    }

    private void checkDuplicateClusterName(String clusterName) {
      if (clusterNames.contains(clusterName)) {
        failures.add(DomainValidationMessages.duplicateClusterName(clusterName));
      } else {
        clusterNames.add(clusterName);
      }
    }

    private void addInvalidMountPaths() {
      getSpec().getAdditionalVolumeMounts().forEach(this::checkValidMountPath);
    }

    private void checkValidMountPath(V1VolumeMount mount) {
      if (!new File(mount.getMountPath()).isAbsolute()) {
        failures.add(DomainValidationMessages.badVolumeMountPath(mount));
      }
    }

    private void addUnmappedLogHome() {
      if (!isLogHomeEnabled()) {
        return;
      }

      if (getSpec().getAdditionalVolumeMounts().stream()
          .map(V1VolumeMount::getMountPath)
          .noneMatch(this::mapsLogHome)) {
        failures.add(DomainValidationMessages.logHomeNotMounted(getLogHome()));
      }
    }

    private boolean mapsLogHome(String mountPath) {
      return getLogHome().startsWith(separatorTerminated(mountPath));
    }

    private String separatorTerminated(String path) {
      if (path.endsWith(File.separator)) {
        return path;
      } else {
        return path + File.separator;
      }
    }

    private void addReservedEnvironmentVariables() {
      checkReservedIntrospectorVariables(spec, "spec");
      Optional.ofNullable(spec.getAdminServer())
          .ifPresent(a -> checkReservedIntrospectorVariables(a, "spec.adminServer"));

      spec.getManagedServers()
          .forEach(s -> checkReservedEnvironmentVariables(s, "spec.managedServers[" + s.getServerName() + "]"));
      spec.getClusters()
          .forEach(s -> checkReservedEnvironmentVariables(s, "spec.clusters[" + s.getClusterName() + "]"));
    }

    class EnvironmentVariableCheck {
      private Predicate<String> isReserved;

      EnvironmentVariableCheck(Predicate<String> isReserved) {
        this.isReserved = isReserved;
      }

      void checkEnvironmentVariables(@Nonnull BaseConfiguration configuration, String prefix) {
        if (configuration.getEnv() == null) {
          return;
        }

        List<String> reservedNames = configuration.getEnv()
            .stream()
            .map(V1EnvVar::getName)
            .filter(isReserved)
            .collect(Collectors.toList());

        if (!reservedNames.isEmpty()) {
          failures.add(DomainValidationMessages.reservedVariableNames(prefix, reservedNames));
        }
      }
    }

    private void checkReservedEnvironmentVariables(BaseConfiguration configuration, String prefix) {
      new EnvironmentVariableCheck(ServerEnvVars::isReserved).checkEnvironmentVariables(configuration, prefix);
    }

    @SuppressWarnings("SameParameterValue")
    private void checkReservedIntrospectorVariables(BaseConfiguration configuration, String prefix) {
      new EnvironmentVariableCheck(IntrospectorJobEnvVars::isReserved).checkEnvironmentVariables(configuration, prefix);
    }

    private void addMissingSecrets(KubernetesResourceLookup resourceLookup) {
      verifySecretExists(resourceLookup, getWebLogicCredentialsSecretName(), SecretType.WebLogicCredentials);
      for (V1LocalObjectReference reference : getImagePullSecrets()) {
        verifySecretExists(resourceLookup, reference.getName(), SecretType.ImagePull);
      }
      for (String secretName : getConfigOverrideSecrets()) {
        verifySecretExists(resourceLookup, secretName, SecretType.ConfigOverride);
      }
    }

    private List<V1LocalObjectReference> getImagePullSecrets() {
      return spec.getImagePullSecrets();
    }

    @SuppressWarnings("SameParameterValue")
    private void verifySecretExists(KubernetesResourceLookup resources, String secretName, SecretType type) {
      if (!resources.isSecretExists(secretName, getNamespace())) {
        failures.add(DomainValidationMessages.noSuchSecret(secretName, getNamespace(), type));
      }
    }

    private void verifyNoAlternateSecretNamespaceSpecified() {
      if (!getSpecifiedWebLogicCredentialsNamespace().equals(getNamespace())) {
        failures.add(DomainValidationMessages.illegalSecretNamespace(getSpecifiedWebLogicCredentialsNamespace()));
      }
    }

    private String getSpecifiedWebLogicCredentialsNamespace() {
      return Optional.ofNullable(spec.getWebLogicCredentialsSecret())
          .map(V1SecretReference::getNamespace)
          .orElse(getNamespace());
    }

  }

}<|MERGE_RESOLUTION|>--- conflicted
+++ resolved
@@ -398,21 +398,6 @@
     return spec.getDataHome();
   }
 
-<<<<<<< HEAD
-=======
-  public boolean isRollbackIfRequireRestart() {
-    return spec.isRollbackIfRequireStart();
-  }
-
-  public boolean isUseOnlineUpdate() {
-    return spec.isUseOnlineUpdate();
-  }
-
-  public boolean isKeepJrfSchema() {
-    return spec.isKeepJrfSchema();
-  }
-
->>>>>>> f35de522
   public String getWdtDomainType() {
     return spec.getWdtDomainType();
   }
@@ -421,6 +406,10 @@
     return spec.getIncludeServerOutInPodLog();
   }
 
+  /**
+   * Get domain home source type.
+   * @return source type
+   */
   public String getDomainHomeSourceType() {
     return Optional.ofNullable(spec.getDomainHomeSourceType()).orElseGet(
         () -> getModel() != null ? DomainSourceType.FromModel.toString()
