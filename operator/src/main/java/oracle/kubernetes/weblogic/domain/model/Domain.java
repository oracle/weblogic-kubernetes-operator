// Copyright (c) 2017, 2022, Oracle and/or its affiliates.
// Licensed under the Universal Permissive License v 1.0 as shown at https://oss.oracle.com/licenses/upl.

package oracle.kubernetes.weblogic.domain.model;

<<<<<<< HEAD
=======
import java.io.File;
import java.time.OffsetDateTime;
import java.time.temporal.ChronoUnit;
import java.util.ArrayList;
>>>>>>> e0194f32
import java.util.Arrays;
import java.util.Collections;
import java.util.Comparator;
import java.util.List;
import java.util.Optional;
import javax.annotation.Nonnull;

import com.google.gson.annotations.Expose;
import com.google.gson.annotations.SerializedName;
import io.kubernetes.client.common.KubernetesObject;
import io.kubernetes.client.openapi.models.V1Container;
import io.kubernetes.client.openapi.models.V1ObjectMeta;
import io.kubernetes.client.openapi.models.V1SecretReference;
import jakarta.validation.Valid;
import oracle.kubernetes.json.Description;
import oracle.kubernetes.operator.DomainSourceType;
import oracle.kubernetes.operator.LogHomeLayoutType;
import oracle.kubernetes.operator.MIINonDynamicChangesMethod;
import oracle.kubernetes.operator.ModelInImageDomainType;
import oracle.kubernetes.operator.OverrideDistributionStrategy;
<<<<<<< HEAD
import oracle.kubernetes.operator.TuningParameters;
=======
import oracle.kubernetes.operator.helpers.LegalNames;
import oracle.kubernetes.operator.helpers.SecretType;
import oracle.kubernetes.operator.tuning.TuningParameters;
import oracle.kubernetes.weblogic.domain.EffectiveConfigurationFactory;
>>>>>>> e0194f32
import org.apache.commons.lang3.builder.EqualsBuilder;
import org.apache.commons.lang3.builder.HashCodeBuilder;
import org.apache.commons.lang3.builder.ToStringBuilder;

import static oracle.kubernetes.utils.OperatorUtils.emptyToNull;

/**
 * Domain represents a WebLogic domain and how it will be realized in the Kubernetes cluster.
 */
public class Domain implements KubernetesObject {
  /**
   * The starting marker of a token that needs to be substituted with a matching env var.
   */
  public static final String TOKEN_START_MARKER = "$(";

  /**
   * The ending marker of a token that needs to be substituted with a matching env var.
   */
  public static final String TOKEN_END_MARKER = ")";

  /**
   * The pattern for computing the default shared logs directory.
   */
  private static final String LOG_HOME_DEFAULT_PATTERN = "/shared/logs/%s";

  /**
   * APIVersion defines the versioned schema of this representation of an object. Servers should
   * convert recognized schemas to the latest internal value, and may reject unrecognized values.
   * More info: https://git.k8s.io/community/contributors/devel/api-conventions.md#resources
   */
  @SerializedName("apiVersion")
  @Expose
  @Description("The API version defines the versioned schema of this Domain. Required.")
  private String apiVersion;

  /**
   * Kind is a string value representing the REST resource this object represents. Servers may infer
   * this from the endpoint the client submits requests to. Cannot be updated. In CamelCase. More
   * info: https://git.k8s.io/community/contributors/devel/api-conventions.md#types-kinds
   */
  @SerializedName("kind")
  @Expose
  @Description("The type of the REST resource. Must be \"Domain\". Required.")
  private String kind;

  /**
   * Standard object's metadata. More info:
   * https://git.k8s.io/community/contributors/devel/api-conventions.md#metadata
   */
  @SerializedName("metadata")
  @Expose
  @Valid
  @Description("The resource metadata. Must include the `name` and `namespace`. Required.")
  @Nonnull
  private V1ObjectMeta metadata = new V1ObjectMeta();

  /**
   * DomainSpec is a description of a domain.
   */
  @SerializedName("spec")
  @Expose
  @Valid
  @Description("The specification of the operation of the WebLogic domain. Required.")
  @Nonnull
  private DomainSpec spec = new DomainSpec();

  /**
   * DomainStatus represents information about the status of a domain. Status may trail the actual
   * state of a system.
   */
  @SerializedName("status")
  @Expose
  @Valid
  @Description("The current status of the operation of the WebLogic domain. Updated automatically by the operator.")
  private DomainStatus status;

  @SuppressWarnings({"rawtypes"})
  static List sortOrNull(List list) {
    return sortOrNull(list, null);
  }

  @SuppressWarnings({"rawtypes", "unchecked"})
  static List sortOrNull(List list, Comparator c) {
    if (list != null) {
      Object[] a = list.toArray(new Object[0]);
      Arrays.sort(a, c);
      return Arrays.asList(a);
    }
    return null;
  }

  /**
   * check if the external service is configured for the admin server.
   *
   *
   * @return true if the external service is configured
   */
  public boolean isExternalServiceConfigured() {
    return !Optional.ofNullable(getSpec().getAdminServer())
          .map(AdminServer::getAdminService)
          .map(AdminService::getChannels)
          .orElse(Collections.emptyList()).isEmpty();
  }

  /**
   * APIVersion defines the versioned schema of this representation of an object. Servers should
   * convert recognized schemas to the latest internal value, and may reject unrecognized values.
   * More info: https://git.k8s.io/community/contributors/devel/api-conventions.md#resources
   *
   * @return API version
   */
  public String getApiVersion() {
    return apiVersion;
  }

  /**
   * APIVersion defines the versioned schema of this representation of an object. Servers should
   * convert recognized schemas to the latest internal value, and may reject unrecognized values.
   * More info: https://git.k8s.io/community/contributors/devel/api-conventions.md#resources
   *
   * @param apiVersion API version
   */
  public void setApiVersion(String apiVersion) {
    this.apiVersion = apiVersion;
  }

  /**
   * APIVersion defines the versioned schema of this representation of an object. Servers should
   * convert recognized schemas to the latest internal value, and may reject unrecognized values.
   * More info: https://git.k8s.io/community/contributors/devel/api-conventions.md#resources
   *
   * @param apiVersion API version
   * @return this
   */
  public Domain withApiVersion(String apiVersion) {
    this.apiVersion = apiVersion;
    return this;
  }

  /**
   * Kind is a string value representing the REST resource this object represents. Servers may infer
   * this from the endpoint the client submits requests to. Cannot be updated. In CamelCase. More
   * info: https://git.k8s.io/community/contributors/devel/api-conventions.md#types-kinds
   *
   * @return kind
   */
  public String getKind() {
    return kind;
  }

  /**
   * Kind is a string value representing the REST resource this object represents. Servers may infer
   * this from the endpoint the client submits requests to. Cannot be updated. In CamelCase. More
   * info: https://git.k8s.io/community/contributors/devel/api-conventions.md#types-kinds
   *
   * @param kind Kind
   */
  public void setKind(String kind) {
    this.kind = kind;
  }

  /**
   * Kind is a string value representing the REST resource this object represents. Servers may infer
   * this from the endpoint the client submits requests to. Cannot be updated. In CamelCase. More
   * info: https://git.k8s.io/community/contributors/devel/api-conventions.md#types-kinds
   *
   * @param kind Kind
   * @return this
   */
  public Domain withKind(String kind) {
    this.kind = kind;
    return this;
  }

  /**
   * Standard object's metadata. More info:
   * https://git.k8s.io/community/contributors/devel/api-conventions.md#metadata
   *
   * @return Metadata
   */
  public @Nonnull V1ObjectMeta getMetadata() {
    return metadata;
  }

  /**
   * Standard object's metadata. More info:
   * https://git.k8s.io/community/contributors/devel/api-conventions.md#metadata
   *
   * @param metadata Metadata
   */
  public void setMetadata(@Nonnull V1ObjectMeta metadata) {
    this.metadata = metadata;
  }

  /**
   * Standard object's metadata. More info:
   * https://git.k8s.io/community/contributors/devel/api-conventions.md#metadata
   *
   * @param metadata Metadata
   * @return this
   */
  public Domain withMetadata(V1ObjectMeta metadata) {
    this.metadata = metadata;
    return this;
  }

  public String getNamespace() {
    return metadata.getNamespace();
  }

  public AdminServerSpec getAdminServerSpec() {
    return new AdminServerSpecCommonImpl(getSpec(), getAdminServer());
  }

  public AdminServer getAdminServer() {
    return spec.getAdminServer();
  }

  public List<String> getAdminServerChannelNames() {
    return spec.getAdminServer() != null
        ? spec.getAdminServer().getChannelNames() : Collections.emptyList();
  }

  public String getRestartVersion() {
    return spec.getRestartVersion();
  }

  public String getIntrospectVersion() {
    return spec.getIntrospectVersion();
  }

  public MonitoringExporterConfiguration getMonitoringExporterConfiguration() {
    return spec.getMonitoringExporterConfiguration();
  }

  public MonitoringExporterSpecification getMonitoringExporterSpecification() {
    return spec.getMonitoringExporterSpecification();
  }

  public String getMonitoringExporterImage() {
    return spec.getMonitoringExporterImage();
  }

  public V1Container.ImagePullPolicyEnum getMonitoringExporterImagePullPolicy() {
    return spec.getMonitoringExporterImagePullPolicy();
  }

<<<<<<< HEAD
  public ManagedServer getManagedServer(String serverName) {
    return getSpec().getManagedServer(serverName);
=======
  public FluentdSpecification getFluentdSpecification() {
    return spec.getFluentdSpecification();
  }

  /**
   * Returns the specification applicable to a particular server/cluster combination.
   *
   * @param serverName  the name of the server
   * @param clusterName the name of the cluster; may be null or empty if no applicable cluster.
   * @return the effective configuration for the server
   */
  public ServerSpec getServer(String serverName, String clusterName) {
    return getEffectiveConfigurationFactory().getServerSpec(serverName, clusterName);
  }

  /**
   * Returns the specification applicable to a particular cluster.
   *
   * @param clusterName the name of the cluster; may be null or empty if no applicable cluster.
   * @return the effective configuration for the cluster
   */
  public ClusterSpec getCluster(String clusterName) {
    return getEffectiveConfigurationFactory().getClusterSpec(clusterName);
>>>>>>> e0194f32
  }

  public int getReplicaCount(String clusterName) {
    return getReplicaCountFor(getSpec().getCluster(clusterName));
  }

  /**
   * Get replica count for a specific cluster.
   * @param cluster Cluster specification.
   * @return replica count.
   */
  public int getReplicaCountFor(ClusterSpec cluster) {
    return hasReplicaCount(cluster)
        ? cluster.getReplicas()
        : Optional.ofNullable(getSpec().getReplicas()).orElse(0);
  }

  private boolean hasReplicaCount(ClusterSpec cluster) {
    return cluster != null && cluster.getReplicas() != null;
  }

  /**
   * Return the MII domain.spec.configuration.model.onlineUpdate.nonDynamicChangesMethod
   * @return {@link MIINonDynamicChangesMethod}
   */
  public MIINonDynamicChangesMethod getMiiNonDynamicChangesMethod() {
    return Optional.of(getSpec())
        .map(DomainSpec::getConfiguration)
        .map(Configuration::getModel)
        .map(Model::getOnlineUpdate)
        .map(OnlineUpdate::getOnNonDynamicChanges)
        .orElse(MIINonDynamicChangesMethod.COMMIT_UPDATE_ONLY);
  }

  /**
   * DomainSpec is a description of a domain.
   *
   * @return Specification
   */
  public @Nonnull DomainSpec getSpec() {
    return spec;
  }

  /**
   * DomainSpec is a description of a domain.
   *
   * @param spec Specification
   */
  public void setSpec(@Nonnull DomainSpec spec) {
    this.spec = spec;
  }

  /**
   * DomainSpec is a description of a domain.
   *
   * @param spec Specification
   * @return this
   */
  public Domain withSpec(DomainSpec spec) {
    this.spec = spec;
    return this;
  }

  /**
   * DomainStatus represents information about the status of a domain. Status may trail the actual
   * state of a system.
   *
   * @return Status
   */
  public DomainStatus getStatus() {
    return status;
  }

  /**
   * DomainStatus represents information about the status of a domain. Status may trail the actual
   * state of a system.
   *
   * @return Status
   */
  public DomainStatus getOrCreateStatus() {
    if (status == null) {
      setStatus(new DomainStatus());
    }
    return status;
  }

  /**
   * DomainStatus represents information about the status of a domain. Status may trail the actual
   * state of a system.
   *
   * @param status Status
   */
  public void setStatus(DomainStatus status) {
    this.status = status;
  }

  /**
   * DomainStatus represents information about the status of a domain. Status may trail the actual
   * state of a system.
   *
   * @param status Status
   * @return this instance
   */
  public Domain withStatus(DomainStatus status) {
    setStatus(status);
    return this;
  }

  /**
   * Name of the secret containing WebLogic startup credentials user name and password.
   *
   * @return the secret name
   */
  public String getWebLogicCredentialsSecretName() {
    return Optional.ofNullable(spec.getWebLogicCredentialsSecret()).map(V1SecretReference::getName).orElse(null);
  }

  /**
   * Reference to secret opss key passphrase.
   *
   * @return opss key passphrase
   */
  public String getOpssWalletPasswordSecret() {
    return spec.getOpssWalletPasswordSecret();
  }

  /**
   * Returns the opss wallet file secret.
   *
   * @return opss wallet file secret.
   */
  public String getOpssWalletFileSecret() {
    return spec.getOpssWalletFileSecret();
  }

  /**
   * Reference to runtime encryption secret.
   *
   * @return runtime encryption secret
   */
  public String getRuntimeEncryptionSecret() {
    return spec.getRuntimeEncryptionSecret();
  }

  /**
   * Returns the domain unique identifier.
   *
   * @return domain UID
   */
  public String getDomainUid() {
    return Optional.ofNullable(spec.getDomainUid()).orElse(getMetadata().getName());
  }

  /**
   * Returns the path to the log home to be used by this domain. Null if the log home is disabled.
   *
   * @return a path on a persistent volume, or null
   */
  public String getEffectiveLogHome() {
    return isLogHomeEnabled() ? getLogHome() : null;
  }

  public String getLogHome() {
    return Optional.ofNullable(spec.getLogHome())
        .orElse(String.format(LOG_HOME_DEFAULT_PATTERN, getDomainUid()));
  }

<<<<<<< HEAD
  public boolean isLogHomeEnabled() {
=======
  public LogHomeLayoutType getLogHomeLayout() {
    return spec.getLogHomeLayout();
  }

  boolean isLogHomeEnabled() {
>>>>>>> e0194f32
    return Optional.ofNullable(spec.isLogHomeEnabled()).orElse(getDomainHomeSourceType().hasLogHomeByDefault());
  }

  public String getDataHome() {
    return spec.getDataHome();
  }

  public ModelInImageDomainType getWdtDomainType() {
    return spec.getWdtDomainType();
  }

  public boolean isIncludeServerOutInPodLog() {
    return spec.getIncludeServerOutInPodLog();
  }

  /**
   * Returns a description of how the domain is defined.
   * @return source type
   */
  public DomainSourceType getDomainHomeSourceType() {
    return spec.getDomainHomeSourceType();
  }

  public boolean isNewIntrospectionRequiredForNewServers() {
    return isDomainSourceTypeFromModel();
  }

  private boolean isDomainSourceTypeFromModel() {
    return getDomainHomeSourceType() == DomainSourceType.FROM_MODEL;
  }

  public boolean isHttpAccessLogInLogHome() {
    return spec.getHttpAccessLogInLogHome();
  }

  /**
   * Returns if the domain is using online update.
   * return true if using online update
   */

  public boolean isUseOnlineUpdate() {
    return spec.isUseOnlineUpdate();
  }

  /**
   * Returns WDT activate changes timeout.
   * @return WDT activate timeout
   */
  public Long getWDTActivateTimeoutMillis() {
    return getWDTOnlineUpdateTimeouts()
        .map(WDTTimeouts::getActivateTimeoutMillis)
        .orElse(180000L);
  }

  /**
   * Returns WDT connect timeout.
   * @return WDT connect timeout
   */
  public Long getWDTConnectTimeoutMillis() {
    return getWDTOnlineUpdateTimeouts()
        .map(WDTTimeouts::getConnectTimeoutMillis)
        .orElse(120000L);
  }

  /**
   * Returns WDT deploy application timeout.
   * @return WDT deploy timeout
   */
  public Long getWDTDeployTimeoutMillis() {
    return getWDTOnlineUpdateTimeouts()
        .map(WDTTimeouts::getDeployTimeoutMillis)
        .orElse(180000L);
  }

  /**
   * Returns WDT undeploy application timeout.
   * @return WDT undeploy timeout
   */
  public Long getWDTUnDeployTimeoutMillis() {
    return getWDTOnlineUpdateTimeouts()
        .map(WDTTimeouts::getUndeployTimeoutMillis)
        .orElse(180000L);
  }

  /**
   * Returns WDT redeploy application timeout.
   * @return WDT redeploy timeout
   */
  public Long getWDTReDeployTimeoutMillis() {
    return getWDTOnlineUpdateTimeouts()
        .map(WDTTimeouts::getRedeployTimeoutMillis)
        .orElse(180000L);
  }

  /**
   * Returns WDT start application timeout.
   * @return WDT start application timeout
   */
  public Long getWDTStartApplicationTimeoutMillis() {
    return getWDTOnlineUpdateTimeouts()
        .map(WDTTimeouts::getStartApplicationTimeoutMillis)
        .orElse(180000L);
  }

  /**
   * Returns WDT stop application timeout.
   * @return WDT stop application timeout
   */
  public Long getWDTStopApplicationTimeoutMillis() {
    return getWDTOnlineUpdateTimeouts()
        .map(WDTTimeouts::getStopApplicationTimeoutMillis)
        .orElse(180000L);
  }

  /**
   * Returns WDT set server groups timeout when setting JRF domain server group targeting.
   * @return WDT set server groups timeout
   */
  public Long getWDTSetServerGroupsTimeoutMillis() {
    return getWDTOnlineUpdateTimeouts()
        .map(WDTTimeouts::getSetServerGroupsTimeoutMillis)
        .orElse(180000L);
  }

  private Optional<WDTTimeouts> getWDTOnlineUpdateTimeouts() {
    return Optional.of(spec)
        .map(DomainSpec::getConfiguration)
        .map(Configuration::getModel)
        .map(Model::getOnlineUpdate)
        .map(OnlineUpdate::getWdtTimeouts);
  }

  public boolean isIstioEnabled() {
    return spec.isIstioEnabled();
  }

  /**
   * check if the admin channel port forwarding is enabled for the admin server.
   *
   * @param domainSpec Domain spec
   * @return true if the admin channel port forwarding is enabled
   */
  public static boolean isAdminChannelPortForwardingEnabled(DomainSpec domainSpec) {
    return Optional.ofNullable(domainSpec.getAdminServer())
            .map(AdminServer::isAdminChannelPortForwardingEnabled).orElse(true);
  }

  public int getIstioReadinessPort() {
    return spec.getIstioReadinessPort();
  }

  public int getIstioReplicationPort() {
    return spec.getIstioReplicationPort();
  }

  /**
   * For Istio version prior to 1.10, proxy redirects traffic to localhost and thus requires
   * localhostBindingsEnabled configuration to be true.  Istio 1.10 and later redirects traffic
   * to server pods' IP interface and thus localhostBindingsEnabled configuration should be false.
   * @return true if if the proxy redirects traffic to localhost, false otherwise.
   */
  public boolean isLocalhostBindingsEnabled() {
    Boolean isLocalHostBindingsEnabled = spec.isLocalhostBindingsEnabled();
    if (isLocalHostBindingsEnabled != null) {
      return isLocalHostBindingsEnabled;
    }

    String istioLocalhostBindingsEnabled = TuningParameters.getInstance().get("istioLocalhostBindingsEnabled");
    if (istioLocalhostBindingsEnabled != null) {
      return Boolean.parseBoolean(istioLocalhostBindingsEnabled);
    }

    return true;
  }

  /**
   * Returns the domain home. May be null, but will not be an empty string.
   *
   * @return domain home
   */
  public String getDomainHome() {
    return emptyToNull(spec.getDomainHome());
  }

  /**
   * Returns full path of the liveness probe custom script for the domain. May be null, but will not be an empty string.
   *
   * @return Full path of the liveness probe custom script
   */
  public String getLivenessProbeCustomScript() {
    return emptyToNull(spec.getLivenessProbeCustomScript());
  }

  //public boolean isShuttingDown() {
  //  return getEffectiveConfigurationFactory().isShuttingDown();
  //}

  ///**
  // * Return the names of the exported admin NAPs.
  // *
  // * @return a list of names; may be empty
  // */
  //List<String> getAdminServerChannelNames() {
  //  return getEffectiveConfigurationFactory().getAdminServerChannelNames();
  //}

  /**
   * Returns the name of the Kubernetes config map that contains optional configuration overrides.
   *
   * @return name of the config map
   */
  public String getConfigOverrides() {
    return spec.getConfigOverrides();
  }

  /**
   * Returns the strategy for applying changes to configuration overrides.
   * @return the selected strategy
   */
  public OverrideDistributionStrategy getOverrideDistributionStrategy() {
    return spec.getOverrideDistributionStrategy();
  }

  /**
   * Returns the strategy for applying changes to configuration overrides.
   * @return the selected strategy
   */
  public boolean distributeOverridesDynamically() {
    return spec.getOverrideDistributionStrategy() == OverrideDistributionStrategy.DYNAMIC;
  }

  /**
   * Returns the value of the introspector job active deadline.
   *
   * @return value of the deadline in seconds.
   */
  public Long getIntrospectorJobActiveDeadlineSeconds() {
    return Optional.ofNullable(spec.getConfiguration())
        .map(Configuration::getIntrospectorJobActiveDeadlineSeconds).orElse(null);
  }

  public String getWdtConfigMap() {
    return spec.getWdtConfigMap();
  }

  /**
   * Returns a list of Kubernetes secret names used in optional configuration overrides.
   *
   * @return list of Kubernetes secret names
   */
  public List<String> getConfigOverrideSecrets() {
    return spec.getConfigOverrideSecrets();
  }

  /**
   * Returns the model home directory of the domain.
   *
   * @return model home directory
   */
  public String getModelHome() {
    return spec.getModelHome();
  }

  /**
   * Returns the WDT install home directory of the domain.
   *
   * @return WDT install home directory
   */
  public String getWdtInstallHome() {
    return spec.getWdtInstallHome();
  }

  /**
   * Returns the auxiliary images configured for the domain.
   */
  public List<AuxiliaryImage> getAuxiliaryImages() {
    return spec.getAuxiliaryImages();
  }

  /**
   * Returns the auxiliary image volume mount path.
   */
  public String getAuxiliaryImageVolumeMountPath() {
    return spec.getAuxiliaryImageVolumeMountPath();
  }

  /**
   * Returns the auxiliary image volume withAuxiliaryImageVolumeMedium.
   */
  public String getAuxiliaryImageVolumeMedium() {
    return spec.getAuxiliaryImageVolumeMedium();
  }

  /**
   * Returns the auxiliary image volume size limit.
   */
  public String getAuxiliaryImageVolumeSizeLimit() {
    return spec.getAuxiliaryImageVolumeSizeLimit();
  }

  /**
   * Returns the interval in seconds at which Severe failures will be retried.
   */
  public long getFailureRetryIntervalSeconds() {
    return spec.getFailureRetryIntervalSeconds();
  }

  /**
   * Returns the time in minutes after the first severe failure when the operator will stop retrying Severe failures.
   */
  public long getFailureRetryLimitMinutes() {
    return spec.getFailureRetryLimitMinutes();
  }

  /**
   * Returns true if the operator should retry a failed make-right on this domain.
   */
  public boolean shouldRetry() {
    return getNextRetryTime() != null;
  }

  /**
   * Return the next time a retry should be done.
   */
  public OffsetDateTime getNextRetryTime() {
    return Optional.ofNullable(getStatus())
          .map(DomainStatus::getLastFailureTime)
          .map(this::addRetryInterval)
          .orElse(null);
  }

  // Adds the domain retry interval to the specified time.
  private OffsetDateTime addRetryInterval(@Nonnull OffsetDateTime startTime) {
    return startTime.plus(getFailureRetryIntervalSeconds(), ChronoUnit.SECONDS);
  }

  @Override
  public String toString() {
    return new ToStringBuilder(this)
        .append("apiVersion", apiVersion)
        .append("kind", kind)
        .append("metadata", metadata)
        .append("spec", spec)
        .append("status", status)
        .toString();
  }

  @Override
  public int hashCode() {
    return new HashCodeBuilder()
        .append(metadata)
        .append(apiVersion)
        .append(kind)
        .append(spec)
        .append(status)
        .toHashCode();
  }

  @Override
  public boolean equals(Object other) {
    if (other == this) {
      return true;
    }
    if (!(other instanceof Domain)) {
      return false;
    }
    Domain rhs = ((Domain) other);
    return new EqualsBuilder()
        .append(metadata, rhs.metadata)
        .append(apiVersion, rhs.apiVersion)
        .append(kind, rhs.kind)
        .append(spec, rhs.spec)
        .append(status, rhs.status)
        .isEquals();
  }

<<<<<<< HEAD
=======
  public List<String> getValidationFailures(KubernetesResourceLookup kubernetesResources) {
    return new Validator().getValidationFailures(kubernetesResources);
  }

  public List<String> getAdditionalValidationFailures(V1PodSpec podSpec) {
    return new Validator().getAdditionalValidationFailures(podSpec);
  }

  class Validator {
    public static final String ADMIN_SERVER_POD_SPEC_PREFIX = "spec.adminServer.serverPod";
    public static final String CLUSTER_SPEC_PREFIX = "spec.clusters";
    public static final String MS_SPEC_PREFIX = "spec.managedServers";
    private final List<String> failures = new ArrayList<>();
    private final Set<String> clusterNames = new HashSet<>();
    private final Set<String> serverNames = new HashSet<>();

    List<String> getValidationFailures(KubernetesResourceLookup kubernetesResources) {
      addDuplicateNames();
      addInvalidMountPaths();
      addUnmappedLogHome();
      addReservedEnvironmentVariables();
      addMissingSecrets(kubernetesResources);
      addIllegalSitConfigForMii();
      verifyNoAlternateSecretNamespaceSpecified();
      addMissingModelConfigMap(kubernetesResources);
      verifyIstioExposingDefaultChannel();
      verifyIntrospectorJobName();
      verifyLivenessProbeSuccessThreshold();
      verifyContainerNameValidInPodSpec();
      verifyContainerPortNameValidInPodSpec();
      verifyModelHomeNotInWDTInstallHome();
      verifyWDTInstallHomeNotInModelHome();
      whenAuxiliaryImagesDefinedVerifyMountPathNotInUse();
      whenAuxiliaryImagesDefinedVerifyOnlyOneImageSetsSourceWDTInstallHome();
      return failures;
    }

    private void verifyModelHomeNotInWDTInstallHome() {
      if (getSpec().getWdtInstallHome().contains(getSpec().getModelHome())) {
        failures.add(DomainValidationMessages
                .invalidWdtInstallHome(getSpec().getWdtInstallHome(), getSpec().getModelHome()));
      }
    }

    private void verifyWDTInstallHomeNotInModelHome() {
      if (getSpec().getModelHome().contains(getSpec().getWdtInstallHome())) {
        failures.add(DomainValidationMessages
                .invalidModelHome(getSpec().getWdtInstallHome(), getSpec().getModelHome()));
      }
    }

    private void verifyIntrospectorJobName() {
      // K8S adds a 5 character suffix to an introspector job name
      if (LegalNames.toJobIntrospectorName(getDomainUid()).length()
          > LEGAL_DNS_LABEL_NAME_MAX_LENGTH - 5) {
        failures.add(DomainValidationMessages.exceedMaxIntrospectorJobName(
            getDomainUid(),
            LegalNames.toJobIntrospectorName(getDomainUid()),
            LEGAL_DNS_LABEL_NAME_MAX_LENGTH - 5));
      }
    }

    List<String> getAdditionalValidationFailures(V1PodSpec podSpec) {
      addInvalidMountPathsForPodSpec(podSpec);
      return failures;
    }

    private void addDuplicateNames() {
      getSpec().getManagedServers()
          .stream()
          .map(ManagedServer::getServerName)
          .map(LegalNames::toDns1123LegalName)
          .forEach(this::checkDuplicateServerName);
      getSpec().getClusters()
          .stream()
          .map(Cluster::getClusterName)
          .map(LegalNames::toDns1123LegalName)
          .forEach(this::checkDuplicateClusterName);
    }

    private void checkDuplicateServerName(String serverName) {
      if (serverNames.contains(serverName)) {
        failures.add(DomainValidationMessages.duplicateServerName(serverName));
      } else {
        serverNames.add(serverName);
      }
    }

    private void checkDuplicateClusterName(String clusterName) {
      if (clusterNames.contains(clusterName)) {
        failures.add(DomainValidationMessages.duplicateClusterName(clusterName));
      } else {
        clusterNames.add(clusterName);
      }
    }

    private void addInvalidMountPaths() {
      getSpec().getAdditionalVolumeMounts().forEach(this::checkValidMountPath);
      if (getSpec().getAdminServer() != null) {
        getSpec().getAdminServer().getAdditionalVolumeMounts().forEach(this::checkValidMountPath);
      }
      if (getSpec().getClusters() != null) {
        getSpec().getClusters().forEach(
            cluster -> cluster.getAdditionalVolumeMounts().forEach(this::checkValidMountPath));
      }
    }

    private void addInvalidMountPathsForPodSpec(V1PodSpec podSpec) {
      podSpec.getContainers()
          .forEach(container ->
              Optional.ofNullable(container.getVolumeMounts())
                  .ifPresent(volumes -> volumes.forEach(this::checkValidMountPath)));
    }

    private void checkValidMountPath(V1VolumeMount mount) {
      if (skipValidation(mount.getMountPath())) {
        return;
      }

      if (!new File(mount.getMountPath()).isAbsolute()) {
        failures.add(DomainValidationMessages.badVolumeMountPath(mount));
      }
    }

    private boolean skipValidation(String mountPath) {
      StringTokenizer nameList = new StringTokenizer(mountPath, TOKEN_START_MARKER);
      if (!nameList.hasMoreElements()) {
        return false;
      }
      while (nameList.hasMoreElements()) {
        String token = nameList.nextToken();
        if (noMatchingEnvVarName(getEnvNames(), token)) {
          return false;
        }
      }
      return true;
    }

    private void whenAuxiliaryImagesDefinedVerifyMountPathNotInUse() {
      getAdminServerSpec().getAdditionalVolumeMounts().forEach(this::verifyMountPathForAuxiliaryImagesNotUsed);
      getSpec().getClusters().forEach(cluster ->
              cluster.getAdditionalVolumeMounts().forEach(this::verifyMountPathForAuxiliaryImagesNotUsed));
      getSpec().getManagedServers().forEach(managedServer ->
              managedServer.getAdditionalVolumeMounts().forEach(this::verifyMountPathForAuxiliaryImagesNotUsed));
    }

    private void verifyMountPathForAuxiliaryImagesNotUsed(V1VolumeMount volumeMount) {
      Optional.ofNullable(getSpec().getModel()).map(Model::getAuxiliaryImages)
              .ifPresent(ai -> {
                if (volumeMount.getMountPath().equals(DEFAULT_AUXILIARY_IMAGE_MOUNT_PATH)) {
                  failures.add(DomainValidationMessages.mountPathForAuxiliaryImageAlreadyInUse());
                }
              });
    }

    private void whenAuxiliaryImagesDefinedVerifyOnlyOneImageSetsSourceWDTInstallHome() {
      Optional.ofNullable(getSpec().getModel()).map(Model::getAuxiliaryImages).ifPresent(
          this::verifyWDTInstallHome);
    }

    private void verifyWDTInstallHome(List<AuxiliaryImage> auxiliaryImages) {
      if (auxiliaryImages.stream().filter(this::isWDTInstallHomeSetAndNotNone).count() > 1) {
        failures.add(DomainValidationMessages.moreThanOneAuxiliaryImageConfiguredWDTInstallHome());
      }
    }

    private boolean isWDTInstallHomeSetAndNotNone(AuxiliaryImage ai) {
      return ai.getSourceWDTInstallHome() != null && !"None".equalsIgnoreCase(ai.getSourceWDTInstallHomeOrDefault());
    }

    private void verifyLivenessProbeSuccessThreshold() {
      Optional.of(getAdminServerSpec().getLivenessProbe())
              .ifPresent(probe -> verifySuccessThresholdValue(probe, ADMIN_SERVER_POD_SPEC_PREFIX
                      + ".livenessProbe.successThreshold"));
      getSpec().getClusters().forEach(cluster ->
              Optional.ofNullable(cluster.getLivenessProbe())
                      .ifPresent(probe -> verifySuccessThresholdValue(probe, CLUSTER_SPEC_PREFIX + "["
                              + cluster.getClusterName() + "].serverPod.livenessProbe.successThreshold")));
      getSpec().getManagedServers().forEach(managedServer ->
              Optional.ofNullable(managedServer.getLivenessProbe())
                      .ifPresent(probe -> verifySuccessThresholdValue(probe, MS_SPEC_PREFIX + "["
                              + managedServer.getServerName() + "].serverPod.livenessProbe.successThreshold")));
    }

    private void verifySuccessThresholdValue(ProbeTuning probe, String prefix) {
      if (probe.getSuccessThreshold() != null && probe.getSuccessThreshold() != DEFAULT_SUCCESS_THRESHOLD) {
        failures.add(DomainValidationMessages.invalidLivenessProbeSuccessThresholdValue(
                probe.getSuccessThreshold(), prefix));
      }
    }

    private void verifyContainerNameValidInPodSpec() {
      getAdminServerSpec().getContainers().forEach(container ->
              isContainerNameReserved(container, ADMIN_SERVER_POD_SPEC_PREFIX + ".containers"));
      getSpec().getClusters().forEach(cluster ->
              cluster.getContainers().forEach(container ->
                      isContainerNameReserved(container, CLUSTER_SPEC_PREFIX + "[" + cluster.getClusterName()
                              + "].serverPod.containers")));
      getSpec().getManagedServers().forEach(managedServer ->
              managedServer.getContainers().forEach(container ->
                      isContainerNameReserved(container, MS_SPEC_PREFIX + "[" + managedServer.getServerName()
                              + "].serverPod.containers")));
    }

    private void isContainerNameReserved(V1Container container, String prefix) {
      if (container.getName().equals(WLS_CONTAINER_NAME)) {
        failures.add(DomainValidationMessages.reservedContainerName(container.getName(), prefix));
      }
    }

    private void verifyContainerPortNameValidInPodSpec() {
      getAdminServerSpec().getContainers().forEach(container ->
              areContainerPortNamesValid(container, ADMIN_SERVER_POD_SPEC_PREFIX + ".containers"));
      getSpec().getClusters().forEach(cluster ->
              cluster.getContainers().forEach(container ->
                      areContainerPortNamesValid(container, CLUSTER_SPEC_PREFIX + "[" + cluster.getClusterName()
                              + "].serverPod.containers")));
      getSpec().getManagedServers().forEach(managedServer ->
              managedServer.getContainers().forEach(container ->
                      areContainerPortNamesValid(container, MS_SPEC_PREFIX + "[" + managedServer.getServerName()
                              + "].serverPod.containers")));
    }

    private void areContainerPortNamesValid(V1Container container, String prefix) {
      Optional.ofNullable(container.getPorts()).ifPresent(portList ->
              portList.forEach(port -> checkPortNameLength(port, container.getName(), prefix)));
    }

    private void checkPortNameLength(V1ContainerPort port, String name, String prefix) {
      if (port.getName().length() > LegalNames.LEGAL_CONTAINER_PORT_NAME_MAX_LENGTH) {
        failures.add(DomainValidationMessages.exceedMaxContainerPortName(
                getDomainUid(),
                prefix + "." + name,
                port.getName()));
      }
    }

    @Nonnull
    private Set<String> getEnvNames() {
      return Optional.ofNullable(spec.getEnv()).stream()
            .flatMap(Collection::stream)
            .map(V1EnvVar::getName)
            .collect(toSet());
    }

    private boolean noMatchingEnvVarName(Set<String> varNames, String token) {
      int index = token.indexOf(TOKEN_END_MARKER);
      if (index != -1) {
        String str = token.substring(0, index);
        // IntrospectorJobEnvVars.isReserved() checks env vars in ServerEnvVars too
        return !varNames.contains(str) && !IntrospectorJobEnvVars.isReserved(str);
      }
      return true;
    }

    private void addUnmappedLogHome() {
      if (!isLogHomeEnabled()) {
        return;
      }

      if (getSpec().getAdditionalVolumeMounts().stream()
          .map(V1VolumeMount::getMountPath)
          .noneMatch(this::mapsLogHome)) {
        failures.add(DomainValidationMessages.logHomeNotMounted(getLogHome()));
      }
    }

    private boolean mapsLogHome(String mountPath) {
      return getLogHome().startsWith(separatorTerminated(mountPath));
    }

    private String separatorTerminated(String path) {
      if (path.endsWith(File.separator)) {
        return path;
      } else {
        return path + File.separator;
      }
    }

    private void addIllegalSitConfigForMii() {
      if (getDomainHomeSourceType() == DomainSourceType.FROM_MODEL
          && getConfigOverrides() != null) {
        failures.add(DomainValidationMessages.illegalSitConfigForMii(getConfigOverrides()));
      }
    }

    private void verifyIstioExposingDefaultChannel() {
      if (spec.isIstioEnabled()) {
        Optional.ofNullable(spec.getAdminServer())
            .map(AdminServer::getAdminService)
            .map(AdminService::getChannels)
            .ifPresent(cs -> cs.forEach(this::checkForDefaultNameExposed));
      }
    }

    private void checkForDefaultNameExposed(Channel channel) {
      if ("default".equals(channel.getChannelName()) || "default-admin".equals(channel.getChannelName())
            || "default-secure".equals(channel.getChannelName())) {
        failures.add(DomainValidationMessages.cannotExposeDefaultChannelIstio(channel.getChannelName()));
      }
    }

    private void addReservedEnvironmentVariables() {
      checkReservedIntrospectorVariables(spec, "spec");
      Optional.ofNullable(spec.getAdminServer())
          .ifPresent(a -> checkReservedIntrospectorVariables(a, "spec.adminServer"));

      spec.getManagedServers()
          .forEach(s -> checkReservedEnvironmentVariables(s, "spec.managedServers[" + s.getServerName() + "]"));
      spec.getClusters()
          .forEach(s -> checkReservedEnvironmentVariables(s, "spec.clusters[" + s.getClusterName() + "]"));
    }

    class EnvironmentVariableCheck {
      private final Predicate<String> isReserved;

      EnvironmentVariableCheck(Predicate<String> isReserved) {
        this.isReserved = isReserved;
      }

      void checkEnvironmentVariables(@Nonnull BaseConfiguration configuration, String prefix) {
        if (configuration.getEnv() == null) {
          return;
        }

        List<String> reservedNames = configuration.getEnv()
            .stream()
            .map(V1EnvVar::getName)
            .filter(isReserved)
            .collect(Collectors.toList());

        if (!reservedNames.isEmpty()) {
          failures.add(DomainValidationMessages.reservedVariableNames(prefix, reservedNames));
        }
      }
    }

    private void checkReservedEnvironmentVariables(BaseConfiguration configuration, String prefix) {
      new EnvironmentVariableCheck(ServerEnvVars::isReserved).checkEnvironmentVariables(configuration, prefix);
    }

    @SuppressWarnings("SameParameterValue")
    private void checkReservedIntrospectorVariables(BaseConfiguration configuration, String prefix) {
      new EnvironmentVariableCheck(IntrospectorJobEnvVars::isReserved).checkEnvironmentVariables(configuration, prefix);
    }

    private void addMissingSecrets(KubernetesResourceLookup resourceLookup) {
      verifySecretExists(resourceLookup, getWebLogicCredentialsSecretName(), SecretType.WEBLOGIC_CREDENTIALS);
      for (V1LocalObjectReference reference : getImagePullSecrets()) {
        verifySecretExists(resourceLookup, reference.getName(), SecretType.IMAGE_PULL);
      }
      for (String secretName : getConfigOverrideSecrets()) {
        verifySecretExists(resourceLookup, secretName, SecretType.CONFIG_OVERRIDE);
      }

      verifySecretExists(resourceLookup, getOpssWalletPasswordSecret(), SecretType.OPSS_WALLET_PASSWORD);
      verifySecretExists(resourceLookup, getOpssWalletFileSecret(), SecretType.OPSS_WALLET_FILE);

      if (getDomainHomeSourceType() == DomainSourceType.FROM_MODEL) {
        if (getRuntimeEncryptionSecret() == null) {
          failures.add(DomainValidationMessages.missingRequiredSecret(
              "spec.configuration.model.runtimeEncryptionSecret"));
        } else {
          verifySecretExists(resourceLookup, getRuntimeEncryptionSecret(), SecretType.RUNTIME_ENCRYPTION);
        }
        if (ModelInImageDomainType.JRF.equals(getWdtDomainType())
            && getOpssWalletPasswordSecret() == null) {
          failures.add(DomainValidationMessages.missingRequiredOpssSecret(
              "spec.configuration.opss.walletPasswordSecret"));
        }
      }

      if (getFluentdSpecification() != null && getFluentdSpecification().getElasticSearchCredentials() == null) {
        failures.add(DomainValidationMessages.missingRequiredFluentdSecret(
            "spec.fluentdSpecification.elasticSearchCredentials"));
      }

    }

    private List<V1LocalObjectReference> getImagePullSecrets() {
      return spec.getImagePullSecrets();
    }

    @SuppressWarnings("SameParameterValue")
    private void verifySecretExists(KubernetesResourceLookup resources, String secretName, SecretType type) {
      if (secretName != null && !resources.isSecretExists(secretName, getNamespace())) {
        failures.add(DomainValidationMessages.noSuchSecret(secretName, getNamespace(), type));
      }
    }

    private void verifyNoAlternateSecretNamespaceSpecified() {
      if (!getSpecifiedWebLogicCredentialsNamespace().equals(getNamespace())) {
        failures.add(DomainValidationMessages.illegalSecretNamespace(getSpecifiedWebLogicCredentialsNamespace()));
      }
    }

    private String getSpecifiedWebLogicCredentialsNamespace() {
      return Optional.ofNullable(spec.getWebLogicCredentialsSecret())
          .map(V1SecretReference::getNamespace)
          .orElse(getNamespace());
    }

    private void addMissingModelConfigMap(KubernetesResourceLookup resourceLookup) {
      verifyModelConfigMapExists(resourceLookup, getWdtConfigMap());
    }

    @SuppressWarnings("SameParameterValue")
    private void verifyModelConfigMapExists(KubernetesResourceLookup resources, String modelConfigMapName) {
      if (getDomainHomeSourceType() == DomainSourceType.FROM_MODEL
          && modelConfigMapName != null && !resources.isConfigMapExists(modelConfigMapName, getNamespace())) {
        failures.add(DomainValidationMessages.noSuchModelConfigMap(modelConfigMapName, getNamespace()));
      }
    }

  }

>>>>>>> e0194f32
}<|MERGE_RESOLUTION|>--- conflicted
+++ resolved
@@ -3,13 +3,8 @@
 
 package oracle.kubernetes.weblogic.domain.model;
 
-<<<<<<< HEAD
-=======
-import java.io.File;
 import java.time.OffsetDateTime;
 import java.time.temporal.ChronoUnit;
-import java.util.ArrayList;
->>>>>>> e0194f32
 import java.util.Arrays;
 import java.util.Collections;
 import java.util.Comparator;
@@ -30,14 +25,7 @@
 import oracle.kubernetes.operator.MIINonDynamicChangesMethod;
 import oracle.kubernetes.operator.ModelInImageDomainType;
 import oracle.kubernetes.operator.OverrideDistributionStrategy;
-<<<<<<< HEAD
-import oracle.kubernetes.operator.TuningParameters;
-=======
-import oracle.kubernetes.operator.helpers.LegalNames;
-import oracle.kubernetes.operator.helpers.SecretType;
 import oracle.kubernetes.operator.tuning.TuningParameters;
-import oracle.kubernetes.weblogic.domain.EffectiveConfigurationFactory;
->>>>>>> e0194f32
 import org.apache.commons.lang3.builder.EqualsBuilder;
 import org.apache.commons.lang3.builder.HashCodeBuilder;
 import org.apache.commons.lang3.builder.ToStringBuilder;
@@ -285,34 +273,8 @@
     return spec.getMonitoringExporterImagePullPolicy();
   }
 
-<<<<<<< HEAD
   public ManagedServer getManagedServer(String serverName) {
     return getSpec().getManagedServer(serverName);
-=======
-  public FluentdSpecification getFluentdSpecification() {
-    return spec.getFluentdSpecification();
-  }
-
-  /**
-   * Returns the specification applicable to a particular server/cluster combination.
-   *
-   * @param serverName  the name of the server
-   * @param clusterName the name of the cluster; may be null or empty if no applicable cluster.
-   * @return the effective configuration for the server
-   */
-  public ServerSpec getServer(String serverName, String clusterName) {
-    return getEffectiveConfigurationFactory().getServerSpec(serverName, clusterName);
-  }
-
-  /**
-   * Returns the specification applicable to a particular cluster.
-   *
-   * @param clusterName the name of the cluster; may be null or empty if no applicable cluster.
-   * @return the effective configuration for the cluster
-   */
-  public ClusterSpec getCluster(String clusterName) {
-    return getEffectiveConfigurationFactory().getClusterSpec(clusterName);
->>>>>>> e0194f32
   }
 
   public int getReplicaCount(String clusterName) {
@@ -332,6 +294,11 @@
 
   private boolean hasReplicaCount(ClusterSpec cluster) {
     return cluster != null && cluster.getReplicas() != null;
+  }
+
+
+  public FluentdSpecification getFluentdSpecification() {
+    return spec.getFluentdSpecification();
   }
 
   /**
@@ -480,15 +447,11 @@
         .orElse(String.format(LOG_HOME_DEFAULT_PATTERN, getDomainUid()));
   }
 
-<<<<<<< HEAD
-  public boolean isLogHomeEnabled() {
-=======
   public LogHomeLayoutType getLogHomeLayout() {
     return spec.getLogHomeLayout();
   }
 
-  boolean isLogHomeEnabled() {
->>>>>>> e0194f32
+  public boolean isLogHomeEnabled() {
     return Optional.ofNullable(spec.isLogHomeEnabled()).orElse(getDomainHomeSourceType().hasLogHomeByDefault());
   }
 
@@ -864,424 +827,4 @@
         .append(status, rhs.status)
         .isEquals();
   }
-
-<<<<<<< HEAD
-=======
-  public List<String> getValidationFailures(KubernetesResourceLookup kubernetesResources) {
-    return new Validator().getValidationFailures(kubernetesResources);
-  }
-
-  public List<String> getAdditionalValidationFailures(V1PodSpec podSpec) {
-    return new Validator().getAdditionalValidationFailures(podSpec);
-  }
-
-  class Validator {
-    public static final String ADMIN_SERVER_POD_SPEC_PREFIX = "spec.adminServer.serverPod";
-    public static final String CLUSTER_SPEC_PREFIX = "spec.clusters";
-    public static final String MS_SPEC_PREFIX = "spec.managedServers";
-    private final List<String> failures = new ArrayList<>();
-    private final Set<String> clusterNames = new HashSet<>();
-    private final Set<String> serverNames = new HashSet<>();
-
-    List<String> getValidationFailures(KubernetesResourceLookup kubernetesResources) {
-      addDuplicateNames();
-      addInvalidMountPaths();
-      addUnmappedLogHome();
-      addReservedEnvironmentVariables();
-      addMissingSecrets(kubernetesResources);
-      addIllegalSitConfigForMii();
-      verifyNoAlternateSecretNamespaceSpecified();
-      addMissingModelConfigMap(kubernetesResources);
-      verifyIstioExposingDefaultChannel();
-      verifyIntrospectorJobName();
-      verifyLivenessProbeSuccessThreshold();
-      verifyContainerNameValidInPodSpec();
-      verifyContainerPortNameValidInPodSpec();
-      verifyModelHomeNotInWDTInstallHome();
-      verifyWDTInstallHomeNotInModelHome();
-      whenAuxiliaryImagesDefinedVerifyMountPathNotInUse();
-      whenAuxiliaryImagesDefinedVerifyOnlyOneImageSetsSourceWDTInstallHome();
-      return failures;
-    }
-
-    private void verifyModelHomeNotInWDTInstallHome() {
-      if (getSpec().getWdtInstallHome().contains(getSpec().getModelHome())) {
-        failures.add(DomainValidationMessages
-                .invalidWdtInstallHome(getSpec().getWdtInstallHome(), getSpec().getModelHome()));
-      }
-    }
-
-    private void verifyWDTInstallHomeNotInModelHome() {
-      if (getSpec().getModelHome().contains(getSpec().getWdtInstallHome())) {
-        failures.add(DomainValidationMessages
-                .invalidModelHome(getSpec().getWdtInstallHome(), getSpec().getModelHome()));
-      }
-    }
-
-    private void verifyIntrospectorJobName() {
-      // K8S adds a 5 character suffix to an introspector job name
-      if (LegalNames.toJobIntrospectorName(getDomainUid()).length()
-          > LEGAL_DNS_LABEL_NAME_MAX_LENGTH - 5) {
-        failures.add(DomainValidationMessages.exceedMaxIntrospectorJobName(
-            getDomainUid(),
-            LegalNames.toJobIntrospectorName(getDomainUid()),
-            LEGAL_DNS_LABEL_NAME_MAX_LENGTH - 5));
-      }
-    }
-
-    List<String> getAdditionalValidationFailures(V1PodSpec podSpec) {
-      addInvalidMountPathsForPodSpec(podSpec);
-      return failures;
-    }
-
-    private void addDuplicateNames() {
-      getSpec().getManagedServers()
-          .stream()
-          .map(ManagedServer::getServerName)
-          .map(LegalNames::toDns1123LegalName)
-          .forEach(this::checkDuplicateServerName);
-      getSpec().getClusters()
-          .stream()
-          .map(Cluster::getClusterName)
-          .map(LegalNames::toDns1123LegalName)
-          .forEach(this::checkDuplicateClusterName);
-    }
-
-    private void checkDuplicateServerName(String serverName) {
-      if (serverNames.contains(serverName)) {
-        failures.add(DomainValidationMessages.duplicateServerName(serverName));
-      } else {
-        serverNames.add(serverName);
-      }
-    }
-
-    private void checkDuplicateClusterName(String clusterName) {
-      if (clusterNames.contains(clusterName)) {
-        failures.add(DomainValidationMessages.duplicateClusterName(clusterName));
-      } else {
-        clusterNames.add(clusterName);
-      }
-    }
-
-    private void addInvalidMountPaths() {
-      getSpec().getAdditionalVolumeMounts().forEach(this::checkValidMountPath);
-      if (getSpec().getAdminServer() != null) {
-        getSpec().getAdminServer().getAdditionalVolumeMounts().forEach(this::checkValidMountPath);
-      }
-      if (getSpec().getClusters() != null) {
-        getSpec().getClusters().forEach(
-            cluster -> cluster.getAdditionalVolumeMounts().forEach(this::checkValidMountPath));
-      }
-    }
-
-    private void addInvalidMountPathsForPodSpec(V1PodSpec podSpec) {
-      podSpec.getContainers()
-          .forEach(container ->
-              Optional.ofNullable(container.getVolumeMounts())
-                  .ifPresent(volumes -> volumes.forEach(this::checkValidMountPath)));
-    }
-
-    private void checkValidMountPath(V1VolumeMount mount) {
-      if (skipValidation(mount.getMountPath())) {
-        return;
-      }
-
-      if (!new File(mount.getMountPath()).isAbsolute()) {
-        failures.add(DomainValidationMessages.badVolumeMountPath(mount));
-      }
-    }
-
-    private boolean skipValidation(String mountPath) {
-      StringTokenizer nameList = new StringTokenizer(mountPath, TOKEN_START_MARKER);
-      if (!nameList.hasMoreElements()) {
-        return false;
-      }
-      while (nameList.hasMoreElements()) {
-        String token = nameList.nextToken();
-        if (noMatchingEnvVarName(getEnvNames(), token)) {
-          return false;
-        }
-      }
-      return true;
-    }
-
-    private void whenAuxiliaryImagesDefinedVerifyMountPathNotInUse() {
-      getAdminServerSpec().getAdditionalVolumeMounts().forEach(this::verifyMountPathForAuxiliaryImagesNotUsed);
-      getSpec().getClusters().forEach(cluster ->
-              cluster.getAdditionalVolumeMounts().forEach(this::verifyMountPathForAuxiliaryImagesNotUsed));
-      getSpec().getManagedServers().forEach(managedServer ->
-              managedServer.getAdditionalVolumeMounts().forEach(this::verifyMountPathForAuxiliaryImagesNotUsed));
-    }
-
-    private void verifyMountPathForAuxiliaryImagesNotUsed(V1VolumeMount volumeMount) {
-      Optional.ofNullable(getSpec().getModel()).map(Model::getAuxiliaryImages)
-              .ifPresent(ai -> {
-                if (volumeMount.getMountPath().equals(DEFAULT_AUXILIARY_IMAGE_MOUNT_PATH)) {
-                  failures.add(DomainValidationMessages.mountPathForAuxiliaryImageAlreadyInUse());
-                }
-              });
-    }
-
-    private void whenAuxiliaryImagesDefinedVerifyOnlyOneImageSetsSourceWDTInstallHome() {
-      Optional.ofNullable(getSpec().getModel()).map(Model::getAuxiliaryImages).ifPresent(
-          this::verifyWDTInstallHome);
-    }
-
-    private void verifyWDTInstallHome(List<AuxiliaryImage> auxiliaryImages) {
-      if (auxiliaryImages.stream().filter(this::isWDTInstallHomeSetAndNotNone).count() > 1) {
-        failures.add(DomainValidationMessages.moreThanOneAuxiliaryImageConfiguredWDTInstallHome());
-      }
-    }
-
-    private boolean isWDTInstallHomeSetAndNotNone(AuxiliaryImage ai) {
-      return ai.getSourceWDTInstallHome() != null && !"None".equalsIgnoreCase(ai.getSourceWDTInstallHomeOrDefault());
-    }
-
-    private void verifyLivenessProbeSuccessThreshold() {
-      Optional.of(getAdminServerSpec().getLivenessProbe())
-              .ifPresent(probe -> verifySuccessThresholdValue(probe, ADMIN_SERVER_POD_SPEC_PREFIX
-                      + ".livenessProbe.successThreshold"));
-      getSpec().getClusters().forEach(cluster ->
-              Optional.ofNullable(cluster.getLivenessProbe())
-                      .ifPresent(probe -> verifySuccessThresholdValue(probe, CLUSTER_SPEC_PREFIX + "["
-                              + cluster.getClusterName() + "].serverPod.livenessProbe.successThreshold")));
-      getSpec().getManagedServers().forEach(managedServer ->
-              Optional.ofNullable(managedServer.getLivenessProbe())
-                      .ifPresent(probe -> verifySuccessThresholdValue(probe, MS_SPEC_PREFIX + "["
-                              + managedServer.getServerName() + "].serverPod.livenessProbe.successThreshold")));
-    }
-
-    private void verifySuccessThresholdValue(ProbeTuning probe, String prefix) {
-      if (probe.getSuccessThreshold() != null && probe.getSuccessThreshold() != DEFAULT_SUCCESS_THRESHOLD) {
-        failures.add(DomainValidationMessages.invalidLivenessProbeSuccessThresholdValue(
-                probe.getSuccessThreshold(), prefix));
-      }
-    }
-
-    private void verifyContainerNameValidInPodSpec() {
-      getAdminServerSpec().getContainers().forEach(container ->
-              isContainerNameReserved(container, ADMIN_SERVER_POD_SPEC_PREFIX + ".containers"));
-      getSpec().getClusters().forEach(cluster ->
-              cluster.getContainers().forEach(container ->
-                      isContainerNameReserved(container, CLUSTER_SPEC_PREFIX + "[" + cluster.getClusterName()
-                              + "].serverPod.containers")));
-      getSpec().getManagedServers().forEach(managedServer ->
-              managedServer.getContainers().forEach(container ->
-                      isContainerNameReserved(container, MS_SPEC_PREFIX + "[" + managedServer.getServerName()
-                              + "].serverPod.containers")));
-    }
-
-    private void isContainerNameReserved(V1Container container, String prefix) {
-      if (container.getName().equals(WLS_CONTAINER_NAME)) {
-        failures.add(DomainValidationMessages.reservedContainerName(container.getName(), prefix));
-      }
-    }
-
-    private void verifyContainerPortNameValidInPodSpec() {
-      getAdminServerSpec().getContainers().forEach(container ->
-              areContainerPortNamesValid(container, ADMIN_SERVER_POD_SPEC_PREFIX + ".containers"));
-      getSpec().getClusters().forEach(cluster ->
-              cluster.getContainers().forEach(container ->
-                      areContainerPortNamesValid(container, CLUSTER_SPEC_PREFIX + "[" + cluster.getClusterName()
-                              + "].serverPod.containers")));
-      getSpec().getManagedServers().forEach(managedServer ->
-              managedServer.getContainers().forEach(container ->
-                      areContainerPortNamesValid(container, MS_SPEC_PREFIX + "[" + managedServer.getServerName()
-                              + "].serverPod.containers")));
-    }
-
-    private void areContainerPortNamesValid(V1Container container, String prefix) {
-      Optional.ofNullable(container.getPorts()).ifPresent(portList ->
-              portList.forEach(port -> checkPortNameLength(port, container.getName(), prefix)));
-    }
-
-    private void checkPortNameLength(V1ContainerPort port, String name, String prefix) {
-      if (port.getName().length() > LegalNames.LEGAL_CONTAINER_PORT_NAME_MAX_LENGTH) {
-        failures.add(DomainValidationMessages.exceedMaxContainerPortName(
-                getDomainUid(),
-                prefix + "." + name,
-                port.getName()));
-      }
-    }
-
-    @Nonnull
-    private Set<String> getEnvNames() {
-      return Optional.ofNullable(spec.getEnv()).stream()
-            .flatMap(Collection::stream)
-            .map(V1EnvVar::getName)
-            .collect(toSet());
-    }
-
-    private boolean noMatchingEnvVarName(Set<String> varNames, String token) {
-      int index = token.indexOf(TOKEN_END_MARKER);
-      if (index != -1) {
-        String str = token.substring(0, index);
-        // IntrospectorJobEnvVars.isReserved() checks env vars in ServerEnvVars too
-        return !varNames.contains(str) && !IntrospectorJobEnvVars.isReserved(str);
-      }
-      return true;
-    }
-
-    private void addUnmappedLogHome() {
-      if (!isLogHomeEnabled()) {
-        return;
-      }
-
-      if (getSpec().getAdditionalVolumeMounts().stream()
-          .map(V1VolumeMount::getMountPath)
-          .noneMatch(this::mapsLogHome)) {
-        failures.add(DomainValidationMessages.logHomeNotMounted(getLogHome()));
-      }
-    }
-
-    private boolean mapsLogHome(String mountPath) {
-      return getLogHome().startsWith(separatorTerminated(mountPath));
-    }
-
-    private String separatorTerminated(String path) {
-      if (path.endsWith(File.separator)) {
-        return path;
-      } else {
-        return path + File.separator;
-      }
-    }
-
-    private void addIllegalSitConfigForMii() {
-      if (getDomainHomeSourceType() == DomainSourceType.FROM_MODEL
-          && getConfigOverrides() != null) {
-        failures.add(DomainValidationMessages.illegalSitConfigForMii(getConfigOverrides()));
-      }
-    }
-
-    private void verifyIstioExposingDefaultChannel() {
-      if (spec.isIstioEnabled()) {
-        Optional.ofNullable(spec.getAdminServer())
-            .map(AdminServer::getAdminService)
-            .map(AdminService::getChannels)
-            .ifPresent(cs -> cs.forEach(this::checkForDefaultNameExposed));
-      }
-    }
-
-    private void checkForDefaultNameExposed(Channel channel) {
-      if ("default".equals(channel.getChannelName()) || "default-admin".equals(channel.getChannelName())
-            || "default-secure".equals(channel.getChannelName())) {
-        failures.add(DomainValidationMessages.cannotExposeDefaultChannelIstio(channel.getChannelName()));
-      }
-    }
-
-    private void addReservedEnvironmentVariables() {
-      checkReservedIntrospectorVariables(spec, "spec");
-      Optional.ofNullable(spec.getAdminServer())
-          .ifPresent(a -> checkReservedIntrospectorVariables(a, "spec.adminServer"));
-
-      spec.getManagedServers()
-          .forEach(s -> checkReservedEnvironmentVariables(s, "spec.managedServers[" + s.getServerName() + "]"));
-      spec.getClusters()
-          .forEach(s -> checkReservedEnvironmentVariables(s, "spec.clusters[" + s.getClusterName() + "]"));
-    }
-
-    class EnvironmentVariableCheck {
-      private final Predicate<String> isReserved;
-
-      EnvironmentVariableCheck(Predicate<String> isReserved) {
-        this.isReserved = isReserved;
-      }
-
-      void checkEnvironmentVariables(@Nonnull BaseConfiguration configuration, String prefix) {
-        if (configuration.getEnv() == null) {
-          return;
-        }
-
-        List<String> reservedNames = configuration.getEnv()
-            .stream()
-            .map(V1EnvVar::getName)
-            .filter(isReserved)
-            .collect(Collectors.toList());
-
-        if (!reservedNames.isEmpty()) {
-          failures.add(DomainValidationMessages.reservedVariableNames(prefix, reservedNames));
-        }
-      }
-    }
-
-    private void checkReservedEnvironmentVariables(BaseConfiguration configuration, String prefix) {
-      new EnvironmentVariableCheck(ServerEnvVars::isReserved).checkEnvironmentVariables(configuration, prefix);
-    }
-
-    @SuppressWarnings("SameParameterValue")
-    private void checkReservedIntrospectorVariables(BaseConfiguration configuration, String prefix) {
-      new EnvironmentVariableCheck(IntrospectorJobEnvVars::isReserved).checkEnvironmentVariables(configuration, prefix);
-    }
-
-    private void addMissingSecrets(KubernetesResourceLookup resourceLookup) {
-      verifySecretExists(resourceLookup, getWebLogicCredentialsSecretName(), SecretType.WEBLOGIC_CREDENTIALS);
-      for (V1LocalObjectReference reference : getImagePullSecrets()) {
-        verifySecretExists(resourceLookup, reference.getName(), SecretType.IMAGE_PULL);
-      }
-      for (String secretName : getConfigOverrideSecrets()) {
-        verifySecretExists(resourceLookup, secretName, SecretType.CONFIG_OVERRIDE);
-      }
-
-      verifySecretExists(resourceLookup, getOpssWalletPasswordSecret(), SecretType.OPSS_WALLET_PASSWORD);
-      verifySecretExists(resourceLookup, getOpssWalletFileSecret(), SecretType.OPSS_WALLET_FILE);
-
-      if (getDomainHomeSourceType() == DomainSourceType.FROM_MODEL) {
-        if (getRuntimeEncryptionSecret() == null) {
-          failures.add(DomainValidationMessages.missingRequiredSecret(
-              "spec.configuration.model.runtimeEncryptionSecret"));
-        } else {
-          verifySecretExists(resourceLookup, getRuntimeEncryptionSecret(), SecretType.RUNTIME_ENCRYPTION);
-        }
-        if (ModelInImageDomainType.JRF.equals(getWdtDomainType())
-            && getOpssWalletPasswordSecret() == null) {
-          failures.add(DomainValidationMessages.missingRequiredOpssSecret(
-              "spec.configuration.opss.walletPasswordSecret"));
-        }
-      }
-
-      if (getFluentdSpecification() != null && getFluentdSpecification().getElasticSearchCredentials() == null) {
-        failures.add(DomainValidationMessages.missingRequiredFluentdSecret(
-            "spec.fluentdSpecification.elasticSearchCredentials"));
-      }
-
-    }
-
-    private List<V1LocalObjectReference> getImagePullSecrets() {
-      return spec.getImagePullSecrets();
-    }
-
-    @SuppressWarnings("SameParameterValue")
-    private void verifySecretExists(KubernetesResourceLookup resources, String secretName, SecretType type) {
-      if (secretName != null && !resources.isSecretExists(secretName, getNamespace())) {
-        failures.add(DomainValidationMessages.noSuchSecret(secretName, getNamespace(), type));
-      }
-    }
-
-    private void verifyNoAlternateSecretNamespaceSpecified() {
-      if (!getSpecifiedWebLogicCredentialsNamespace().equals(getNamespace())) {
-        failures.add(DomainValidationMessages.illegalSecretNamespace(getSpecifiedWebLogicCredentialsNamespace()));
-      }
-    }
-
-    private String getSpecifiedWebLogicCredentialsNamespace() {
-      return Optional.ofNullable(spec.getWebLogicCredentialsSecret())
-          .map(V1SecretReference::getNamespace)
-          .orElse(getNamespace());
-    }
-
-    private void addMissingModelConfigMap(KubernetesResourceLookup resourceLookup) {
-      verifyModelConfigMapExists(resourceLookup, getWdtConfigMap());
-    }
-
-    @SuppressWarnings("SameParameterValue")
-    private void verifyModelConfigMapExists(KubernetesResourceLookup resources, String modelConfigMapName) {
-      if (getDomainHomeSourceType() == DomainSourceType.FROM_MODEL
-          && modelConfigMapName != null && !resources.isConfigMapExists(modelConfigMapName, getNamespace())) {
-        failures.add(DomainValidationMessages.noSuchModelConfigMap(modelConfigMapName, getNamespace()));
-      }
-    }
-
-  }
-
->>>>>>> e0194f32
 }