// Copyright (c) 2017, 2019, Oracle Corporation and/or its affiliates.  All rights reserved.
// Licensed under the Universal Permissive License v 1.0 as shown at https://oss.oracle.com/licenses/upl.

package oracle.kubernetes.weblogic.domain.model;

import java.io.File;
import java.util.ArrayList;
import java.util.Arrays;
import java.util.Comparator;
import java.util.HashSet;
import java.util.List;
import java.util.Map;
import java.util.Optional;
import java.util.Set;
import java.util.function.Predicate;
import java.util.stream.Collectors;
import javax.annotation.Nonnull;
import javax.validation.Valid;

import com.google.gson.annotations.Expose;
import com.google.gson.annotations.SerializedName;
import io.kubernetes.client.models.V1EnvVar;
import io.kubernetes.client.models.V1ObjectMeta;
import io.kubernetes.client.models.V1SecretReference;
import io.kubernetes.client.models.V1VolumeMount;
import oracle.kubernetes.json.Description;
import oracle.kubernetes.operator.LabelConstants;
import oracle.kubernetes.operator.VersionConstants;
import oracle.kubernetes.weblogic.domain.EffectiveConfigurationFactory;
import org.apache.commons.lang3.builder.EqualsBuilder;
import org.apache.commons.lang3.builder.HashCodeBuilder;
import org.apache.commons.lang3.builder.ToStringBuilder;

/**
 * Domain represents a WebLogic domain and how it will be realized in the Kubernetes cluster.
 */
@Description(
    "Domain represents a WebLogic domain and how it will be realized in the Kubernetes cluster.")
public class Domain {
  /**
   * The pattern for computing the default shared logs directory.
   */
  private static final String LOG_HOME_DEFAULT_PATTERN = "/shared/logs/%s";

  /**
   * APIVersion defines the versioned schema of this representation of an object. Servers should
   * convert recognized schemas to the latest internal value, and may reject unrecognized values.
   * More info: https://git.k8s.io/community/contributors/devel/api-conventions.md#resources
   */
  @SerializedName("apiVersion")
  @Expose
  @Description("The API version for the Domain.")
  private String apiVersion;

  /**
   * Kind is a string value representing the REST resource this object represents. Servers may infer
   * this from the endpoint the client submits requests to. Cannot be updated. In CamelCase. More
   * info: https://git.k8s.io/community/contributors/devel/api-conventions.md#types-kinds
   */
  @SerializedName("kind")
  @Expose
  @Description("The type of resource. Must be 'Domain'.")
  private String kind;

  /**
   * Standard object's metadata. More info:
   * https://git.k8s.io/community/contributors/devel/api-conventions.md#metadata
   */
  @SerializedName("metadata")
  @Expose
  @Valid
  @Description("The domain meta-data. Must include the name and namespace.")
  @Nonnull
  private V1ObjectMeta metadata = new V1ObjectMeta();

  /**
   * DomainSpec is a description of a domain.
   */
  @SerializedName("spec")
  @Expose
  @Valid
  @Description("The specification of the domain. Required.")
  @Nonnull
  private DomainSpec spec = new DomainSpec();

  /**
   * DomainStatus represents information about the status of a domain. Status may trail the actual
   * state of a system.
   */
  @SerializedName("status")
  @Expose
  @Valid
  @Description("The current status of the domain. Updated by the operator.")
  private DomainStatus status;

  @SuppressWarnings({"rawtypes"})
  static List sortOrNull(List list) {
    return sortOrNull(list, null);
  }

  @SuppressWarnings({"rawtypes", "unchecked"})
  static List sortOrNull(List list, Comparator c) {
    if (list != null) {
      Object[] a = list.toArray(new Object[0]);
      Arrays.sort(a, c);
      return Arrays.asList(a);
    }
    return null;
  }

  /**
   * APIVersion defines the versioned schema of this representation of an object. Servers should
   * convert recognized schemas to the latest internal value, and may reject unrecognized values.
   * More info: https://git.k8s.io/community/contributors/devel/api-conventions.md#resources
   *
   * @return API version
   */
  public String getApiVersion() {
    return apiVersion;
  }

  /**
   * APIVersion defines the versioned schema of this representation of an object. Servers should
   * convert recognized schemas to the latest internal value, and may reject unrecognized values.
   * More info: https://git.k8s.io/community/contributors/devel/api-conventions.md#resources
   *
   * @param apiVersion API version
   */
  public void setApiVersion(String apiVersion) {
    this.apiVersion = apiVersion;
  }

  /**
   * APIVersion defines the versioned schema of this representation of an object. Servers should
   * convert recognized schemas to the latest internal value, and may reject unrecognized values.
   * More info: https://git.k8s.io/community/contributors/devel/api-conventions.md#resources
   *
   * @param apiVersion API version
   * @return this
   */
  public Domain withApiVersion(String apiVersion) {
    this.apiVersion = apiVersion;
    return this;
  }

  /**
   * Kind is a string value representing the REST resource this object represents. Servers may infer
   * this from the endpoint the client submits requests to. Cannot be updated. In CamelCase. More
   * info: https://git.k8s.io/community/contributors/devel/api-conventions.md#types-kinds
   *
   * @return kind
   */
  public String getKind() {
    return kind;
  }

  /**
   * Kind is a string value representing the REST resource this object represents. Servers may infer
   * this from the endpoint the client submits requests to. Cannot be updated. In CamelCase. More
   * info: https://git.k8s.io/community/contributors/devel/api-conventions.md#types-kinds
   *
   * @param kind Kind
   */
  public void setKind(String kind) {
    this.kind = kind;
  }

  /**
   * Kind is a string value representing the REST resource this object represents. Servers may infer
   * this from the endpoint the client submits requests to. Cannot be updated. In CamelCase. More
   * info: https://git.k8s.io/community/contributors/devel/api-conventions.md#types-kinds
   *
   * @param kind Kind
   * @return this
   */
  public Domain withKind(String kind) {
    this.kind = kind;
    return this;
  }

  /**
   * Standard object's metadata. More info:
   * https://git.k8s.io/community/contributors/devel/api-conventions.md#metadata
   *
   * @return Metadata
   */
  public @Nonnull V1ObjectMeta getMetadata() {
    return metadata;
  }

  /**
   * Standard object's metadata. More info:
   * https://git.k8s.io/community/contributors/devel/api-conventions.md#metadata
   *
   * @param metadata Metadata
   */
  public void setMetadata(@Nonnull V1ObjectMeta metadata) {
    this.metadata = metadata;
  }

  /**
   * Standard object's metadata. More info:
   * https://git.k8s.io/community/contributors/devel/api-conventions.md#metadata
   *
   * @param metadata Metadata
   * @return this
   */
  public Domain withMetadata(V1ObjectMeta metadata) {
    this.metadata = metadata;
    return this;
  }

  public AdminServerSpec getAdminServerSpec() {
    return getEffectiveConfigurationFactory().getAdminServerSpec();
  }

  private EffectiveConfigurationFactory getEffectiveConfigurationFactory() {
    return spec.getEffectiveConfigurationFactory(apiVersion, getResourceVersion());
  }

  private String getResourceVersion() {
    Map<String, String> labels = metadata.getLabels();
    if (labels == null) {
      return VersionConstants.DEFAULT_DOMAIN_VERSION;
    }
    return labels.get(LabelConstants.RESOURCE_VERSION_LABEL);
  }

  /**
   * Returns the specification applicable to a particular server/cluster combination.
   *
   * @param serverName  the name of the server
   * @param clusterName the name of the cluster; may be null or empty if no applicable cluster.
   * @return the effective configuration for the server
   */
  public ServerSpec getServer(String serverName, String clusterName) {
    return getEffectiveConfigurationFactory().getServerSpec(serverName, clusterName);
  }

  /**
   * Returns the specification applicable to a particular cluster.
   *
   * @param clusterName the name of the cluster; may be null or empty if no applicable cluster.
   * @return the effective configuration for the cluster
   */
  public ClusterSpec getCluster(String clusterName) {
    return getEffectiveConfigurationFactory().getClusterSpec(clusterName);
  }

  /**
   * Returns the number of replicas to start for the specified cluster.
   *
   * @param clusterName the name of the cluster
   * @return the result of applying any configurations for this value
   */
  public int getReplicaCount(String clusterName) {
    return getEffectiveConfigurationFactory().getReplicaCount(clusterName);
  }

  public void setReplicaCount(String clusterName, int replicaLimit) {
    getEffectiveConfigurationFactory().setReplicaCount(clusterName, replicaLimit);
  }

  /**
   * Returns the maximum number of unavailable replicas for the specified cluster.
   *
   * @param clusterName the name of the cluster
   * @return the result of applying any configurations for this value
   */
  public int getMaxUnavailable(String clusterName) {
    return getEffectiveConfigurationFactory().getMaxUnavailable(clusterName);
  }

  /**
   * Returns the minimum number of replicas for the specified cluster.
   *
   * @param clusterName the name of the cluster
   * @return the result of applying any configurations for this value
   */
  public int getMinAvailable(String clusterName) {
    return Math.max(getReplicaCount(clusterName) - getMaxUnavailable(clusterName), 0);
  }

  /**
   * DomainSpec is a description of a domain.
   *
   * @return Specification
   */
  public @Nonnull DomainSpec getSpec() {
    return spec;
  }

  /**
   * DomainSpec is a description of a domain.
   *
   * @param spec Specification
   */
  public void setSpec(@Nonnull DomainSpec spec) {
    this.spec = spec;
  }

  /**
   * DomainSpec is a description of a domain.
   *
   * @param spec Specification
   * @return this
   */
  public Domain withSpec(DomainSpec spec) {
    this.spec = spec;
    return this;
  }

  /**
   * DomainStatus represents information about the status of a domain. Status may trail the actual
   * state of a system.
   *
   * @return Status
   */
  public DomainStatus getStatus() {
    return status;
  }

  /**
   * DomainStatus represents information about the status of a domain. Status may trail the actual
   * state of a system.
   *
   * @param status Status
   */
  public void setStatus(DomainStatus status) {
    this.status = status;
  }

  /**
   * DomainStatus represents information about the status of a domain. Status may trail the actual
   * state of a system.
   *
   * @return Status
   */
  public DomainStatus getOrCreateStatus() {
    if (status == null) {
      status = new DomainStatus();
    }
    return status;
  }

  /**
   * Reference to secret containing WebLogic startup credentials username and password.
   *
   * @return credentials secret
   */
  public V1SecretReference getWebLogicCredentialsSecret() {
    return spec.getWebLogicCredentialsSecret();
  }

  /**
   * Reference to secret opss key passphrase.
   *
   * @return opss key passphrase
   */
  public V1SecretReference getOpssKeyPassPhrase() {
    return spec.getOpssKeyPassPhrase();
  }

  /**
   * Reference to secret wdt encryption key passphrase.
   *
   * @return wdt encryption passphrase
   */
  public V1SecretReference getWdtEncryptionPassPhrase() {
    return spec.getWdtEncryptionPassPhrase();
  }



  /**
   * Returns the domain unique identifier.
   *
   * @return domain UID
   */
  public String getDomainUid() {
    return Optional.ofNullable(spec.getDomainUid()).orElse(getMetadata().getName());
  }

  /**
   * Returns the path to the log home to be used by this domain. Null if the log home is disabled.
   *
   * @return a path on a persistent volume, or null
   */
  public String getEffectiveLogHome() {
    return isLogHomeEnabled() ? getLogHome() : null;
  }

  String getLogHome() {
    return Optional.ofNullable(spec.getLogHome())
        .orElse(String.format(LOG_HOME_DEFAULT_PATTERN, getDomainUid()));
  }

  boolean isLogHomeEnabled() {
    return spec.isLogHomeEnabled();
  }

  public String getDataHome() {
    return spec.getDataHome();
  }

<<<<<<< HEAD
  public boolean isRollbackIfRequireRestart() {
    return spec.isRollbackIfRequireStart();
  }

  public boolean isUseOnlineUpdate() {
    return spec.isUseOnlineUpdate();
  }

  public boolean isKeepJRFSchema() {
    return spec.isKeepJRFSchema();
  }

  public String getWdtDomainType() {
    return spec.getWdtDomainType();
  }

=======
>>>>>>> 4d4fe0a4
  public boolean isIncludeServerOutInPodLog() {
    return spec.getIncludeServerOutInPodLog();
  }

  boolean isDomainHomeInImage() {
    return spec.isDomainHomeInImage();
  }

  public boolean isIstioEnabled() {
    return spec.isIstioEnabled();
  }

  public int getIstioReadinessPort() {
    return spec.getIstioReadinessPort();
  }

  /**
   * Returns the domain home.
   *
   * <p>Defaults to either /u01/oracle/user_projects/domains or /shared/domains/domainUID
   *
   * @return domain home
   */
  public String getDomainHome() {
    if (spec.getDomainHome() != null) {
      return spec.getDomainHome();
    }
    if (spec.isDomainHomeInImage()) {
      return "/u01/oracle/user_projects/domains";
    }
    return "/shared/domains/" + getDomainUid();
  }

  public boolean isShuttingDown() {
    return getEffectiveConfigurationFactory().isShuttingDown();
  }

  /**
   * Return the names of the exported admin NAPs.
   *
   * @return a list of names; may be empty
   */
  List<String> getAdminServerChannelNames() {
    return getEffectiveConfigurationFactory().getAdminServerChannelNames();
  }

  /**
   * Returns the name of the Kubernetes config map that contains optional configuration overrides.
   *
   * @return name of the config map
   */
  public String getConfigOverrides() {
    return spec.getConfigOverrides();
  }

  public String getWdtConfigMap() {
    return spec.getWdtConfigMap();
  }

  /**
   * Returns a list of Kubernetes secret names used in optional configuration overrides.
   *
   * @return list of Kubernetes secret names
   */
  public List<String> getConfigOverrideSecrets() {
    return spec.getConfigOverrideSecrets();
  }

  /**
   * Returns the opss key config map.
   *
   * @return opss key config map.
   */
  public String getOpssKeyWalletConfigMap() {
    return spec.getOpssKeyWalletConfigMap();
  }

  @Override
  public String toString() {
    return new ToStringBuilder(this)
        .append("apiVersion", apiVersion)
        .append("kind", kind)
        .append("metadata", metadata)
        .append("spec", spec)
        .append("status", status)
        .toString();
  }

  @Override
  public int hashCode() {
    return new HashCodeBuilder()
        .append(metadata)
        .append(apiVersion)
        .append(kind)
        .append(spec)
        .append(status)
        .toHashCode();
  }

  @Override
  public boolean equals(Object other) {
    if (other == this) {
      return true;
    }
    if (!(other instanceof Domain)) {
      return false;
    }
    Domain rhs = ((Domain) other);
    return new EqualsBuilder()
        .append(metadata, rhs.metadata)
        .append(apiVersion, rhs.apiVersion)
        .append(kind, rhs.kind)
        .append(spec, rhs.spec)
        .append(status, rhs.status)
        .isEquals();
  }

  public List<String> getValidationFailures() {
    return new Validator().getValidationFailures();
  }

  class Validator {
    private List<String> failures = new ArrayList<>();
    private Set<String> clusterNames = new HashSet<>();
    private Set<String> serverNames = new HashSet<>();

    List<String> getValidationFailures() {
      addDuplicateNames();
      addInvalidMountPaths();
      addUnmappedLogHome();
      addReservedEnvironmentVariables();

      return failures;
    }

    private void addDuplicateNames() {
      getSpec().getManagedServers()
          .stream()
          .map(ManagedServer::getServerName)
          .map(this::toDns1123LegalName)
          .forEach(this::checkDuplicateServerName);
      getSpec().getClusters()
          .stream()
          .map(Cluster::getClusterName)
          .map(this::toDns1123LegalName)
          .forEach(this::checkDuplicateClusterName);
    }

    /**
     * Converts value to nearest DNS-1123 legal name, which can be used as a Kubernetes identifier.
     *
     * @param value Input value
     * @return nearest DNS-1123 legal name
     */
    String toDns1123LegalName(String value) {
      return value.toLowerCase().replace('_', '-');
    }

    private void checkDuplicateServerName(String serverName) {
      if (serverNames.contains(serverName))
        failures.add(DomainValidationMessages.duplicateServerName(serverName));
      else
        serverNames.add(serverName);
    }

    private void checkDuplicateClusterName(String clusterName) {
      if (clusterNames.contains(clusterName))
        failures.add(DomainValidationMessages.duplicateClusterName(clusterName));
      else
        clusterNames.add(clusterName);
    }

    private void addInvalidMountPaths() {
      getSpec().getAdditionalVolumeMounts().forEach(this::checkValidMountPath);
    }

    private void checkValidMountPath(V1VolumeMount mount) {
      if (!new File(mount.getMountPath()).isAbsolute())
        failures.add(DomainValidationMessages.badVolumeMountPath(mount));
    }

    private void addUnmappedLogHome() {
      if (!isLogHomeEnabled()) return;

      if (getSpec().getAdditionalVolumeMounts().stream().map(V1VolumeMount::getMountPath).noneMatch(this::mapsLogHome))
        failures.add(DomainValidationMessages.logHomeNotMounted(getLogHome()));
    }

    private boolean mapsLogHome(String mountPath) {
      return getLogHome().startsWith(separatorTerminated(mountPath));
    }

    private String separatorTerminated(String path) {
      if (path.endsWith(File.separator)) return path;
      else return path + File.separator;
    }

    private void addReservedEnvironmentVariables() {
      checkReservedIntrospectorVariables(spec, "spec");
      Optional.ofNullable(spec.getAdminServer())
          .ifPresent(a -> checkReservedIntrospectorVariables(a, "spec.adminServer"));
      
      spec.getManagedServers()
          .forEach(s -> checkReservedEnvironmentVariables(s, "spec.managedServers[" + s.getServerName() + "]"));
      spec.getClusters()
          .forEach(s -> checkReservedEnvironmentVariables(s, "spec.clusters[" + s.getClusterName() + "]"));
    }

    class EnvironmentVariableCheck {
      private Predicate<String> isReserved;

      EnvironmentVariableCheck(Predicate<String> isReserved) {
        this.isReserved = isReserved;
      }

      void checkEnvironmentVariables(@Nonnull BaseConfiguration configuration, String prefix) {
        if (configuration.getEnv() == null) return;

        List<String> reservedNames = configuration.getEnv()
            .stream()
            .map(V1EnvVar::getName)
            .filter(isReserved)
            .collect(Collectors.toList());

        if (!reservedNames.isEmpty())
          failures.add(DomainValidationMessages.reservedVariableNames(prefix, reservedNames));
      }
    }

    private void checkReservedEnvironmentVariables(BaseConfiguration configuration, String prefix) {
      new EnvironmentVariableCheck(ServerEnvVars::isReserved).checkEnvironmentVariables(configuration, prefix);
    }

    @SuppressWarnings("SameParameterValue")
    private void checkReservedIntrospectorVariables(BaseConfiguration configuration, String prefix) {
      new EnvironmentVariableCheck(IntrospectorJobEnvVars::isReserved).checkEnvironmentVariables(configuration, prefix);
    }

  }

}<|MERGE_RESOLUTION|>--- conflicted
+++ resolved
@@ -403,25 +403,6 @@
     return spec.getDataHome();
   }
 
-<<<<<<< HEAD
-  public boolean isRollbackIfRequireRestart() {
-    return spec.isRollbackIfRequireStart();
-  }
-
-  public boolean isUseOnlineUpdate() {
-    return spec.isUseOnlineUpdate();
-  }
-
-  public boolean isKeepJRFSchema() {
-    return spec.isKeepJRFSchema();
-  }
-
-  public String getWdtDomainType() {
-    return spec.getWdtDomainType();
-  }
-
-=======
->>>>>>> 4d4fe0a4
   public boolean isIncludeServerOutInPodLog() {
     return spec.getIncludeServerOutInPodLog();
   }
