// Copyright (c) 2017, 2022, Oracle and/or its affiliates.
// Licensed under the Universal Permissive License v 1.0 as shown at https://oss.oracle.com/licenses/upl.

package oracle.kubernetes.weblogic.domain.model;

import java.io.File;
import java.time.OffsetDateTime;
import java.time.temporal.ChronoUnit;
import java.util.ArrayList;
import java.util.Arrays;
import java.util.Collection;
import java.util.Collections;
import java.util.Comparator;
import java.util.HashSet;
import java.util.List;
import java.util.Objects;
import java.util.Optional;
import java.util.Set;
import java.util.StringTokenizer;
import java.util.function.Predicate;
import java.util.stream.Collectors;
import javax.annotation.Nonnull;

import com.google.gson.annotations.Expose;
import com.google.gson.annotations.SerializedName;
import io.kubernetes.client.common.KubernetesObject;
import io.kubernetes.client.openapi.models.V1Container;
import io.kubernetes.client.openapi.models.V1ContainerPort;
import io.kubernetes.client.openapi.models.V1EnvVar;
import io.kubernetes.client.openapi.models.V1LocalObjectReference;
import io.kubernetes.client.openapi.models.V1ObjectMeta;
import io.kubernetes.client.openapi.models.V1PodSpec;
import io.kubernetes.client.openapi.models.V1VolumeMount;
import jakarta.validation.Valid;
import jakarta.validation.constraints.NotNull;
import oracle.kubernetes.json.Description;
import oracle.kubernetes.operator.DomainSourceType;
import oracle.kubernetes.operator.KubernetesConstants;
import oracle.kubernetes.operator.LogHomeLayoutType;
import oracle.kubernetes.operator.MIINonDynamicChangesMethod;
import oracle.kubernetes.operator.ModelInImageDomainType;
import oracle.kubernetes.operator.OverrideDistributionStrategy;
import oracle.kubernetes.operator.helpers.LegalNames;
import oracle.kubernetes.operator.helpers.SecretType;
import oracle.kubernetes.operator.processing.EffectiveAdminServerSpec;
import oracle.kubernetes.operator.processing.EffectiveClusterSpec;
import oracle.kubernetes.operator.processing.EffectiveServerSpec;
import oracle.kubernetes.weblogic.domain.EffectiveConfigurationFactory;
import org.apache.commons.lang3.builder.EqualsBuilder;
import org.apache.commons.lang3.builder.HashCodeBuilder;
import org.apache.commons.lang3.builder.ToStringBuilder;

import static java.util.stream.Collectors.toSet;
import static oracle.kubernetes.operator.KubernetesConstants.WLS_CONTAINER_NAME;
import static oracle.kubernetes.operator.helpers.LegalNames.LEGAL_DNS_LABEL_NAME_MAX_LENGTH;
import static oracle.kubernetes.operator.helpers.StepContextConstants.DEFAULT_SUCCESS_THRESHOLD;
import static oracle.kubernetes.utils.OperatorUtils.emptyToNull;
import static oracle.kubernetes.weblogic.domain.model.Model.DEFAULT_AUXILIARY_IMAGE_MOUNT_PATH;

/**
 * Domain represents a WebLogic domain and how it will be realized in the Kubernetes cluster.
 */
public class DomainResource implements KubernetesObject {
  /**
   * The starting marker of a token that needs to be substituted with a matching env var.
   */
  public static final String TOKEN_START_MARKER = "$(";

  /**
   * The ending marker of a token that needs to be substituted with a matching env var.
   */
  public static final String TOKEN_END_MARKER = ")";

  /**
   * The pattern for computing the default shared logs directory.
   */
  private static final String LOG_HOME_DEFAULT_PATTERN = "/shared/logs/%s";

  /**
   * APIVersion defines the versioned schema of this representation of an object. Servers should
   * convert recognized schemas to the latest internal value, and may reject unrecognized values.
   * More info: https://git.k8s.io/community/contributors/devel/api-conventions.md#resources
   */
  @SerializedName("apiVersion")
  @Expose
  @Description("The API version defines the versioned schema of this Domain. Required.")
  private String apiVersion = KubernetesConstants.API_VERSION_WEBLOGIC_ORACLE;

  /**
   * Kind is a string value representing the REST resource this object represents. Servers may infer
   * this from the endpoint the client submits requests to. Cannot be updated. In CamelCase. More
   * info: https://git.k8s.io/community/contributors/devel/api-conventions.md#types-kinds
   */
  @SerializedName("kind")
  @Expose
  @Description("The type of the REST resource. Must be \"Domain\". Required.")
  private String kind = KubernetesConstants.DOMAIN;

  /**
   * Standard object's metadata. More info:
   * https://git.k8s.io/community/contributors/devel/api-conventions.md#metadata
   */
  @SuppressWarnings("common-java:DuplicatedBlocks")
  @SerializedName("metadata")
  @Expose
  @Valid
  @Description("The resource metadata. Must include the `name` and `namespace`. Required.")
  @NotNull
  private V1ObjectMeta metadata = new V1ObjectMeta();

  /**
   * DomainSpec is a description of a domain.
   */
  @SerializedName("spec")
  @Expose
  @Valid
  @Description("The specification of the operation of the WebLogic domain. Required.")
  @NotNull
  private DomainSpec spec = new DomainSpec();

  /**
   * DomainStatus represents information about the status of a domain. Status may trail the actual
   * state of a system.
   */
  @SerializedName("status")
  @Expose
  @Valid
  @Description("The current status of the operation of the WebLogic domain. Updated automatically by the operator.")
  private DomainStatus status;

  @SuppressWarnings({"rawtypes"})
  static List sortList(List list) {
    return sortList(list, null);
  }

  @SuppressWarnings({"rawtypes", "unchecked"})
  static List sortList(List list, Comparator c) {
    if (list != null) {
      Object[] a = list.toArray(new Object[0]);
      Arrays.sort(a, c);
      return Arrays.asList(a);
    }
    return List.of();
  }

  /**
   * check if the external service is configured for the admin server.
   *
   *
   * @return true if the external service is configured
   */
  public boolean isExternalServiceConfigured() {
    return !Optional.ofNullable(getSpec().getAdminServer())
          .map(AdminServer::getAdminService)
          .map(AdminService::getChannels)
          .orElse(Collections.emptyList()).isEmpty();
  }

  /**
   * APIVersion defines the versioned schema of this representation of an object. Servers should
   * convert recognized schemas to the latest internal value, and may reject unrecognized values.
   * More info: https://git.k8s.io/community/contributors/devel/api-conventions.md#resources
   *
   * @return API version
   */
  public String getApiVersion() {
    return apiVersion;
  }

  /**
   * APIVersion defines the versioned schema of this representation of an object. Servers should
   * convert recognized schemas to the latest internal value, and may reject unrecognized values.
   * More info: https://git.k8s.io/community/contributors/devel/api-conventions.md#resources
   *
   * @param apiVersion API version
   */
  public void setApiVersion(String apiVersion) {
    this.apiVersion = apiVersion;
  }

  /**
   * APIVersion defines the versioned schema of this representation of an object. Servers should
   * convert recognized schemas to the latest internal value, and may reject unrecognized values.
   * More info: https://git.k8s.io/community/contributors/devel/api-conventions.md#resources
   *
   * @param apiVersion API version
   * @return this
   */
  public DomainResource withApiVersion(String apiVersion) {
    this.apiVersion = apiVersion;
    return this;
  }

  /**
   * Kind is a string value representing the REST resource this object represents. Servers may infer
   * this from the endpoint the client submits requests to. Cannot be updated. In CamelCase. More
   * info: https://git.k8s.io/community/contributors/devel/api-conventions.md#types-kinds
   *
   * @return kind
   */
  public String getKind() {
    return kind;
  }

  /**
   * Kind is a string value representing the REST resource this object represents. Servers may infer
   * this from the endpoint the client submits requests to. Cannot be updated. In CamelCase. More
   * info: https://git.k8s.io/community/contributors/devel/api-conventions.md#types-kinds
   *
   * @param kind Kind
   */
  public void setKind(String kind) {
    this.kind = kind;
  }

  /**
   * Kind is a string value representing the REST resource this object represents. Servers may infer
   * this from the endpoint the client submits requests to. Cannot be updated. In CamelCase. More
   * info: https://git.k8s.io/community/contributors/devel/api-conventions.md#types-kinds
   *
   * @param kind Kind
   * @return this
   */
  public DomainResource withKind(String kind) {
    this.kind = kind;
    return this;
  }

  /**
   * Standard object's metadata. More info:
   * https://git.k8s.io/community/contributors/devel/api-conventions.md#metadata
   *
   * @return Metadata
   */
  public @Nonnull V1ObjectMeta getMetadata() {
    return metadata;
  }

  /**
   * Standard object's metadata. More info:
   * https://git.k8s.io/community/contributors/devel/api-conventions.md#metadata
   *
   * @param metadata Metadata
   */
  public void setMetadata(@Nonnull V1ObjectMeta metadata) {
    this.metadata = metadata;
  }

  /**
   * Standard object's metadata. More info:
   * https://git.k8s.io/community/contributors/devel/api-conventions.md#metadata
   *
   * @param metadata Metadata
   * @return this
   */
  public DomainResource withMetadata(V1ObjectMeta metadata) {
    this.metadata = metadata;
    return this;
  }

  public String getNamespace() {
    return metadata.getNamespace();
  }

  public EffectiveAdminServerSpec getAdminServerSpec() {
    return getEffectiveConfigurationFactory().getAdminServerSpec();
  }

  public String getRestartVersion() {
    return spec.getRestartVersion();
  }

  public String getIntrospectVersion() {
    return spec.getIntrospectVersion();
  }

  public EffectiveConfigurationFactory getEffectiveConfigurationFactory() {
    return spec.getEffectiveConfigurationFactory(apiVersion);
  }

  public MonitoringExporterConfiguration getMonitoringExporterConfiguration() {
    return spec.getMonitoringExporterConfiguration();
  }

  public MonitoringExporterSpecification getMonitoringExporterSpecification() {
    return spec.getMonitoringExporterSpecification();
  }

  public String getMonitoringExporterImage() {
    return spec.getMonitoringExporterImage();
  }

  public V1Container.ImagePullPolicyEnum getMonitoringExporterImagePullPolicy() {
    return spec.getMonitoringExporterImagePullPolicy();
  }

  public FluentdSpecification getFluentdSpecification() {
    return spec.getFluentdSpecification();
  }

  /**
   * Return the MII domain.spec.configuration.model.onlineUpdate.nonDynamicChangesMethod
   * @return {@link MIINonDynamicChangesMethod}
   */
  public MIINonDynamicChangesMethod getMiiNonDynamicChangesMethod() {
    return Optional.of(getSpec())
        .map(DomainSpec::getConfiguration)
        .map(Configuration::getModel)
        .map(Model::getOnlineUpdate)
        .map(OnlineUpdate::getOnNonDynamicChanges)
        .orElse(MIINonDynamicChangesMethod.COMMIT_UPDATE_ONLY);
  }

  /**
   * DomainSpec is a description of a domain.
   *
   * @return Specification
   */
  public @Nonnull DomainSpec getSpec() {
    return spec;
  }

  /**
   * DomainSpec is a description of a domain.
   *
   * @param spec Specification
   */
  public void setSpec(@Nonnull DomainSpec spec) {
    this.spec = spec;
  }

  /**
   * DomainSpec is a description of a domain.
   *
   * @param spec Specification
   * @return this
   */
  public DomainResource withSpec(DomainSpec spec) {
    this.spec = spec;
    return this;
  }

  /**
   * DomainStatus represents information about the status of a domain. Status may trail the actual
   * state of a system.
   *
   * @return Status
   */
  public DomainStatus getStatus() {
    return status;
  }

  /**
   * DomainStatus represents information about the status of a domain. Status may trail the actual
   * state of a system.
   *
   * @return Status
   */
  public DomainStatus getOrCreateStatus() {
    if (status == null) {
      setStatus(new DomainStatus());
    }
    return status;
  }

  /**
   * DomainStatus represents information about the status of a domain. Status may trail the actual
   * state of a system.
   *
   * @param status Status
   */
  public void setStatus(DomainStatus status) {
    this.status = status;
  }

  /**
   * DomainStatus represents information about the status of a domain. Status may trail the actual
   * state of a system.
   *
   * @param status Status
   * @return this instance
   */
  public DomainResource withStatus(DomainStatus status) {
    setStatus(status);
    return this;
  }

  /**
   * Name of the secret containing WebLogic startup credentials user name and password.
   *
   * @return the secret name
   */
  public String getWebLogicCredentialsSecretName() {
    return Optional.ofNullable(spec.getWebLogicCredentialsSecret()).map(V1LocalObjectReference::getName).orElse(null);
  }

  /**
   * Reference to secret opss key passphrase.
   *
   * @return opss key passphrase
   */
  public String getOpssWalletPasswordSecret() {
    return spec.getOpssWalletPasswordSecret();
  }

  /**
   * Returns the opss wallet file secret.
   *
   * @return opss wallet file secret.
   */
  public String getOpssWalletFileSecret() {
    return spec.getOpssWalletFileSecret();
  }

  /**
   * Reference to runtime encryption secret.
   *
   * @return runtime encryption secret
   */
  public String getRuntimeEncryptionSecret() {
    return spec.getRuntimeEncryptionSecret();
  }

  /**
   * Returns the domain unique identifier.
   *
   * @return domain UID
   */
  public String getDomainUid() {
    return Optional.ofNullable(spec.getDomainUid()).orElse(getMetadata().getName());
  }

  /**
   * Returns the path to the log home to be used by this domain. Null if the log home is disabled.
   *
   * @return a path on a persistent volume, or null
   */
  public String getEffectiveLogHome() {
    return isLogHomeEnabled() ? getLogHome() : null;
  }

  String getLogHome() {
    return Optional.ofNullable(spec.getLogHome())
        .orElse(String.format(LOG_HOME_DEFAULT_PATTERN, getDomainUid()));
  }

  public LogHomeLayoutType getLogHomeLayout() {
    return spec.getLogHomeLayout();
  }

  boolean isLogHomeEnabled() {
    return Optional.ofNullable(spec.isLogHomeEnabled()).orElse(getDomainHomeSourceType().hasLogHomeByDefault());
  }

  public String getDataHome() {
    return spec.getDataHome();
  }

  public ModelInImageDomainType getWdtDomainType() {
    return spec.getWdtDomainType();
  }

  public boolean isIncludeServerOutInPodLog() {
    return spec.getIncludeServerOutInPodLog();
  }

  /**
   * Returns a description of how the domain is defined.
   * @return source type
   */
  public DomainSourceType getDomainHomeSourceType() {
    return spec.getDomainHomeSourceType();
  }

  public boolean isNewIntrospectionRequiredForNewServers() {
    return isDomainSourceTypeFromModel();
  }

  private boolean isDomainSourceTypeFromModel() {
    return getDomainHomeSourceType() == DomainSourceType.FROM_MODEL;
  }

  public boolean isHttpAccessLogInLogHome() {
    return spec.getHttpAccessLogInLogHome();
  }

  /**
   * Returns if the domain is using online update.
   * return true if using online update
   */

  public boolean isUseOnlineUpdate() {
    return spec.isUseOnlineUpdate();
  }

  /**
   * Returns WDT activate changes timeout.
   * @return WDT activate timeout
   */
  public Long getWDTActivateTimeoutMillis() {
    return getWDTOnlineUpdateTimeouts()
        .map(WDTTimeouts::getActivateTimeoutMillis)
        .orElse(180000L);
  }

  /**
   * Returns WDT connect timeout.
   * @return WDT connect timeout
   */
  public Long getWDTConnectTimeoutMillis() {
    return getWDTOnlineUpdateTimeouts()
        .map(WDTTimeouts::getConnectTimeoutMillis)
        .orElse(120000L);
  }

  /**
   * Returns WDT deploy application timeout.
   * @return WDT deploy timeout
   */
  public Long getWDTDeployTimeoutMillis() {
    return getWDTOnlineUpdateTimeouts()
        .map(WDTTimeouts::getDeployTimeoutMillis)
        .orElse(180000L);
  }

  /**
   * Returns WDT undeploy application timeout.
   * @return WDT undeploy timeout
   */
  public Long getWDTUnDeployTimeoutMillis() {
    return getWDTOnlineUpdateTimeouts()
        .map(WDTTimeouts::getUndeployTimeoutMillis)
        .orElse(180000L);
  }

  /**
   * Returns WDT redeploy application timeout.
   * @return WDT redeploy timeout
   */
  public Long getWDTReDeployTimeoutMillis() {
    return getWDTOnlineUpdateTimeouts()
        .map(WDTTimeouts::getRedeployTimeoutMillis)
        .orElse(180000L);
  }

  /**
   * Returns WDT start application timeout.
   * @return WDT start application timeout
   */
  public Long getWDTStartApplicationTimeoutMillis() {
    return getWDTOnlineUpdateTimeouts()
        .map(WDTTimeouts::getStartApplicationTimeoutMillis)
        .orElse(180000L);
  }

  /**
   * Returns WDT stop application timeout.
   * @return WDT stop application timeout
   */
  public Long getWDTStopApplicationTimeoutMillis() {
    return getWDTOnlineUpdateTimeouts()
        .map(WDTTimeouts::getStopApplicationTimeoutMillis)
        .orElse(180000L);
  }

  /**
   * Returns WDT set server groups timeout when setting JRF domain server group targeting.
   * @return WDT set server groups timeout
   */
  public Long getWDTSetServerGroupsTimeoutMillis() {
    return getWDTOnlineUpdateTimeouts()
        .map(WDTTimeouts::getSetServerGroupsTimeoutMillis)
        .orElse(180000L);
  }

  private Optional<WDTTimeouts> getWDTOnlineUpdateTimeouts() {
    return Optional.of(spec)
        .map(DomainSpec::getConfiguration)
        .map(Configuration::getModel)
        .map(Model::getOnlineUpdate)
        .map(OnlineUpdate::getWdtTimeouts);
  }


  /**
   * check if the admin channel port forwarding is enabled for the admin server.
   *
   * @param domainSpec Domain spec
   * @return true if the admin channel port forwarding is enabled
   */
  public static boolean isAdminChannelPortForwardingEnabled(DomainSpec domainSpec) {
    return Optional.ofNullable(domainSpec.getAdminServer())
            .map(AdminServer::isAdminChannelPortForwardingEnabled).orElse(true);
  }


  /**
   * Returns the domain home. May be null, but will not be an empty string.
   *
   * @return domain home
   */
  public String getDomainHome() {
    return emptyToNull(spec.getDomainHome());
  }

  /**
   * Returns full path of the liveness probe custom script for the domain. May be null, but will not be an empty string.
   *
   * @return Full path of the liveness probe custom script
   */
  public String getLivenessProbeCustomScript() {
    return emptyToNull(spec.getLivenessProbeCustomScript());
  }

  public boolean isShuttingDown() {
    return getEffectiveConfigurationFactory().isShuttingDown();
  }

  /**
   * Return the names of the exported admin NAPs.
   *
   * @return a list of names; may be empty
   */
  public List<String> getAdminServerChannelNames() {
    return getEffectiveConfigurationFactory().getAdminServerChannelNames();
  }

  /**
   * Returns the name of the Kubernetes config map that contains optional configuration overrides.
   *
   * @return name of the config map
   */
  public String getConfigOverrides() {
    return spec.getConfigOverrides();
  }

  /**
   * Returns the strategy for applying changes to configuration overrides.
   * @return the selected strategy
   */
  public OverrideDistributionStrategy getOverrideDistributionStrategy() {
    return spec.getOverrideDistributionStrategy();
  }

  /**
   * Returns the strategy for applying changes to configuration overrides.
   * @return the selected strategy
   */
  public boolean distributeOverridesDynamically() {
    return spec.getOverrideDistributionStrategy() == OverrideDistributionStrategy.DYNAMIC;
  }

  /**
   * Returns the value of the introspector job active deadline.
   *
   * @return value of the deadline in seconds.
   */
  public Long getIntrospectorJobActiveDeadlineSeconds() {
    return Optional.ofNullable(spec.getConfiguration())
        .map(Configuration::getIntrospectorJobActiveDeadlineSeconds).orElse(null);
  }

  public String getWdtConfigMap() {
    return spec.getWdtConfigMap();
  }

  /**
   * Returns a list of Kubernetes secret names used in optional configuration overrides.
   *
   * @return list of Kubernetes secret names
   */
  public List<String> getConfigOverrideSecrets() {
    return spec.getConfigOverrideSecrets();
  }

  /**
   * Returns the model home directory of the domain.
   *
   * @return model home directory
   */
  public String getModelHome() {
    return spec.getModelHome();
  }

  /**
   * Returns the WDT install home directory of the domain.
   *
   * @return WDT install home directory
   */
  public String getWdtInstallHome() {
    return spec.getWdtInstallHome();
  }

  /**
   * Returns the auxiliary images configured for the domain.
   */
  public List<AuxiliaryImage> getAuxiliaryImages() {
    return spec.getAuxiliaryImages();
  }

  /**
   * Returns the auxiliary image volume mount path.
   */
  public String getAuxiliaryImageVolumeMountPath() {
    return spec.getAuxiliaryImageVolumeMountPath();
  }

  /**
   * Returns the auxiliary image volume withAuxiliaryImageVolumeMedium.
   */
  public String getAuxiliaryImageVolumeMedium() {
    return spec.getAuxiliaryImageVolumeMedium();
  }

  /**
   * Returns the auxiliary image volume size limit.
   */
  public String getAuxiliaryImageVolumeSizeLimit() {
    return spec.getAuxiliaryImageVolumeSizeLimit();
  }

  /**
   * Returns the interval in seconds at which Severe failures will be retried.
   */
  public long getFailureRetryIntervalSeconds() {
    return spec.getFailureRetryIntervalSeconds();
  }

  /**
   * Returns the time in minutes after the first severe failure when the operator will stop retrying Severe failures.
   */
  public long getFailureRetryLimitMinutes() {
    return spec.getFailureRetryLimitMinutes();
  }

  /**
   * Returns true if the operator should retry a failed make-right on this domain.
   */
  public boolean shouldRetry() {
    return getNextRetryTime() != null;
  }

  /**
   * Return the next time a retry should be done.
   */
  public OffsetDateTime getNextRetryTime() {
    return Optional.ofNullable(getStatus())
          .map(DomainStatus::getLastFailureTime)
          .map(this::addRetryInterval)
          .orElse(null);
  }

  // Adds the domain retry interval to the specified time.
  private OffsetDateTime addRetryInterval(@Nonnull OffsetDateTime startTime) {
    return startTime.plus(getFailureRetryIntervalSeconds(), ChronoUnit.SECONDS);
  }

  @Override
  public String toString() {
    return new ToStringBuilder(this)
        .append("apiVersion", apiVersion)
        .append("kind", kind)
        .append("metadata", metadata)
        .append("spec", spec)
        .append("status", status)
        .toString();
  }

  @Override
  public int hashCode() {
    return new HashCodeBuilder()
        .append(metadata)
        .append(apiVersion)
        .append(kind)
        .append(spec)
        .append(status)
        .toHashCode();
  }

  @Override
  public boolean equals(Object other) {
    if (other == this) {
      return true;
    }
    if (!(other instanceof DomainResource)) {
      return false;
    }
    DomainResource rhs = ((DomainResource) other);
    return new EqualsBuilder()
        .append(metadata, rhs.metadata)
        .append(apiVersion, rhs.apiVersion)
        .append(kind, rhs.kind)
        .append(spec, rhs.spec)
        .append(status, rhs.status)
        .isEquals();
  }

  // used by the validating webhook
  public List<String> getSimpleValidationFailures() {
    return new Validator().getSimpleValidationFailures();
  }

  // used by the operator
  public List<String> getValidationFailures(KubernetesResourceLookup kubernetesResources) {
    return new Validator().getValidationFailures(kubernetesResources);
  }

  public List<String> getAdditionalValidationFailures(V1PodSpec podSpec) {
    return new Validator().getAdditionalValidationFailures(podSpec);
  }

  public PrivateDomainApi getPrivateApi() {
    return new PrivateDomainApiImpl();
  }

  class PrivateDomainApiImpl implements PrivateDomainApi {

    @Override
    public EffectiveServerSpec getServer(
        String serverName, String clusterName, ClusterSpec clusterSpec) {
      return getEffectiveConfigurationFactory().getServerSpec(serverName, clusterName, clusterSpec);
    }

    @Override
    public EffectiveClusterSpec getCluster(ClusterSpec clusterSpec) {
      return getEffectiveConfigurationFactory().getClusterSpec(clusterSpec);
    }

    @Override
    public int getReplicaCount(ClusterSpec clusterSpec) {
      return getEffectiveConfigurationFactory().getReplicaCount(clusterSpec);
    }

    @Override
    public void setReplicaCount(String clusterName, ClusterSpec clusterSpec, int replicaLimit) {
      getEffectiveConfigurationFactory().setReplicaCount(clusterName, clusterSpec, replicaLimit);
    }

    @Override
    public int getMaxUnavailable(ClusterSpec clusterSpec) {
      return getEffectiveConfigurationFactory().getMaxUnavailable(clusterSpec);
    }

    @Override
    public int getMinAvailable(ClusterSpec clusterSpec) {
      return Math.max(getReplicaCount(clusterSpec) - getMaxUnavailable(clusterSpec), 0);
    }

    @Override
    public boolean isAllowReplicasBelowMinDynClusterSize(ClusterSpec clusterSpec) {
      return getEffectiveConfigurationFactory().isAllowReplicasBelowMinDynClusterSize(clusterSpec);
    }

    @Override
    public int getMaxConcurrentStartup(ClusterSpec clusterSpec) {
      return getEffectiveConfigurationFactory().getMaxConcurrentStartup(clusterSpec);
    }

    @Override
    public int getMaxConcurrentShutdown(ClusterSpec clusterSpec) {
      return getEffectiveConfigurationFactory().getMaxConcurrentShutdown(clusterSpec);
    }
  }

  class Validator {
    static final String ADMIN_SERVER_POD_SPEC_PREFIX = "spec.adminServer.serverPod";
    static final String CLUSTER_SPEC_PREFIX = "spec.clusters";
    static final String MS_SPEC_PREFIX = "spec.managedServers";
    static final String SERVER_POD_CONTAINERS = "].serverPod.containers";
    private final List<String> failures = new ArrayList<>();
    private final Set<String> clusterNames = new HashSet<>();
    private final Set<String> serverNames = new HashSet<>();

    List<String> getValidationFailures(KubernetesResourceLookup kubernetesResources) {
<<<<<<< HEAD
      addDuplicateNames(kubernetesResources);
      addInvalidMountPaths(kubernetesResources);
      addUnmappedLogHome();
      addReservedEnvironmentVariables(kubernetesResources);
      addMissingSecrets(kubernetesResources);
=======
      getSimpleValidationFailures();
      getCrossReferenceValidationFailures(kubernetesResources);
      return failures;
    }

    private void getCrossReferenceValidationFailures(KubernetesResourceLookup kubernetesResources) {
      addMissingSecrets(kubernetesResources);
      addMissingModelConfigMap(kubernetesResources);
    }

    List<String> getSimpleValidationFailures() {
      addDuplicateNames();
      addInvalidMountPaths();
      addUnmappedLogHome();
      addReservedEnvironmentVariables();
>>>>>>> 13b3356e
      addIllegalSitConfigForMii();
      verifyIntrospectorJobName();
      verifyLivenessProbeSuccessThreshold(kubernetesResources);
      verifyContainerNameValidInPodSpec(kubernetesResources);
      verifyContainerPortNameValidInPodSpec(kubernetesResources);
      verifyModelHomeNotInWDTInstallHome();
      verifyWDTInstallHomeNotInModelHome();
      whenAuxiliaryImagesDefinedVerifyMountPathNotInUse(kubernetesResources);
      whenAuxiliaryImagesDefinedVerifyOnlyOneImageSetsSourceWDTInstallHome();
      return failures;
    }

    private void verifyModelHomeNotInWDTInstallHome() {
      if (getSpec().getWdtInstallHome().contains(getSpec().getModelHome())) {
        failures.add(DomainValidationMessages
                .invalidWdtInstallHome(getSpec().getWdtInstallHome(), getSpec().getModelHome()));
      }
    }

    private void verifyWDTInstallHomeNotInModelHome() {
      if (getSpec().getModelHome().contains(getSpec().getWdtInstallHome())) {
        failures.add(DomainValidationMessages
                .invalidModelHome(getSpec().getWdtInstallHome(), getSpec().getModelHome()));
      }
    }

    private void verifyIntrospectorJobName() {
      // K8S adds a 5 character suffix to an introspector job name
      if (LegalNames.toJobIntrospectorName(getDomainUid()).length()
          > LEGAL_DNS_LABEL_NAME_MAX_LENGTH - 5) {
        failures.add(DomainValidationMessages.exceedMaxIntrospectorJobName(
            getDomainUid(),
            LegalNames.toJobIntrospectorName(getDomainUid()),
            LEGAL_DNS_LABEL_NAME_MAX_LENGTH - 5));
      }
    }

    List<String> getAdditionalValidationFailures(V1PodSpec podSpec) {
      addInvalidMountPathsForPodSpec(podSpec);
      return failures;
    }

<<<<<<< HEAD
    private void addDuplicateNames(KubernetesResourceLookup kubernetesResources) {
      getSpec().getManagedServers()
          .stream()
          .map(ManagedServer::getServerName)
          .map(LegalNames::toDns1123LegalName)
          .forEach(this::checkDuplicateServerName);
      getSpec().getClusters()
          .stream()
          .map(kubernetesResources::findCluster)
          .filter(Objects::nonNull)
          .map(ClusterResource::getSpec)
          .map(ClusterSpec::getClusterName)
          .map(LegalNames::toDns1123LegalName)
          .forEach(this::checkDuplicateClusterName);
=======
    private void addDuplicateNames() {
      getSpec().getManagedServers().forEach(this::checkDuplicateServerName);
      getSpec().getClusters().forEach(this::checkDuplicateClusterName);
>>>>>>> 13b3356e
    }

    private void checkDuplicateServerName(ManagedServer ms) {
      String serverName = getServerLegalName(ms);
      if (serverNames.contains(serverName)) {
        failures.add(DomainValidationMessages.duplicateServerName(serverName));
      } else {
        serverNames.add(serverName);
      }
    }

    private String getServerLegalName(ManagedServer ms) {
      return LegalNames.toDns1123LegalName(ms.getServerName());
    }

    private void checkDuplicateClusterName(ClusterSpec cluster) {
      String clusterName = getClusterLegalName(cluster);
      if (clusterNames.contains(clusterName)) {
        failures.add(DomainValidationMessages.duplicateClusterName(clusterName));
      } else {
        clusterNames.add(clusterName);
      }
    }

<<<<<<< HEAD
    private void addInvalidMountPaths(KubernetesResourceLookup kubernetesResources) {
=======
    private String getClusterLegalName(ClusterSpec cluster) {
      return LegalNames.toDns1123LegalName(cluster.getClusterName());
    }

    private void addInvalidMountPaths() {
>>>>>>> 13b3356e
      getSpec().getAdditionalVolumeMounts().forEach(this::checkValidMountPath);
      if (getSpec().getAdminServer() != null) {
        getSpec().getAdminServer().getAdditionalVolumeMounts().forEach(this::checkValidMountPath);
      }
      if (getSpec().getClusters() != null) {
        getSpec().getClusters().forEach(
            cluster -> Optional.ofNullable(kubernetesResources.findCluster(cluster))
                .map(ClusterResource::getSpec).map(ClusterSpec::getAdditionalVolumeMounts)
                .ifPresent(mounts -> mounts.forEach(this::checkValidMountPath)));
      }
    }

    private void addInvalidMountPathsForPodSpec(V1PodSpec podSpec) {
      podSpec.getContainers()
          .forEach(container ->
              Optional.ofNullable(container.getVolumeMounts())
                  .ifPresent(volumes -> volumes.forEach(this::checkValidMountPath)));
    }

    private void checkValidMountPath(V1VolumeMount mount) {
      if (skipValidation(mount.getMountPath())) {
        return;
      }

      if (!new File(mount.getMountPath()).isAbsolute()) {
        failures.add(DomainValidationMessages.badVolumeMountPath(mount));
      }
    }

    private boolean skipValidation(String mountPath) {
      StringTokenizer nameList = new StringTokenizer(mountPath, TOKEN_START_MARKER);
      if (!nameList.hasMoreElements()) {
        return false;
      }
      while (nameList.hasMoreElements()) {
        String token = nameList.nextToken();
        if (noMatchingEnvVarName(getEnvNames(), token)) {
          return false;
        }
      }
      return true;
    }

    private void whenAuxiliaryImagesDefinedVerifyMountPathNotInUse(KubernetesResourceLookup kubernetesResources) {
      getAdminServerSpec().getAdditionalVolumeMounts().forEach(this::verifyMountPathForAuxiliaryImagesNotUsed);
      getSpec().getClusters().forEach(cluster ->
              Optional.ofNullable(kubernetesResources.findCluster(cluster))
                  .map(ClusterResource::getSpec).map(ClusterSpec::getAdditionalVolumeMounts)
                  .ifPresent(mounts -> mounts.forEach(this::verifyMountPathForAuxiliaryImagesNotUsed)));
      getSpec().getManagedServers().forEach(managedServer ->
              managedServer.getAdditionalVolumeMounts().forEach(this::verifyMountPathForAuxiliaryImagesNotUsed));
    }

    private void verifyMountPathForAuxiliaryImagesNotUsed(V1VolumeMount volumeMount) {
      Optional.ofNullable(getSpec().getModel()).map(Model::getAuxiliaryImages)
              .ifPresent(ai -> {
                if (volumeMount.getMountPath().equals(DEFAULT_AUXILIARY_IMAGE_MOUNT_PATH)) {
                  failures.add(DomainValidationMessages.mountPathForAuxiliaryImageAlreadyInUse());
                }
              });
    }

    private void whenAuxiliaryImagesDefinedVerifyOnlyOneImageSetsSourceWDTInstallHome() {
      Optional.ofNullable(getSpec().getModel()).map(Model::getAuxiliaryImages).ifPresent(
          this::verifyWDTInstallHome);
    }

    private void verifyWDTInstallHome(List<AuxiliaryImage> auxiliaryImages) {
      if (auxiliaryImages.stream().filter(this::isWDTInstallHomeSetAndNotNone).count() > 1) {
        failures.add(DomainValidationMessages.moreThanOneAuxiliaryImageConfiguredWDTInstallHome());
      }
    }

    private boolean isWDTInstallHomeSetAndNotNone(AuxiliaryImage ai) {
      return ai.getSourceWDTInstallHome() != null && !"None".equalsIgnoreCase(ai.getSourceWDTInstallHomeOrDefault());
    }

    private void verifyLivenessProbeSuccessThreshold(KubernetesResourceLookup kubernetesResources) {
      Optional.of(getAdminServerSpec().getLivenessProbe())
          .ifPresent(probe -> verifySuccessThresholdValue(probe, ADMIN_SERVER_POD_SPEC_PREFIX
              + ".livenessProbe.successThreshold"));
      getSpec().getClusters().forEach(cluster -> Optional.ofNullable(kubernetesResources.findCluster(cluster))
          .map(ClusterResource::getSpec).ifPresent(clusterSpec -> Optional.ofNullable(clusterSpec.getLivenessProbe())
              .ifPresent(probe -> verifySuccessThresholdValue(probe, CLUSTER_SPEC_PREFIX + "["
                  + clusterSpec.getClusterName() + "].serverPod.livenessProbe.successThreshold"))));
      getSpec().getManagedServers().forEach(managedServer ->
          Optional.ofNullable(managedServer.getLivenessProbe())
              .ifPresent(probe -> verifySuccessThresholdValue(probe, MS_SPEC_PREFIX + "["
                  + managedServer.getServerName() + "].serverPod.livenessProbe.successThreshold")));
    }

    private void verifySuccessThresholdValue(ProbeTuning probe, String prefix) {
      if (probe.getSuccessThreshold() != null && probe.getSuccessThreshold() != DEFAULT_SUCCESS_THRESHOLD) {
        failures.add(DomainValidationMessages.invalidLivenessProbeSuccessThresholdValue(
                probe.getSuccessThreshold(), prefix));
      }
    }

    private void verifyContainerNameValidInPodSpec(KubernetesResourceLookup kubernetesResources) {
      getAdminServerSpec().getContainers().forEach(container ->
          isContainerNameReserved(container, ADMIN_SERVER_POD_SPEC_PREFIX + ".containers"));
      getSpec().getClusters().forEach(cluster ->
          Optional.ofNullable(kubernetesResources.findCluster(cluster)).map(ClusterResource::getSpec)
              .ifPresent(clusterSpec -> Optional.ofNullable(clusterSpec.getContainers())
                  .ifPresent(containers -> containers.forEach(container ->
                      isContainerNameReserved(container, CLUSTER_SPEC_PREFIX + "[" + clusterSpec.getClusterName()
                          + SERVER_POD_CONTAINERS)))));
      getSpec().getManagedServers().forEach(managedServer ->
          managedServer.getContainers().forEach(container ->
              isContainerNameReserved(container, MS_SPEC_PREFIX + "[" + managedServer.getServerName()
                  + SERVER_POD_CONTAINERS)));
    }

    private void isContainerNameReserved(V1Container container, String prefix) {
      if (container.getName().equals(WLS_CONTAINER_NAME)) {
        failures.add(DomainValidationMessages.reservedContainerName(container.getName(), prefix));
      }
    }

    private void verifyContainerPortNameValidInPodSpec(KubernetesResourceLookup kubernetesResources) {
      getAdminServerSpec().getContainers().forEach(container ->
          areContainerPortNamesValid(container, ADMIN_SERVER_POD_SPEC_PREFIX + ".containers"));
      getSpec().getClusters().forEach(cluster ->
          Optional.ofNullable(kubernetesResources.findCluster(cluster)).map(ClusterResource::getSpec)
              .ifPresent(clusterSpec -> Optional.ofNullable(clusterSpec.getContainers())
                  .ifPresent(containers -> containers.forEach(container ->
                      areContainerPortNamesValid(container, CLUSTER_SPEC_PREFIX + "[" + clusterSpec.getClusterName()
                          + SERVER_POD_CONTAINERS)))));
      getSpec().getManagedServers().forEach(managedServer ->
          managedServer.getContainers().forEach(container ->
              areContainerPortNamesValid(container, MS_SPEC_PREFIX + "[" + managedServer.getServerName()
                  + SERVER_POD_CONTAINERS)));
    }

    private void areContainerPortNamesValid(V1Container container, String prefix) {
      Optional.ofNullable(container.getPorts()).ifPresent(portList ->
              portList.forEach(port -> checkPortNameLength(port, container.getName(), prefix)));
    }

    private void checkPortNameLength(V1ContainerPort port, String name, String prefix) {
      if (Objects.requireNonNull(port.getName()).length() > LegalNames.LEGAL_CONTAINER_PORT_NAME_MAX_LENGTH) {
        failures.add(DomainValidationMessages.exceedMaxContainerPortName(
                getDomainUid(),
                prefix + "." + name,
                port.getName()));
      }
    }

    @Nonnull
    private Set<String> getEnvNames() {
      return Optional.ofNullable(spec.getEnv()).stream()
            .flatMap(Collection::stream)
            .map(V1EnvVar::getName)
            .collect(toSet());
    }

    private boolean noMatchingEnvVarName(Set<String> varNames, String token) {
      int index = token.indexOf(TOKEN_END_MARKER);
      if (index != -1) {
        String str = token.substring(0, index);
        // IntrospectorJobEnvVars.isReserved() checks env vars in ServerEnvVars too
        return !varNames.contains(str) && !IntrospectorJobEnvVars.isReserved(str);
      }
      return true;
    }

    private void addUnmappedLogHome() {
      if (!isLogHomeEnabled()) {
        return;
      }

      if (getSpec().getAdditionalVolumeMounts().stream()
          .map(V1VolumeMount::getMountPath)
          .noneMatch(this::mapsLogHome)) {
        failures.add(DomainValidationMessages.logHomeNotMounted(getLogHome()));
      }
    }

    private boolean mapsLogHome(String mountPath) {
      return getLogHome().startsWith(separatorTerminated(mountPath));
    }

    private String separatorTerminated(String path) {
      if (path.endsWith(File.separator)) {
        return path;
      } else {
        return path + File.separator;
      }
    }

    private void addIllegalSitConfigForMii() {
      if (getDomainHomeSourceType() == DomainSourceType.FROM_MODEL
          && getConfigOverrides() != null) {
        failures.add(DomainValidationMessages.illegalSitConfigForMii(getConfigOverrides()));
      }
    }

    private void addReservedEnvironmentVariables(KubernetesResourceLookup kubernetesResources) {
      checkReservedIntrospectorVariables(spec, "spec");
      Optional.ofNullable(spec.getAdminServer())
          .ifPresent(a -> checkReservedIntrospectorVariables(a, "spec.adminServer"));

      spec.getManagedServers()
          .forEach(s -> checkReservedEnvironmentVariables(s, "spec.managedServers[" + s.getServerName() + "]"));
      spec.getClusters()
          .forEach(reference -> Optional.ofNullable(kubernetesResources.findCluster(reference))
              .map(ClusterResource::getSpec)
              .ifPresent(clusterSpec -> checkReservedEnvironmentVariables(clusterSpec, "spec.clusters["
                  + clusterSpec.getClusterName() + "]")));
    }

    class EnvironmentVariableCheck {
      private final Predicate<String> isReserved;

      EnvironmentVariableCheck(Predicate<String> isReserved) {
        this.isReserved = isReserved;
      }

      void checkEnvironmentVariables(@Nonnull BaseConfiguration configuration, String prefix) {
        if (configuration.getEnv() == null) {
          return;
        }

        List<String> reservedNames = configuration.getEnv()
            .stream()
            .map(V1EnvVar::getName)
            .filter(isReserved)
            .collect(Collectors.toList());

        if (!reservedNames.isEmpty()) {
          failures.add(DomainValidationMessages.reservedVariableNames(prefix, reservedNames));
        }
      }
    }

    private void checkReservedEnvironmentVariables(BaseConfiguration configuration, String prefix) {
      new EnvironmentVariableCheck(ServerEnvVars::isReserved).checkEnvironmentVariables(configuration, prefix);
    }

    @SuppressWarnings("SameParameterValue")
    private void checkReservedIntrospectorVariables(BaseConfiguration configuration, String prefix) {
      new EnvironmentVariableCheck(IntrospectorJobEnvVars::isReserved).checkEnvironmentVariables(configuration, prefix);
    }

    private void addMissingSecrets(KubernetesResourceLookup resourceLookup) {
      verifySecretExists(resourceLookup, getWebLogicCredentialsSecretName(), SecretType.WEBLOGIC_CREDENTIALS);
      for (String secretName : getConfigOverrideSecrets()) {
        verifySecretExists(resourceLookup, secretName, SecretType.CONFIG_OVERRIDE);
      }

      verifySecretExists(resourceLookup, getOpssWalletPasswordSecret(), SecretType.OPSS_WALLET_PASSWORD);
      verifySecretExists(resourceLookup, getOpssWalletFileSecret(), SecretType.OPSS_WALLET_FILE);

      if (getDomainHomeSourceType() == DomainSourceType.FROM_MODEL) {
        if (getRuntimeEncryptionSecret() == null) {
          failures.add(DomainValidationMessages.missingRequiredSecret(
              "spec.configuration.model.runtimeEncryptionSecret"));
        } else {
          verifySecretExists(resourceLookup, getRuntimeEncryptionSecret(), SecretType.RUNTIME_ENCRYPTION);
        }
        if (ModelInImageDomainType.JRF.equals(getWdtDomainType())
            && getOpssWalletPasswordSecret() == null) {
          failures.add(DomainValidationMessages.missingRequiredOpssSecret(
              "spec.configuration.opss.walletPasswordSecret"));
        }
      }

      if (getFluentdSpecification() != null && getFluentdSpecification().getElasticSearchCredentials() == null) {
        failures.add(DomainValidationMessages.missingRequiredFluentdSecret(
            "spec.fluentdSpecification.elasticSearchCredentials"));
      }

    }

    @SuppressWarnings("SameParameterValue")
    private void verifySecretExists(KubernetesResourceLookup resources, String secretName, SecretType type) {
      if (secretName != null && !resources.isSecretExists(secretName, getNamespace())) {
        failures.add(DomainValidationMessages.noSuchSecret(secretName, getNamespace(), type));
      }
    }

    private void addMissingModelConfigMap(KubernetesResourceLookup resourceLookup) {
      verifyModelConfigMapExists(resourceLookup, getWdtConfigMap());
    }

    @SuppressWarnings("SameParameterValue")
    private void verifyModelConfigMapExists(KubernetesResourceLookup resources, String modelConfigMapName) {
      if (getDomainHomeSourceType() == DomainSourceType.FROM_MODEL
          && modelConfigMapName != null && !resources.isConfigMapExists(modelConfigMapName, getNamespace())) {
        failures.add(DomainValidationMessages.noSuchModelConfigMap(modelConfigMapName, getNamespace()));
      }
    }

  }

}<|MERGE_RESOLUTION|>--- conflicted
+++ resolved
@@ -872,13 +872,6 @@
     private final Set<String> serverNames = new HashSet<>();
 
     List<String> getValidationFailures(KubernetesResourceLookup kubernetesResources) {
-<<<<<<< HEAD
-      addDuplicateNames(kubernetesResources);
-      addInvalidMountPaths(kubernetesResources);
-      addUnmappedLogHome();
-      addReservedEnvironmentVariables(kubernetesResources);
-      addMissingSecrets(kubernetesResources);
-=======
       getSimpleValidationFailures();
       getCrossReferenceValidationFailures(kubernetesResources);
       return failures;
@@ -887,22 +880,21 @@
     private void getCrossReferenceValidationFailures(KubernetesResourceLookup kubernetesResources) {
       addMissingSecrets(kubernetesResources);
       addMissingModelConfigMap(kubernetesResources);
-    }
-
-    List<String> getSimpleValidationFailures() {
-      addDuplicateNames();
-      addInvalidMountPaths();
-      addUnmappedLogHome();
-      addReservedEnvironmentVariables();
->>>>>>> 13b3356e
-      addIllegalSitConfigForMii();
-      verifyIntrospectorJobName();
+      addDuplicateNames(kubernetesResources);
+      addInvalidMountPaths(kubernetesResources);
+      addReservedEnvironmentVariables(kubernetesResources);
       verifyLivenessProbeSuccessThreshold(kubernetesResources);
       verifyContainerNameValidInPodSpec(kubernetesResources);
       verifyContainerPortNameValidInPodSpec(kubernetesResources);
+      whenAuxiliaryImagesDefinedVerifyMountPathNotInUse(kubernetesResources);
+    }
+
+    List<String> getSimpleValidationFailures() {
+      addUnmappedLogHome();
+      addIllegalSitConfigForMii();
+      verifyIntrospectorJobName();
       verifyModelHomeNotInWDTInstallHome();
       verifyWDTInstallHomeNotInModelHome();
-      whenAuxiliaryImagesDefinedVerifyMountPathNotInUse(kubernetesResources);
       whenAuxiliaryImagesDefinedVerifyOnlyOneImageSetsSourceWDTInstallHome();
       return failures;
     }
@@ -937,26 +929,14 @@
       return failures;
     }
 
-<<<<<<< HEAD
     private void addDuplicateNames(KubernetesResourceLookup kubernetesResources) {
-      getSpec().getManagedServers()
-          .stream()
-          .map(ManagedServer::getServerName)
-          .map(LegalNames::toDns1123LegalName)
-          .forEach(this::checkDuplicateServerName);
+      getSpec().getManagedServers().forEach(this::checkDuplicateServerName);
       getSpec().getClusters()
           .stream()
           .map(kubernetesResources::findCluster)
           .filter(Objects::nonNull)
           .map(ClusterResource::getSpec)
-          .map(ClusterSpec::getClusterName)
-          .map(LegalNames::toDns1123LegalName)
           .forEach(this::checkDuplicateClusterName);
-=======
-    private void addDuplicateNames() {
-      getSpec().getManagedServers().forEach(this::checkDuplicateServerName);
-      getSpec().getClusters().forEach(this::checkDuplicateClusterName);
->>>>>>> 13b3356e
     }
 
     private void checkDuplicateServerName(ManagedServer ms) {
@@ -981,15 +961,11 @@
       }
     }
 
-<<<<<<< HEAD
-    private void addInvalidMountPaths(KubernetesResourceLookup kubernetesResources) {
-=======
     private String getClusterLegalName(ClusterSpec cluster) {
       return LegalNames.toDns1123LegalName(cluster.getClusterName());
     }
 
-    private void addInvalidMountPaths() {
->>>>>>> 13b3356e
+    private void addInvalidMountPaths(KubernetesResourceLookup kubernetesResources) {
       getSpec().getAdditionalVolumeMounts().forEach(this::checkValidMountPath);
       if (getSpec().getAdminServer() != null) {
         getSpec().getAdminServer().getAdditionalVolumeMounts().forEach(this::checkValidMountPath);
