--- conflicted
+++ resolved
@@ -1035,11 +1035,9 @@
       whenAuxiliaryImagesDefinedVerifyOnlyOneImageSetsSourceWDTInstallHome();
       whenDomainCreationImagesDefinedVerifyOnlyOneImageSetsSourceWDTInstallHome();
       verifyIntrospectorEnvVariables();
-<<<<<<< HEAD
+      verifyModelNotConfiguredWithInitializeDomainOnPV();
       verifyPVSpecWhenInitDomainOnPVDefined();
       verifyPVCSpecWhenInitDomainOnPVDefined();
-=======
-      verifyModelNotConfiguredWithInitializeDomainOnPV();
     }
 
     private void verifyModelNotConfiguredWithInitializeDomainOnPV() {
@@ -1061,7 +1059,6 @@
 
     private boolean isModelConfigured() {
       return spec.isModelConfigured();
->>>>>>> 4af04e55
     }
 
     private List<String> getFatalValidationFailures() {
