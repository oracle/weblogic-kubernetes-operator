--- conflicted
+++ resolved
@@ -939,11 +939,7 @@
   DomainType getInitializeDomainOnPVDomainType() {
     return Optional.ofNullable(getInitializeDomainOnPV())
         .map(InitializeDomainOnPV::getDomain)
-<<<<<<< HEAD
-        .map(Domain::getDomainType)
-=======
         .map(DomainOnPV::getDomainType)
->>>>>>> 874c5a18
         .orElse(null);
   }
 
@@ -959,11 +955,11 @@
    * @return config map name
    */
   public String getWdtConfigMap() {
-    if (isInitPvDomain()) {
+    if (isInitializeDomainOnPV()) {
       return Optional.ofNullable(configuration)
           .map(Configuration::getInitializeDomainOnPV)
           .map(InitializeDomainOnPV::getDomain)
-          .map(Domain::getDomainCreationConfigMap)
+          .map(DomainOnPV::getDomainCreationConfigMap)
           .orElse(null);
     } else {
       return Optional.ofNullable(configuration)
