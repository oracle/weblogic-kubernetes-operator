// Copyright (c) 2017, 2020, Oracle Corporation and/or its affiliates.
// Licensed under the Universal Permissive License v 1.0 as shown at https://oss.oracle.com/licenses/upl.

package oracle.kubernetes.weblogic.domain.model;

import java.io.File;
import java.util.ArrayList;
import java.util.Collections;
import java.util.List;
import java.util.Optional;
import javax.annotation.Nullable;
import javax.validation.Valid;
import javax.validation.constraints.NotNull;

import com.google.gson.annotations.SerializedName;
import io.kubernetes.client.openapi.models.V1LocalObjectReference;
import io.kubernetes.client.openapi.models.V1SecretReference;
import oracle.kubernetes.json.Description;
import oracle.kubernetes.json.EnumClass;
import oracle.kubernetes.json.Pattern;
import oracle.kubernetes.json.Range;
import oracle.kubernetes.operator.DomainSourceType;
import oracle.kubernetes.operator.ImagePullPolicy;
import oracle.kubernetes.operator.KubernetesConstants;
import oracle.kubernetes.operator.ModelInImageDomainType;
import oracle.kubernetes.operator.ServerStartPolicy;
import oracle.kubernetes.weblogic.domain.EffectiveConfigurationFactory;
import org.apache.commons.lang3.builder.EqualsBuilder;
import org.apache.commons.lang3.builder.HashCodeBuilder;
import org.apache.commons.lang3.builder.ToStringBuilder;

/** DomainSpec is a description of a domain. */
@Description("DomainSpec is a description of a domain.")
public class DomainSpec extends BaseConfiguration {

  /** Domain unique identifier. Must be unique across the Kubernetes cluster. */
  @Description(
      "Domain unique identifier. Must be unique across the Kubernetes cluster. Not required."
          + " Defaults to the value of metadata.name.")
  @Pattern("^[a-z0-9-.]{1,253}$")
  @SerializedName("domainUID")
  private String domainUid;

  /**
   * Domain home.
   *
   * @since 2.0
   */
  @Description(
      "The folder for the WebLogic Domain. Not required."
          + " Defaults to /shared/domains/domains/<domainUID> if domainHomeSourceType is PersistentVolume."
          + " Defaults to /u01/oracle/user_projects/domains/ if domainHomeSourceType is Image."
          + " Defaults to /u01/domains/<domainUID> if domainHomeSourceType is FromModel.")
  private String domainHome;

  /**
   * Tells the operator whether the customer wants the server to be running. For non-clustered
   * servers - the operator will start it if the policy isn't NEVER. For clustered servers - the
   * operator will start it if the policy is ALWAYS or the policy is IF_NEEDED and the server needs
   * to be started to get to the cluster's replica count.
   *
   * @since 2.0
   */
  @EnumClass(value = ServerStartPolicy.class, qualifier = "forDomain")
  @Description(
      "The strategy for deciding whether to start a server. "
          + "Legal values are ADMIN_ONLY, NEVER, or IF_NEEDED.")
  private String serverStartPolicy;

  /**
   * Reference to secret containing WebLogic startup credentials username and password. Secret must
   * contain keys names 'username' and 'password'. Required.
   */
  @Description(
      "The name of a pre-created Kubernetes secret, in the domain's namespace, that holds"
          + " the username and password needed to boot WebLogic Server under the 'username' and "
          + "'password' fields.")
  @Valid
  @NotNull
  private V1SecretReference webLogicCredentialsSecret;

  /**
   * The in-pod name of the directory to store the domain, Node Manager, server logs, server
   * .out, and HTTP access log files in.
   */
  @Description(
<<<<<<< HEAD
      "The in-pod name of the directory in which to store the domain, node manager, server logs, "
          + "and server  *.out files. Defaults to /shared/logs/<domainUID>. Ignored if logHomeEnabled is false.")
=======
      "The in-pod name of the directory in which to store the domain, Node Manager, server logs, "
          + "server  *.out, and optionally HTTP access log files if `httpAccessLogInLogHome` is true.")
>>>>>>> fc3f9f18
  private String logHome;

  /**
   * Whether the log home is enabled.
   *
   * @since 2.0
   */
  @Description(
      "Specified whether the log home folder is enabled. Not required. "
          + "Defaults to true if domainHomeSourceType is PersistentVolume; false, otherwise.")
  private Boolean logHomeEnabled; // Boolean object, null if unspecified

  /**
   * An optional, in-pod location for data storage of default and custom file stores. If dataHome is
   * not specified or its value is either not set or empty (e.g. dataHome: "") then the data storage
   * directories are determined from the WebLogic domain home configuration.
   */
  @Description(
      "An optional, in-pod location for data storage of default and custom file stores. "
          + "If dataHome is not specified or its value is either not set or empty (e.g. dataHome: \"\") "
          + "then the data storage directories are determined from the WebLogic domain home configuration.")
  private String dataHome;

  /** Whether to include the server .out file to the pod's stdout. Default is true. */
  @Description("If true (the default), the server .out file will be included in the pod's stdout.")
  private Boolean includeServerOutInPodLog;

  /** Whether to include the server HTTP access log file to the  directory specified in {@link #logHome}
   *  if {@link #logHomeEnabled} is true. Default is true. */
  @Description("If true (the default), then server HTTP access log files will be written to the same "
      + "directory specified in `logHome`. Otherwise, server HTTP access log files will be written to "
      + "the directory configured in the WebLogic domain home configuration.")
  private Boolean httpAccessLogInLogHome;

  /**
   * The WebLogic Docker image.
   *
   * <p>Defaults to container-registry.oracle.com/middleware/weblogic:12.2.1.4
   */
  @Description(
      "The WebLogic Docker image; required when domainHomeSourceType is Image or FromModel; "
          + "otherwise, defaults to container-registry.oracle.com/middleware/weblogic:12.2.1.4.")
  private String image;

  /**
   * The image pull policy for the WebLogic Docker image. Legal values are Always, Never and
   * IfNotPresent.
   *
   * <p>Defaults to Always if image ends in :latest, IfNotPresent otherwise.
   *
   * <p>More info: https://kubernetes.io/docs/concepts/containers/images#updating-images
   */
  @Description(
      "The image pull policy for the WebLogic Docker image. "
          + "Legal values are Always, Never and IfNotPresent. "
          + "Defaults to Always if image ends in :latest, IfNotPresent otherwise.")
  @EnumClass(ImagePullPolicy.class)
  private String imagePullPolicy;

  /**
   * The image pull secrets for the WebLogic Docker image.
   *
   * <p>More info:
   * https://kubernetes.io/docs/reference/generated/kubernetes-api/v1.10/#localobjectreference-v1-core
   *
   * @since 2.0
   */
  @Description("A list of image pull secrets for the WebLogic Docker image.")
  private List<V1LocalObjectReference> imagePullSecrets;

  /**
   * The desired number of running managed servers in each WebLogic cluster that is not explicitly
   * configured in a cluster specification.
   */
  @Description(
      "The number of managed servers to run in any cluster that does not specify a replica count.")
  @Range(minimum = 0)
  private Integer replicas;

  /**
   * Whether the domain home is part of the image.
   *
   * @since 2.0
   */
  @Deprecated
  @Description(
      "Deprecated. Use domainHomeSourceType instead. Ignored if domainHomeSourceType is specified."
          + " True indicates that the domain home file system is contained in the Docker image"
          + " specified by the image field. False indicates that the domain home file system is located"
          + " on a persistent volume.")
  private Boolean domainHomeInImage;

  @EnumClass(value = DomainSourceType.class)
  @Description(
      "Domain home file system source type: Legal values: Image, PersistentVolume, FromModel."
          + " Image indicates that the domain home file system is contained in the Docker image"
          + " specified by the image field. PersistentVolume indicates that the domain home file system is located"
          + " on a persistent volume.  FromModel indicates that the domain home file system will be created"
          + " and managed by the operator based on a WDT domain model."
          + " If this field is specified it overrides the value of domainHomeInImage. If both fields are"
          + " unspecified then domainHomeSourceType defaults to Image.")
  private String domainHomeSourceType;

  /**
   * Tells the operator to start the introspect domain job.
   *
   * @since 3.0.0
   */
  @Description(
      "If present, every time this value is updated, the operator will start introspect domain job")
  private String introspectVersion;

  @Description("Models and overrides affecting the WebLogic domain configuration.")
  private Configuration configuration;

  /**
   * The name of the Kubernetes config map used for optional WebLogic configuration overrides.
   *
   * @since 2.0
   */
  @Deprecated
  @Description("Deprecated. Use configuration.overridesConfigMap instead."
      + " Ignored if configuration.overridesConfigMap is specified."
      + " The name of the config map for optional WebLogic configuration overrides.")
  private String configOverrides;

  /**
   * A list of names of the Kubernetes secrets used in the WebLogic Configuration overrides.
   *
   * @since 2.0
   */
  @Deprecated
  @Description("Deprecated. Use configuration.secrets instead. Ignored if configuration.secrets is specified."
      + " A list of names of the secrets for optional WebLogic configuration overrides.")
  private List<String> configOverrideSecrets;

  /**
   * The configuration for the admin server.
   *
   * @since 2.0
   */
  @Description("Configuration for the Administration Server.")
  private AdminServer adminServer;

  /**
   * The configured managed servers.
   *
   * @since 2.0
   */
  @Description("Configuration for individual Managed Servers.")
  private final List<ManagedServer> managedServers = new ArrayList<>();

  /**
   * The configured clusters.
   *
   * @since 2.0
   */
  @Description("Configuration for the clusters.")
  protected final List<Cluster> clusters = new ArrayList<>();

  @Description("Experimental feature configurations.")
  private Experimental experimental;

  /**
   * Adds a Cluster to the DomainSpec.
   *
   * @param cluster The cluster to be added to this DomainSpec
   * @return this object
   */
  public DomainSpec withCluster(Cluster cluster) {
    clusters.add(cluster);
    return this;
  }

  AdminServer getOrCreateAdminServer() {
    if (adminServer != null) {
      return adminServer;
    }

    return createAdminServer();
  }

  private AdminServer createAdminServer() {
    AdminServer adminServer = new AdminServer();
    setAdminServer(adminServer);
    return adminServer;
  }

  @SuppressWarnings("unused")
  EffectiveConfigurationFactory getEffectiveConfigurationFactory(
      String apiVersion, String resourceVersionLabel) {
    return new CommonEffectiveConfigurationFactory();
  }

  /**
   * Domain unique identifier. Must be unique across the Kubernetes cluster. Not required. Defaults
   * to the value of metadata.name.
   *
   * @return domain UID
   */
  public String getDomainUid() {
    return domainUid;
  }

  /**
   * Domain unique identifier. Must be unique across the Kubernetes cluster. Not required. Defaults
   * to the value of metadata.name.
   *
   * @param domainUid domain UID
   */
  public void setDomainUid(String domainUid) {
    this.domainUid = domainUid;
  }

  /**
   * Domain unique identifier. Must be unique across the Kubernetes cluster. Required.
   *
   * @param domainUid domain UID
   * @return this
   */
  public DomainSpec withDomainUid(String domainUid) {
    this.domainUid = domainUid;
    return this;
  }

  /**
   * Domain home.
   *
   * @since 2.0
   * @return domain home
   */
  String getDomainHome() {
    return domainHome;
  }

  /**
   * Domain home.
   *
   * @since 2.0
   * @param domainHome domain home
   */
  public void setDomainHome(String domainHome) {
    this.domainHome = domainHome;
  }

  @Nullable
  @Override
  public String getServerStartPolicy() {
    return Optional.ofNullable(serverStartPolicy).orElse(ConfigurationConstants.START_IF_NEEDED);
  }

  @Override
  public void setServerStartPolicy(String serverStartPolicy) {
    this.serverStartPolicy = serverStartPolicy;
  }

  /*
   * Fluent api for setting the image.
   *
   * @param image image
   * @return this
   */
  public DomainSpec withImage(String image) {
    setImage(image);
    return this;
  }

  // NOTE: we ignore the namespace, which could be confusing. We should change it with the next schema update.
  V1SecretReference getWebLogicCredentialsSecret() {
    return webLogicCredentialsSecret;
  }

  @SuppressWarnings("unused")
  void setWebLogicCredentialsSecret(V1SecretReference webLogicCredentialsSecret) {
    this.webLogicCredentialsSecret = webLogicCredentialsSecret;
  }

  /**
   * Reference to secret containing WebLogic startup credentials username and password. Secret must
   * contain keys names 'username' and 'password'. Required.
   *
   * @param webLogicCredentialsSecret WebLogic startup credentials secret
   * @return this
   */
  public DomainSpec withWebLogicCredentialsSecret(V1SecretReference webLogicCredentialsSecret) {
    this.webLogicCredentialsSecret = webLogicCredentialsSecret;
    return this;
  }

  /**
   * Reference to secret containing WebLogic startup credentials username and password. Secret must
   * contain keys names 'username' and 'password'. Required.
   *
   * @param opssKeyPassPhrase WebLogic startup credentials secret
   * @return this
   */
  public DomainSpec withOpssKeyPassPhrase(V1SecretReference opssKeyPassPhrase) {
    this.webLogicCredentialsSecret = opssKeyPassPhrase;
    return this;
  }

  @Nullable
  public String getImage() {
    return image;
  }

  public void setImage(@Nullable String image) {
    this.image = image;
  }

  @Nullable
  public String getImagePullPolicy() {
    return imagePullPolicy;
  }

  public void setImagePullPolicy(@Nullable String imagePullPolicy) {
    this.imagePullPolicy = imagePullPolicy;
  }

  /**
   * Gets image pull secrets.
   *
   * @return image pull secrets
   */
  @Nullable
  public List<V1LocalObjectReference> getImagePullSecrets() {
    return Optional.ofNullable(imagePullSecrets).orElse(Collections.emptyList());
  }

  public void setImagePullSecrets(@Nullable List<V1LocalObjectReference> imagePullSecrets) {
    this.imagePullSecrets = imagePullSecrets;
  }

  public void setImagePullSecret(@Nullable V1LocalObjectReference imagePullSecret) {
    imagePullSecrets = Collections.singletonList(imagePullSecret);
  }

  /**
   * Log Home.
   *
   * @return The in-pod name of the directory to store the domain, node manager, server logs, and
   *     server .out files in.
   */
  String getLogHome() {
    return logHome;
  }

  public void setLogHome(String logHome) {
    this.logHome = Optional.ofNullable(logHome).map(this::validatePath).orElse(null);
  }

  private String validatePath(String s) {
    if (s.isBlank()) {
      return null;
    }
    if (s.endsWith(File.separator)) {
      return s;
    }
    return s + File.separator;
  }

  /**
   * Log home enabled.
   *
   * @since 2.0
   * @return log home enabled
   */
  Boolean isLogHomeEnabled() {
    return logHomeEnabled;
  }

  /**
   * Log home enabled.
   *
   * @since 2.0
   * @param logHomeEnabled log home enabled
   */
  public void setLogHomeEnabled(Boolean logHomeEnabled) {
    this.logHomeEnabled = logHomeEnabled;
  }

  /**
   * Data Home.
   *
   * <p>An optional, in-pod location for data storage of default and custom file stores. If dataHome
   * is not specified or its value is either not set or empty (e.g. dataHome: "") then the data
   * storage directories are determined from the WebLogic domain home configuration.
   *
   * @return The in-pod location for data storage of default and custom file stores. Null if
   *     dataHome is not specified or its value is either not set or empty.
   */
  String getDataHome() {
    return dataHome;
  }

  public void setDataHome(String dataHome) {
    this.dataHome = dataHome;
  }

  /**
   * Whether to include server .out to the pod's stdout.
   *
   * @return whether server .out should be included in pod's stdout.
   * @since 2.0
   */
  boolean getIncludeServerOutInPodLog() {
    return Optional.ofNullable(includeServerOutInPodLog)
        .orElse(KubernetesConstants.DEFAULT_INCLUDE_SERVER_OUT_IN_POD_LOG);
  }

  public DomainSpec withIncludeServerOutInPodLog(boolean includeServerOutInPodLog) {
    this.includeServerOutInPodLog = includeServerOutInPodLog;
    return this;
  }

  /**
   * Whether to write the server HTTP access log file to the directory specified in
   * {@link #logHome} if {@link #logHomeEnabled} is true.
   *
   * @return true if the server HTTP access log file should be included in the directory
   *     specified in {@link #logHome}, false if server HTTP access log file should be written
   *     to the directory as configured in WebLogic domain home configuration
   */
  boolean getHttpAccessLogInLogHome() {
    return Optional.ofNullable(httpAccessLogInLogHome)
        .orElse(KubernetesConstants.DEFAULT_HTTP_ACCESS_LOG_IN_LOG_HOME);
  }

  public DomainSpec withHttpAccessLogInLogHome(boolean httpAccessLogInLogHome) {
    this.httpAccessLogInLogHome = httpAccessLogInLogHome;
    return this;
  }

  /**
   * Returns true if this domain's home is defined in the default docker image for the domain.
   *
   * @return true or false
   * @since 2.0
   */
  Boolean isDomainHomeInImage() {
    return domainHomeInImage;
  }

  /**
   * Specifies whether the domain home is stored in the image.
   *
   * @param domainHomeInImage true if the domain home is in the image
   */
  public void setDomainHomeInImage(boolean domainHomeInImage) {
    this.domainHomeInImage = domainHomeInImage;
  }

  public DomainSpec withDomainHomeInImage(boolean domainHomeInImage) {
    setDomainHomeInImage(domainHomeInImage);
    return this;
  }

  public String getDomainHomeSourceType() {
    return domainHomeSourceType;
  }

  public void setDomainHomeSourceType(String domainHomeSourceType) {
    this.domainHomeSourceType = domainHomeSourceType;
  }

  public DomainSpec withDomainHomeSourceType(String domainHomeSourceType) {
    this.domainHomeSourceType = domainHomeSourceType;
    return this;
  }

  public String getIntrospectVersion() {
    return introspectVersion;
  }

  public void setIntrospectVersionn(String introspectVersion) {
    this.introspectVersion = introspectVersion;
  }

  public DomainSpec withIntrospectVersion(String introspectVersion) {
    this.introspectVersion = introspectVersion;
    return this;
  }

  public Configuration getConfiguration() {
    return configuration;
  }

  public void setConfiguration(Configuration configuration) {
    this.configuration = configuration;
  }

  public DomainSpec withConfiguration(Configuration configuration) {
    this.configuration = configuration;
    return this;
  }

  /**
   * The desired number of running managed servers in each WebLogic cluster that is not explicitly
   * configured in clusters.
   *
   * @return replicas
   */
  public Integer getReplicas() {
    return this.replicas;
  }

  /**
   * The desired number of running managed servers in each WebLogic cluster that is not explicitly
   * configured in clusters.
   *
   * @param replicas replicas
   */
  public void setReplicas(Integer replicas) {
    this.replicas = replicas;
  }

  /**
   * The desired number of running managed servers in each WebLogic cluster that is not explicitly
   * configured in clusters.
   *
   * @param replicas replicas
   * @return this
   */
  public DomainSpec withReplicas(Integer replicas) {
    this.replicas = replicas;
    return this;
  }

  @Nullable
  String getConfigOverrides() {
    return configOverrides;
  }

  void setConfigOverrides(@Nullable String overrides) {
    this.configOverrides = overrides;
  }

  public DomainSpec withConfigOverrides(@Nullable String overrides) {
    this.configOverrides = overrides;
    return this;
  }

  @Nullable
  List<String> getConfigOverrideSecrets() {
    return Optional.ofNullable(configOverrideSecrets).orElse(Collections.emptyList());
  }

  public void setConfigOverrideSecrets(@Nullable List<String> overridesSecretNames) {
    this.configOverrideSecrets = overridesSecretNames;
  }

  /**
   * Test if the domain is deployed under Istio environment.
   *
   * @return istioEnabled
   */
  boolean isIstioEnabled() {
    return Optional.ofNullable(experimental)
        .map(Experimental::getIstio)
        .map(Istio::getEnabled)
        .orElse(false);
  }

  /**
   * The WebLogic readiness port used under Istio environment.
   *
   * @return readinessPort
   */
  int getIstioReadinessPort() {
    return Optional.ofNullable(experimental)
        .map(Experimental::getIstio)
        .map(Istio::getReadinessPort)
        .orElse(8888);
  }

  String getWdtDomainType() {
    return Optional.ofNullable(configuration)
        .map(Configuration::getModel)
        .map(Model::getDomainType)
        .orElse(ModelInImageDomainType.WLS.toString());
  }

  String getOpssWalletPasswordSecret() {
    return Optional.ofNullable(configuration)
        .map(Configuration::getOpss)
        .map(Opss::getWalletPasswordSecret)
        .orElse(null);
  }

  /**
   * Get OPSS wallet file secret.
   * @return wallet file secret
   */
  public String getOpssWalletFileSecret() {
    return Optional.ofNullable(configuration)
        .map(Configuration::getOpss)
        .map(Opss::getWalletFileSecret)
        .orElse(null);
  }

  String getRuntimeEncryptionSecret() {
    return Optional.ofNullable(configuration)
        .map(Configuration::getModel)
        .map(Model::getRuntimeEncryptionSecret)
        .orElse(null);
  }

  /**
   * Get WDT config map.
   * @return config map name
   */
  public String getWdtConfigMap() {
    return Optional.ofNullable(configuration)
        .map(Configuration::getModel)
        .map(Model::getConfigMap)
        .orElse(null);
  }

  @Override
  public String toString() {
    ToStringBuilder builder =
        new ToStringBuilder(this)
            .appendSuper(super.toString())
            .append("domainUID", domainUid)
            .append("domainHome", domainHome)
            .append("domainHomeInImage", domainHomeInImage)
            .append("domainHomeSourceType", domainHomeSourceType)
            .append("introspectVersion", introspectVersion)
            .append("configuration", configuration)
            .append("serverStartPolicy", serverStartPolicy)
            .append("webLogicCredentialsSecret", webLogicCredentialsSecret)
            .append("image", image)
            .append("imagePullPolicy", imagePullPolicy)
            .append("imagePullSecrets", imagePullSecrets)
            .append("adminServer", adminServer)
            .append("managedServers", managedServers)
            .append("clusters", clusters)
            .append("replicas", replicas)
            .append("logHome", logHome)
            .append("logHomeEnabled", logHomeEnabled)
            .append("includeServerOutInPodLog", includeServerOutInPodLog)
            .append("configOverrides", configOverrides)
            .append("configOverrideSecrets", configOverrideSecrets)
            .append("experimental", experimental);

    return builder.toString();
  }

  @Override
  public int hashCode() {
    HashCodeBuilder builder =
        new HashCodeBuilder()
            .appendSuper(super.hashCode())
            .append(domainUid)
            .append(domainHome)
            .append(domainHomeInImage)
            .append(domainHomeSourceType)
            .append(introspectVersion)
            .append(configuration)
            .append(serverStartPolicy)
            .append(webLogicCredentialsSecret)
            .append(image)
            .append(imagePullPolicy)
            .append(imagePullSecrets)
            .append(adminServer)
            .append(managedServers)
            .append(clusters)
            .append(replicas)
            .append(logHome)
            .append(logHomeEnabled)
            .append(includeServerOutInPodLog)
            .append(configOverrides)
            .append(configOverrideSecrets)
            .append(experimental);

    return builder.toHashCode();
  }

  @Override
  public boolean equals(Object other) {
    if (other == this) {
      return true;
    }
    if (!(other instanceof DomainSpec)) {
      return false;
    }

    DomainSpec rhs = ((DomainSpec) other);
    EqualsBuilder builder =
        new EqualsBuilder()
            .appendSuper(super.equals(other))
            .append(domainUid, rhs.domainUid)
            .append(domainHome, rhs.domainHome)
            .append(domainHomeInImage, rhs.domainHomeInImage)
            .append(domainHomeSourceType, rhs.domainHomeSourceType)
            .append(introspectVersion, rhs.introspectVersion)
            .append(configuration, rhs.configuration)
            .append(serverStartPolicy, rhs.serverStartPolicy)
            .append(webLogicCredentialsSecret, rhs.webLogicCredentialsSecret)
            .append(image, rhs.image)
            .append(imagePullPolicy, rhs.imagePullPolicy)
            .append(imagePullSecrets, rhs.imagePullSecrets)
            .append(adminServer, rhs.adminServer)
            .append(managedServers, rhs.managedServers)
            .append(clusters, rhs.clusters)
            .append(replicas, rhs.replicas)
            .append(logHome, rhs.logHome)
            .append(logHomeEnabled, rhs.logHomeEnabled)
            .append(includeServerOutInPodLog, rhs.includeServerOutInPodLog)
            .append(configOverrides, rhs.configOverrides)
            .append(configOverrideSecrets, rhs.configOverrideSecrets)
            .append(experimental, rhs.experimental);
    return builder.isEquals();
  }

  ManagedServer getManagedServer(String serverName) {
    if (serverName != null) {
      for (ManagedServer s : managedServers) {
        if (serverName.equals(s.getServerName())) {
          return s;
        }
      }
    }
    return null;
  }

  Cluster getCluster(String clusterName) {
    if (clusterName != null) {
      for (Cluster c : clusters) {
        if (clusterName.equals(c.getClusterName())) {
          return c;
        }
      }
    }
    return null;
  }

  private int getReplicaCountFor(Cluster cluster) {
    return hasReplicaCount(cluster)
        ? cluster.getReplicas()
        : Optional.ofNullable(replicas).orElse(0);
  }

  private boolean hasReplicaCount(Cluster cluster) {
    return cluster != null && cluster.getReplicas() != null;
  }

  private int getMaxUnavailableFor(Cluster cluster) {
    return hasMaxUnavailable(cluster) ? cluster.getMaxUnavailable() : 1;
  }

  private boolean hasMaxUnavailable(Cluster cluster) {
    return cluster != null && cluster.getMaxUnavailable() != null;
  }

  public AdminServer getAdminServer() {
    return adminServer;
  }

  private void setAdminServer(AdminServer adminServer) {
    this.adminServer = adminServer;
  }

  public List<ManagedServer> getManagedServers() {
    return managedServers;
  }

  public List<Cluster> getClusters() {
    return clusters;
  }

  class CommonEffectiveConfigurationFactory implements EffectiveConfigurationFactory {
    @Override
    public AdminServerSpec getAdminServerSpec() {
      return new AdminServerSpecCommonImpl(DomainSpec.this, adminServer);
    }

    @Override
    public ServerSpec getServerSpec(String serverName, String clusterName) {
      return new ManagedServerSpecCommonImpl(
          DomainSpec.this,
          getManagedServer(serverName),
          getCluster(clusterName),
          getClusterLimit(clusterName));
    }

    @Override
    public ClusterSpec getClusterSpec(String clusterName) {
      return new ClusterSpecCommonImpl(DomainSpec.this, getCluster(clusterName));
    }

    private Integer getClusterLimit(String clusterName) {
      return clusterName == null ? null : getReplicaCount(clusterName);
    }

    @Override
    public boolean isShuttingDown() {
      return getAdminServerSpec().isShuttingDown();
    }

    @Override
    public int getReplicaCount(String clusterName) {
      return getReplicaCountFor(getCluster(clusterName));
    }

    @Override
    public void setReplicaCount(String clusterName, int replicaCount) {
      getOrCreateCluster(clusterName).setReplicas(replicaCount);
    }

    @Override
    public int getMaxUnavailable(String clusterName) {
      return getMaxUnavailableFor(getCluster(clusterName));
    }

    @Override
    public List<String> getAdminServerChannelNames() {
      return adminServer != null ? adminServer.getChannelNames() : Collections.emptyList();
    }

    private Cluster getOrCreateCluster(String clusterName) {
      Cluster cluster = getCluster(clusterName);
      if (cluster != null) {
        return cluster;
      }

      return createClusterWithName(clusterName);
    }

    private Cluster createClusterWithName(String clusterName) {
      Cluster cluster = new Cluster().withClusterName(clusterName);
      clusters.add(cluster);
      return cluster;
    }
  }
}<|MERGE_RESOLUTION|>--- conflicted
+++ resolved
@@ -84,13 +84,9 @@
    * .out, and HTTP access log files in.
    */
   @Description(
-<<<<<<< HEAD
-      "The in-pod name of the directory in which to store the domain, node manager, server logs, "
-          + "and server  *.out files. Defaults to /shared/logs/<domainUID>. Ignored if logHomeEnabled is false.")
-=======
       "The in-pod name of the directory in which to store the domain, Node Manager, server logs, "
-          + "server  *.out, and optionally HTTP access log files if `httpAccessLogInLogHome` is true.")
->>>>>>> fc3f9f18
+          + "server  *.out, and optionally HTTP access log files if `httpAccessLogInLogHome` is true. "
+          + "Ignored if logHomeEnabled is false.")
   private String logHome;
 
   /**
