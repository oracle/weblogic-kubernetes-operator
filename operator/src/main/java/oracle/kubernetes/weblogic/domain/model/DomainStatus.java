// Copyright (c) 2017, 2022, Oracle and/or its affiliates.
// Licensed under the Universal Permissive License v 1.0 as shown at https://oss.oracle.com/licenses/upl.

package oracle.kubernetes.weblogic.domain.model;

import java.time.OffsetDateTime;
import java.util.ArrayList;
import java.util.Collections;
import java.util.Comparator;
import java.util.HashSet;
import java.util.List;
import java.util.Objects;
import java.util.function.Predicate;
import java.util.stream.Collectors;
import javax.annotation.Nonnull;
import javax.annotation.Nullable;

import jakarta.json.JsonPatchBuilder;
import jakarta.validation.Valid;
import oracle.kubernetes.json.Description;
import oracle.kubernetes.json.Range;
import oracle.kubernetes.operator.logging.LoggingFacade;
import oracle.kubernetes.operator.logging.LoggingFactory;
import oracle.kubernetes.utils.SystemClock;
import org.apache.commons.lang3.builder.EqualsBuilder;
import org.apache.commons.lang3.builder.HashCodeBuilder;
import org.apache.commons.lang3.builder.ToStringBuilder;
import org.jetbrains.annotations.NotNull;

import static oracle.kubernetes.operator.DomainPresence.getFailureRetryMaxCount;
import static oracle.kubernetes.operator.ProcessingConstants.FATAL_INTROSPECTOR_ERROR;
import static oracle.kubernetes.operator.WebLogicConstants.SHUTDOWN_STATE;
import static oracle.kubernetes.operator.logging.MessageKeys.DOMAIN_FATAL_ERROR;
import static oracle.kubernetes.operator.logging.MessageKeys.INTROSPECTOR_MAX_ERRORS_EXCEEDED;
import static oracle.kubernetes.operator.logging.MessageKeys.NON_FATAL_INTROSPECTOR_ERROR;
import static oracle.kubernetes.operator.logging.MessageKeys.NO_FORMATTING;
import static oracle.kubernetes.weblogic.domain.model.DomainConditionType.Failed;
import static oracle.kubernetes.weblogic.domain.model.DomainConditionType.Rolling;
import static oracle.kubernetes.weblogic.domain.model.ObjectPatch.createObjectPatch;

/**
 * DomainStatus represents information about the status of a domain. Status may trail the actual
 * state of a system.
 */
@Description("The current status of the operation of the WebLogic domain. Updated automatically by the operator.")
public class DomainStatus {

  public static final LoggingFacade LOGGER = LoggingFactory.getLogger("Operator", "Operator");

  @Description("Current service state of the domain.")
  @Valid
  private List<DomainCondition> conditions = new ArrayList<>();

  @Description(
      "A human readable message indicating details about why the domain is in this condition.")
  private String message;

  @Description(
      "A brief CamelCase message indicating details about why the domain is in this state.")
  private String reason;

  @Description(
      "Non-zero if the introspector job fails for any reason. "
          + "You can configure an introspector job retry limit for jobs that log script failures using "
          + "the Operator tuning parameter 'domainPresenceFailureRetryMaxCount' (default 5). "
          + "You cannot configure a limit for other types of failures, such as a Domain resource reference "
          + "to an unknown secret name; in which case, the retries are unlimited.")
  @Range(minimum = 0)
  private Integer introspectJobFailureCount = 0;

  @Description("Unique ID of the last failed introspection job.")
  private String failedIntrospectionUid;

  @Description("Status of WebLogic Servers in this domain.")
  @Valid
  // sorted list of ServerStatus
  private final List<ServerStatus> servers;

  @Description("Status of WebLogic clusters in this domain.")
  @Valid
  // sorted list of ClusterStatus
  private final List<ClusterStatus> clusters = new ArrayList<>();

  @Description(
      "RFC 3339 date and time at which the operator started the domain. This will be when "
          + "the operator begins processing and will precede when the various servers "
          + "or clusters are available.")
  private OffsetDateTime startTime = SystemClock.now();

  @Description(
      "The number of running cluster member Managed Servers in the WebLogic cluster if there is "
      + "exactly one cluster defined in the domain configuration and where the `replicas` field is set at the `spec` "
      + "level rather than for the specific cluster under `clusters`. This field is provided to support use of "
      + "Kubernetes scaling for this limited use case.")
  @Range(minimum = 0)
  private Integer replicas;

  public DomainStatus() {
    servers = new ArrayList<>();
  }

  /**
   * A copy constructor that creates a deep copy.
   * @param that the object to copy
   */
  public DomainStatus(DomainStatus that) {
    message = that.message;
    reason = that.reason;
    conditions = that.conditions.stream().map(DomainCondition::new).collect(Collectors.toList());
    servers = that.servers.stream().map(ServerStatus::new).collect(Collectors.toList());
    clusters.addAll(that.clusters.stream().map(ClusterStatus::new).collect(Collectors.toList()));
    startTime = that.startTime;
    replicas = that.replicas;
    introspectJobFailureCount = that.introspectJobFailureCount;
    failedIntrospectionUid = that.failedIntrospectionUid;
  }

  /**
   * Current service state of domain.
   *
   * @return conditions
   */
  public @Nonnull List<DomainCondition> getConditions() {
    return conditions;
  }

  /**
   * Adds a condition to the status, replacing any existing conditions with the same type, and removing other
   * conditions according to the domain rules.
   *
   * @param newCondition the condition to add.
   * @return this object.
   */
  public DomainStatus addCondition(DomainCondition newCondition) {
    if (conditions.contains(newCondition)) {
      return this;
    }

    conditions = conditions.stream()
          .filter(c -> !c.getType().isObsolete())
          .filter(c -> c.isCompatibleWith(newCondition))
          .collect(Collectors.toList());

    conditions.add(newCondition);
    Collections.sort(conditions);
    setReasonAndMessage();
    return this;
  }

  private void setReasonAndMessage() {
    DomainCondition selected = conditions.stream()
          .filter(this::maySupplyStatusMessage)
          .findFirst().orElse(new DomainCondition(Failed));
    reason = selected.getReason();
    message = selected.getMessage();
  }

  private boolean maySupplyStatusMessage(DomainCondition c) {
    return c.getMessage() != null && "True".equals(c.getStatus());
  }

  /**
   * Returns true if any condition of the specified type is present.
   * @param type the type of condition to find
   */
  public boolean hasConditionWithType(DomainConditionType type) {
    return conditions.stream().anyMatch(c -> c.getType() == type);
  }

  /**
   * Returns true if there is no condition matching the specified predicate.
   * @param predicate a predicate to match against a condition
   */
  public boolean lacksConditionWith(Predicate<DomainCondition> predicate) {
    return getConditionsMatching(predicate).isEmpty();
  }

  /**
   * Removes any condition with the specified type.
   *
   * @param type the type of the condition
   */
  public void removeConditionsWithType(DomainConditionType type) {
    removeConditionsMatching(c -> c.hasType(type));
  }

  /**
   * Removes any condition matching the specified predicate.
   * @param predicate the criteria for removing a condition
   */
  public void removeConditionsMatching(Predicate<DomainCondition> predicate) {
    for (DomainCondition condition : getConditionsMatching(predicate)) {
      removeCondition(condition);
    }
  }

  private List<DomainCondition> getConditionsMatching(Predicate<DomainCondition> predicate) {
    return conditions.stream().filter(predicate).collect(Collectors.toList());
  }

  /**
   * Removes the specified condition from the status.
   * @param condition a condition
   */
  public void removeCondition(@Nonnull DomainCondition condition) {
    conditions.remove(condition);
    setReasonAndMessage();
  }

  /**
   * A human readable message indicating details about why the domain is in this condition.
   *
   * @return message
   */
  public String getMessage() {
    return message;
  }

  /**
   * A human readable message indicating details about why the domain is in this condition.
   *
   * @param message message
   */
  public void setMessage(String message) {
    this.message = message;
  }

  /**
   * A human readable message indicating details about why the domain is in this condition.
   *
   * @param message message
   * @return this
   */
  public DomainStatus withMessage(String message) {
    this.message = message;
    return this;
  }

  /**
   * A brief CamelCase message indicating details about why the domain is in this state.
   *
   * @return reason
   */
  public String getReason() {
    return reason;
  }

  /**
   * A brief CamelCase message indicating details about why the domain is in this state.
   *
   * @param reason reason
   */
  public void setReason(String reason) {
    this.reason = reason;
  }

  /**
   * A brief CamelCase message indicating details about why the domain is in this state.
   *
   * @param reason reason
   * @return this
   */
  public DomainStatus withReason(String reason) {
    this.reason = reason;
    return this;
  }

  /**
   * Returns true if the status has a condition indicating that the domain is currently rolling.
   */
  public boolean isRolling() {
    return conditions.stream().anyMatch(c -> c.getType().equals(Rolling));
  }

  /**
   * The number of running managed servers in the WebLogic cluster if there is only one cluster in
   * the domain and where the cluster does not explicitly configure its replicas in a cluster
   * specification.
   *
   * @return replicas
   */
  public Integer getReplicas() {
    return this.replicas;
  }

  /**
   * The number of running managed servers in the WebLogic cluster if there is only one cluster in
   * the domain and where the cluster does not explicitly configure its replicas in a cluster
   * specification.
   *
   * @param replicas replicas
   */
  public void setReplicas(Integer replicas) {
    this.replicas = replicas;
  }

  /**
   * The number of running managed servers in the WebLogic cluster if there is only one cluster in
   * the domain and where the cluster does not explicitly configure its replicas in a cluster
   * specification.
   *
   * @param replicas replicas
   * @return this
   */
  public DomainStatus withReplicas(Integer replicas) {
    this.replicas = replicas;
    return this;
  }

  /**
   * The number of times the introspect job failed.
   *
   * @return introspectJobFailureRetryCount
   */
  public Integer getIntrospectJobFailureCount() {
    return this.introspectJobFailureCount;
  }

  /**
   * Increment the number of introspect job failure count.
   *
   * @param uid the Kubernetes-assigned UID of the job which discovered the introspection failure
   */
  public void incrementIntrospectJobFailureCount(String uid) {
    if (fiberException(uid) || failedIntrospectionNotRecorded(uid)) {
      introspectJobFailureCount = introspectJobFailureCount + 1;
    }
    failedIntrospectionUid = uid;
  }

  private boolean fiberException(String uid) {
    return uid == null;
  }

  private boolean failedIntrospectionNotRecorded(String uid) {
    return !uid.equals(failedIntrospectionUid);
  }

  /**
   * Reset the number of introspect job failure to default.
   *
   * @return this
   */
  public DomainStatus resetIntrospectJobFailureCount() {
    this.introspectJobFailureCount = 0;
    return this;
  }

  /**
   * Returns the UID of the last failed introspection job.
   */
  public String getFailedIntrospectionUid() {
    return failedIntrospectionUid;
  }

  /**
   * Status of WebLogic Servers in this domain.
   *
   * @return a sorted list of ServerStatus containing status of WebLogic Servers in this domain
   */
  public List<ServerStatus> getServers() {
    synchronized (servers) {
      return new ArrayList<>(servers);
    }
  }

  /**
   * Status of WebLogic Servers in this domain.
   *
   * @param servers servers
   */
  public void setServers(List<ServerStatus> servers) {
    synchronized (this.servers) {
      if (this.servers.equals(servers)) {
        return;
      }

      List<ServerStatus> newServers = servers
            .stream()
            .map(ServerStatus::new)
            .map(this::adjust)
            .sorted(Comparator.naturalOrder())
            .collect(Collectors.toList());

      this.servers.clear();
      this.servers.addAll(newServers);
    }
  }

  private ServerStatus adjust(ServerStatus server) {
    if (server.getState() == null) {
      ServerStatus oldServer = getMatchingServer(server);
      if ((oldServer != null) && (oldServer.getHealth() == null)) {
        return server;
      }
      server.setState(oldServer == null ? SHUTDOWN_STATE : oldServer.getState());
    }
    return server;
  }

  private ServerStatus getMatchingServer(ServerStatus server) {
    return getServers()
          .stream()
          .filter(s -> Objects.equals(s.getClusterName(), server.getClusterName()))
          .filter(s -> Objects.equals(s.getServerName(), server.getServerName()))
          .findFirst()
          .orElse(null);
  }


  /**
   * Status of WebLogic Servers in this domain.
   *
   * @param servers servers
   * @return this
   */
  public DomainStatus withServers(List<ServerStatus> servers) {
    setServers(servers);
    return this;
  }

  /**
   * Add the status for a server.
   * @param server the status for one server
   * @return this object
   */
  public DomainStatus addServer(ServerStatus server) {
    synchronized (servers) {
      servers.removeIf(serverStatus -> Objects.equals(serverStatus.getServerName(), server.getServerName()));

      servers.add(server);
      Collections.sort(servers);
    }
    return this;
  }

  /**
   * Status of WebLogic clusters in this domain.
   *
   * @return a sorted list of ClusterStatus containing status of WebLogic clusters in this domain
   */
  public List<ClusterStatus> getClusters() {
    synchronized (clusters) {
      return new ArrayList<>(clusters);
    }
  }

  /**
   * Set the clusters list.
   * @param clusters the list of clusters to use
   */
  public void setClusters(List<ClusterStatus> clusters) {
    synchronized (this.clusters) {
      if (isClustersEqualIgnoringOrder(clusters, this.clusters)) {
        return;
      }

      List<ClusterStatus> sortedClusters = new ArrayList<>(clusters);
      sortedClusters.sort(Comparator.naturalOrder());

      this.clusters.clear();
      this.clusters.addAll(sortedClusters);
    }
  }

  private boolean isClustersEqualIgnoringOrder(List<ClusterStatus> clusters1, List<ClusterStatus> clusters2) {
    return new HashSet<>(clusters1).equals(new HashSet<>(clusters2));
  }

  /**
   * Add the status for a cluster.
   * @param cluster the status for one cluster
   * @return this object
   */
  public DomainStatus addCluster(ClusterStatus cluster) {
    synchronized (clusters) {
      clusters.removeIf(clusterStatus -> Objects.equals(clusterStatus.getClusterName(), cluster.getClusterName()));

      clusters.add(cluster);
      Collections.sort(clusters);
    }
    return this;
  }

  /**
   * RFC 3339 date and time at which the operator started the domain. This will be when the operator
   * begins processing and will precede when the various servers or clusters are available.
   *
   * @return start time
   */
  OffsetDateTime getStartTime() {
    return startTime;
  }

  /**
   * The time that the domain was started.
   *
   * @param startTime time
   */
  public void setStartTime(OffsetDateTime startTime) {
    this.startTime = startTime;
  }

  /**
   * The time that the domain was started.
   *
   * @param startTime time
   * @return this
   */
  public DomainStatus withStartTime(OffsetDateTime startTime) {
    this.startTime = startTime;
    return this;
  }

  @Override
  public String toString() {
    return new ToStringBuilder(this)
        .append("conditions", conditions)
        .append("message", message)
        .append("reason", reason)
        .append("servers", servers)
        .append("clusters", clusters)
        .append("startTime", startTime)
        .append("introspectJobFailureCount", introspectJobFailureCount)
        .append("failedIntrospectionUid", failedIntrospectionUid)
        .toString();
  }

  @Override
  public int hashCode() {
    return new HashCodeBuilder()
        .append(reason)
        .append(startTime)
        .append(Domain.sortOrNull(servers))
        .append(Domain.sortOrNull(clusters))
        .append(Domain.sortOrNull(conditions))
        .append(message)
        .append(introspectJobFailureCount)
        .append(failedIntrospectionUid)
        .toHashCode();
  }

  @Override
  public boolean equals(Object other) {
    if (other == this) {
      return true;
    }
    if (!(other instanceof DomainStatus)) {
      return false;
    }
    DomainStatus rhs = ((DomainStatus) other);
    return new EqualsBuilder()
        .append(reason, rhs.reason)
        .append(startTime, rhs.startTime)
        .append(servers, rhs.servers)
        .append(Domain.sortOrNull(clusters), Domain.sortOrNull(rhs.clusters))
        .append(Domain.sortOrNull(conditions), Domain.sortOrNull(rhs.conditions))
        .append(message, rhs.message)
        .append(introspectJobFailureCount, rhs.introspectJobFailureCount)
        .append(failedIntrospectionUid, rhs.failedIntrospectionUid)
        .isEquals();
  }

  private static final ObjectPatch<DomainStatus> statusPatch = createObjectPatch(DomainStatus.class)
        .withConstructor(DomainStatus::new)
        .withStringField("message", DomainStatus::getMessage)
        .withStringField("reason", DomainStatus::getReason)
        .withBooleanField("rolling", DomainStatus::isRolling)
        .withStringField("failedIntrospectionUid", DomainStatus::getFailedIntrospectionUid)
        .withIntegerField("introspectJobFailureCount", DomainStatus::getIntrospectJobFailureCount)
        .withIntegerField("replicas", DomainStatus::getReplicas)
        .withListField("conditions", DomainCondition.getObjectPatch(), DomainStatus::getConditions)
        .withListField("clusters", ClusterStatus.getObjectPatch(), DomainStatus::getClusters)
        .withListField("servers", ServerStatus.getObjectPatch(), DomainStatus::getServers);

  public void createPatchFrom(JsonPatchBuilder builder, @Nullable DomainStatus oldStatus) {
    statusPatch.createPatch(builder, "/status", oldStatus, this);
  }

  public DomainStatus withIntrospectJobFailureCount(int failureCount) {
    this.introspectJobFailureCount = failureCount;
    return this;
  }
<<<<<<< HEAD
=======

  public DomainStatus upgrade() {
    Optional.ofNullable(conditions).ifPresent(x -> x.removeIf(cond -> cond.hasType(Progressing)));
    return this;
  }

  public String createDomainStatusMessage(String jobUid, String message) {
    return LOGGER.formatMessage(getMessageKey(jobUid, message),
          message, getIntrospectJobFailureCount(), getFailureRetryMaxCount());
  }

  @NotNull
  private String getMessageKey(String jobUid, String message) {
    return getFailureLevel(jobUid, message).getMessageKey();
  }

  @NotNull
  private FailureLevel getFailureLevel(String jobUid, String message) {
    if (jobUid == null) {
      return FailureLevel.NON_INTROSPECTION;
    } else if (hasReachedMaximumFailureCount()) {
      return FailureLevel.RETRIES_EXCEEDED;
    } else if (isFatalError(message)) {
      return FailureLevel.FATAL;
    } else {
      return FailureLevel.WILL_RETRY;
    }
  }

  private boolean isFatalError(String message) {
    return Optional.ofNullable(message).map(m -> m.contains(FATAL_INTROSPECTOR_ERROR)).orElse(false);
  }

  /**
   * Returns true if the failure count in the status is equal to or greater than the configured maximum.
   */
  public boolean hasReachedMaximumFailureCount() {
    return getIntrospectJobFailureCount() >= getFailureRetryMaxCount();
  }

  private enum FailureLevel {
    NON_INTROSPECTION,
    FATAL {
      @NotNull
      @Override
      String getMessageKey() {
        return DOMAIN_FATAL_ERROR;
      }
    },
    WILL_RETRY {
      @NotNull
      @Override
      String getMessageKey() {
        return NON_FATAL_INTROSPECTOR_ERROR;
      }
    },
    RETRIES_EXCEEDED {
      @NotNull
      @Override
      String getMessageKey() {
        return INTROSPECTOR_MAX_ERRORS_EXCEEDED;
      }
    };

    @NotNull
    String getMessageKey() {
      return NO_FORMATTING;
    }
  }
>>>>>>> 496e9231
}<|MERGE_RESOLUTION|>--- conflicted
+++ resolved
@@ -10,6 +10,7 @@
 import java.util.HashSet;
 import java.util.List;
 import java.util.Objects;
+import java.util.Optional;
 import java.util.function.Predicate;
 import java.util.stream.Collectors;
 import javax.annotation.Nonnull;
@@ -579,13 +580,6 @@
 
   public DomainStatus withIntrospectJobFailureCount(int failureCount) {
     this.introspectJobFailureCount = failureCount;
-    return this;
-  }
-<<<<<<< HEAD
-=======
-
-  public DomainStatus upgrade() {
-    Optional.ofNullable(conditions).ifPresent(x -> x.removeIf(cond -> cond.hasType(Progressing)));
     return this;
   }
 
@@ -652,5 +646,4 @@
       return NO_FORMATTING;
     }
   }
->>>>>>> 496e9231
 }