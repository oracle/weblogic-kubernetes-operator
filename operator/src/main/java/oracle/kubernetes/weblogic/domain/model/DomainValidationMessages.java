--- conflicted
+++ resolved
@@ -112,15 +112,11 @@
     return getMessage(MessageKeys.OPSS_SECRET_NOT_SPECIFIED, secret);
   }
 
-<<<<<<< HEAD
-  public static String illegalSecretNamespace(String namespace) {
-=======
-  static String missingRequiredFluentdSecret(String secret) {
+  public static String missingRequiredFluentdSecret(String secret) {
     return getMessage(MessageKeys.MISSING_ELASTIC_SEARCH_SECRET, secret);
   }
 
-  static String illegalSecretNamespace(String namespace) {
->>>>>>> e0194f32
+  public static String illegalSecretNamespace(String namespace) {
     return getMessage(MessageKeys.ILLEGAL_SECRET_NAMESPACE, namespace);
   }
 
