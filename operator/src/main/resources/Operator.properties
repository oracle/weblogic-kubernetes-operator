WLSKO-0000=Oracle WebLogic Server Kubernetes Operator, version: {0}, implementation: {1}, build time: {2}
WLSKO-0001=Creating API Client
WLSKO-0002=The Kuberenetes Master URL is set to {0}
WLSKO-0005=The Oracle WebLogic Server Operator for Kubernetes is shutting down
WLSKO-0006=Exception thrown
WLSKO-0012=Create Custom Resource Definition: {0}
WLSKO-0018={2} secret ''{0}'' not found in namespace ''{1}''
WLSKO-0019=Retrieving secret: {0}
WLSKO-0020=Secret data field not found: {0}
WLSKO-0021=Read server configurations from administration server took {0} ms. Configuration read: {1}
WLSKO-0026=Fail to parse REST response from WLS. Json response is {0}. Exception is {1}
WLSKO-0027=Service URL is {0}
WLSKO-0028=No servers configured in WebLogic cluster with name {0}
WLSKO-0029=Verifying that operator service account can access required operations on required resources in namespace {0}
WLSKO-0030=Access denied for operator service account for operation {0} on resource {1}
WLSKO-0031=A namespace has not been created for the Oracle WebLogic Server Operator for Kubernetes
WLSKO-0034=Starting Operator Liveness Thread
WLSKO-0035=Could not create Operator Liveness file /operator/.alive
WLSKO-0037=The request must contain an ''Authorization'' header whose value is ''Bearer <accessToken>'' where <accessToken> is a Kubernetes access token
WLSKO-0038=Creating or updating Kubernetes presence for WebLogic Domain with UID: {0}
WLSKO-0039=Watch event triggered for WebLogic Domain with UID: {0}
WLSKO-0040=Watch event triggered for deletion of WebLogic domain with UID: {0}
WLSKO-0041=Creating administration server Pod for WebLogic domain with UID: {0}. Administration server name: {1}.
WLSKO-0042=Replacing administration server Pod for WebLogic domain with UID: {0}. Administration server name: {1}.
WLSKO-0043=Existing administration server Pod is correct for WebLogic domain with UID: {0}. Administration server name: {1}.
WLSKO-0044=Creating administration server Service for WebLogic domain with UID: {0}. Administration server name: {1}.
WLSKO-0045=Replacing administration server Service for WebLogic domain with UID: {0}. Administration server name: {1}.
WLSKO-0046=Existing administration server Service is correct for WebLogic domain with UID: {0}. Administration server name: {1}.
WLSKO-0047=Creating managed server Pod for WebLogic domain with UID: {0}. Managed server name: {1}.
WLSKO-0048=Replacing managed server Pod for WebLogic domain with UID: {0}. Managed server name: {1}.
WLSKO-0049=Existing managed server Pod is correct for WebLogic domain with UID: {0}. Managed server name: {1}.
WLSKO-0050=Creating managed server Service for WebLogic domain with UID: {0}. Managed server name: {1}.
WLSKO-0051=Replacing managed server Service for WebLogic domain with UID: {0}. Managed server name: {1}.
WLSKO-0052=Existing managed server Service is correct for WebLogic domain with UID: {0}. Managed server name: {1}.
WLSKO-0053=Creating cluster Service for WebLogic domain with UID: {0}. Cluster name: {1}.
WLSKO-0054=Replacing cluster Service for WebLogic domain with UID: {0}. Cluster name: {1}.
WLSKO-0055=Existing cluster Service is correct for WebLogic domain with UID: {0}. Cluster name: {1}.
WLSKO-0056=Creating config map, {0}, for namespace: {1}.
WLSKO-0057=Replacing config map, {0}, for namespace: {1}.
WLSKO-0172=Patching config map, {0}, for namespace: {1}.
WLSKO-0058=Existing config map, {0}, is correct for namespace: {1}.
WLSKO-0059=Cannot create Token Review - not authorized.
WLSKO-0068=ApiException from TokenReview: {0}
WLSKO-0069=ApiException from SubjectAccessReview: {0}
WLSKO-0071=Replicas in {0} for cluster {1} is specified with a value of {2} which is larger than the number of configured WLS servers in the cluster: {3}
WLSKO-0073=Kubernetes minimum version check failed. Supported versions are {0}, but found version {1}
WLSKO-0074=Verifying Kubernetes minimum version
WLSKO-0076=WebLogic domain UID uniqueness check failed. Domain UID {0} exists in domains named {1} and {2}
WLSKO-0077=Persistent volume not found for domain named {0} with domain UID {1}
WLSKO-0078=Persistent volume named {0} for domain named {1} with domain UID {2} does not have access mode of {3}
WLSKO-0079=Kubernetes version is: {0}
WLSKO-0080=Failure reading Kubernetes version.  Exception thrown: {0}
WLSKO-0081=HTTP {0} method on URL {1} failed with return code {2}.
WLSKO-0082=Watch event ignored for domain with domain UID {0} because no change to domain specification.
WLSKO-0083=Operator namespace is: {0}
WLSKO-0084=Operator domain namespaces are: {0}
WLSKO-0085=Operator service account is: {0}
WLSKO-0087=Waiting for pod {0} to be ready
WLSKO-0088=Pod {0} is ready
WLSKO-0089=Pod {0} has failed
WLSKO-0094=Async call {0} invoking: {1}, namespace: {2}, name: {3}, body: {4}, fieldSelector: {5}, labelSelector: {6}, resourceVersion: {7}
WLSKO-0095=Async call {0} failed: {1}, code: {2}, headers {3} after invoking {4}, namespace: {5}, name: {6}, body: {7}, fieldSelector: {8}, labelSelector: {9}, resourceVersion: {10}, response body: {11}
WLSKO-0096=Async call {0} invoking: {1} succeeded: {2}, code: {3}, headers {4}
WLSKO-0097=Async call will not be retried: {0}, code: {1}, headers {2}
WLSKO-0098=Async call {0} will be retried after delay: {1} ms: {2}, namaespace: {3}, name: {4}
WLSKO-0099=Async call {0} timed-out: {1}, namespace: {2}, name: {3}, body: {4}, fieldSelector: {5}, labelSelector: {6}, resourceVersion: {7}
WLSKO-0101=Watch event: {0}, object: {1}
WLSKO-0102=Status for Domain with UID {0} is now: {1}
WLSKO-0103=Specified managed server count parameter of {0} is invalid.  Please specify a positive managed server count for scaling
WLSKO-0104=Requested scaling count of {0} is greater than configured cluster size of {1} for WebLogic cluster {2}. Please increase the number of configured managed servers for WebLogic cluster {3}
WLSKO-0106=Domain matching {0} not found
WLSKO-0107=Invalid domain UID: {0}
WLSKO-0108=Null domainUID
WLSKO-0109=Null V1TokenReviewStatus
WLSKO-0110=Null userInfo {0}
WLSKO-0111=Could not find the resource bundle
WLSKO-0112=Steps on current fiber {0}
WLSKO-0118=Cycling of servers for Domain with UID {0} in the list {1} now
WLSKO-0119=Rolling of servers for Domain with UID {0} in the list {1} now with ready servers {2}
WLSKO-0120=Patching administration server Pod for WebLogic domain with UID: {0}. Administration server name: {1}.
WLSKO-0121=Patching managed server Pod for WebLogic domain with UID: {0}. Managed server name: {1}.
WLSKO-0122=Pod for domain with domainUID {0} in namespace {1} and with server name {2} deleted; validating domain
WLSKO-0126=Reloading tuning parameters from Operator's config map
WLSKO-0127=Failed to read health information from server {0}
WLSKO-0133=Cannot find WebLogic server template with name {0} which is referenced by WebLogic cluster {1}
WLSKO-0134=Loading scripts into domain control config map for namespace: {0}
WLSKO-0136=Job {0} has failed
WLSKO-0137=Job for domain with domainUID {0} in namespace {1} and with job name {2} deleted
WLSKO-0138=Waiting for job {0} to be complete
WLSKO-0140=Job {0} is completed with status: {1}
WLSKO-0141=Failed to parse WebLogic Domain topology due to exception: {0}
WLSKO-0142=Failed to parse results from domain introspector for domain {0} due to exception: {1}
WLSKO-0143=Failed to parse file {0} from domain introspector for domain {1} due to exception: {2}
WLSKO-0144=Unable to start domain with domainUID {0} in namespace {1} after {2} attempts due to exception: {3}
WLSKO-0145=Replacing pod {0} because: {1}
WLSKO-0146=Replica request of {0} exceeds the maximum dynamic server count of {1} configured for cluster {2}
WLSKO-0148=Current Pod dump [{0}] vs expected pod [{1}].
WLSKO-0150=Creating external channel service for WebLogic domain with UID: {0}.
WLSKO-0151=Replacing external channel service for WebLogic domain with UID: {0}.
WLSKO-0152=Existing external channel service is correct for WebLogic domain with UID: {0}.
WLSKO-0153=Failed to read health information from server {0}. Unable to connect to server.
WLSKO-0154=Job {0} failed due to reason: DeadlineExceeded. \
  ActiveDeadlineSeconds of the job is configured with {1} seconds. \
  The job was started {2} seconds ago. \
  Ensure all domain dependencies have been deployed \
  (any secrets, config-maps, PVs, and PVCs that the domain resource references). \
  Use kubectl describe for the job and its pod for more job failure information. \
  The job may be retried by the operator up to {3} \
  times with longer ActiveDeadlineSeconds value in each subsequent retry. \
  Use tuning parameter 'domainPresenceFailureRetryMaxCount' to configure max retries.
WLSKO-0156=Access denied for operator service account for operation {0} on resource {1} in namespace {2}.
WLSKO-0157=Domain {0} is not valid: {1}
WLSKO-162=Unable to read internal certificate at path {0}
WLSKO-163=No external certificate configured for REST endpoint. Endpoint will be disabled.
WLSKO-0164=Replica request of {0} less than the minimum dynamic server count of {1} configured for cluster {2}
WLSKO-0165=in namespace {0}
WLSKO-0166=for {0}
WLSKO-0167=with {0}
WLSKO-0168={0}: {1}
WLSKO-0169=Job {0} is created at {1}
WLSKO-0170=HTTP timeout: exception {0}.
WLSKO-0171=Namespace {0} is in operator's domain namespaces list but doesn't exist
WLSKO-0173=Replace custom resource definition failed: {0}
WLSKO-0174=Create custom resource definition failed: {0}
WLSKO-0175=Job {0} in namespace {1} failed with status {2}. Check log messages \
  copied from the introspector pod {3} log for additional information.
WLSKO-0176=Job {1} in namespace {0} failed, job details are {2}
WLSKO-0177=Pod {0} in namespace {1} failed, the pod status is {2}
WLSKO-0178=Operator cannot proceed, as the Custom Resource Definition for ''domains.weblogic.oracle'' is not installed.
WLSKO-0179=Pod {0} in namespace {1} detected as stuck, and force-deleted
WLSKO-0180=Creating event: {0}
WLSKO-0181=Replacing event: {0}
WLSKO-0182=Cannot create {0} event in namespace {1} due to an authorization error
<<<<<<< HEAD
WLSKO-0183=Model in Image domain with DomainUID ''{0}'' and server name ''{1}'' online updated successfully. No restart is necessary
=======
WLSKO-0183=Creating Pod Disruption Budget for WebLogic domain with UID: {0}. Cluster name: {1}.
WLSKO-0184=Existing Pod Disruption Budget is correct for WebLogic domain with UID: {0}. Cluster name: {1}.
WLSKO-0185=Patching Pod Disruption Budget for WebLogic domain with UID: {0}. Cluster name: {1}.
WLSKO-0186=Start managing namespace {0}
WLSKO-0187=Stop managing namespace {0}

>>>>>>> 10be182b
# Domain status messages

WLSDO-0001=More than one item under ''spec.managedServers'' in the domain resource has DNS-1123 name ''{0}''
WLSDO-0002=More than one item under ''spec.clusters'' in the domain resource has DNS-1123 name ''{0}''
WLSDO-0003=No volume mount contains path for log home ''{0}''
WLSDO-0004=The mount path ''{0}'', in entry ''{1}'' of domain resource ''additionalVolumeMounts'', is not valid
WLSDO-0005=Environment {0} {1}, specified under ''{2}'', {3} reserved for use by the operator
WLSDO-0006=Bad namespace for weblogicCredentialsSecret: ''{0}''. If specified, must be same as domain namespace.
WLSDO-0007=Configuration overridesConfigMap ''{0}'' is not supported if ''domainHomeSourceType'' is configured as ''FromModel''.
WLSDO-0008=ConfigMap ''{0}'' specified by ''spec.configuration.model.configMap'' not found in namespace ''{1}''.
WLSDO-0009=The secret ''{0}'' must be specified if ''domainHomeSourceType'' is configured as ''FromModel''.
WLSDO-0010=The secret ''{0}'' must be specified if ''domainHomeSourceType'' is configured as ''FromModel'' and spec.configuration.model.domainType is configured as ''JRF''.
WLSDO-0011=Cluster ''{0}'' specified in the domain resource does not exist in the WebLogic domain home configuration.
WLSDO-0012=Managed Server ''{0}'' specified in the domain resource does not exist in the WebLogic domain home configuration.
WLSDO-0013=Istio is enabled and the domain resource specified to expose channel {0} in the adminServices section. The channel name default, \
default-admin, default-secure are internal to the WebLogic Kubernetes Operator. Please create the network channel with a different name in the WebLogic Domain before \
exposing it.
WLSDO-0014=The domain {0} introspect job failed, it will automatically retry in {1} seconds. Current number of  \
  retries = {2}
WLSDO-0015="Retrying failed domain {0} introspect job, retry {1} of a maximum {2}."
WLSDO-0016=DomainUID ''{0}'' introspector job name ''{1}'' exceeds maximum allowed length ''{2}''.
WLSDO-0017=DomainUID ''{0}'' and cluster name ''{1}'' combination ''{2}'' exceeds maximum allowed length ''{3}''.
WLSDO-0018=DomainUID ''{0}'' and server name ''{1}'' combination ''{2}'' exceeds maximum allowed length ''{3}''.
WLSDO-0019=DomainUID ''{0}'' and admin server name ''{1}'' combination ''{2}'' exceeds maximum allowed length ''{3}''.
WLSDO-0020=Online WebLogic configuration updates complete \
  but there are pending non-dynamic changes that require \
  pod restarts to take effect. The changes are:


oneEnvVar=variable
multipleEnvVars=variables
singularToBe=is
pluralToBe=are<|MERGE_RESOLUTION|>--- conflicted
+++ resolved
@@ -131,16 +131,13 @@
 WLSKO-0180=Creating event: {0}
 WLSKO-0181=Replacing event: {0}
 WLSKO-0182=Cannot create {0} event in namespace {1} due to an authorization error
-<<<<<<< HEAD
-WLSKO-0183=Model in Image domain with DomainUID ''{0}'' and server name ''{1}'' online updated successfully. No restart is necessary
-=======
 WLSKO-0183=Creating Pod Disruption Budget for WebLogic domain with UID: {0}. Cluster name: {1}.
 WLSKO-0184=Existing Pod Disruption Budget is correct for WebLogic domain with UID: {0}. Cluster name: {1}.
 WLSKO-0185=Patching Pod Disruption Budget for WebLogic domain with UID: {0}. Cluster name: {1}.
 WLSKO-0186=Start managing namespace {0}
 WLSKO-0187=Stop managing namespace {0}
+WLSKO-0188=Model in Image domain with DomainUID ''{0}'' and server name ''{1}'' online updated successfully. No restart is necessary
 
->>>>>>> 10be182b
 # Domain status messages
 
 WLSDO-0001=More than one item under ''spec.managedServers'' in the domain resource has DNS-1123 name ''{0}''
