--- conflicted
+++ resolved
@@ -137,12 +137,8 @@
 WLSKO-0136=Job {0} has failed
 WLSKO-0137=Job for domain with domainUID {0} in namespace {1} and with job name {2} deleted
 WLSKO-0138=Waiting for job {0} to be complete
-<<<<<<< HEAD
-WLSKO-0139=Domain Introspector job {0} created
-=======
 WLSKO-0139=Domain Introspector job {0} created
 WLSKO-0140=Job {0} is completed with status: {1}
 WLSKO-0141=Failed to parse WebLogic Domain topology due to exception: {0}
 WLSKO-0142=Failed to parse results from domain introspector for domain {0} due to exception: {1}
-WLSKO-0143=Failed to parse file {0} from domain introspector for domain {1} due to exception: {2}
->>>>>>> 560bfbf3
+WLSKO-0143=Failed to parse file {0} from domain introspector for domain {1} due to exception: {2}