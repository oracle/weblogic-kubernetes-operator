--- conflicted
+++ resolved
@@ -184,15 +184,12 @@
 WLSDO-0028=The Monitoring Exporter port ''{0}'' specified by ''spec.monitoringExporter.port'' conflicts with Cluster ''{1}'' dynamic server template port ''{2}''
 WLSDO-0029=Invalid value ''{0}'' for the liveness probe success threshold under ''{1}''. The liveness probe successThreshold value must be 1.
 WLSDO-0030=The container name ''{0}'' specified under ''{1}'' is reserved for use by the operator.
-<<<<<<< HEAD
-WLSDO-0031=Failure invoking ''{0}'' on {1} {2} in namespace {3}: {4}
-WLSDO-0032=Failure on pod ''{0}'' in namespace ''{1}'': {2}
-WLSDO-0033={0} replicas specified for cluster ''{1}'' which has a maximum cluster size of {2}
-=======
 WLSDO-0031=Container port name ''{2}'' for domain with domainUID ''{0}'' and container name ''{1}'' exceeds maximum allowed length ''{3}''.
 WLSDO-0032=Network channel name ''{2}'' for domain with domainUID ''{0}'' and server with \
   name ''{1}'' exceeds maximum allowed length ''{3}''. Please specify a shorter channel name.
->>>>>>> bf20f0e1
+WLSDO-0033=Failure invoking ''{0}'' on {1} {2} in namespace {3}: {4}
+WLSDO-0034=Failure on pod ''{0}'' in namespace ''{1}'': {2}
+WLSDO-0035={0} replicas specified for cluster ''{1}'' which has a maximum cluster size of {2}
 
 oneEnvVar=variable
 multipleEnvVars=variables
