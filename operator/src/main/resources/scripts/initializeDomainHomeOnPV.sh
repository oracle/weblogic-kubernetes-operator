#!/bin/sh
# Copyright (c) 2023, Oracle and/or its affiliates.

scriptDir="$( cd "$(dirname "$0")" > /dev/null 2>&1 ; pwd -P )"
if [ "${debug}" == "true" ]; then set -x; fi;

. ${scriptDir}/utils_base.sh
[ $? -ne 0 ] && echo "[SEVERE] Missing file ${scriptDir}/utils_base.sh" && exit 1
UNKNOWN_SHELL=true

checkEnv DOMAIN_HOME AUXILIARY_IMAGE_TARGET_PATH || exit 1

mkdir -m 750 -p "${AUXILIARY_IMAGE_TARGET_PATH}/auxiliaryImageLogs/" || exit 1
chown -R 1000:0 "${AUXILIARY_IMAGE_TARGET_PATH}"
output_file="${AUXILIARY_IMAGE_TARGET_PATH}/auxiliaryImageLogs/initializeDomainHomeOnPV.out"

create_failure_file_and_exit() {
  exit 1
}

create_success_file_and_exit() {
  echo "0" > "${AUXILIARY_IMAGE_TARGET_PATH}/auxiliaryImageLogs/initializeDomainHomeOnPV.suc"
  chown 1000:0 "${AUXILIARY_IMAGE_TARGET_PATH}/auxiliaryImageLogs/initializeDomainHomeOnPV.suc"
  exit
}


ORIGIFS=$IFS
trace "DOMAIN HOME is " $DOMAIN_HOME >> "$output_file"
trace "Running the script as "`id` >> "$output_file"

if [ -f "$DOMAIN_HOME" ]; then
  if [ -f "$DOMAIN_HOME/config/config.xml" ] ; then
    trace INFO "DOMAIN_HOME "$DOMAIN_HOME" already exists, no operation. Exiting with 0 return code" >> "$output_file"
    create_success_file_and_exit
  else
    trace SEVERE "DOMAIN_HOME "$DOMAIN_HOME" is not empty and does not contain any WebLogic Domain. Please specify an empty directory in n 'domain.spec.domainHome'." >> "$output_file"
    create_failure_file_and_exit
  fi
fi

IFS='/'
# domain home is tokenized by '/' now
read -a dh_array <<< $DOMAIN_HOME
IFS=$OLDIFS

number_of_tokens=${#dh_array[@]}
trace "Number of tokens in domain home "$number_of_tokens  >> "$output_file"

# walk through the list of tokens and reconstruct the path from beginning to find the
# base path
for (( i=1 ; i<=number_of_tokens; i++))
do
   temp_dir=${dh_array[@]:1:i}
   # parameter substitution turns spece to slash
   test_dir="/${temp_dir// //}"
   trace "Testing base mount path at "$test_dir >> "$output_file"
   if [ -d $test_dir ] ; then
       trace "Found base mount path at "$test_dir >> "$output_file"
       SHARE_ROOT=$test_dir

       trace "Creating domain home and setting the permission from share root "$SHARE_ROOT >> "$output_file"
       if ! errmsg=$(mkdir -p "$DOMAIN_HOME" 2>&1)
         then
           trace SEVERE "Could not create directory "${DOMAIN_HOME}" specified in 'domain.spec.domainHome'.  Error: "${errmsg} >> "$output_file"
           create_failure_file_and_exit
       fi

       if ! errmsg=$(find "$SHARE_ROOT" ! -path "$SHARE_ROOT/.snapshot*" -exec chown 1000:0 {} \;)
         then
           trace SEVERE "Failed to change directory permission at "$SHARE_ROOT" Error: "$errmsg >> "$output_file"
           create_failure_file_and_exit
       fi

       trace "Creating domain home completed"
       chown 1000:0 $output_file
       create_success_file_and_exit
   fi
done

<<<<<<< HEAD
trace SEVERE "Error: Unable initialize domain home directory: 'domain.spec.domainHome' "$DOMAIN_HOME" is not under mountPath in any of the 'domain.spec.serverPod.volumeMounts'" >> "$output_file"
create_failure_file_and_exit
=======
trace SEVERE "Error: Unable initialize domain home directory: 'domain.spec.domainHome' "$DOMAIN_HOME" is not under mountPath in any of the 'domain.spec.serverPod.volumeMounts'"
exit 1






>>>>>>> d9fd500f
<|MERGE_RESOLUTION|>--- conflicted
+++ resolved
@@ -14,7 +14,7 @@
 chown -R 1000:0 "${AUXILIARY_IMAGE_TARGET_PATH}"
 output_file="${AUXILIARY_IMAGE_TARGET_PATH}/auxiliaryImageLogs/initializeDomainHomeOnPV.out"
 
-create_failure_file_and_exit() {
+failure_exit() {
   exit 1
 }
 
@@ -35,7 +35,7 @@
     create_success_file_and_exit
   else
     trace SEVERE "DOMAIN_HOME "$DOMAIN_HOME" is not empty and does not contain any WebLogic Domain. Please specify an empty directory in n 'domain.spec.domainHome'." >> "$output_file"
-    create_failure_file_and_exit
+    failure_exit
   fi
 fi
 
@@ -63,13 +63,13 @@
        if ! errmsg=$(mkdir -p "$DOMAIN_HOME" 2>&1)
          then
            trace SEVERE "Could not create directory "${DOMAIN_HOME}" specified in 'domain.spec.domainHome'.  Error: "${errmsg} >> "$output_file"
-           create_failure_file_and_exit
+           failure_exit
        fi
 
        if ! errmsg=$(find "$SHARE_ROOT" ! -path "$SHARE_ROOT/.snapshot*" -exec chown 1000:0 {} \;)
          then
            trace SEVERE "Failed to change directory permission at "$SHARE_ROOT" Error: "$errmsg >> "$output_file"
-           create_failure_file_and_exit
+           failure_exit
        fi
 
        trace "Creating domain home completed"
@@ -78,16 +78,5 @@
    fi
 done
 
-<<<<<<< HEAD
 trace SEVERE "Error: Unable initialize domain home directory: 'domain.spec.domainHome' "$DOMAIN_HOME" is not under mountPath in any of the 'domain.spec.serverPod.volumeMounts'" >> "$output_file"
-create_failure_file_and_exit
-=======
-trace SEVERE "Error: Unable initialize domain home directory: 'domain.spec.domainHome' "$DOMAIN_HOME" is not under mountPath in any of the 'domain.spec.serverPod.volumeMounts'"
-exit 1
-
-
-
-
-
-
->>>>>>> d9fd500f
+failure_exit
