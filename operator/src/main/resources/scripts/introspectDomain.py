# Copyright 2018, 2019, Oracle Corporation and/or its affiliates. All rights reserved.
# Licensed under the Universal Permissive License v 1.0 as shown at http://oss.oracle.com/licenses/upl.
#
# ------------
# Description:
# ------------
#
#   This code reads the configuration in a WL domain's domain home, and generates
#   multiple files that are copied to stdout.  It also checks whether the domain
#   configuration is 'valid' (suitable for running in k8s).  Finally, it 
#   populates customer supplied 'configOverrides' templates.
#
#   This code is used by the operator to introspect and validate an arbitrary
#   WL domain before its pods are started.  It generates information that's
#   useful for running the domain, setting up its networking, and for overriding
#   specific parts of its configuration so that it can run in k8s.
# 
#   For more details, see the Description in instrospectDomain.sh (which
#   calls this script).
#
# ---------------------
# Prerequisites/Inputs:
# ---------------------
#
#   A WebLogic install.
#
#   A WebLogic domain.
#
#   A running WL node manager at port 5556 (see introspectDomain.sh).
#
#   Plain text WL admin username/password in:
#     /weblogic-operator/secrets/username 
#     /weblogic-operator/secrets/password
#
#   Optional custom sit cfg 'configOverrides' templates in:
#     /weblogic-operator/config-overrides-secrets
#
#   Optional custom sit cfg 'configOverridesSecrets' in:
#     /weblogic-operator/config-overrides-secrets/<secret-name>/<key>
#
#   The following env vars:
#     DOMAIN_UID         - completely unique id for this domain
#     DOMAIN_HOME        - path for the domain configuration
#     LOG_HOME           - path to override WebLogic server log locations
#     CREDENTIALS_SECRET_NAME  - name of secret containing credentials
#
# ---------------------------------
# Outputs (files copied to stdout):
# ---------------------------------
#
#   topology.yaml                  -- Domain configuration summary for operator (server names, etc).
#                                           -and/or-
#                                     Domain validation warnings/errors. 
#
#   Sit-Cfg-CFG--introspector-situational-config.xml  
#                                  -- Automatic sit cfg overrides for domain configuration
#                                     (listen addresses, etc).
#
#   Sit-Cfg-*                      -- Expanded optional configOverrides sit cfg templates
#
#   boot.properties                -- Encoded credentials for starting WL.
#   userConfigNodeManager.secure   -- Encoded credentials for starting NM in a WL pod.
#   userKeyNodeManager.secure      -- Encoded credentials for starting NM in a WL pod.
#
# 
# Note:
#
#   This code partly depends on a node manager so that we can use it to encrypt 
#   the username and password and put them into files that can be used to connect
#   to the node manager later in the server pods (so that the server pods don't
#   have to mount the secret containing the username and password).
#
#   The configuration overrides are specified via situational config file(s), and 
#   include listen addresses, log file locations, etc.  Additional information
#   is provided in other files -- including encrypted credentials, domain
#   topology (server names, etc), and any validation warnings/errors.
#


import base64
import sys
import traceback
import inspect
import distutils.dir_util
import os
import shutil
import re
from datetime import datetime

# Include this script's current directory in the import path (so we can import utils, etc.)
# sys.path.append('/weblogic-operator/scripts')

# Alternative way to dynamically get script's current directory
tmp_callerframerecord = inspect.stack()[0]    # 0 represents this line # 1 represents line at caller
tmp_info = inspect.getframeinfo(tmp_callerframerecord[0])
tmp_scriptdir=os.path.dirname(tmp_info[0])
sys.path.append(tmp_scriptdir)

from utils import *

class OfflineWlstEnv(object):

  def open(self):

    # before doing anything, get each env var and verify it exists 

    self.DOMAIN_UID               = self.getEnv('DOMAIN_UID')
    self.DOMAIN_HOME              = self.getEnv('DOMAIN_HOME')
    self.LOG_HOME                 = self.getEnv('LOG_HOME')
    self.DATA_HOME                 = self.getEnvOrDef('DATA_HOME', "")
    self.CREDENTIALS_SECRET_NAME  = self.getEnv('CREDENTIALS_SECRET_NAME')

    # initialize globals

    # The following 3 globals mush match prefix hard coded in startServer.sh
    self.CUSTOM_PREFIX_JDBC = 'Sit-Cfg-JDBC--'
    self.CUSTOM_PREFIX_JMS  = 'Sit-Cfg-JMS--'
    self.CUSTOM_PREFIX_WLDF = 'Sit-Cfg-WLDF--'
    self.CUSTOM_PREFIX_CFG  = 'Sit-Cfg-CFG--'

    self.INTROSPECT_HOME    = '/tmp/introspect/' + self.DOMAIN_UID
    self.TOPOLOGY_FILE      = self.INTROSPECT_HOME + '/topology.yaml'
    self.CM_FILE            = self.INTROSPECT_HOME + '/' + self.CUSTOM_PREFIX_CFG + 'introspector-situational-config.xml'
    self.BOOT_FILE          = self.INTROSPECT_HOME + '/boot.properties'
    self.USERCONFIG_FILE    = self.INTROSPECT_HOME + '/userConfigNodeManager.secure'
    self.USERKEY_FILE       = self.INTROSPECT_HOME + '/userKeyNodeManager.secure'

    # The following 4 env vars are for unit testing, their defaults are correct for production.
    self.CREDENTIALS_SECRET_PATH = self.getEnvOrDef('CREDENTIALS_SECRET_PATH', '/weblogic-operator/secrets')
    self.CUSTOM_SECRET_ROOT      = self.getEnvOrDef('CUSTOM_SECRET_ROOT', '/weblogic-operator/config-overrides-secrets')
    self.CUSTOM_SITCFG_PATH      = self.getEnvOrDef('CUSTOM_SITCFG_PATH', '/weblogic-operator/config-overrides')
    self.NM_HOST                 = self.getEnvOrDef('NM_HOST', 'localhost')

    # maintain a list of errors that we include in topology.yaml on completion, if any

    self.errors             = []

    # maintain a list of files that we print on completion when there are no errors

    self.generatedFiles     = []

    # create tmp directory (mkpath == 'mkdir -p') 

    distutils.dir_util.mkpath(self.INTROSPECT_HOME)

    # remove any files that are already in the tmp directory

    for the_file in os.listdir(self.INTROSPECT_HOME):
      the_file_path = os.path.join(self.INTROSPECT_HOME, the_file)
      if os.path.isfile(the_file_path):
        os.unlink(the_file_path)

    # load domain home into WLST

    trace("About to load domain from "+self.getDomainHome())
    readDomain(self.getDomainHome())
    self.domain = cmo
    self.DOMAIN_NAME = self.getDomain().getName()

  def close(self):
    closeDomain()

  def getDomain(self):
    return self.domain

  def getDomainUID(self):
    return self.DOMAIN_UID

  def getDomainHome(self):
    return self.DOMAIN_HOME

  def getDomainLogHome(self):
    return self.LOG_HOME

  def getDataHome(self):
    return self.DATA_HOME

  def addError(self, error):
    self.errors.append(error)

  def getErrors(self):
    return self.errors

  def getClusterOrNone(self,serverOrTemplate):
    try:
      ret = serverOrTemplate.getCluster()
    except:
      trace("Ignoring getCluster() exception, this is expected.")
      ret = None
    return ret

  def addGeneratedFile(self, filePath):
    self.generatedFiles.append(filePath)

  def printGeneratedFiles(self):
    for filePath in self.generatedFiles:
      self.printFile(filePath)

  def encrypt(self, cleartext):
    return encrypt(cleartext, self.getDomainHome())

  def readFile(self, path):
    file = open(path, 'r')
    contents = file.read()
    file.close()
    return contents

  def readBinaryFile(self, path):
    file = open(path, 'rb')
    contents = file.read()
    file.close()
    return contents

  def printFile(self, path):
    trace("Printing file " + path)
    print 
    print ">>> ",path
    print self.readFile(path)
    print ">>> EOF"
    print

  def getEnv(self, name):
    val = os.getenv(name)
    if val is None or val == "null":
      trace("SEVERE","Env var "+name+" not set.")
      sys.exit(1)
    return val

  def getEnvOrDef(self, name, deflt):
    val = os.getenv(name)
<<<<<<< HEAD
    if val == None or val == "null" or len(val) == 0:
=======
    if val is None or val == "null":
>>>>>>> 12dded00
      return deflt
    return val

  def toDNS1123Legal(self, address):
    return address.lower().replace('_','-')

class SecretManager(object):

  def __init__(self, env):
    self.env = env

  def encrypt(self, cleartext):
    return self.env.encrypt(cleartext)

  def readCredentialsSecret(self, key):
    path = self.env.CREDENTIALS_SECRET_PATH + '/' + key
    return self.env.readFile(path)

class Generator(SecretManager):

  def __init__(self, env, path):
    SecretManager.__init__(self, env)
    self.env = env
    self.path = path
    self.indentStack = [""]

  def open(self):
    self.f =  open(self.path, 'w+')

  def close(self):
    self.f.close()

  def indent(self):
    self.indentStack.append(self.indentPrefix() + "  ")

  def undent(self):
    self.indentStack.pop()

  def indentPrefix(self):
    return self.indentStack[len(self.indentStack)-1]

  def write(self, msg):
    self.f.write(msg)

  def writeln(self, msg):
    self.f.write(self.indentPrefix() + msg + "\n")

  def quote(self, val):
    return "\"" + val + "\""

  def name(self, mbean):
    return "\"" + mbean.getName() + "\"";

  def addGeneratedFile(self):
    return self.env.addGeneratedFile(self.path)

class TopologyGenerator(Generator):

  def __init__(self, env):
    Generator.__init__(self, env, env.TOPOLOGY_FILE)

  def validate(self):
    self.validateAdminServer()
    self.validateClusters()
    self.validateServerCustomChannelName()
    return self.isValid()

  def generate(self):
    self.open()
    try:
      if self.isValid():
        self.generateTopology()
      else:
        self.reportErrors()
      self.close()
      self.addGeneratedFile()
    finally:
      self.close()

  # Work-around bug in off-line WLST where cluster.getDynamicServers() may throw
  # when there are no 'real' DynamicServers.  Exception looks like:
  #     at com.sun.proxy.$Proxy46.getDynamicServers(Unknown Source)
  #     at sun.reflect.NativeMethodAccessorImpl.invoke0(Native Method)
  #     at sun.reflect.NativeMethodAccessorImpl.invoke(NativeMethodAccessorImpl.java:62)
  #     at sun.reflect.DelegatingMethodAccessorImpl.invoke(DelegatingMethodAccessorImpl.java:43)
  #     at java.lang.reflect.Method.invoke(Method.java:498)
  def getDynamicServersOrNone(self,cluster):
    try:
      ret = cluster.getDynamicServers()
    except:
      trace("Ignoring getDynamicServers() exception, this is expected.")
      ret = None
    return ret

  def getSSLOrNone(self,server):
    try:
      ret = server.getSSL()
    except:
      trace("Ignoring getSSL() exception, this is expected.")
      ret = None
    return ret

  def validateAdminServer(self):
    adminServerName = self.env.getDomain().getAdminServerName()
    if adminServerName is None:
      addError("The admin server name is null.")
      return
    adminServer = None
    for server in self.env.getDomain().getServers():
      if adminServerName == server.getName():
        adminServer = server
    if adminServer is None:
      addError("The admin server '" + adminServerName + "' does not exist.")
      return
    cluster = self.env.getClusterOrNone(adminServer)
    if cluster is not None:
      self.addError("The admin server " + self.name(adminServer) + " belongs to the cluster " + self.name(cluster) + ".")

  def validateClusters(self):
    for cluster in self.env.getDomain().getClusters():
      self.validateCluster(cluster)

  def validateCluster(self, cluster):
    if self.getDynamicServersOrNone(cluster) is None:
      self.validateNonDynamicCluster(cluster)
    else:
      self.validateDynamicCluster(cluster)

  def validateNonDynamicCluster(self, cluster):
    self.validateNonDynamicClusterReferencedByAtLeastOneServer(cluster)
    self.validateNonDynamicClusterNotReferencedByAnyServerTemplates(cluster)
    self.validateNonDynamicClusterServersHaveSameListenPort(cluster)
    self.validateNonDynamicClusterServerHaveSameCustomChannels(cluster)

  def validateNonDynamicClusterReferencedByAtLeastOneServer(self, cluster):
    for server in self.env.getDomain().getServers():
      if self.env.getClusterOrNone(server) is cluster:
        return
    self.addError("The non-dynamic cluster " + self.name(cluster) + " is not referenced by any servers.")

  def validateNonDynamicClusterNotReferencedByAnyServerTemplates(self, cluster):
    for template in self.env.getDomain().getServerTemplates():
      if self.env.getClusterOrNone(template) is cluster:
        self.addError("The non-dynamic cluster " + self.name(cluster) + " is referenced by the server template " + self.name(template) + ".")

  LISTEN_PORT = 'listen port'
  LISTEN_PORT_ENABLED = 'listen port enabled'
  SSL_LISTEN_PORT = 'ssl listen port'
  SSL_LISTEN_PORT_ENABLED = 'ssl listen port enabled'
  ADMIN_LISTEN_PORT = 'admin listen port'
  ADMIN_LISTEN_PORT_ENABLED = 'admin listen port enabled'

  def getServerClusterPortPropertyValue(self, server, clusterListenPortProperty):
    sslListenPort = None
    ssl = self.getSSLOrNone(server)
    if ssl is not None:
      sslListenPort = ssl.getListenPort()
    sslListenPortEnabled = None
    if ssl is not None:
      sslListenPortEnabled = ssl.isListenPortEnabled()
    return {
             LISTEN_PORT: server.getListenPort(),
             LISTEN_PORT_ENABLED: server.isListenPortEnabled(),
             SSL_LISTEN_PORT: sslListenPort,
             SSL_LISTEN_PORT_ENABLED: sslListenPortEnabled,
             ADMIN_LISTEN_PORT: server.getAdministrationPort(),
             ADMIN_LISTEN_PORT_ENABLED: server.isAdministrationPortEnabled()
     }[clusterListenPortProperty]

  def validateNonDynamicClusterServersHaveSameListenPort(self, cluster):
    firstServer = None
    firstListenPort = None
    firstListenPortEnabled = None
    firstSslListenPort = None
    firstSslListenPortEnabled = None
    firstAdminPort = None
    firstAdminPortEnabled = None
    for server in self.env.getDomain().getServers():
      if cluster is self.env.getClusterOrNone(server):
        listenPort = server.getListenPort()
        listenPortEnabled = server.isListenPortEnabled()
        ssl = self.getSSLOrNone(server)
        sslListenPort = None
        sslListenPortEnabled = None
        if ssl is not None:
              sslListenPort = ssl.getListenPort()
              sslListenPortEnabled = ssl.isEnabled()
        adminPort = server.getAdministrationPort()
        adminPortEnabled = server.isAdministrationPortEnabled()
        if firstServer is None:
          firstServer = server
          firstListenPort = listenPort
          firstListenPortEnabled = listenPortEnabled
          firstSslListenPort = sslListenPort
          firstSslListenPortEnabled = sslListenPortEnabled
          firstAdminPort = adminPort
          firstAdminPortEnabled = adminPortEnabled
        else:
          if listenPort != firstListenPort:
            self.addError("The non-dynamic cluster " + self.name(cluster) + "'s server " + self.name(firstServer) + "'s listen port is " + str(firstListenPort) + " but its server " + self.name(server) + "'s listen port is " + str(listenPort) + ". All ports for the same channel in a cluster must be the same.")
          if listenPortEnabled != firstListenPortEnabled:
            self.addError("The non-dynamic cluster " + self.name(cluster) + "'s server " + self.name(firstServer) + " has listen port enabled: " + self.booleanToString(firstListenPortEnabled) + " but its server " + self.name(server) + "'s listen port enabled: " + self.booleanToString(listenPortEnabled) + ".  Channels in a cluster must be either all enabled or disabled.")
          if sslListenPort != firstSslListenPort:
             self.addError("The non-dynamic cluster " + self.name(cluster) + "'s server " + self.name(firstServer) + "'s ssl listen port is " + str(firstSslListenPort) + " but its server " + self.name(server) + "'s ssl listen port is " + str(sslListenPort) + ".  All ports for the same channel in a cluster must be the same.")
          if sslListenPortEnabled != firstSslListenPortEnabled:
            self.addError("The non-dynamic cluster " + self.name(cluster) + "'s server " + self.name(firstServer) + " has ssl listen port enabled: " + self.booleanToString(firstSslListenPortEnabled) + " but its server " + self.name(server) + "'s ssl listen port enabled: " + self.booleanToString(sslListenPortEnabled) + ".  Channels in a cluster must be either all enabled or disabled.")
          if adminPort != firstAdminPort:
            self.addError("The non-dynamic cluster " + self.name(cluster) + "'s server " + self.name(firstServer) + "'s ssl listen port is " + str(firstAdminPort) + " but its server " + self.name(server) + "'s ssl listen port is " + str(adminPort) + ".  All ports for the same channel in a cluster must be the same.")
          if adminPortEnabled != firstAdminPortEnabled:
            self.addError("The non-dynamic cluster " + self.name(cluster) + "'s server " + self.name(firstServer) + " has ssl listen port enabled: " + self.booleanToString(firstAdminPortEnabled) + " but its server " + self.name(server) + "'s ssl listen port enabled: " + self.booleanToString(adminPortEnabled) + ".  Channels in a cluster must be either all enabled or disabled.")



  def validateClusterServersListenPortProperty(self, cluster, errorMsg, clusterListenPortProperty):
    firstServer = None
    firstListenPortProperty = None
    for server in self.env.getDomain().getServers():
      if cluster is self.env.getClusterOrNone(server):
        listenPortProperty = getServerClusterPortPropertyValue(self, server, clusterListenPortProperty)
        if firstServer is None:
          firstServer = server
          firstListenPortProperty = listenPortProperty
        else:
          if listenPortProperty != firstListenPortProperty:
            self.addError(errorMsg.substitute(cluster=self.name(cluster), server1=self.name(firstServer), property=clusterListenPortProperty, value1=str(firstListenPortProperty), server2=self.name(server), value2=str(firstListenPortProperty)))
            return

  def validateNonDynamicClusterServerHaveSameCustomChannels(self, cluster):
     firstServer = None
     serverNap = {}
     for server in self.env.getDomain().getServers():
       if cluster is self.env.getClusterOrNone(server):
         if firstServer is None:
           for nap in server.getNetworkAccessPoints():
             serverNap[nap.getName()] = nap.getProtocol() + "~" + str(nap.getListenPort());
           firstServer = server
         else:
           naps = server.getNetworkAccessPoints()
           if len(naps) != len(serverNap):
             self.addError("The non-dynamic cluster " + self.name(cluster) + " has mismatched number of network access points in servers " + self.name(firstServer) + " and " + self.name(server) + ". All network access points in a cluster must be the same.")
             return
           else:
             for nap in naps:
               if nap.getName() in serverNap:
                 if serverNap[nap.getName()] != nap.getProtocol() + "~" + str(nap.getListenPort()):
                   self.addError("The non-dynamic cluster " + self.name(cluster) + " has mismatched network access point " + self.name(nap) + " in servers " + self.name(firstServer) + " and " + self.name(server) + ". All network access points in a cluster must be the same.")
                   return
               else:
                 self.addError("The non-dynamic cluster " + self.name(cluster) + " has mismatched network access point " + self.name(nap) + " in servers " + self.name(firstServer) + " and " + self.name(server) + ". All network access points in a cluster must be the same.")
                 return


  def validateDynamicCluster(self, cluster):
    self.validateDynamicClusterReferencedByOneServerTemplate(cluster)
    self.validateDynamicClusterDynamicServersDoNotUseCalculatedListenPorts(cluster)
    self.validateDynamicClusterNotReferencedByAnyServers(cluster)

  def validateDynamicClusterReferencedByOneServerTemplate(self, cluster):
    server_template=None
    for template in self.env.getDomain().getServerTemplates():
      if self.env.getClusterOrNone(template) is cluster:
        if server_template is None:
          server_template = template
        else:
          if server_template is not None:
            self.addError("The dynamic cluster " + self.name(cluster) + " is referenced the server template " + self.name(server_template) + " and the server template " + self.name(template) + ".")
            return
    if server_template is None:
      self.addError("The dynamic cluster " + self.name(cluster) + "' is not referenced by any server template.")

  def validateDynamicClusterNotReferencedByAnyServers(self, cluster):
    for server in self.env.getDomain().getServers():
      if self.env.getClusterOrNone(server) is cluster:
        self.addError("The dynamic cluster " + self.name(cluster) + " is referenced by the server " + self.name(server) + ".")

  def validateDynamicClusterDynamicServersDoNotUseCalculatedListenPorts(self, cluster):
    if cluster.getDynamicServers().isCalculatedListenPorts() == True:
      self.addError("The dynamic cluster " + self.name(cluster) + "'s dynamic servers use calculated listen ports.")

  def validateServerCustomChannelName(self):
    reservedNames = ['default','default-secure','default-admin']
    for server in self.env.getDomain().getServers():
      naps = server.getNetworkAccessPoints()
      for nap in naps:
        if nap.getName() in reservedNames:
          self.addError("The custom channel " + self.name(nap) + " is a reserved name.")

  def isValid(self):
    return len(self.env.getErrors()) == 0

  def addError(self, error):
    self.env.addError(error)

  def reportErrors(self):
    self.writeln("domainValid: false")
    self.writeln("validationErrors:")
    for error in self.env.getErrors():
      self.writeln("- \"" + error.replace("\"", "\\\"") + "\"")

  def generateTopology(self):
    self.writeln("domainValid: true")
    self.addDomain()

  def addDomain(self):
    self.writeln("domain:")
    self.indent()
    self.writeln("name: " + self.name(self.env.getDomain()))
    self.writeln("adminServerName: " + self.quote(self.env.getDomain().getAdminServerName()))
    self.addConfiguredClusters()
    self.addServerTemplates()
    self.addNonClusteredServers()
    self.undent()

  def addConfiguredClusters(self):
    clusters = self.env.getDomain().getClusters()
    if len(clusters) == 0:
      return
    self.writeln("configuredClusters:")
    self.indent()
    for cluster in clusters:
      self.addConfiguredCluster(cluster)
    self.undent()
  
  def getConfiguredClusters(self):
    rtn = []
    for cluster in self.env.getDomain().getClusters():
      if self.getDynamicServersOrNone(cluster) is None:
        rtn.append(cluster)
    return rtn

  def addConfiguredCluster(self, cluster):
    self.writeln("- name: " + self.name(cluster))
    dynamicServers = self.getDynamicServersOrNone(cluster)
    if dynamicServers is not None:
      self.indent();
      self.writeln("dynamicServersConfig:")
      self.indent()
      self.addDynamicServer(dynamicServers)
      self.undent()
      self.undent()
    servers = self.getClusteredServers(cluster)
    if len(servers) != 0:
      self.indent();
      self.writeln("servers:")
      self.indent()
      for server in servers:
        self.addServer(server)
      self.undent()
      self.undent()

  def addDynamicServer(self, dynamicServer):
    name=self.name(dynamicServer)
    self.writeln("name: " + name)
    self.writeln("serverTemplateName: " + self.quote(dynamicServer.getServerTemplate().getName()))
    self.writeln("calculatedListenPorts: " + str(dynamicServer.isCalculatedListenPorts()))
    self.writeln("serverNamePrefix: " + self.quote(dynamicServer.getServerNamePrefix()))
    self.writeln("dynamicClusterSize: " + str(dynamicServer.getDynamicClusterSize()))
    self.writeln("maxDynamicClusterSize: " + str(dynamicServer.getMaxDynamicClusterSize()))

  def getClusteredServers(self, cluster):
    rtn = []
    for server in self.env.getDomain().getServers():
      if self.env.getClusterOrNone(server) is cluster:
        rtn.append(server)
    return rtn

  def addServer(self, server):
    name=self.name(server)
    self.writeln("- name: " + name)
    if server.isListenPortEnabled():
      self.writeln("  listenPort: " + str(server.getListenPort()))
    self.writeln("  listenAddress: " + self.quote(self.env.toDNS1123Legal(self.env.getDomainUID() + "-" + server.getName())))
    if server.isAdministrationPortEnabled():
      self.writeln("  adminPort: " + str(server.getAdministrationPort()))
    else:
      if self.env.getDomain().isAdministrationPortEnabled():
        self.writeln("  adminPort: " + str(self.env.getDomain().getAdministrationPort()))
    self.addSSL(server)
    self.addNetworkAccessPoints(server)

  def addSSL(self, server):
    ssl = self.getSSLOrNone(server)
    if ssl is not None and ssl.isEnabled():
      self.indent()
      self.writeln("sslListenPort: " + str(ssl.getListenPort()))
      self.undent()

  def addServerTemplates(self):
    serverTemplates = self.env.getDomain().getServerTemplates()
    if len(serverTemplates) == 0:
      return
    self.writeln("serverTemplates:")
    self.indent()
    for serverTemplate in serverTemplates:
      if not (self.env.getClusterOrNone(serverTemplate) is None):
        self.addServerTemplate(serverTemplate)
    self.undent()

  def addServerTemplate(self, serverTemplate):
    self.addServer(serverTemplate)
    self.writeln("  clusterName: " + self.quote(serverTemplate.getCluster().getName()))

  def addDynamicClusters(self):
    clusters = self.getDynamicClusters()
    if len(clusters) == 0:
      return
    self.writeln("dynamicClusters:")
    self.indent()
    for cluster in clusters:
      self.addDynamicCluster(cluster)
    self.undent()
  
  def getDynamicClusters(self):
    rtn = []
    for cluster in self.env.getDomain().getClusters():
      if self.getDynamicServersOrNone(cluster) is not None:
        rtn.append(cluster)
    return rtn

  def addDynamicCluster(self, cluster):
    self.writeln(self.name(cluster) + ":")
    self.indent()
    template = self.findDynamicClusterServerTemplate(cluster)
    dyn_servers = cluster.getDynamicServers()
    self.writeln("port: " + str(template.getListenPort()))
    self.writeln("maxServers: " + str(dyn_servers.getDynamicClusterSize()))
    self.writeln("baseServerName: " + self.quote(dyn_servers.getServerNamePrefix()))
    self.undent()

  def findDynamicClusterServerTemplate(self, cluster):
    for template in cmo.getServerTemplates():
      if self.env.getClusterOrNone(template) is cluster:
        return template
    # should never get here - the domain validator already checked that
    # one server template references the cluster
    return None

  def addNonClusteredServers(self):
    # the domain validator already checked that we have a non-clustered admin server
    # therefore we know there will be at least one non-clustered server
    self.writeln("servers:")
    self.indent()
    for server in self.env.getDomain().getServers():
      if self.env.getClusterOrNone(server) is None:
        self.addServer(server)
    self.undent()

  def addNetworkAccessPoints(self, server):
    naps = server.getNetworkAccessPoints()
    if len(naps) == 0:
      return
    self.writeln("  networkAccessPoints:")
    self.indent()
    for nap in naps:
      self.addNetworkAccessPoint(nap)
    self.undent()

  def addNetworkAccessPoint(self, nap):
    name=self.name(nap)
    self.writeln("  - name: " + name)
    self.writeln("    protocol: " + self.quote(nap.getProtocol()))
    self.writeln("    listenPort: " + str(nap.getListenPort()))
    self.writeln("    publicPort: " + str(nap.getPublicPort()))

  def booleanToString(self, bool):
    if bool == 0:
      return "false"
    return "true"

class BootPropertiesGenerator(Generator):

  def __init__(self, env):
    Generator.__init__(self, env, env.BOOT_FILE)

  def generate(self):
    self.open()
    try:
      self.addBootProperties()
      self.close()
      self.addGeneratedFile()
    finally:
      self.close()

  def addBootProperties(self):
    self.writeln("username=" + self.encrypt(self.readCredentialsSecret("username")))
    self.writeln("password=" + self.encrypt(self.readCredentialsSecret("password")))

class UserConfigAndKeyGenerator(Generator):

  def __init__(self, env):
    Generator.__init__(self, env, env.USERKEY_FILE)
    self.env = env

  def generate(self):
    if not self.env.NM_HOST:
      # user config&key generation has been disabled for test purposes
      return
    self.open()
    try:
      # first, generate UserConfig file and add it, also generate UserKey file
      self.addUserConfigAndKey()
      self.close()
      # now add UserKey file
      self.addGeneratedFile()
    finally:
      self.close()

  def addUserConfigAndKey(self):
    username = self.readCredentialsSecret("username")
    password = self.readCredentialsSecret("password")
    nm_host = 'localhost'
    nm_port = '5556' 
    domain_name = self.env.getDomain().getName()
    domain_home = self.env.getDomainHome()
    isNodeManager = "true"
    userConfigFile = self.env.USERCONFIG_FILE
    userKeyFileBin = self.env.USERKEY_FILE + '.bin'

    trace("nmConnect " + username + ", " + nm_host + ", " + nm_port + ", " + domain_name + ", " + domain_home)
    nmConnect(username, password, nm_host, nm_port, domain_name, domain_home, 'plain')
    try:
      # the following storeUserConfig WLST command generates two files:
      storeUserConfig(userConfigFile, userKeyFileBin, isNodeManager)

      # user config is already a text file, so directly add it to the generated file list
      self.env.addGeneratedFile(userConfigFile)

      # but key is a binary, so we b64 it - and the caller of this method will add the file
      userKey = self.env.readBinaryFile(userKeyFileBin)
      b64 = ""
      for s in base64.encodestring(userKey).splitlines():
        b64 = b64 + s
      self.writeln(b64)
    finally:
      nmDisconnect()

class SitConfigGenerator(Generator):

  def __init__(self, env):
    Generator.__init__(self, env, env.CM_FILE)

  def generate(self):
    self.open()
    try:
      self.addSitCfg()
      self.close()
      self.addGeneratedFile()
    finally:
      self.close()

  def addSitCfg(self):
    self.addSitCfgXml()

  def addSitCfgXml(self):
    self.writeln("<?xml version='1.0' encoding='UTF-8'?>")
    self.writeln("<d:domain xmlns:d=\"http://xmlns.oracle.com/weblogic/domain\" xmlns:f=\"http://xmlns.oracle.com/weblogic/domain-fragment\" xmlns:s=\"http://xmlns.oracle.com/weblogic/situational-config\">")
    self.indent()
    self.writeln("<s:expiration> 2099-07-16T19:20+01:00 </s:expiration>")
    #self.writeln("<d:name>" + self.env.DOMAIN_NAME + "</d:name>")
    self.customizeNodeManagerCreds()
    self.customizeDomainLogPath()
    self.customizeCustomFileStores()
    self.customizeServers()
    self.customizeServerTemplates()
    self.undent()
    self.writeln("</d:domain>")

  def customizeNodeManagerCreds(self):
    username = self.readCredentialsSecret('username')
    password = self.encrypt(self.readCredentialsSecret('password'))
    self.writeln("<d:security-configuration>")
    self.indent()
    self.writeln("<d:node-manager-user-name f:combine-mode=\"replace\">" + username + "</d:node-manager-user-name>")
    self.writeln("<d:node-manager-password-encrypted f:combine-mode=\"replace\">" + password + "</d:node-manager-password-encrypted>")
    self.undent()
    self.writeln("</d:security-configuration>")

  def customizeDomainLogPath(self):
    self.customizeLog(self.env.getDomain().getName(), self.env.getDomain(), true)

  def customizeCustomFileStores(self):
    self.customizeFileStores(self.env.getDomain())

  def customizeServers(self):
    for server in self.env.getDomain().getServers():
      self.customizeServer(server)

  def writeListenAddress(self, originalValue, newValue):
    repVerb="\"replace\""
    if originalValue is None or len(originalValue)==0:
      repVerb="\"add\""
    self.writeln("<d:listen-address f:combine-mode=" + repVerb + ">" + newValue + "</d:listen-address>")

  def customizeServer(self, server):
    name=server.getName()
    listen_address=self.env.toDNS1123Legal(self.env.getDomainUID() + "-" + name)
    self.writeln("<d:server>")
    self.indent()
    self.writeln("<d:name>" + name + "</d:name>")
    self.customizeLog(name, server, false)
    self.customizeDefaultFileStore(server)
    self.writeListenAddress(server.getListenAddress(),listen_address)
    self.customizeNetworkAccessPoints(server,listen_address)
    self.undent()
    self.writeln("</d:server>")

  def customizeServerTemplates(self):
    for template in self.env.getDomain().getServerTemplates():
      if not (self.env.getClusterOrNone(template) is None):
        self.customizeServerTemplate(template)

  def customizeServerTemplate(self, template):
    name=template.getName()
    server_name_prefix=template.getCluster().getDynamicServers().getServerNamePrefix()
    listen_address=self.env.toDNS1123Legal(self.env.getDomainUID() + "-" + server_name_prefix + "${id}")
    self.writeln("<d:server-template>")
    self.indent()
    self.writeln("<d:name>" + name + "</d:name>")
    self.customizeLog(server_name_prefix + "${id}", template, false)
    self.customizeDefaultFileStore(template)
    self.writeListenAddress(template.getListenAddress(),listen_address)
    self.customizeNetworkAccessPoints(template,listen_address)
    self.undent()
    self.writeln("</d:server-template>")

  def customizeNetworkAccessPoints(self, server, listen_address):
    for nap in server.getNetworkAccessPoints():
      self.customizeNetworkAccessPoint(nap,listen_address)

  def customizeNetworkAccessPoint(self, nap, listen_address):
    # Don't bother 'add' a nap listen-address, only do a 'replace'.
    # If we try 'add' this appears to mess up an attempt to 
    #   'add' PublicAddress/Port via custom sit-cfg.
    # FWIW there's theoretically no need to 'add' or 'replace' when empty
    #   since the runtime default is the server listen-address.
    nap_name=nap.getName()
    if not (nap.getListenAddress() is None) and len(nap.getListenAddress()) > 0 and not (nap_name.startswith('istio-')):
        self.writeln("<d:network-access-point>")
        self.indent()
        self.writeln("<d:name>" + nap_name + "</d:name>")
        self.writeListenAddress("force a replace",listen_address)
        self.undent()
        self.writeln("</d:network-access-point>")

  def getLogOrNone(self,server):
    try:
      ret = server.getLog()
    except:
      trace("Ignoring getLog() exception, this is expected.")
      ret = None
    return ret

  def customizeLog(self, name, bean, isDomainBean):
    logs_dir = self.env.getDomainLogHome()
    if logs_dir is None or len(logs_dir) == 0:
      return

    logaction=''
    fileaction=''
    log = self.getLogOrNone(bean)
    if log is None:
      if not isDomainBean:
        # don't know why, but don't need to "add" a missing domain log bean, and adding it causes trouble
        logaction=' f:combine-mode="add"'
      fileaction=' f:combine-mode="add"'
    else:
      if log.getFileName() is None:
        fileaction=' f:combine-mode="add"'
      else:
        fileaction=' f:combine-mode="replace"'

    self.writeln("<d:log" + logaction + ">")
    self.indent()
    self.writeln("<d:file-name" + fileaction + ">" + logs_dir + "/" + name + ".log</d:file-name>")
    self.undent()
    self.writeln("</d:log>")

  def customizeFileStores(self, domain):
    data_dir = self.env.getDataHome()
    if data_dir is None or len(data_dir) == 0:
      # do not override if dataHome not specified or empty ("")
      return

    for filestore in domain.getFileStores():
      self.customizeFileStore(filestore, data_dir)


  def customizeFileStore(self, filestore, data_dir):
    fileaction=''
    if filestore.getDirectory() is None:
      fileaction=' f:combine-mode="add"'
    else:
      fileaction=' f:combine-mode="replace"'

    self.writeln("<d:file-store>")
    self.indent()
    self.writeln("<d:name>" + filestore.getName() + "</d:name>")
    self.writeln("<d:directory"+ fileaction + ">" + data_dir + "</d:directory>")
    self.undent()
    self.writeln("</d:file-store>")

  def customizeDefaultFileStore(self, bean):
    data_dir = self.env.getDataHome()
    if data_dir is None or len(data_dir) == 0:
      # do not override if dataHome not specified or empty ("")
      return

    dfsaction=''
    fileaction=''
    if bean.getDefaultFileStore() is None:
      # don't know why, but don't need to "add" a missing default file store bean, and adding it causes trouble
      dfsaction=' f:combine-mode="add"'
      fileaction=' f:combine-mode="add"'
    else:
      if bean.getDefaultFileStore().getDirectory() is None:
        fileaction=' f:combine-mode="add"'
      else:
        fileaction=' f:combine-mode="replace"'

    self.writeln("<d:default-file-store" + dfsaction + ">")
    self.indent()
    self.writeln("<d:directory" + fileaction + ">" + data_dir + "</d:directory>")
    self.undent()
    self.writeln("</d:default-file-store>")

class CustomSitConfigIntrospector(SecretManager):

  def __init__(self, env):
    SecretManager.__init__(self, env)
    self.env = env
    self.macroMap={}
    self.macroStr=''
    self.moduleMap={}
    self.moduleStr=''

    # Populate macro map with known secrets and env vars, log them
    #   env macro format:         'env:<somename>'
    #   plain text secret macro:  'secret:<somename>'
    #   encrypted secret macro:   'secret:<somename>:encrypt'

    if os.path.exists(self.env.CUSTOM_SECRET_ROOT):
      for secret_name in os.listdir(self.env.CUSTOM_SECRET_ROOT):
        secret_path = os.path.join(self.env.CUSTOM_SECRET_ROOT, secret_name)
        self.addSecretsFromDirectory(secret_path, secret_name)

    self.addSecretsFromDirectory(self.env.CREDENTIALS_SECRET_PATH, 
                                 self.env.CREDENTIALS_SECRET_NAME)

    self.macroMap['env:DOMAIN_UID']  = self.env.DOMAIN_UID
    self.macroMap['env:DOMAIN_HOME'] = self.env.DOMAIN_HOME
    self.macroMap['env:LOG_HOME']    = self.env.LOG_HOME
    self.macroMap['env:DOMAIN_NAME'] = self.env.DOMAIN_NAME

    keys=self.macroMap.keys()
    keys.sort()
    for key in keys:
      val=self.macroMap[key]
      if self.macroStr:
        self.macroStr+=', '
      self.macroStr+='${' + key + '}'

    trace("Available macros: '" + self.macroStr + "'")

    # Populate module maps with known module files and names, log them

    self.jdbcModuleStr = self.buildModuleTable(
                           'jdbc', 
                           self.env.getDomain().getJDBCSystemResources(),
                           self.env.CUSTOM_PREFIX_JDBC)

    self.jmsModuleStr = self.buildModuleTable(
                           'jms', 
                           self.env.getDomain().getJMSSystemResources(),
                           self.env.CUSTOM_PREFIX_JMS)

    self.wldfModuleStr = self.buildModuleTable(
                           'diagnostics', 
                           self.env.getDomain().getWLDFSystemResources(),
                           self.env.CUSTOM_PREFIX_WLDF)

    trace('Available modules: ' + self.moduleStr)


  def addSecretsFromDirectory(self, secret_path, secret_name):
    if not os.path.isdir(secret_path):
      # The operator pod somehow put a file where we
      # only expected to find a directory mount.
      self.env.addError("Internal Error:  Secret path'" 
                        + secret_path + "'" +
                        + " is not a directory.")
      return
    for the_file in os.listdir(secret_path):
      the_file_path = os.path.join(secret_path, the_file)
      if os.path.isfile(the_file_path):
        val=self.env.readFile(the_file_path)
        key='secret:' + secret_name + "." + the_file
        self.macroMap[key] = val
        self.macroMap[key + ':encrypt'] = self.env.encrypt(val)


  def buildModuleTable(self, moduleTypeStr, moduleResourceBeans, customPrefix):

    # - Populate global 'moduleMap' with key of 'moduletype-modulename.xml'
    #   andvalue of 'module system resource file name' + '-situational-config.xml'.
    # - Populate global 'moduleStr' with list of known modules.
    # - Generate validation error if a module is not located in a config subdirectory
    #   that matches its type (e.g. jdbc modules are expected to be in directory 'jdbc').

    if self.moduleStr:
      self.moduleStr += ', '
    self.moduleStr += 'type.' + moduleTypeStr + "=("
    firstModule=true

    for module in moduleResourceBeans:

      mname=module.getName()
      mfile=module.getDescriptorFileName()

      if os.path.dirname(mfile) != moduleTypeStr:
        self.env.addError(
          "Error, the operator expects module files of type '" + moduleTypeStr + "'"
          + " to be located in directory '" + moduleTypeStr + "/'"
          + ", but the " + moduleTypeStr + " system resource module '" + mname + "'"
          + " is configured with DescriptorFileName='" + mfile + "'.")      

      if mfile.count(".xml") != 1 or mfile.find(".xml") + 4 != len(mfile):
        self.env.AddError(
          "Error, the operator expects system resource module files"
          + " to end in '.xml'"
          + ", but the " + moduleTypeStr + " system resource module '" + mname + "'"
          + " is configured with DescriptorFileName='" + mfile + "'.")      

      if not firstModule:
        self.moduleStr += ", "
      firstModule=false
      self.moduleStr += "'" + mname + "'";

      mfile=os.path.basename(mfile)
      mfile=mfile.replace(".xml","-situational-config.xml")
      mfile=customPrefix + mfile

      self.moduleMap[moduleTypeStr + '-' + mname + '.xml'] = mfile

    # end of for loop

    self.moduleStr += ')' 


  def validateUnresolvedMacros(self, file, filestr):

    # Add a validation error if file contents have any unresolved macros
    # that contain a ":" or "." in  their name.  This step  is performed
    # after all known macros  are  already resolved.  (Other  macros are
    # considered  valid  server  template  macros in  config.xml,  so we
    # assume they're supposed to remain in the final sit-cfg xml).

    errstr = ''
    for unknown_macro in re.findall('\${[^}]*:[^}]*}', filestr):
      if errstr:
        errstr += ","
      errstr += unknown_macro
    for unknown_macro in re.findall('\${[^}]*[.][^}]*}', filestr):
      if errstr:
        errstr += ","
      errstr += unknown_macro
    if errstr:
      self.env.addError("Error, unresolvable macro(s) '" + errstr + "'" 
                        + " in custom sit config file '" + file + "'."
                        + " Known macros are '" + self.macroStr + "'.")


  def generateAndValidate(self):

    # For each custom sit-cfg template, generate a file using macro substitution,
    # validate that it has a correponding module if it's a module override file,
    # and validate that all of its 'secret:' and 'env:' macros are resolvable.

    if not os.path.exists(self.env.CUSTOM_SITCFG_PATH):
      return

    # We expect the user to include a 'version.txt' file in their situational
    # config directory.
    #
    # That file is expected to contain '2.0'
    #
    versionPath=os.path.join(self.env.CUSTOM_SITCFG_PATH,"version.txt")
    if not os.path.exists(versionPath):
        self.env.addError("Error, Required file, '"+versionPath+"', does not exist")
    else:
        version=self.env.readFile(versionPath).strip()
        if not version == "2.0":
            # truncate and ellipsify at 75 characters
            version = version[:75] + (version[75:] and '...')
            self.env.addError("Error, "+versionPath+" does not have the value of"
                              + " '2.0'. The current content: '" + version 
                              + "' is not valid.")

    for the_file in os.listdir(self.env.CUSTOM_SITCFG_PATH):

      if the_file == "version.txt":
        continue  

      the_file_path = os.path.join(self.env.CUSTOM_SITCFG_PATH, the_file)

      if not os.path.isfile(the_file_path):
        continue

      trace("Processing custom sit config file '" + the_file + "'")

      # check if file name corresponds with config.xml or a module

      if not self.moduleMap.has_key(the_file) and the_file != "config.xml":
        self.env.addError("Error, custom sit config override file '" + the_file + "'" 
          + " is not named 'config.xml' or has no matching system resource"
          + " module. Custom sit config files must be named 'config.xml'"
          + " to override config.xml or 'moduletype-modulename.xml' to override"
          + " a module. Known module names for each type: " + self.moduleStr + ".")
        continue

      # substitute macros and validate unresolved macros

      file_str = self.env.readFile(the_file_path)
      file_str_orig = 'dummyvalue'
      while file_str != file_str_orig:
        file_str_orig = file_str
        for key,val in self.macroMap.items():
          file_str=file_str.replace('${'+key+'}',val)

      self.validateUnresolvedMacros(the_file, file_str)

      # put resolved template into a file

      genfile = self.env.INTROSPECT_HOME + '/';

      if the_file == 'config.xml':
        genfile += self.env.CUSTOM_PREFIX_CFG + 'custom-situational-config.xml' 
      else:
        genfile += self.moduleMap[the_file]

      gen = Generator(self.env, genfile)
      gen.open()
      gen.write(file_str)
      gen.close()
      gen.addGeneratedFile()


class DomainIntrospector(SecretManager):

  def __init__(self, env):
    SecretManager.__init__(self, env)
    self.env = env

  def introspect(self):
    tg = TopologyGenerator(self.env)

    if tg.validate():
      SitConfigGenerator(self.env).generate()
      BootPropertiesGenerator(self.env).generate()
      UserConfigAndKeyGenerator(self.env).generate()

    CustomSitConfigIntrospector(self.env).generateAndValidate()

    # If the topology is invalid, the generated topology
    # file contains a list of one or more validation errors
    # instead of a topology.
  
    tg.generate()


def main(env):
  try:
    env.open()
    try:
      DomainIntrospector(env).introspect()
      env.printGeneratedFiles()
      trace("Domain introspection complete.")
    finally:
      env.close()
    exit(exitcode=0)
  except WLSTException, e:
    trace("SEVERE","Domain introspection failed with WLST exception: " + str(e))
    print e
    traceback.print_exc()
    dumpStack()
    exit(exitcode=1)
  except:
    trace("SEVERE","Domain introspection unexpectedly failed:")
    traceback.print_exc()
    dumpStack()
    exit(exitcode=1)

main(OfflineWlstEnv())<|MERGE_RESOLUTION|>--- conflicted
+++ resolved
@@ -228,11 +228,7 @@
 
   def getEnvOrDef(self, name, deflt):
     val = os.getenv(name)
-<<<<<<< HEAD
     if val == None or val == "null" or len(val) == 0:
-=======
-    if val is None or val == "null":
->>>>>>> 12dded00
       return deflt
     return val
 
