--- conflicted
+++ resolved
@@ -59,11 +59,8 @@
 
 # list potentially interesting env-vars before they're updated by export.*Homes
 
-<<<<<<< HEAD
-=======
 traceEnv before
 
->>>>>>> 4d4fe0a4
 # set defaults
 # set ORACLE_HOME/WL_HOME/MW_HOME to defaults if needed
 
@@ -91,11 +88,6 @@
   [ ! -d "${!dir_var}" ] && trace SEVERE "Missing ${dir_var} directory '${!dir_var}'." && exit 1
 done
 
-<<<<<<< HEAD
-trace "DATA_HOME=${DATA_HOME}"
-
-=======
->>>>>>> 4d4fe0a4
 #
 # DATA_HOME env variable exists implies override directory specified.  Attempt to create directory
 #
@@ -105,29 +97,6 @@
 fi
 
 
-<<<<<<< HEAD
-source ${SCRIPTPATH}/model-in-image.sh
-
-if [ ! -d "${DOMAIN_HOME}" ]; then
-    command -v gzip
-    if [ $? -ne 0 ] ; then
-      trace "gzip is missing - image must have gzip installed " && exit 1
-    fi
-    command -v tar
-    if [ $? -ne 0 ] ; then
-        trace "tar is missing - image must have tar installed " && exit 1
-    fi
-    mkdir -p ${DOMAIN_HOME}
-    createWLDomain
-    created_domain=$?
-    trace "created domain " ${created_domain}
-else
-    created_domain=1
-fi
-
-
-=======
->>>>>>> 4d4fe0a4
 # check DOMAIN_HOME for a config/config.xml, reset DOMAIN_HOME if needed
 
 exportEffectiveDomainHome || exit 1
