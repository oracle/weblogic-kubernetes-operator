#!/bin/bash
# Copyright (c) 2018, 2019, Oracle Corporation and/or its affiliates. All rights reserved.
# Licensed under the Universal Permissive License v 1.0 as shown at https://oss.oracle.com/licenses/upl.

#
# This script introspects a WebLogic DOMAIN_HOME in order to generate:
#
#   - a description of the domain for the operator (domain name, cluster name, ports, etc)
#   - encrypted login files for accessing a NM
#   - encrypted boot.ini for booting WL 
#   - encrypted admin user password passed in via a plain-text secret (for use in sit config)
#   - md5 checksum of the DOMAIN_HOME/security/SerializedSystemIni.dat domain secret file
#   - situational config files for overriding the configuration within the DOMAIN_HOME
# 
# It works as part of the following flow:
#
#   (1) When an operator discovers a new domain, it launches this script via an
#       introspector k8s job.
#   (2) This script then:
#       (2A) Configures and starts a NM via startNodeManager.sh (in NODEMGR_HOME)
#       (2B) Calls introspectDomain.py, which depends on the NM
#       (2C) Exits 0 on success, non-zero otherwise.
#   (5) Operator parses the output of introspectDomain.py into files and:
#       (5A) Uses one of the files to get the domain's name, cluster name, ports, etc.
#       (5B) Deploys a config map for the domain containing the files.
#   (6) Operator starts pods for domain's WebLogic servers.
#   (7) Pod 'startServer.sh' script loads files from the config map, 
#       copies/uses encrypted files, and applies sit config files. It
#       also checks that domain secret md5 cksum matches the cksum
#       obtained by this script.
#
# Prerequisites:
#
#    - Optionally set
#        ORACLE_HOME = Oracle Install Home - defaults via utils.sh/exportInstallHomes
#        MW_HOME     = MiddleWare Install Home - defaults to ${ORACLE_HOME}
#        WL_HOME     = WebLogic Install Home - defaults to ${ORACLE_HOME}/wlserver
#
#    - Transitively requires other env vars for startNodeManager.sh, wlst.sh,
#      and introspectDomain.py (see these scripts to find out what else needs to be set).
#


SCRIPTPATH="$( cd "$(dirname "$0")" > /dev/null 2>&1 ; pwd -P )"

# setup tracing

source ${SCRIPTPATH}/utils.sh
[ $? -ne 0 ] && echo "[SEVERE] Missing file ${SCRIPTPATH}/utils.sh" && exit 1

traceTiming "INTROSPECTOR '${DOMAIN_UID}' MAIN START"


# Local createFolder method which does an 'exit 1' instead of exitOrLoop for
# immediate failure during introspection
function createFolder {
  mkdir -m 750 -p $1
  if [ ! -d $1 ]; then
    trace SEVERE "Unable to create folder $1"
    exit 1
  fi
}

trace "Introspecting the domain"

# list potentially interesting env-vars and dirs before they're updated by export.*Homes

traceEnv before
traceDirs before

# set defaults
# set ORACLE_HOME/WL_HOME/MW_HOME to defaults if needed

exportInstallHomes

# check if prereq env-vars, files, and directories exist

checkEnv -q \
         DOMAIN_UID \
         NAMESPACE \
         ORACLE_HOME \
         JAVA_HOME \
         NODEMGR_HOME \
         WL_HOME \
         MW_HOME \
         || exit 1

for script_file in "${SCRIPTPATH}/wlst.sh" \
                   "${SCRIPTPATH}/startNodeManager.sh"  \
                   "${SCRIPTPATH}/modelInImage.sh"  \
                   "${SCRIPTPATH}/introspectDomain.py"; do
  [ ! -f "$script_file" ] && trace SEVERE "Missing file '${script_file}'." && exit 1 
done 

for dir_var in JAVA_HOME WL_HOME MW_HOME ORACLE_HOME; do
  [ ! -d "${!dir_var}" ] && trace SEVERE "Missing ${dir_var} directory '${!dir_var}'." && exit 1
done

#
# DATA_HOME env variable exists implies override directory specified.  Attempt to create directory
#
if [ ! -z "${DATA_HOME}" ] && [ ! -d "${DATA_HOME}" ]; then
  trace "Creating data home directory: '${DATA_HOME}'"
  createFolder ${DATA_HOME}
fi


<<<<<<< HEAD
traceTiming "INTROSPECTOR '${DOMAIN_UID}' MII CREATE DOMAIN START"

=======
>>>>>>> 0c2bfa85
source ${SCRIPTPATH}/modelInImage.sh

if [ $? -ne 0 ]; then
      trace SEVERE "Error sourcing modelInImage.sh" && exit 1
fi
# Add another env/attribute in domain yaml for model in image
# log error if dir exists and attribute set
DOMAIN_CREATED=0
if [ ${DOMAIN_SOURCE_TYPE} == "FromModel" ]; then
    trace "Beginning Model In Image"
    command -v gzip
    if [ $? -ne 0 ] ; then
      trace SEVERE "gzip is missing - image must have gzip installed " && exit 1
    fi
    command -v tar
    if [ $? -ne 0 ] ; then
      trace SEVERE "tar is missing - image must have tar installed " && exit 1
    fi
    mkdir -p ${DOMAIN_HOME}
    if [ $? -ne 0 ] ; then
      trace SEVERE "cannot create domain home directory '${DOMAIN_HOME}'" && exit 1
    fi
    createWLDomain || exit 1
    created_domain=$DOMAIN_CREATED
    trace "created domain return code = " ${created_domain}
else
    created_domain=1
fi

<<<<<<< HEAD
traceTiming "INTROSPECTOR '${DOMAIN_UID}' MII CREATE DOMAIN END" 

=======
>>>>>>> 0c2bfa85

# check DOMAIN_HOME for a config/config.xml, reset DOMAIN_HOME if needed

exportEffectiveDomainHome || exit 1

# list potentially interesting env-vars and dirs after they're updated by export.*Homes

traceEnv after
traceDirs after

# check if we're using a supported WebLogic version
# (the check  will log a message if it fails)

checkWebLogicVersion || exit 1

# start node manager
# run instrospector wlst script
if [ ${created_domain} -ne 0 ]; then
<<<<<<< HEAD

    traceTiming "INTROSPECTOR '${DOMAIN_UID}' MII NM START" 

    # start node manager -why ??
    trace "Starting node manager"
    ${SCRIPTPATH}/startNodeManager.sh || exit 1A

    traceTiming "INTROSPECTOR '${DOMAIN_UID}' MII NM END" 

    traceTiming "INTROSPECTOR '${DOMAIN_UID}' MII MD5 START"

    # put domain secret's md5 cksum in file '/tmp/DomainSecret.md5'
    # the introspector wlst script and WL server pods will use this value
    generateDomainSecretMD5File '/tmp/DomainSecret.md5' || exit 1

    traceTiming "INTROSPECTOR '${DOMAIN_UID}' MII MD5 END"

    traceTiming "INTROSPECTOR '${DOMAIN_UID}' INTROSPECT START"

    trace "Running introspector WLST script ${SCRIPTPATH}/introspectDomain.py"
    ${SCRIPTPATH}/wlst.sh ${SCRIPTPATH}/introspectDomain.py || exit 1

    traceTiming "INTROSPECTOR '${DOMAIN_UID}' INTROSPECT END"
=======
    # start node manager -why ??
    trace "Starting node manager"
    ${SCRIPTPATH}/startNodeManager.sh || exit 1

    # put domain secret's md5 cksum in file '/tmp/DomainSecret.md5'
    # the introspector wlst script and WL server pods will use this value
    generateDomainSecretMD5File '/tmp/DomainSecret.md5' || exit 1

    trace "Running introspector WLST script ${SCRIPTPATH}/introspectDomain.py"
    ${SCRIPTPATH}/wlst.sh ${SCRIPTPATH}/introspectDomain.py || exit 1
fi

if [ ${DOMAIN_SOURCE_TYPE} == "FromModel" ]; then
  cleanup_mii
>>>>>>> 0c2bfa85
fi
trace "Domain introspection complete"

exit 0<|MERGE_RESOLUTION|>--- conflicted
+++ resolved
@@ -105,11 +105,8 @@
 fi
 
 
-<<<<<<< HEAD
 traceTiming "INTROSPECTOR '${DOMAIN_UID}' MII CREATE DOMAIN START"
 
-=======
->>>>>>> 0c2bfa85
 source ${SCRIPTPATH}/modelInImage.sh
 
 if [ $? -ne 0 ]; then
@@ -139,11 +136,8 @@
     created_domain=1
 fi
 
-<<<<<<< HEAD
 traceTiming "INTROSPECTOR '${DOMAIN_UID}' MII CREATE DOMAIN END" 
 
-=======
->>>>>>> 0c2bfa85
 
 # check DOMAIN_HOME for a config/config.xml, reset DOMAIN_HOME if needed
 
@@ -162,7 +156,6 @@
 # start node manager
 # run instrospector wlst script
 if [ ${created_domain} -ne 0 ]; then
-<<<<<<< HEAD
 
     traceTiming "INTROSPECTOR '${DOMAIN_UID}' MII NM START" 
 
@@ -186,22 +179,10 @@
     ${SCRIPTPATH}/wlst.sh ${SCRIPTPATH}/introspectDomain.py || exit 1
 
     traceTiming "INTROSPECTOR '${DOMAIN_UID}' INTROSPECT END"
-=======
-    # start node manager -why ??
-    trace "Starting node manager"
-    ${SCRIPTPATH}/startNodeManager.sh || exit 1
-
-    # put domain secret's md5 cksum in file '/tmp/DomainSecret.md5'
-    # the introspector wlst script and WL server pods will use this value
-    generateDomainSecretMD5File '/tmp/DomainSecret.md5' || exit 1
-
-    trace "Running introspector WLST script ${SCRIPTPATH}/introspectDomain.py"
-    ${SCRIPTPATH}/wlst.sh ${SCRIPTPATH}/introspectDomain.py || exit 1
 fi
 
 if [ ${DOMAIN_SOURCE_TYPE} == "FromModel" ]; then
   cleanup_mii
->>>>>>> 0c2bfa85
 fi
 trace "Domain introspection complete"
 
