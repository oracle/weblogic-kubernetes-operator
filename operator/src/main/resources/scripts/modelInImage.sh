#!/usr/bin/env bash
# Copyright (c) 2018, 2020, Oracle Corporation and/or its affiliates.
# Licensed under the Universal Permissive License v 1.0 as shown at https://oss.oracle.com/licenses/upl.
#
# This script contains the all the function of model in image
# It is used by introspectDomain.sh job and startServer.sh

source ${SCRIPTPATH}/utils.sh

WDT_MINIMUM_VERSION="1.7.3"
INTROSPECTCM_IMAGE_MD5="/weblogic-operator/introspectormii/inventory_image.md5"
INTROSPECTCM_CM_MD5="/weblogic-operator/introspectormii/inventory_cm.md5"
INTROSPECTCM_PASSPHRASE_MD5="/weblogic-operator/introspectormii/inventory_passphrase.md5"
INTROSPECTCM_MERGED_MODEL="/weblogic-operator/introspectormii/merged_model.json"
INTROSPECTCM_WLS_VERSION="/weblogic-operator/introspectormii/wls.version"
INTROSPECTCM_JDK_PATH="/weblogic-operator/introspectormii/jdk.path"
INTROSPECTCM_SECRETS_AND_ENV_MD5="/weblogic-operator/introspectormii/secrets_and_env.md5"
DOMAIN_ZIPPED="/weblogic-operator/introspectormii/domainzip.secure"
PRIMORDIAL_DOMAIN_ZIPPED="/weblogic-operator/introspectormii/primordial_domainzip.secure"
INTROSPECTJOB_IMAGE_MD5="/tmp/inventory_image.md5"
INTROSPECTJOB_CM_MD5="/tmp/inventory_cm.md5"
INTROSPECTJOB_PASSPHRASE_MD5="/tmp/inventory_passphrase.md5"
LOCAL_PRIM_DOMAIN_ZIP="/tmp/prim_domain.tar.gz"
LOCAL_PRIM_DOMAIN_TAR="/tmp/prim_domain.tar"
NEW_MERGED_MODEL="/tmp/new_merged_model.json"
WDT_CONFIGMAP_ROOT="/weblogic-operator/wdt-config-map"
RUNTIME_ENCRYPTION_SECRET_PASSWORD="/weblogic-operator/model-runtime-secret/password"
# we export the opss password file location because it's also used by introspectDomain.py
export OPSS_KEY_PASSPHRASE="/weblogic-operator/opss-walletkey-secret/walletPassword"
OPSS_KEY_B64EWALLET="/weblogic-operator/opss-walletfile-secret/walletFile"
IMG_MODELS_HOME="${WDT_MODEL_HOME:-/u01/wdt/models}"
IMG_MODELS_ROOTDIR="${IMG_MODELS_HOME}"
IMG_ARCHIVES_ROOTDIR="${IMG_MODELS_HOME}"
IMG_VARIABLE_FILES_ROOTDIR="${IMG_MODELS_HOME}"
WDT_ROOT="/u01/wdt/weblogic-deploy"
WDT_OUTPUT="/tmp/wdt_output.log"
WDT_BINDIR="${WDT_ROOT}/bin"
WDT_FILTER_JSON="/weblogic-operator/scripts/model_filters.json"
WDT_CREATE_FILTER="/weblogic-operator/scripts/wdt_create_filter.py"
UPDATE_RCUPWD_FLAG=""
WLSDEPLOY_PROPERTIES="${WLSDEPLOY_PROPERTIES} -Djava.security.egd=file:/dev/./urandom"
ARCHIVE_ZIP_CHANGED=0
WDT_ARTIFACTS_CHANGED=0
ROLLBACK_ERROR=3

# return codes for model_diff
UNSAFE_ONLINE_UPDATE=0
SAFE_ONLINE_UPDATE=1
FATAL_MODEL_CHANGES=2
MODELS_SAME=3
SECURITY_INFO_UPDATED=4
RCU_PASSWORD_CHANGED=5

SCRIPT_ERROR=255

export WDT_MODEL_SECRETS_DIRS="/weblogic-operator/config-overrides-secrets"
[ ! -d ${WDT_MODEL_SECRETS_DIRS} ] && unset WDT_MODEL_SECRETS_DIRS

#TBD: CREDENTIALS_SECRET_NAME is unexpectedly empty. Maybe that's a regression?
#  export WDT_MODEL_SECRETS_NAME_DIR_PAIRS="__weblogic-credentials__=/weblogic-operator/secrets,__WEBLOGIC-CREDENTIALS__=/weblogic-operator/secrets,${CREDENTIALS_SECRET_NAME}=/weblogic-operator/secret"
#For now:
export WDT_MODEL_SECRETS_NAME_DIR_PAIRS="__weblogic-credentials__=/weblogic-operator/secrets,__WEBLOGIC-CREDENTIALS__=/weblogic-operator/secrets"


# sort_files  sort the files according to the names and naming conventions and write the result to stdout
#    $1  directory
#    $2  extension
#

function sort_files() {
  shopt -s nullglob
  root_dir=$1
  ext=$2
  declare -A sequence_array
  for file in ${root_dir}/*${ext} ;
    do
      actual_filename=$(basename $file)
      base_filename=$(basename ${file%.*})
      sequence="${base_filename##*.}"
      sequence_array[${actual_filename}]=${sequence}
    done
  for k in "${!sequence_array[@]}" ;
    do
      # MUST use echo , caller depends on stdout
      echo $k ' - ' ${sequence_array["$k"]}
    done |
  sort -n -k3  | cut -d' ' -f 1
  shopt -u nullglob
}

#
# compareArtifactsMD5  checks the WDT artifacts MD5s in the introspect config map against the current introspect job
# WDT artifacts MD5s
#
# If there are any differences, set WDT_ARTIFACTS_CHANGED=1
# If there are any WDT archives changed set ARCHIVE_ZIP_CHANGED=1 (for online update) (TODO)
#

function compareArtifactsMD5() {

  local has_md5=0

  trace "Entering checkExistInventory"

  trace "Checking wdt artifacts in image"
  if [ -f ${INTROSPECTCM_IMAGE_MD5} ] ; then
    has_md5=1
    # introspectorDomain py put two blank lines in the configmap, use -B to ignore blank lines
    diff -wB ${INTROSPECTCM_IMAGE_MD5} ${INTROSPECTJOB_IMAGE_MD5} > /tmp/imgmd5diff
    if [ $? -ne 0 ] ; then
      trace "WDT artifacts in image changed: create domain again"
      WDT_ARTIFACTS_CHANGED=1
      echoFilesDifferences ${INTROSPECTCM_IMAGE_MD5} ${INTROSPECTJOB_IMAGE_MD5}
    fi
  fi

  trace "Checking wdt artifacts in config map"
  if [ -f ${INTROSPECTCM_CM_MD5} ] ; then
    has_md5=1
    diff -wB  ${INTROSPECTCM_CM_MD5} ${INTROSPECTJOB_CM_MD5}
    if [ $? -ne 0 ] ; then
      trace "WDT artifacts in wdt config map changed: create domain again"
      WDT_ARTIFACTS_CHANGED=1
      echoFilesDifferences ${INTROSPECTCM_CM_MD5} ${INTROSPECTJOB_CM_MD5}
    fi
  else
    # if no config map before but adding one now
    if [ -f ${INTROSPECTJOB_CM_MD5} ]; then
      trace "New inventory in cm: create domain"
      WDT_ARTIFACTS_CHANGED=1
    fi
  fi

  if [ $has_md5 -eq 0 ]; then
    # Initial deployment
    trace "no md5 found: create domain"
    WDT_ARTIFACTS_CHANGED=1
  fi

  trace "Exiting checkExistInventory"
}

# echo file contents

function echoFilesDifferences() {
  trace "------- from introspector cm -----------------"
  cat $1
  trace "------- from introspector job pod ------------"
  cat $2
  trace "----------------------------------------------"
}

# get_opss_key_wallet   returns opss key wallet ewallet.p12 location
#
# if there is one from the user config map, use it first
# otherwise use the one in the introspect job config map
#

function get_opss_key_wallet() {
  if [ -f ${OPSS_KEY_B64EWALLET} ]; then
    echo ${OPSS_KEY_B64EWALLET}
  else
    echo "/weblogic-operator/introspectormii/ewallet.p12"
  fi
}

#
# buildWDTParams_MD5   Setup the WDT artifacts MD5 for comparison between updates
#  Also setup the wdt parameters
#

function buildWDTParams_MD5() {
  trace "Entering setupInventoryList"

  model_list=""
  archive_list=""
  variable_list="${IMG_MODELS_HOME}/_k8s_generated_props.properties"

  #
  # First build the command line parameters for WDT
  # based on the file listing in the image or config map
  #

  for file in $(sort_files $IMG_MODELS_ROOTDIR ".yaml") ;
    do
      md5sum ${IMG_MODELS_ROOTDIR}/${file} >> ${INTROSPECTJOB_IMAGE_MD5}
      if [ "$model_list" != "" ]; then
        model_list="${model_list},"
      fi
      model_list="${model_list}${IMG_MODELS_ROOTDIR}/${file}"
    done

  for file in $(sort_files $WDT_CONFIGMAP_ROOT ".yaml") ;
    do
      md5sum ${WDT_CONFIGMAP_ROOT}/$file >> ${INTROSPECTJOB_CM_MD5}
      if [ "$model_list" != "" ]; then
        model_list="${model_list},"
      fi
      model_list="${model_list}${WDT_CONFIGMAP_ROOT}/${file}"
    done

  for file in $(sort_files ${IMG_ARCHIVES_ROOTDIR} "*.zip") ;
    do
      md5sum ${IMG_ARCHIVES_ROOTDIR}/$file >> ${INTROSPECTJOB_IMAGE_MD5}
      if [ "$archive_list" != "" ]; then
        archive_list="${archive_list},"
      fi
      archive_list="${archive_list}${IMG_ARCHIVES_ROOTDIR}/${file}"
    done

  # Merge all properties together
  local SPACE_BLANK_LINE=" "
  for file in $(sort_files ${IMG_VARIABLE_FILES_ROOTDIR} ".properties") ;
    do
      md5sum ${IMG_VARIABLE_FILES_ROOTDIR}/$file >> ${INTROSPECTJOB_IMAGE_MD5}
      cat ${IMG_VARIABLE_FILES_ROOTDIR}/${file} >> ${variable_list}
      # Make sure there is an extra line
      echo $SPACE_BLANK_LINE >> ${variable_list}
    done

  for file in $(sort_files ${WDT_CONFIGMAP_ROOT} ".properties") ;
    do
      md5sum  ${WDT_CONFIGMAP_ROOT}/$file >> ${INTROSPECTJOB_CM_MD5}
      echo $SPACE_BLANK_LINE >> ${variable_list}
      cat ${WDT_CONFIGMAP_ROOT}/${file} >> ${variable_list}
    done

  if [ -f ${variable_list} ]; then
    variable_list="-variable_file ${variable_list}"
  else
    variable_list=""
  fi

  if [ "$archive_list" != "" ]; then
    archive_list="-archive_file ${archive_list}"
  fi

  if [ "$model_list" != "" ]; then
    model_list="-model_file ${model_list}"
  fi

  if [ "${WDT_DOMAIN_TYPE}" == "JRF" ] && [ ! -f "${OPSS_KEY_PASSPHRASE}" ] ; then
    trace SEVERE "Domain Source Type is 'FromModel' and domain type JRF which requires specifying a " \
       "walletPasswordSecret in your domain resource and deploying this secret with a 'walletPassword' key, " \
       " but the secret does not have this key."
    exit 1
  fi

  #  We cannot strictly run create domain for JRF type because it's tied to a database schema
  #  We shouldn't require user to drop the db first since it may have data in it
  #
  opss_wallet=$(get_opss_key_wallet)
  if [ -f "${opss_wallet}" ] ; then
    trace "A wallet file was passed in using walletFileSecret, so we're using an existing rcu schema."
    mkdir -p /tmp/opsswallet
    base64 -d  ${opss_wallet} > /tmp/opsswallet/ewallet.p12
    OPSS_FLAGS="-opss_wallet /tmp/opsswallet"
  else
    OPSS_FLAGS=""
  fi

  trace "Exiting setupInventoryList"
}

# createWLDomain
#

function createWLDomain() {
  start_trap
  trace "Entering createWLDomain"

  if [ ! -f ${RUNTIME_ENCRYPTION_SECRET_PASSWORD} ] ; then
    trace SEVERE "Domain Source Type is 'FromModel' which requires specifying a runtimeEncryptionSecret " \
    "in your domain resource and deploying this secret with a 'password' key, but the secret does not have this key."
    exitOrLoop
  fi
  # Check if modelHome (default /u01/wdt/models) and /u01/wdt/weblogic-deploy exists

  checkDirNotExistsOrEmpty ${IMG_MODELS_HOME}
  checkDirNotExistsOrEmpty ${WDT_BINDIR}

  checkModelDirectoryExtensions
  if [ "true" != "${WDT_BYPASS_WDT_VERSION_CHECK}" ] ; then
    checkWDTVersion
  fi

  # copy the filter related files to the wdt lib

  cp ${WDT_FILTER_JSON} ${WDT_ROOT}/lib
  cp ${WDT_CREATE_FILTER} ${WDT_ROOT}/lib

  # check to see if any model including changed (or first model in image deploy)
  # if yes. then run create domain again


  local current_version=$(getWebLogicVersion)
  local current_jdkpath=$(readlink -f $JAVA_HOME)
  # check for version:  can only be rolling

  local version_changed=0
  local jdk_changed=0
  local secrets_and_env_changed=0
  trace "current version "${current_version}

  getSecretsAndEnvMD5
  local current_secrets_and_env_md5=$(cat /tmp/secrets_and_env.md5)

  trace "Checking changes in secrets and jdk path"

  if [ -f ${INTROSPECTCM_SECRETS_AND_ENV_MD5} ] ; then
    previous_secrets_and_env_md5=$(cat ${INTROSPECTCM_SECRETS_AND_ENV_MD5})
    if [ "${current_secrets_and_env_md5}" != "${previous_secrets_and_env_md5}" ]; then
      trace "Secrets and env different: old_md5=${previous_secrets_and_env_md5} new_md5=${current_secrets_and_env_md5}"
      secrets_and_env_changed=1
    fi
  fi

  # If No WDT artifacts changed but WLS version changed
#  if [ -f ${INTROSPECTCM_WLS_VERSION} ] ; then
#    previous_version=$(cat ${INTROSPECTCM_WLS_VERSION})
#    if [ "${current_version}" != "${previous_version}" ]; then
#      trace "version different: before: ${previous_version} current: ${current_version}"
#      version_changed=1
#    fi
#  fi

  if [ -f ${INTROSPECTCM_JDK_PATH} ] ; then
    previous_jdkpath=$(cat ${INTROSPECTCM_JDK_PATH})
    if [ "${current_jdkpath}" != "${previous_jdkpath}" ]; then
      trace "jdkpath different: before: ${previous_jdkpath} current: ${current_jdkpath}"
      jdk_changed=1
    fi
  fi

  # write out version, introspectDomain.py will write it to the configmap

  echo ${current_version} > /tmp/wls_version
  echo $(readlink -f $JAVA_HOME) > /tmp/jdk_path

  # setup wdt parameters and also associative array before calling comparing md5 in checkExistInventory
  #
  trace "Building WDT parameters and MD5s"

  buildWDTParams_MD5

  compareArtifactsMD5

  # Set this so that the introspectDomain.sh can decidde to call the python script of not
  DOMAIN_CREATED=0

  # something changed in the wdt artifacts or wls version changed
  # create domain again

  if  [ ${WDT_ARTIFACTS_CHANGED} -ne 0 ] || [ ${jdk_changed} -eq 1 ] \
    || [ ${secrets_and_env_changed} -ne 0 ] ; then

    trace "Need to create domain ${WDT_DOMAIN_TYPE}"
    createModelDomain
    DOMAIN_CREATED=1
  else
    trace "Nothing changed no op"
  fi
  trace "Exiting createWLDomain"
  stop_trap
}

# checkDirNotExistsOrEmpty
#  Test directory exists or empty

function checkDirNotExistsOrEmpty() {
  trace "Entering checkDirNotExistsOrEmpty"

  if [ $# -eq 1 ] ; then
    if [ ! -d $1 ] ; then
      trace SEVERE "Directory $1 does not exists"
      exitOrLoop
    else
      if [ -z "$(ls -A $1)" ] ; then
        trace SEVERE "Directory $1 is empty"
        exitOrLoop
      fi
    fi
  fi

  trace "Exiting checkDirNotExistsOrEmpty"
}

# limit the file extensions in the model directories

function checkModelDirectoryExtensions() {
  trace "Entering checkModelDirectoryExtensions"

  cd ${IMG_MODELS_HOME}
  counter=$(ls  -I  "*.yaml" -I "*.zip" -I "*.properties" | wc -l)
  if [ $counter -ne 0 ] ; then
    trace SEVERE "Model image directory ${IMG_MODELS_HOME} contains files with unsupported extensions. " \
      "Expected extensions: .yaml, .properties, or .zip"
    trace SEVERE "Model image directory files with unsupported extensions: " \
      "'$(ls -I "*.yaml" -I "*.zip" -I "*.properties")'"
    exitOrLoop
  fi
  if [ -d ${WDT_CONFIGMAP_ROOT} ] ; then
    cd ${WDT_CONFIGMAP_ROOT}
    counter=$(ls  -I  "*.yaml" -I "*.properties" | wc -l)
    if [ $counter -ne 0 ] ; then
      trace SEVERE "Model configmap directory ${WDT_CONFIGMAP_ROOT} contains files with unsupported extensions. " \
      "Expected extensions: .yaml or .properties"
      trace SEVERE "Model configmap directory files with unsupported extensions: " \
        "'$(ls -I "*.yaml" -I "*.properties")'"
      exitOrLoop
    fi
  fi

  trace "Exiting checkModelDirectoryExtensions"
}

# Check for WDT version

function checkWDTVersion() {
  trace "Entering checkWDTVersion"
  unzip -c ${WDT_ROOT}/lib/weblogic-deploy-core.jar META-INF/MANIFEST.MF > /tmp/wdtversion.txt || exitOrLoop
  local wdt_version="$(grep "Implementation-Version" /tmp/wdtversion.txt | cut -f2 -d' ' | tr -d '\r' )" || exitOrLoop
  if  [ ! -z ${wdt_version} ]; then
    versionGE ${wdt_version} ${WDT_MINIMUM_VERSION}
    if [ $? != "0" ] ; then
      trace SEVERE "Domain Source Type is 'FromModel' and it requires WebLogic Deploy Tool with a minimum " \
      "version of ${WDT_MINIMUM_VERSION} installed in the image. The version of the WebLogic Deploy Tool installed " \
      "in the image is ${wdt_version}, you can create another image with an updated version of the WebLogic Deploy " \
      "Tool and redeploy the domain again. To bypass this check, set environment variable " \
      "'WDT_BYPASS_WDT_VERSION_CHECK' to 'true'"
      exitOrLoop
    fi
  else
      trace SEVERE "Domain Source Type is 'FromModel' and it requires WebLogic Deploy Tool with a minimum " \
      "version of ${WDT_MINIMUM_VERSION} installed in the image. The version of the WebLogic Deploy Tool installed " \
      "in the image cannot be determined, you can create another image with an updated version of the WebLogic Deploy" \
      " Tool and redeploy the domain again. To bypass this check, set environment variable " \
      "'WDT_BYPASS_WDT_VERSION_CHECK' to 'true'"
    exitOrLoop
  fi

  trace "Exiting checkWDTVersion"
}

# getSecretsAndEnvMD5
#
# concatenate all the secrets and env, calculate the md5 and delete the file.
# The md5 is used to determine whether the domain needs to be recreated
# Note: the secrets are two levels indirections, so use find and filter out the ..data
# output:  /tmp/secrets_and_env.md5

function getSecretsAndEnvMD5() {
  trace "Entering getSecretsAndEnvMD5"

  local secrets_and_env_text="/tmp/secrets.txt"
  local override_secrets="/weblogic-operator/config-overrides-secrets/"
  local weblogic_secrets="/weblogic-operator/secrets/"
  local env_var

  rm -f ${secrets_and_env_text}

  for env_var in ${OPERATOR_ENVVAR_NAMES//,/ }; do
    echo "$env_var='${!env_var}'"
  done | sort >> ${secrets_and_env_text}

  if [ -d "${override_secrets}" ] ; then
    # find the link and exclude ..data so that the normalized file name will be found
    # otherwise it will return ../data/xxx ..etc. Note: the actual file is in a timestamp linked directory
    find ${override_secrets} -type l -not -name "..data" -print  | sort  | xargs cat >> ${secrets_and_env_text}
  fi

  if [ -d "${weblogic_secrets}" ] ; then
    find ${weblogic_secrets} -type l -not -name "..data" -print |  sort  | xargs cat >> ${secrets_and_env_text}
  fi

  if [ ! -f "${secrets_and_env_text}" ] ; then
    echo "0" > ${secrets_and_env_text}
  fi
  local secrets_and_env_md5=$(md5sum ${secrets_and_env_text} | cut -d' ' -f1)
  echo ${secrets_and_env_md5} > /tmp/secrets_and_env.md5
  trace "Found secrets and env: md5=${secrets_and_env_md5}"
  rm ${secrets_and_env_text}
  trace "Exiting getSecretsAndEnvMD5"
}


#
# createModelDomain call WDT to create the domain
#

function createModelDomain() {

  trace "Entering createModelDomain"
  createPrimordialDomain

  # if there is a new primordial domain created then use newly created primordial domain otherwise
  # if the primordial domain already in the configmap, restore it
  #

  if [ -f "${LOCAL_PRIM_DOMAIN_ZIP}" ] ; then
    trace "Using newly created domain"
  elif [ -f ${PRIMORDIAL_DOMAIN_ZIPPED} ] ; then
    trace "Using existing primordial domain"
    cd / && base64 -d ${PRIMORDIAL_DOMAIN_ZIPPED} > ${LOCAL_PRIM_DOMAIN_ZIP} && tar -xzf ${LOCAL_PRIM_DOMAIN_ZIP}

    # Since the SerializedSystem ini is encrypted, restore it first
    local MII_PASSPHRASE=$(cat ${RUNTIME_ENCRYPTION_SECRET_PASSWORD})
    encrypt_decrypt_domain_secret "decrypt" ${DOMAIN_HOME} ${MII_PASSPHRASE}
  fi

  wdtUpdateModelDomain

  trace "Exiting createModelDomain"
}

function diff_model() {
  trace "Entering diff_model"

  #
  local ORACLE_SERVER_DIR=${ORACLE_HOME}/wlserver
  local JAVA_PROPS="-Dpython.cachedir.skip=true ${JAVA_PROPS}"
  local JAVA_PROPS="-Dpython.path=${ORACLE_SERVER_DIR}/common/wlst/modules/jython-modules.jar/Lib ${JAVA_PROPS}"
  local JAVA_PROPS="-Dpython.console= ${JAVA_PROPS} -Djava.security.egd=file:/dev/./urandom"
  local CP=${ORACLE_SERVER_DIR}/server/lib/weblogic.jar
  ${JAVA_HOME}/bin/java -cp ${CP} \
    ${JAVA_PROPS} \
    org.python.util.jython \
    ${SCRIPTPATH}/model_diff.py $1 $2 > ${WDT_OUTPUT} 2>&1
  if [ $? -ne 0 ] ; then
    trace SEVERE "Failed to compare models. Check logs for error. Comparison output:"
    cat ${WDT_OUTPUT}
    exitOrLoop
  fi
  trace "Exiting diff_model"
  return ${rc}
}

#
# createPrimordialDomain will create the primordial domain
#

function createPrimordialDomain() {
  trace "Entering createPrimordialDomain"
  local create_primordial_tgz=0
  local recreate_domain=0

  if [  -f ${PRIMORDIAL_DOMAIN_ZIPPED} ] ; then
    # If there is an existing domain in the cm - this is update in the lifecycle
    # Call WDT validateModel.sh to generate the new merged mdoel
    trace "Checking if security info has been changed"

    generateMergedModel

    # decrypt the merged model from introspect cm
    local DECRYPTED_MERGED_MODEL="/tmp/decrypted_merged_model.json"
    local MII_PASSPHRASE=$(cat ${RUNTIME_ENCRYPTION_SECRET_PASSWORD})
    encrypt_decrypt_model "decrypt" ${INTROSPECTCM_MERGED_MODEL}  ${MII_PASSPHRASE} \
      ${DECRYPTED_MERGED_MODEL}

    diff_model ${NEW_MERGED_MODEL} ${DECRYPTED_MERGED_MODEL}

    diff_rc=$(cat /tmp/model_diff_rc)
    rm ${DECRYPTED_MERGED_MODEL}
    trace "createPrimordialDomain: model diff returns "${diff_rc}


    local security_info_updated="false"
    security_info_updated=$(contain_returncode ${diff_rc} ${SECURITY_INFO_UPDATED})
    # recreate the domain if there is an unsafe security update such as admin password update or security roles

    # Always use the schema password in RCUDbInfo.  Since once the password is updated by the DBA.  The
    # RCU cache table SCHEMA_COMPONENT_INFO stored password will never be correct,  and subsequenetly any
    # other updates such as admin credenitals or security roles that caused the re-create of the primordial
    # domain will fail since without this flag set, defaults is to use the RCU cached info. (aka. wlst
    # getDatabaseDefaults).
    #
    if [ ${security_info_updated} == "true" ]; then
      recreate_domain=1
      if [ ${WDT_DOMAIN_TYPE} == "JRF" ] ; then
        UPDATE_RCUPWD_FLAG="-updateRCUSchemaPassword"
      fi
    fi

    # if the domain is JRF and the schema password has been changed. Set this so that updateDomain will also update
    # the RCU password using the RCUDnbinfo

    local rcu_password_updated="false"
    rcu_password_updated=$(contain_returncode ${diff_rc} ${RCU_PASSWORD_CHANGED})
    if [ ${WDT_DOMAIN_TYPE} == "JRF" ] && [ ${rcu_password_updated} == "true" ] ; then
        UPDATE_RCUPWD_FLAG="-updateRCUSchemaPassword"
    fi

  fi

  # If there is no primordial domain or needs to recreate one due to password changes

  if [ ! -f ${PRIMORDIAL_DOMAIN_ZIPPED} ] || [ ${recreate_domain} -eq 1 ]; then
    trace "No primordial domain or need to recreate again"
    wdtCreatePrimordialDomain
    create_primordial_tgz=1
  fi

  # tar up primodial domain with em.ear if it is there.  The zip will be added to the introspect config map by the
  # introspectDomain.py

  if [ ${create_primordial_tgz} -eq 1 ]; then
    empath=""
    if [ "${WDT_DOMAIN_TYPE}" != "WLS" ] ; then
      empath=$(grep "/em.ear" ${DOMAIN_HOME}/config/config.xml | grep -oPm1 "(?<=<source-path>)[^<]+")
    fi

    # Before targz it, we encrypt the SerializedSystemIni.dat, first save the original

    cp ${DOMAIN_HOME}/security/SerializedSystemIni.dat /tmp/sii.dat.saved

    local MII_PASSPHRASE=$(cat ${RUNTIME_ENCRYPTION_SECRET_PASSWORD})
    encrypt_decrypt_domain_secret "encrypt" ${DOMAIN_HOME} ${MII_PASSPHRASE}

    tar -pczf ${LOCAL_PRIM_DOMAIN_ZIP} --exclude ${DOMAIN_HOME}/wlsdeploy --exclude ${DOMAIN_HOME}/lib  ${empath} \
    ${DOMAIN_HOME}/*

    # Put back the original one so that update can continue
    mv  /tmp/sii.dat.saved ${DOMAIN_HOME}/security/SerializedSystemIni.dat

  fi

  trace "Exiting createPrimordialDomain"

}

#
# Generate model from wdt artifacts
#
function generateMergedModel() {
  # wdt shell script may return non-zero code if trap is on, then it will go to trap instead
  # temporarily disable it
  trace "Entering generateMergedModel"
  stop_trap

  export __WLSDEPLOY_STORE_MODEL__="${NEW_MERGED_MODEL}"

  ${WDT_BINDIR}/validateModel.sh -oracle_home ${ORACLE_HOME} ${model_list} \
    ${archive_list} ${variable_list}  -domain_type ${WDT_DOMAIN_TYPE}  > ${WDT_OUTPUT}
  ret=$?
  if [ $ret -ne 0 ]; then
    trace SEVERE "WDT Failed: Validate Model Failed:"
    cat ${WDT_OUTPUT}
    exitOrLoop
  fi

  # restore trap
  start_trap
  trace "Exiting generateMergedModel"
}


# wdtCreatePrimordialDomain
# Create the actual primordial domain using WDT
#

function wdtCreatePrimordialDomain() {
  # wdt shell script may return non-zero code if trap is on, then it will go to trap instead
  # temporarily disable it
  trace "Entering wdtCreatePrimordialDomain"
  stop_trap

  export __WLSDEPLOY_STORE_MODEL__=1

<<<<<<< HEAD
=======
  if [ "JRF" == "$WDT_DOMAIN_TYPE" ] ; then
    if [ -z "${OPSS_FLAGS}" ] ; then
      trace INFO "An OPSS wallet was not supplied for the Model in Image JRF domain in its " \
        "'spec.configuration.opss.walletFileSecret' attribute; therefore, it's assumed that this is the first time " \
        "the OPSS RCU database is being accessed by the domain, so a schema and a wallet file will be created. " \
        "Consult the Model in Image documentation for instructions about preserving the OPSS wallet file."
    else
      trace "Creating JRF Primordial Domain"
    fi
  fi
  
>>>>>>> 9a33d3bf
  local wdtArgs=""
  wdtArgs+=" -oracle_home ${ORACLE_HOME}"
  wdtArgs+=" -domain_home ${DOMAIN_HOME}" 
  wdtArgs+=" ${model_list} ${archive_list} ${variable_list}"
  wdtArgs+=" -domain_type ${WDT_DOMAIN_TYPE}"
  wdtArgs+=" ${OPSS_FLAGS}"
  wdtArgs+=" ${UPDATE_RCUPWD_FLAG}"

  trace "About to call '${WDT_BINDIR}/createDomain.sh ${wdtArgs}'."

  if [ -z "${OPSS_FLAGS}" ]; then

    # We get here for WLS domains, and for the JRF 'first time' case

    # JRF wallet generation note:
    #  If this is JRF, the unset OPSS_FLAGS indicates no wallet file was specified
    #  via spec.configuration.opss.walletFileSecret and so we assume that this is
    #  the first time this domain started for this RCU database. We also assume 
    #  that 'createDomain.sh' will perform the one time initialization of the 
    #  empty RCU schema for the domain in the database (where the empty schema
    #  itself must be setup external to the Operator by calling 'create_rcu_schema.sh'
    #  or similar prior to deploying the domain for the first time).
    #
    #  The 'introspectDomain.py' script, which runs later, will create a wallet
    #  file using the spec.configuration.opss.walletPasswordSecret as its passphrase
    #  so that an administrator can then retrieve the file from the introspector's
    #  output configmap and save it for reuse.

    ${WDT_BINDIR}/createDomain.sh ${wdtArgs} > ${WDT_OUTPUT} 2>&1

  else

    # We get here only for JRF domain 'second time' (or more) case.

    # JRF wallet reuse note:
    #  The set OPSS_FLAGS indicates a wallet file was specified
    #  via spec.configuration.opss.walletFileSecret on the domain resource.
    #  So we assume that this domain already
    #  has its RCU tables and the wallet file will give us access to them.

    echo $(cat ${OPSS_KEY_PASSPHRASE}) | \
      ${WDT_BINDIR}/createDomain.sh ${wdtArgs} > ${WDT_OUTPUT} 2>&1

  fi
<<<<<<< HEAD
=======

>>>>>>> 9a33d3bf
  ret=$?
  if [ $ret -ne 0 ]; then
    #
    # FatalIntrospectorError is detected by DomainProcessorImpl.isShouldContinue
    # If it is detected then it will stop the periodic retry
    # We need to prevent retries with a "MII Fatal Error" because JRF without the OPSS_FLAGS indicates
    # a likely attempt to initialize the RCU DB schema for this domain, and we don't want to retry when this fails
    # without admin intervention (retrying can compound the problem and obscure the original issue).
    #
    if [ "JRF" == "$WDT_DOMAIN_TYPE" ] && [ -z "${OPSS_FLAGS}" ] ; then
      trace SEVERE "FatalIntrospectorError: WDT Create Primordial Domain Failed ${ret}"
    else
      trace SEVERE "WDT Create Primordial Domain Failed ${ret}"
    fi
    if [ -d ${LOG_HOME} ] && [ ! -z ${LOG_HOME} ] ; then
      cp  ${WDT_OUTPUT} ${LOG_HOME}/introspectJob_createDomain.log
    fi
    trace SEVERE "WDT Create Domain Failed, ret=${ret}:"
    cat ${WDT_OUTPUT}
    exitOrLoop
  else
    trace "WDT Create Domain Succeeded, ret=${ret}:"
    cat ${WDT_OUTPUT}
  fi

  # restore trap
  start_trap
  trace "Exiting wdtCreatePrimordialDomain"

}

#
# wdtUpdateModelDomain  use WDT to update the model domain over the primordial domain
#

function wdtUpdateModelDomain() {

  trace "Entering wdtUpdateModelDomain"
  # wdt shell script may return non-zero code if trap is on, then it will go to trap instead
  # temporarily disable it

  stop_trap
  # make sure wdt create write out the merged model to a file in the root of the domain
  export __WLSDEPLOY_STORE_MODEL__=1

  ${WDT_BINDIR}/updateDomain.sh -oracle_home ${ORACLE_HOME} -domain_home ${DOMAIN_HOME} $model_list \
  ${archive_list} ${variable_list}  -domain_type ${WDT_DOMAIN_TYPE}  ${UPDATE_RCUPWD_FLAG}  >  ${WDT_OUTPUT}
  ret=$?

  if [ $ret -ne 0 ]; then
    trace SEVERE "WDT Update Domain Failed:"
    cat ${WDT_OUTPUT}
    exitOrLoop
  fi

  # update the wallet
  if [ ! -z ${UPDATE_RCUPWD_FLAG} ]; then
    trace "Updating wallet because schema password changed"
    gunzip ${LOCAL_PRIM_DOMAIN_ZIP}
    if [ $? -ne 0 ] ; then
      trace SEVERE "wdtUpdateModelDomain: failed to upzip primordial domain"
      exitOrLoop
    fi
    tar uf ${LOCAL_PRIM_DOMAIN_TAR} ${DOMAIN_HOME}/config/fmwconfig/bootstrap/cwallet.sso
    if [ $? -ne 0 ] ; then
      trace SEVERE "wdtUpdateModelDomain: failed to tar update wallet file"
      exitOrLoop
    fi
    gzip ${LOCAL_PRIM_DOMAIN_TAR}
    if [ $? -ne 0 ] ; then
      trace SEVERE "wdtUpdateModelDomain: failed to zip up primordial domain"
      exitOrLoop
    fi
  fi

  # This is the complete model and used for life-cycle comparision, encrypt this before storing in
  # config map by the operator
  #
  local MII_PASSPHRASE=$(cat ${RUNTIME_ENCRYPTION_SECRET_PASSWORD})

  encrypt_decrypt_model "encrypt" ${DOMAIN_HOME}/wlsdeploy/domain_model.json ${MII_PASSPHRASE} \
    ${DOMAIN_HOME}/wlsdeploy/domain_model.json

  # restore trap
  start_trap
  trace "Exiting wdtUpdateModelDomain"
}

function contain_returncode() {
  if echo ",$1," | grep -q ",$2,"
  then
    echo "true"
  else
    echo "false"
  fi
}

#
# Encrypt WDT model (Full encryption)
#
# parameter:
#   1 -  action (encrypt| decrypt)
#   2 -  input file
#   3 -  password
#   4 -  output file
#
function encrypt_decrypt_model() {
  trace "Entering encrypt_wdtmodel $1"

  local ORACLE_SERVER_DIR=${ORACLE_HOME}/wlserver
  local JAVA_PROPS="-Dpython.cachedir.skip=true ${JAVA_PROPS}"
  local JAVA_PROPS="-Dpython.path=${ORACLE_SERVER_DIR}/common/wlst/modules/jython-modules.jar/Lib ${JAVA_PROPS}"
  local JAVA_PROPS="-Dpython.console= ${JAVA_PROPS} -Djava.security.egd=file:/dev/./urandom"
  local CP=${ORACLE_SERVER_DIR}/server/lib/weblogic.jar:${WDT_BINDIR}/../lib/weblogic-deploy-core.jar
  ${JAVA_HOME}/bin/java -cp ${CP} \
    ${JAVA_PROPS} \
    org.python.util.jython \
    ${SCRIPTPATH}/encryption_util.py $1 "$(cat $2)" $3 $4 > ${WDT_OUTPUT} 2>&1
  rc=$?
  if [ $rc -ne 0 ]; then
    trace SEVERE "Fatal Error: Failed to $1 domain model. This error is irrecoverable.  Check to see if the secret " \
    "described in the configuration.model.runtimeEncryptionSecret domain resource field has been changed since the " \
    "creation of the domain. You can either reset the password to the original one and try again or delete "\
    "and recreate the domain. Failure output:"
    cat ${WDT_OUTPUT}
    exitOrLoop
  fi

  trace "Exiting encrypt_wdtmodel $1"
}

# encrypt_decrypt_domain_secret
# parameter:
#   1 - action (encrypt|decrypt)
#   2 -  domain home
#   3 -  password
#   4 -  output file

function encrypt_decrypt_domain_secret() {
  trace "Entering encrypt_decrypt_domain_secret $1"
  # Do not use trap for this startServer.sh fail for some not zero function call

  local tmp_output="/tmp/tmp_encrypt_decrypt_output.file"
  if [ "$1" == "encrypt" ] ; then
    base64 $2/security/SerializedSystemIni.dat > /tmp/secure.ini
  else
    cp $2/security/SerializedSystemIni.dat  /tmp/secure.ini
  fi

  #
  local ORACLE_SERVER_DIR=${ORACLE_HOME}/wlserver
  local JAVA_PROPS="-Dpython.cachedir.skip=true ${JAVA_PROPS}"
  local JAVA_PROPS="-Dpython.path=${ORACLE_SERVER_DIR}/common/wlst/modules/jython-modules.jar/Lib ${JAVA_PROPS}"
  local JAVA_PROPS="-Dpython.console= ${JAVA_PROPS} -Djava.security.egd=file:/dev/./urandom"
  local CP=${ORACLE_SERVER_DIR}/server/lib/weblogic.jar:${WDT_BINDIR}/../lib/weblogic-deploy-core.jar
  ${JAVA_HOME}/bin/java -cp ${CP} \
    ${JAVA_PROPS} \
    org.python.util.jython \
    ${SCRIPTPATH}/encryption_util.py $1 "$(cat /tmp/secure.ini)" $3 ${tmp_output} > ${WDT_OUTPUT} 2>&1
  rc=$?
  if [ $rc -ne 0 ]; then
    trace SEVERE "Fatal Error: Failed to $1 domain secret. This error is irrecoverable.  Check to see if the secret " \
    "described in the configuration.model.runtimeEncryptionSecret domain resource field has been changed since the " \
    "creation of the domain. You can either reset the password to the original one and try again or delete "\
    "and recreate the domain. Failure output:"
    cat ${WDT_OUTPUT}
    exitOrLoop
  fi

  if [ "$1" == "decrypt" ] ; then
    base64 -d ${tmp_output} > $2/security/SerializedSystemIni.dat
  else
    cp ${tmp_output} $2/security/SerializedSystemIni.dat
  fi
  rm ${tmp_output}
  trace "Exiting encrypt_decrypt_domain_secret"
}

#
# Generic error handler
#
function error_handler() {
    if [ $1 -ne 0 ]; then
        trace SEVERE  "Script Error: There was an error at line: ${2} command: ${@:3:20}"
        stop_trap
        exitOrLoop
    fi
}

function start_trap() {
    set -eE
    trap 'error_handler $? $BASH_LINENO $BASH_COMMAND ' ERR EXIT SIGHUP SIGINT SIGTERM SIGQUIT
}

function stop_trap() {
    trap -  ERR EXIT SIGHUP SIGINT SIGTERM SIGQUIT
    set +eE
}

function cleanup_mii() {
  rm -f /tmp/*.md5 /tmp/*.gz /tmp/*.ini /tmp/*.json
}<|MERGE_RESOLUTION|>--- conflicted
+++ resolved
@@ -666,8 +666,6 @@
 
   export __WLSDEPLOY_STORE_MODEL__=1
 
-<<<<<<< HEAD
-=======
   if [ "JRF" == "$WDT_DOMAIN_TYPE" ] ; then
     if [ -z "${OPSS_FLAGS}" ] ; then
       trace INFO "An OPSS wallet was not supplied for the Model in Image JRF domain in its " \
@@ -679,7 +677,6 @@
     fi
   fi
   
->>>>>>> 9a33d3bf
   local wdtArgs=""
   wdtArgs+=" -oracle_home ${ORACLE_HOME}"
   wdtArgs+=" -domain_home ${DOMAIN_HOME}" 
@@ -724,10 +721,7 @@
       ${WDT_BINDIR}/createDomain.sh ${wdtArgs} > ${WDT_OUTPUT} 2>&1
 
   fi
-<<<<<<< HEAD
-=======
-
->>>>>>> 9a33d3bf
+
   ret=$?
   if [ $ret -ne 0 ]; then
     #
