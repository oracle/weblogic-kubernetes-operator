#!/bin/bash
# Copyright (c) 2017, 2021, Oracle and/or its affiliates.
# Licensed under the Universal Permissive License v 1.0 as shown at https://oss.oracle.com/licenses/upl.

#
# This script starts a node manager for either a WebLogic Server pod,
# or for the WebLogic Operator introspector job.
#
# Requires the following to already be set:
#
#   DOMAIN_UID        = Domain UID
#   JAVA_HOME         = Existing java home
#   DOMAIN_HOME       = Existing WebLogic domain home directory
#   NODEMGR_HOME      = Target directory for NM setup files, this script
#                       will append this value with /$DOMAIN_UID/$SERVER_NAME
#
# Optionally set:
#
#   SERVER_NAME       = If not set, assumes this is introspector.
#
#   ORACLE_HOME       = Oracle Install Home - defaults via utils.sh/exportInstallHomes
#   MW_HOME           = MiddleWare Install Home - defaults to ${ORACLE_HOME}
#   WL_HOME           = WebLogic Install Home - defaults to ${ORACLE_HOME}/wlserver
#
#   NODEMGR_LOG_HOME  = Directory that will contain contain both
#                          ${DOMAIN_UID}/${SERVER_NAME}_nodemanager.log
#                          ${DOMAIN_UID}/${SERVER_NAME}_nodemanager.out
#                       Default:
#                          Use LOG_HOME.  If LOG_HOME not set, use NODEMGR_HOME.
#   NODEMGR_LOG_FILE_MAX = max NM .log and .out files to keep around (default=11)
#
#   ADMIN_PORT_SECURE = "true" if the admin protocol is secure. Default is false
#
#   FAIL_BOOT_ON_SITUATIONAL_CONFIG_ERROR = "true" if WebLogic server should fail to
#                       boot if situational configuration related errors are
#                       found. Default to "true" if unspecified.
#
#   NODEMGR_MEM_ARGS  = JVM mem args for starting the Node Manager instance
#   NODEMGR_JAVA_OPTIONS  = Java options for starting the Node Manager instance
#
# If SERVER_NAME is set, then this NM is for a WL Server and these must also be set:
#
#   SERVICE_NAME      = Internal DNS name for WL Server SERVER_NAME
#   ADMIN_NAME        = Admin server name
#   AS_SERVICE_NAME   = Internal DNS name for Admin Server ADMIN_NAME
#   USER_MEM_ARGS     = JVM mem args for starting WL server
#   JAVA_OPTIONS      = Java options for starting WL server
#

###############################################################################
#
#  Assert that expected global env vars are already set, pre-req files/dirs exist, etc.
#

SCRIPTPATH="$( cd "$(dirname "$0")" > /dev/null 2>&1 ; pwd -P )"

source ${SCRIPTPATH}/utils.sh
[ $? -ne 0 ] && echo "[SEVERE] Missing file ${SCRIPTPATH}/utils.sh" && exit 1

# Set ORACLE_HOME/WL_HOME/MW_HOME to defaults if needed
exportInstallHomes

stm_script=${WL_HOME}/server/bin/startNodeManager.sh

SERVER_NAME=${SERVER_NAME:-introspector}
ADMIN_PORT_SECURE=${ADMIN_PORT_SECURE:-false}

trace "Starting node manager for domain-uid='$DOMAIN_UID' and server='$SERVER_NAME'."

checkEnv JAVA_HOME NODEMGR_HOME DOMAIN_HOME DOMAIN_UID ORACLE_HOME MW_HOME WL_HOME || exit 1

if [ ! -d "${JAVA_HOME}" ]; then
  trace SEVERE "JAVA_HOME directory not found '${JAVA_HOME}'." \
               "The Java install may be missing from the image or" \
               "JAVA_HOME is not set correctly."
  exit 1
fi

if [ ! -d "${WL_HOME}" ]; then
  trace SEVERE "WL_HOME '${WL_HOME}' not found." \
               "The WebLogic install may be missing from the image or" \
               "one of ORACLE_HOME, WL_HOME, or MW_HOME is not set correctly."
  exit 1
fi

if [ ! -f "${stm_script}" ]; then
  trace SEVERE "Missing script '${stm_script}' in WL_HOME '${WL_HOME}'." \
               "The WebLogic install may be missing from the image or" \
               "one of ORACLE_HOME, WL_HOME, or MW_HOME is not set correctly."
  exit 1
fi

if [ ! -d "${DOMAIN_HOME}" ]; then
  # MII is not specifically mentioned because MII checks for this problem earlier.
  trace SEVERE \
    "The directory '$DOMAIN_HOME' specified by 'domain.spec.domainHome' was not found." \
    "For Domain-in-Image and Domain-in-PV domains," \
    "this directory is expected to reference a fully configured WebLogic domain" \
    "that is set up before the domain resource is deployed."
  exit 1
fi

if [ ! -f "${DOMAIN_HOME}/config/config.xml" ]; then
  # MII is not specifically mentioned because MII checks for this problem earlier.
  trace SEVERE \
    "The directory '$DOMAIN_HOME' specified by 'domain.spec.domainHome' exists" \
    "but no 'config/config.xml' file was found within this directory." \
    "For Domain-in-Image and Domain-in-PV domains," \
    "this directory is expected to reference a fully configured WebLogic domain" \
    "that is set up before the domain resource is deployed."
  exit 1
fi

if [ "${SERVER_NAME}" = "introspector" ]; then
  SERVICE_NAME=localhost
  trace "Contents of '${DOMAIN_HOME}/config/config.xml':"
  cat ${DOMAIN_HOME}/config/config.xml
else
  checkEnv SERVER_NAME ADMIN_NAME AS_SERVICE_NAME SERVICE_NAME USER_MEM_ARGS || exit 1
fi

<<<<<<< HEAD
[ ! -d "${JAVA_HOME}" ]                     && trace SEVERE "JAVA_HOME directory not found '${JAVA_HOME}'."           && exit 1
[ ! -d "${DOMAIN_HOME}" ]                   && trace SEVERE "DOMAIN_HOME directory not found '${DOMAIN_HOME}'."       && exit 1
[ ! -f "${DOMAIN_HOME}/config/config.xml" ] && trace SEVERE "'${DOMAIN_HOME}/config/config.xml' not found."           && exit 1
[ ! -d "${WL_HOME}" ]                       && trace SEVERE "WL_HOME '${WL_HOME}' not found."                         && exit 1
[ ! -f "${stm_script}" ]                    && trace SEVERE "Missing script '${stm_script}' in WL_HOME '${WL_HOME}'." && exit 1

=======
>>>>>>> 613f09d7
###############################################################################
#
# Determine WebLogic server log and out files locations
#
# -Dweblogic.Stdout system property is used to tell node manager to send server .out
#  file to the configured location
#

if [ "${SERVER_NAME}" = "introspector" ]; then
  # introspector pod doesn't start a WL server
  serverOutOption=""
else
  # setup ".out" location for a WL server
  serverLogHome="${LOG_HOME:-${DOMAIN_HOME}}"
  if [ -z ${LOG_HOME_LAYOUT} ] || [ "BY_SERVERS" = ${LOG_HOME_LAYOUT} ] ; then
    serverLogHome="${serverLogHome}/servers/${SERVER_NAME}/logs"
  fi
  export SERVER_OUT_FILE="${serverLogHome}/${SERVER_NAME}.out"
  export SERVER_PID_FILE="${serverLogHome}/${SERVER_NAME}.pid"
  export SHUTDOWN_MARKER_FILE="${serverLogHome}/${SERVER_NAME}.shutdown"
  serverOutOption="-Dweblogic.Stdout=${SERVER_OUT_FILE}"
  createFolder "${serverLogHome}" "This folder is used to hold server output for server '$SERVER_NAME'. If 'server.spec.logHomeEnabled' is set to true, then it is the 'domain.spec.logHome' directory, otherwise it is located within the 'domain.spec.domainHome' directory." || exit 1
  rm -f ${SHUTDOWN_MARKER_FILE}
fi


###############################################################################
#
# Init/create nodemanager home and nodemanager log env vars and directory
#

export NODEMGR_HOME=${NODEMGR_HOME}/${DOMAIN_UID}/${SERVER_NAME}

createFolder "${NODEMGR_HOME}" "This is the internal NODEMGR_HOME folder for the node manager for server '$SERVER_NAME' and domain UID '${DOMAIN_UID}'." || exit 1

NODEMGR_LOG_HOME=${NODEMGR_LOG_HOME:-${LOG_HOME:-${NODEMGR_HOME}/${DOMAIN_UID}}}
FAIL_BOOT_ON_SITUATIONAL_CONFIG_ERROR=${FAIL_BOOT_ON_SITUATIONAL_CONFIG_ERROR:-true}

trace "NODEMGR_HOME='${NODEMGR_HOME}'"
trace "LOG_HOME='${LOG_HOME}'"
trace "SERVER_NAME='${SERVER_NAME}'"
trace "DOMAIN_UID='${DOMAIN_UID}'"
trace "NODEMGR_LOG_HOME='${NODEMGR_LOG_HOME}'"
trace "FAIL_BOOT_ON_SITUATIONAL_CONFIG_ERROR='${FAIL_BOOT_ON_SITUATIONAL_CONFIG_ERROR}'"

createFolder "${NODEMGR_LOG_HOME}" "This directory is used to hold node manager logs for server '$SERVER_NAME'. If 'domain.spec.logHomeEnabled' is 'true', then it is located within the 'domain.spec.logHome' directory, otherwise it is located within within the NODEMGR_HOME '${NODEMGR_HOME}' directory." || exit 1

nodemgr_log_file=${NODEMGR_LOG_HOME}/${SERVER_NAME}_nodemanager.log
nodemgr_out_file=${NODEMGR_LOG_HOME}/${SERVER_NAME}_nodemanager.out
nodemgr_lck_file=${NODEMGR_LOG_HOME}/${SERVER_NAME}_nodemanager.log.lck

if [ -z ${LOG_HOME_LAYOUT} ] || [ "BY_SERVERS" = ${LOG_HOME_LAYOUT} ] ; then
  nodemgr_log_file=${NODEMGR_LOG_HOME}/servers/${SERVER_NAME}/logs/${SERVER_NAME}_nodemanager.log
  nodemgr_out_file=${NODEMGR_LOG_HOME}/servers/${SERVER_NAME}/logs//${SERVER_NAME}_nodemanager.out
  nodemgr_lck_file=${NODEMGR_LOG_HOME}/servers/${SERVER_NAME}/logs//${SERVER_NAME}_nodemanager.log.lck
fi


checkEnv NODEMGR_LOG_HOME nodemgr_log_file nodemgr_out_file nodemgr_lck_file

trace "remove nodemanager .lck file"
rm -f ${nodemgr_lck_file}


###############################################################################
#
# Determine domain name by parsing ${DOMAIN_HOME}/config/config.xml
#
# We need the domain name to register the domain with the node manager
# but we only have the domain home.
#
# The 'right' way to find the domain name is to use offline wlst to
# read the domain then get it from the domain mbean, but that's slow
# and complicated. Instead, just get it by reading config.xml directly.
#

# Look for the 1st occurence of <name>somestring</name> and assume somestring
# is the domain name:
domain_name=`cat ${DOMAIN_HOME}/config/config.xml | sed 's/[[:space:]]//g' | grep '^<name>' | head -1 | awk -F'<|>' '{print $3}'`
if [ "$domain_name" = "" ]; then
  trace SEVERE "Could not determine domain name"
  exit 1
fi


###############################################################################
#
# Create nodemanager.properties and nodemanager.domains files in NM home
#

nm_domains_file=${NODEMGR_HOME}/nodemanager.domains
cat <<EOF > ${nm_domains_file}
  ${domain_name}=${DOMAIN_HOME}
EOF
[ ! $? -eq 0 ] && trace SEVERE "Failed to create '${nm_domains_file}'." && exit 1

nm_props_file=${NODEMGR_HOME}/nodemanager.properties

cat <<EOF > ${nm_props_file}
  #Node manager properties
  NodeManagerHome=${NODEMGR_HOME}
  JavaHome=${JAVA_HOME}
  DomainsFile=${nm_domains_file}
  DomainsFileEnabled=true
  DomainsDirRemoteSharingEnabled=true
  NativeVersionEnabled=true
  PropertiesVersion=12.2.1
  ListenAddress=127.0.0.1
  ListenPort=5556
  ListenBacklog=50
  AuthenticationEnabled=false
  SecureListener=false
  weblogic.StartScriptEnabled=true
  weblogic.StartScriptName=startWebLogic.sh
  weblogic.StopScriptEnabled=false
  QuitEnabled=false
  StateCheckInterval=500
  CrashRecoveryEnabled=false
  LogFile=${nodemgr_log_file}
  LogToStderr=true
  LogFormatter=weblogic.nodemanager.server.LogFormatter
  LogAppend=true
  LogLimit=0
  LogLevel=FINEST
  LogCount=1

EOF

[ ! $? -eq 0 ] && trace SEVERE "Failed to create '${nm_props_file}'." && exit 1

###############################################################################
#
#  If we're a WL Server pod, cleanup its old state file and
#  create its NM startup.properties file.
#

if [ ! "${SERVER_NAME}" = "introspector" ]; then

  wl_data_dir=${DOMAIN_HOME}/servers/${SERVER_NAME}/data/nodemanager
  wl_state_file=${wl_data_dir}/${SERVER_NAME}.state
  wl_props_file=${wl_data_dir}/startup.properties

  createFolder "${wl_data_dir}" "This is a directory the server '$SERVER_NAME' node manager uses to track its state. It is located within the 'domain.spec.domainHome' directory." || exit 1

  # Remove state file, because:
  #   1 - The liveness probe checks this file
  #   2 - It might have a stale value
  #   3 - NM checks this file, and may auto-start the server if it's missing

  if [ -f "$wl_state_file" ]; then
    trace "Removing stale file '$wl_state_file'."
    rm -f ${wl_state_file}
    [ ! $? -eq 0 ] && trace SEVERE "Could not remove stale file '$wl_state_file'." && exit 1
  fi

  if [ ${DOMAIN_SOURCE_TYPE} == "FromModel" ]; then
    # Domain source type is 'FromModel' (MII) then disable Situation config override for WebLogic.
    failBootOnErrorOption=""
  else
    failBootOnErrorOption="-Dweblogic.SituationalConfig.failBootOnError=${FAIL_BOOT_ON_SITUATIONAL_CONFIG_ERROR}"
  fi

cat <<EOF > ${wl_props_file}
# Server startup properties
AutoRestart=true
RestartMax=${RESTART_MAX:-2}
RestartInterval=${RESTART_INTERVAL:-3600}
NMHostName=${SERVICE_NAME}
Arguments=${USER_MEM_ARGS} ${failBootOnErrorOption} ${serverOutOption} ${JAVA_OPTIONS}

EOF

  [ ! $? -eq 0 ] && trace SEVERE "Failed to create '${wl_props_file}'." && exit 1

  if [ ! "${ADMIN_NAME}" = "${SERVER_NAME}" ]; then
    ADMIN_URL=$(getAdminServerUrl)
    echo "AdminURL=$ADMIN_URL" >> ${wl_props_file}
  fi
fi

###############################################################################
#
#  Set additional env vars required to start NM
#

#  Customized properties
export JAVA_PROPERTIES="-DLogFile=${nodemgr_log_file} -DNodeManagerHome=${NODEMGR_HOME}"

#  Copied from ${DOMAIN_HOME}/bin/setNMJavaHome.sh
#  (We assume a Oracle Sun Hotspot JVM since we're only using Linux VMs
#  and only support other JVM types on non-Linux OS (HP-UX, IBM AIX, IBM zLinux)).
export BEA_JAVA_HOME=""
export DEFAULT_BEA_JAVA_HOME=""
export SUN_JAVA_HOME="${JAVA_HOME?}"
export DEFAULT_SUN_JAVA_HOME="${JAVA_HOME?}"
export JAVA_VENDOR="Oracle"
export VM_TYPE="HotSpot"

#  Copied from ${DOMAIN_HOME}/bin/startNodeManager.sh
export NODEMGR_HOME="${NODEMGR_HOME?}"
export DOMAIN_HOME="${DOMAIN_HOME?}"

# Apply JAVA_OPTIONS to Node Manager if NODEMGR_JAVA_OPTIONS not specified
if [ -z ${NODEMGR_JAVA_OPTIONS} ]; then
  NODEMGR_JAVA_OPTIONS="${JAVA_OPTIONS}"
fi

if [ -z "${NODEMGR_MEM_ARGS}" ]; then
  # Default JVM memory arguments for Node Manager
  NODEMGR_MEM_ARGS="-Xms64m -Xmx100m -Djava.security.egd=file:/dev/./urandom "
fi

# We prevent USER_MEM_ARGS from being applied to the NM here and only pass
# USER_MEM_ARGS to WL Servers via the WL Server startup properties file above.
# This is so that WL Servers and NM can have different tuning. Use NODEMGR_MEM_ARGS or
# NODEMGR_JAVA_OPTIONS to specify JVM memory arguments for NMs.
# NOTE: Specifying USER_MEM_ARGS with ' ' (space, not empty string)
# prevents MEM_ARGS from being implicitly set by the WebLogic env
# scripts in the WebLogic installation and WLS from inserting default
# values for memory arguments. (See commBaseEnv.sh).
USER_MEM_ARGS=" "
export USER_MEM_ARGS

# NODEMGR_MEM_ARGS and NODEMGR_JAVA_OPTIONS are exported to Node Manager as JAVA_OPTIONS
# environment variable.
export JAVA_OPTIONS="${NODEMGR_MEM_ARGS} ${NODEMGR_JAVA_OPTIONS} -Dweblogic.RootDirectory=${DOMAIN_HOME}"

###############################################################################
#
#  Start the NM
#  1) rotate old NM log file, and old NM out file, if they exist
#  2) start NM in background
#  3) wait up to ${NODE_MANAGER_MAX_WAIT:-60} seconds for NM by monitoring NM's .out file
#  4) log SEVERE, log INFO with 'exit 1' if wait more than ${NODE_MANAGER_MAX_WAIT:-60} seconds
#

trace "Start the nodemanager, node manager home is '${NODEMGR_HOME}', log file is '${nodemgr_log_file}', out file is '${nodemgr_out_file}'."

logFileRotate ${nodemgr_log_file} ${NODEMGR_LOG_FILE_MAX:-11}
logFileRotate ${nodemgr_out_file} ${NODEMGR_LOG_FILE_MAX:-11}

${stm_script} > ${nodemgr_out_file} 2>&1 &

start_secs=$SECONDS
max_wait_secs=${NODE_MANAGER_MAX_WAIT:-60}
while [ 1 -eq 1 ]; do
  sleep 1
  # Test if node manager listen port is reachable
  $(timeout 1 bash -c 'cat < /dev/null > /dev/tcp/127.0.0.1/5556' > /dev/null 2>&1)
  res="$?"
  if [ $res -eq 0 ]; then
    break
  fi
  if [ $((SECONDS - $start_secs)) -ge $max_wait_secs ]; then
    pid=$(jps | grep NodeManager | awk '{ print $1 }')
    if [ -z $pid ]; then
      trace INFO "Node manager process id not found. Cannot create thread dump."
    else
      trace INFO "Node manager process id is '$pid'."
      trace INFO "Trying to put a node manager thread dump in '$nodemgr_out_file'."
      kill -3 $pid
      if [ -x "$(command -v $JAVA_HOME/bin/jcmd)" ]; then
        trace INFO "Node manager thread dump:"
        $JAVA_HOME/bin/jcmd $pid Thread.print
      fi
    fi
    trace INFO "Entropy: "
    cat /proc/sys/kernel/random/entropy_avail
    trace INFO "Contents of node manager log '$nodemgr_log_file':"
    cat ${nodemgr_log_file}
    trace INFO "Contents of node manager out '$nodemgr_out_file':"
    cat ${NODEMGR_OUT_FILE}

    trace SEVERE $(cat << EOF
The node manager failed to start within $max_wait_secs seconds.
To increase this timeout, define the NODE_MANAGER_MAX_WAIT
environment variable in your domain resource, and set it higher
than $max_wait_secs. To diagnose the problem, see the above INFO
messages for node manager log contents, stdout contents, pid,
thread dump, and entropy. If the log and stdout contents are
sparse and reveal no errors, then the node manager may be stalled
while generating entropy -- especially if entropy is below 500.
If entropy is the problem, then for testing purposes you can
temporarily work around this problem by specifying
'-Djava.security.egd=file:/dev/./urandom' in a USER_MEM_ARGS
environment variable defined via your domain resource, but
for production purposes the problem should be solved by following
the guidance in
'https://docs.oracle.com/en/middleware/fusion-middleware/weblogic-server/12.2.1.4/nodem/starting_nodemgr.html#GUID-53961E3A-D8E1-4556-B78A-9A56B676D57E'
(search for keyword 'rngd').
EOF
)
    exit 1
  fi
done

trace "Nodemanager started in $((SECONDS - start_secs)) seconds."<|MERGE_RESOLUTION|>--- conflicted
+++ resolved
@@ -119,15 +119,6 @@
   checkEnv SERVER_NAME ADMIN_NAME AS_SERVICE_NAME SERVICE_NAME USER_MEM_ARGS || exit 1
 fi
 
-<<<<<<< HEAD
-[ ! -d "${JAVA_HOME}" ]                     && trace SEVERE "JAVA_HOME directory not found '${JAVA_HOME}'."           && exit 1
-[ ! -d "${DOMAIN_HOME}" ]                   && trace SEVERE "DOMAIN_HOME directory not found '${DOMAIN_HOME}'."       && exit 1
-[ ! -f "${DOMAIN_HOME}/config/config.xml" ] && trace SEVERE "'${DOMAIN_HOME}/config/config.xml' not found."           && exit 1
-[ ! -d "${WL_HOME}" ]                       && trace SEVERE "WL_HOME '${WL_HOME}' not found."                         && exit 1
-[ ! -f "${stm_script}" ]                    && trace SEVERE "Missing script '${stm_script}' in WL_HOME '${WL_HOME}'." && exit 1
-
-=======
->>>>>>> 613f09d7
 ###############################################################################
 #
 # Determine WebLogic server log and out files locations
