--- conflicted
+++ resolved
@@ -419,7 +419,6 @@
   echo ${admin_protocol}://${AS_SERVICE_NAME}:${ADMIN_PORT}
 }
 
-<<<<<<< HEAD
 function waitForShutdownMarker() {
   #
   # Wait forever.   Kubernetes will monitor this pod via liveness and readyness probes.
@@ -560,7 +559,7 @@
     fi
   fi
 }
-=======
+
 #
 # adjustPath
 #   purpose: Prepend $PATH with $JAVA_HOME/bin if $JAVA_HOME is set
@@ -572,5 +571,4 @@
       export PATH="${JAVA_HOME}/bin:$PATH"
     fi
   fi
-}
->>>>>>> dca085f2
+}