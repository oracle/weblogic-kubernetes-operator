--- conflicted
+++ resolved
@@ -1,8 +1,4 @@
-<<<<<<< HEAD
 # Copyright (c) 2021, 2022, Oracle and/or its affiliates.
-=======
-# Copyright (c) 2021,2022, Oracle and/or its affiliates.
->>>>>>> 9e323ec3
 # Licensed under the Universal Permissive License v 1.0 as shown at https://oss.oracle.com/licenses/upl.
 
 # Important: Functions defined in this file can work with unknown shells,
@@ -223,7 +219,7 @@
 # Create a folder and test access to it
 #   Arg $1 - path of folder to create
 #   Arg $2 - optional wording to append to the FINE and SEVERE traces
-createFolder {
+createFolder() {
   local targetDir="${1}"
   local folderDescription="${2:-}"
   local mkdirCommand="mkdir -m 750 -p $targetDir"
@@ -268,11 +264,8 @@
 #            See also checkAuxiliaryImage in 'utils.sh'.
 #
 initAuxiliaryImage() {
-<<<<<<< HEAD
   local copyWdtInstallFiles=true
   local copyModelFiles=true
-=======
->>>>>>> 9e323ec3
 
   sourceWdtInstallHome=$(echo $AUXILIARY_IMAGE_SOURCE_WDT_INSTALL_HOME |  tr '[a-z]' '[A-Z]')
   if [ "${sourceWdtInstallHome}" != "NONE" ]; then
