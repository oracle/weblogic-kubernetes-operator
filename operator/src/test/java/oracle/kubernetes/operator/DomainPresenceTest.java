--- conflicted
+++ resolved
@@ -4,8 +4,10 @@
 
 package oracle.kubernetes.operator;
 
+import static oracle.kubernetes.operator.DomainPresenceInfoMatcher.domain;
 import static oracle.kubernetes.operator.KubernetesConstants.DOMAIN_CONFIG_MAP_NAME;
 import static oracle.kubernetes.operator.LabelConstants.CHANNELNAME_LABEL;
+import static oracle.kubernetes.operator.LabelConstants.CLUSTERNAME_LABEL;
 import static oracle.kubernetes.operator.LabelConstants.CREATEDBYOPERATOR_LABEL;
 import static oracle.kubernetes.operator.LabelConstants.DOMAINUID_LABEL;
 import static oracle.kubernetes.operator.LabelConstants.SERVERNAME_LABEL;
@@ -14,6 +16,7 @@
 import static org.hamcrest.Matchers.anEmptyMap;
 import static org.hamcrest.Matchers.equalTo;
 import static org.hamcrest.Matchers.hasEntry;
+import static org.hamcrest.Matchers.hasValue;
 import static org.hamcrest.Matchers.is;
 import static org.hamcrest.Matchers.nullValue;
 import static org.hamcrest.Matchers.sameInstance;
@@ -430,25 +433,6 @@
         .returning(new V1Status());
 
     testSupport
-<<<<<<< HEAD
-=======
-        .createCannedResponse("listIngress")
-        .withNamespace(NS)
-        .withLabelSelectors(forDomainUid(UID), CREATEDBYOPERATOR_LABEL)
-        .returning(ingresses);
-    testSupport
-        .createCannedResponse("deleteIngress")
-        .withNamespace(NS)
-        .withName(LegalNames.toIngressName(UID, "cluster1"))
-        .ignoringBody()
-        .returning(new V1Status());
-    testSupport
-        .createCannedResponse("deleteIngress")
-        .withNamespace(NS)
-        .withName(LegalNames.toIngressName(UID, "cluster2"))
-        .ignoringBody()
-        .returning(new V1Status());
-    testSupport
         .createCannedResponse("deleteConfigMap")
         .withNamespace(NS)
         .withName(UID + "-weblogic-domain-introspect-cm")
@@ -456,7 +440,6 @@
         .returning(new V1Status());
 
     testSupport
->>>>>>> c9dd07a6
         .createCannedResponse("listPersistentVolume")
         .withLabelSelectors(forDomainUid(UID), CREATEDBYOPERATOR_LABEL)
         .returning(persistentVolumes);
