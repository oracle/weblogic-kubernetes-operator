--- conflicted
+++ resolved
@@ -785,11 +785,7 @@
 
     @Override
     public void execute() {
-<<<<<<< HEAD
       if (getItem() == EventHelper.EventItem.CLUSTER_DELETED) {
-=======
-      if (eventItem == CLUSTER_DELETED) {
->>>>>>> 3232c1f8
         clusterResourceInfos.remove(info.getResourceName());
       } else {
         clusterResourceInfos.put(info.getResourceName(), info);
