--- conflicted
+++ resolved
@@ -1675,30 +1675,6 @@
   }
 
   @Test
-<<<<<<< HEAD
-  void whenDomainTypeIsFromModelDomainAndAdminServerModified_runIntrospectionJobFirst2() throws Exception {
-    establishPreviousIntrospection(this::configureForModelInImage);
-    testSupport.defineResources(new V1Secret().metadata(new V1ObjectMeta().name("wdt-cm-secret").namespace(NS)));
-    MakeRightDomainOperation makeRightOperation = processor.createMakeRightOperation(newInfo);
-    testSupport.doOnCreate(POD, p -> recordPodCreation(makeRightOperation, (V1Pod) p));
-    configureDomain(newDomain).configureAdminServer().withAdditionalVolume("newVol", "/path");
-    newInfo.getReferencedClusters().forEach(testSupport::defineResources);
-
-    makeRightOperation.execute();
-    assertThat(job, notNullValue());
-    job = null;
-    DomainPresenceInfo domainPresenceInfo = newInfo;
-    domainPresenceInfo.getDomain().getStatus().setMessage("FatalIntrospectorError: ECCC");
-    domainPresenceInfo.getDomain().getSpec().setIntrospectVersion("NEWVERSION");
-    MakeRightDomainOperation mk = processor.createMakeRightOperation(domainPresenceInfo).withExplicitRecheck();
-    mk.execute();
-    assertThat(job, nullValue());
-    assertThat(logRecords, containsFine(NOT_STARTING_DOMAINUID_THREAD));
-  }
-
-  @Test
-=======
->>>>>>> abe4fa52
   void whenRunningClusterAndIndependentManagedServerRemovedFromDomainTopology_establishMatchingPresence()
           throws JsonProcessingException {
     establishPreviousIntrospection(null, Arrays.asList(1, 2, 3, 4), Arrays.asList(CLUSTER, CLUSTER2),
@@ -2106,42 +2082,6 @@
   }
 
   @Test
-<<<<<<< HEAD
-  void whenExceptionDuringProcessing_reportInDomainStatus() {
-    processor.registerDomainPresenceInfo(originalInfo);
-    forceExceptionDuringProcessing();
-
-    testSupport.setTime(DomainPresence.getDomainPresenceFailureRetrySeconds(), TimeUnit.SECONDS);
-    processor.createMakeRightOperation(originalInfo).withExplicitRecheck().throwNPE().execute();
-
-    assertThat(
-        getRecordedDomain(),
-        hasCondition(FAILED).withStatus("True").withReason(INTERNAL));
-  }
-
-  private DomainResource getRecordedDomain() {
-    return testSupport.getResourceWithName(KubernetesTestSupport.DOMAIN, UID);
-  }
-
-  @Test
-  void whenExceptionDuringProcessing_createFailedEvent() {
-    processor.registerDomainPresenceInfo(originalInfo);
-    forceExceptionDuringProcessing();
-
-    testSupport.setTime(DomainPresence.getDomainPresenceFailureRetrySeconds(), TimeUnit.SECONDS);
-    processor.createMakeRightOperation(originalInfo).withExplicitRecheck().throwNPE().execute();
-
-    assertThat(getEvents().stream().anyMatch(EventTestUtils::isDomainInternalFailedEvent), is(true));
-  }
-
-  private void forceExceptionDuringProcessing() {
-    consoleHandlerMemento.ignoringLoggedExceptions(NullPointerException.class);
-    domain.getSpec().withWebLogicCredentialsSecret(null);
-  }
-
-  @Test
-=======
->>>>>>> abe4fa52
   void whenWebLogicCredentialsSecretRemoved_NullPointerExceptionAndAbortedEventNotGenerated() {
     consoleHandlerMemento.ignoreMessage(NOT_STARTING_DOMAINUID_THREAD);
     processor.registerDomainPresenceInfo(originalInfo);
