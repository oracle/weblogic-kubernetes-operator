--- conflicted
+++ resolved
@@ -119,10 +119,6 @@
             "BeforeAdminServiceStep",
             "ForServerStep",
             "WatchPodReadyAdminStep",
-<<<<<<< HEAD
-            //            "ReadConfigStep",
-=======
->>>>>>> 9bd2a55f
             "ExternalAdminChannelsStep",
             "ManagedServersUpStep",
             "EndProgressingStep"));
