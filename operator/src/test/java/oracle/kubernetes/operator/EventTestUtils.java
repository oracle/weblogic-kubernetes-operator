// Copyright (c) 2021, Oracle and/or its affiliates.
// Licensed under the Universal Permissive License v 1.0 as shown at https://oss.oracle.com/licenses/upl.

package oracle.kubernetes.operator;

import java.util.List;
import java.util.Map;
import java.util.Optional;
import java.util.stream.Collectors;
import javax.validation.constraints.NotNull;

import io.kubernetes.client.openapi.models.CoreV1Event;
import io.kubernetes.client.openapi.models.V1ObjectMeta;
import io.kubernetes.client.openapi.models.V1ObjectReference;
import oracle.kubernetes.operator.helpers.EventHelper.EventItem;
import oracle.kubernetes.operator.helpers.KubernetesTestSupport;

import static oracle.kubernetes.operator.EventConstants.WEBLOGIC_OPERATOR_COMPONENT;

public class EventTestUtils {
  private static List<CoreV1Event> getEventsWithReason(@NotNull List<CoreV1Event> events, String reason) {
    return events.stream().filter(event -> reasonMatches(event, reason)).collect(Collectors.toList());
  }

  /**
   * Whether there is an event that matches the given reason and namespace.
   *
   * @param events list of events to check
   * @param reason reason to match
   * @param namespace namespace to match
   * @return true if there is a matching event
   */
  public static boolean containsEventWithNamespace(@NotNull List<CoreV1Event> events, String reason, String namespace) {
    return getEventsWithReason(events, reason).stream().anyMatch(e -> namespaceMatches(e, namespace));
  }

  /**
   * Whether there is an event that matches the given set of labels.
   *
   * @param events list of events to check
   * @param reason reason to match
   * @param labels set of labels to match
   * @return true if there is a matching event
   */
  public static boolean containsEventWithLabels(
      @NotNull List<CoreV1Event> events, String reason, Map<String, String> labels) {
    return getEventsWithReason(events, reason).stream().anyMatch(e -> labelsMatches(e, labels));
  }

  /**
   * Whether there is an event that matches the given reason and message.
   *
   * @param events list of events to check
   * @param reason reason to match
   * @param message message to match
   * @return true if there is a matching event
   */
  public static boolean containsEventWithMessage(@NotNull List<CoreV1Event> events, String reason, String message) {
    return getEventsWithReason(events, reason).stream().anyMatch(e -> messageMatches(e, message));
  }

  /**
   * Whether there is an event that matches the given reason and reporting component is WebLogic Operator.
   *
   * @param events list of events to check
   * @param reason reason to match
   * @return true if there is a matching event
   */
  public static boolean containsEventWithComponent(@NotNull List<CoreV1Event> events, String reason) {
    return getEventsWithReason(events, reason).stream().anyMatch(EventTestUtils::reportingComponentMatches);
  }

  /**
   * Whether there is an event that matches the given reason and operator pod name.
   *
   * @param events list of events to check
   * @param reason reason to match
   * @param opName pod name of the operator to match
   * @return true if there is a matching event
   */
  public static boolean containsEventWithInstance(@NotNull List<CoreV1Event> events, String reason, String opName) {
    return getEventsWithReason(events, reason).stream().anyMatch(e -> reportingInstanceMatches(e, opName));
  }

  /**
   * Whether there is an event that matches the given reason and involved object.
   *
   * @param events list of events to check
   * @param reason reason to match
   * @param name name of the involved object to match
   * @param namespace namespace to match
   * @return true if there is a matching event
   */
  public static boolean containsEventWithInvolvedObject(
<<<<<<< HEAD
      @NotNull List<CoreV1Event> events, String reason, String name, String namespace) {
    return getEventsWithReason(events, reason).stream().anyMatch(e -> involvedObjectMatches(e, name, namespace));
=======
      @NotNull List<V1Event> events,
      String reason,
      String name,
      String namespace) {
    return getEventsWithReason(events, reason)
        .stream().anyMatch(e -> involvedObjectMatches(e, name, namespace));
  }

  /**
   * Whether there is an event that matches the given reason and involved object.
   *
   * @param events list of events to check
   * @param reason reason to match
   * @param name name of the involved object to match
   * @param namespace namespace to match
   * @param k8sUID Kubernetes UID to match
   * @return true if there is a matching event
   */
  public static boolean containsEventWithInvolvedObject(
      @NotNull List<V1Event> events,
      String reason,
      String name,
      String namespace,
      String k8sUID) {
    return getEventsWithReason(events, reason)
        .stream().anyMatch(e -> involvedObjectMatches(e, name, namespace, k8sUID));
>>>>>>> 891d7bab
  }

  /**
   * Whether there is an event that matches the reason and message of the given event item for each of the namespaces
   * in the list.
   *
   * @param events list of events to check
   * @param eventItem event item to match
   * @param namespaces list of namespaces
   * @return true if there is a matching event for each namespace
   */
<<<<<<< HEAD
  public static boolean containsEventWithMessageForNamespaces(
      List<CoreV1Event> events, EventItem eventItem, List<String> namespaces) {
=======
  static boolean containsEventWithMessageForNamespaces(
      List<V1Event> events, EventItem eventItem, List<String> namespaces) {
>>>>>>> 891d7bab
    for (String ns : namespaces) {
      if (!EventTestUtils.containsEventWithMessage(events, eventItem.getReason(),
          eventItem.getMessage(ns, null))) {
        return false;
      }
    }
    return true;
  }

<<<<<<< HEAD
  public static List<CoreV1Event> getEvents(KubernetesTestSupport testSupport) {
=======
  /**
   * Whether there is an event that matches the given reason and count.
   *
   * @param events list of events to check
   * @param reason reason to match
   * @param count count to match
   * @return true if there is a matching event
   */
  public static Object containsOneEventWithCount(List<V1Event> events, String reason, int count) {
    List<V1Event> eventsMatchReason = getEventsWithReason(events, reason);
    return eventsMatchReason.size() == 1 && eventsMatchReason.stream().anyMatch(e -> countMatches(e, count));
  }

  /**
   * Whether there are expected number of events that match the given reason and have count of 1.
   *
   * @param events list of events to check
   * @param reason reason to match
   * @param eventsCount number of events that was expected to match
   * @return true if the expected condition met
   */
  public static boolean containsEventsWithCountOne(List<V1Event> events, String reason, int eventsCount) {
    List<V1Event> eventsMatchReason = getEventsWithReason(events, reason);
    return eventsMatchReason.stream().allMatch(e -> countMatches(e, 1)) && eventsMatchReason.size() == eventsCount;
  }

  public static List<V1Event> getEvents(KubernetesTestSupport testSupport) {
>>>>>>> 891d7bab
    return testSupport.getResources(KubernetesTestSupport.EVENT);
  }

  public static boolean containsEvent(List<CoreV1Event> events, String reason) {
    return getEventsWithReason(events, reason).size() != 0;
  }

  private static boolean reasonMatches(CoreV1Event event, String eventReason) {
    return eventReason.equals(event.getReason());
  }

<<<<<<< HEAD
  private static boolean namespaceMatches(CoreV1Event event, String namespace) {
    return namespace.equals(event.getMetadata().getNamespace());
=======
  private static boolean namespaceMatches(V1Event event, String namespace) {
    return namespace.equals(getNamespace(event));
>>>>>>> 891d7bab
  }

  private static boolean labelsMatches(CoreV1Event e, Map<String, String> labels) {
    return labels.equals(e.getMetadata().getLabels());
  }

  private static boolean reportingInstanceMatches(CoreV1Event event, String instance) {
    return instance.equals(event.getReportingInstance());
  }

  private static boolean reportingComponentMatches(CoreV1Event event) {
    return WEBLOGIC_OPERATOR_COMPONENT.equals(event.getReportingComponent());
  }

  private static boolean messageMatches(CoreV1Event event, String message) {
    return message.equals(event.getMessage());
  }

<<<<<<< HEAD
  private static boolean involvedObjectMatches(@NotNull CoreV1Event event, String name, String namespace) {
    return getInvolvedObjectName(event).equals(name)
        && getInvolvedObjectNamespace(event).equals(namespace)
        && getNamespace(event).equals(getInvolvedObjectNamespace(event));
  }

  private static String getNamespace(@NotNull CoreV1Event event) {
=======
  private static boolean involvedObjectMatches(
      @NotNull V1Event event, String name, String namespace, String k8sUID) {
    return involvedObjectNameMatches(event, name)
        && involvedObjectApiVersionMatches(event)
        && involvedObjectNamespaceMatches(event, namespace)
        && involvedObjectUIDMatches(event, k8sUID);
  }

  private static boolean involvedObjectMatches(
      @NotNull V1Event event, String name, String namespace) {
    return involvedObjectNameMatches(event, name)
        && involvedObjectNamespaceMatches(event, namespace);
  }

  private static boolean involvedObjectUIDMatches(@NotNull V1Event event, String k8sUID) {
    return getInvolvedObjectK8SUID(event).equals(k8sUID);
  }

  private static boolean involvedObjectApiVersionMatches(@NotNull V1Event event) {
    return getInvolvedObjectApiVersion(event).equals(KubernetesConstants.API_VERSION_WEBLOGIC_ORACLE);
  }

  private static boolean involvedObjectNameMatches(@NotNull V1Event event, String name) {
    return getInvolvedObjectName(event).equals(name);
  }

  private static boolean involvedObjectNamespaceMatches(@NotNull V1Event event, String namespace) {
    return getInvolvedObjectNamespace(event).equals(namespace)
        && getNamespace(event).equals(getInvolvedObjectNamespace(event));
  }

  private static boolean countMatches(@NotNull V1Event event, int count) {
    return getCount(event) == count;
  }

  private static int getCount(@NotNull V1Event event) {
    return Optional.of(event).map(V1Event::getCount).orElse(0);
  }

  private static String getInvolvedObjectK8SUID(V1Event event) {
    return Optional.ofNullable(event.getInvolvedObject()).map(V1ObjectReference::getUid).orElse("");
  }

  private static String getInvolvedObjectApiVersion(V1Event event) {
    return Optional.ofNullable(event.getInvolvedObject()).map(V1ObjectReference::getApiVersion).orElse("");
  }

  public static String getName(V1Event event) {
    return Optional.ofNullable(event).map(V1Event::getMetadata).map(V1ObjectMeta::getName).orElse("");
  }

  private static String getNamespace(@NotNull V1Event event) {
>>>>>>> 891d7bab
    return Optional.ofNullable(event.getMetadata()).map(V1ObjectMeta::getNamespace).orElse("");
  }

  private static String getInvolvedObjectNamespace(@NotNull CoreV1Event event) {
    return Optional.ofNullable(event.getInvolvedObject()).map(V1ObjectReference::getNamespace).orElse("");
  }

  private static String getInvolvedObjectName(@NotNull CoreV1Event event) {
    return Optional.ofNullable(event.getInvolvedObject()).map(V1ObjectReference::getName).orElse("");
  }

  public static V1Event getEventWithReason(List<V1Event> events, String reason) {
    return getEventsWithReason(events, reason).size() > 0 ? getEventsWithReason(events, reason).get(0) : null;
  }

  public static int getNumberOfEvents(List<V1Event> events, String reason) {
    return getEventsWithReason(events, reason).size();
  }
}<|MERGE_RESOLUTION|>--- conflicted
+++ resolved
@@ -92,11 +92,7 @@
    * @return true if there is a matching event
    */
   public static boolean containsEventWithInvolvedObject(
-<<<<<<< HEAD
-      @NotNull List<CoreV1Event> events, String reason, String name, String namespace) {
-    return getEventsWithReason(events, reason).stream().anyMatch(e -> involvedObjectMatches(e, name, namespace));
-=======
-      @NotNull List<V1Event> events,
+      @NotNull List<CoreV1Event> events,
       String reason,
       String name,
       String namespace) {
@@ -115,14 +111,13 @@
    * @return true if there is a matching event
    */
   public static boolean containsEventWithInvolvedObject(
-      @NotNull List<V1Event> events,
+      @NotNull List<CoreV1Event> events,
       String reason,
       String name,
       String namespace,
       String k8sUID) {
     return getEventsWithReason(events, reason)
         .stream().anyMatch(e -> involvedObjectMatches(e, name, namespace, k8sUID));
->>>>>>> 891d7bab
   }
 
   /**
@@ -134,13 +129,8 @@
    * @param namespaces list of namespaces
    * @return true if there is a matching event for each namespace
    */
-<<<<<<< HEAD
-  public static boolean containsEventWithMessageForNamespaces(
+  static boolean containsEventWithMessageForNamespaces(
       List<CoreV1Event> events, EventItem eventItem, List<String> namespaces) {
-=======
-  static boolean containsEventWithMessageForNamespaces(
-      List<V1Event> events, EventItem eventItem, List<String> namespaces) {
->>>>>>> 891d7bab
     for (String ns : namespaces) {
       if (!EventTestUtils.containsEventWithMessage(events, eventItem.getReason(),
           eventItem.getMessage(ns, null))) {
@@ -150,9 +140,6 @@
     return true;
   }
 
-<<<<<<< HEAD
-  public static List<CoreV1Event> getEvents(KubernetesTestSupport testSupport) {
-=======
   /**
    * Whether there is an event that matches the given reason and count.
    *
@@ -161,8 +148,8 @@
    * @param count count to match
    * @return true if there is a matching event
    */
-  public static Object containsOneEventWithCount(List<V1Event> events, String reason, int count) {
-    List<V1Event> eventsMatchReason = getEventsWithReason(events, reason);
+  public static Object containsOneEventWithCount(List<CoreV1Event> events, String reason, int count) {
+    List<CoreV1Event> eventsMatchReason = getEventsWithReason(events, reason);
     return eventsMatchReason.size() == 1 && eventsMatchReason.stream().anyMatch(e -> countMatches(e, count));
   }
 
@@ -174,13 +161,12 @@
    * @param eventsCount number of events that was expected to match
    * @return true if the expected condition met
    */
-  public static boolean containsEventsWithCountOne(List<V1Event> events, String reason, int eventsCount) {
-    List<V1Event> eventsMatchReason = getEventsWithReason(events, reason);
+  public static boolean containsEventsWithCountOne(List<CoreV1Event> events, String reason, int eventsCount) {
+    List<CoreV1Event> eventsMatchReason = getEventsWithReason(events, reason);
     return eventsMatchReason.stream().allMatch(e -> countMatches(e, 1)) && eventsMatchReason.size() == eventsCount;
   }
 
-  public static List<V1Event> getEvents(KubernetesTestSupport testSupport) {
->>>>>>> 891d7bab
+  public static List<CoreV1Event> getEvents(KubernetesTestSupport testSupport) {
     return testSupport.getResources(KubernetesTestSupport.EVENT);
   }
 
@@ -192,13 +178,8 @@
     return eventReason.equals(event.getReason());
   }
 
-<<<<<<< HEAD
   private static boolean namespaceMatches(CoreV1Event event, String namespace) {
-    return namespace.equals(event.getMetadata().getNamespace());
-=======
-  private static boolean namespaceMatches(V1Event event, String namespace) {
     return namespace.equals(getNamespace(event));
->>>>>>> 891d7bab
   }
 
   private static boolean labelsMatches(CoreV1Event e, Map<String, String> labels) {
@@ -217,17 +198,8 @@
     return message.equals(event.getMessage());
   }
 
-<<<<<<< HEAD
-  private static boolean involvedObjectMatches(@NotNull CoreV1Event event, String name, String namespace) {
-    return getInvolvedObjectName(event).equals(name)
-        && getInvolvedObjectNamespace(event).equals(namespace)
-        && getNamespace(event).equals(getInvolvedObjectNamespace(event));
-  }
-
-  private static String getNamespace(@NotNull CoreV1Event event) {
-=======
   private static boolean involvedObjectMatches(
-      @NotNull V1Event event, String name, String namespace, String k8sUID) {
+      @NotNull CoreV1Event event, String name, String namespace, String k8sUID) {
     return involvedObjectNameMatches(event, name)
         && involvedObjectApiVersionMatches(event)
         && involvedObjectNamespaceMatches(event, namespace)
@@ -235,50 +207,49 @@
   }
 
   private static boolean involvedObjectMatches(
-      @NotNull V1Event event, String name, String namespace) {
+      @NotNull CoreV1Event event, String name, String namespace) {
     return involvedObjectNameMatches(event, name)
         && involvedObjectNamespaceMatches(event, namespace);
   }
 
-  private static boolean involvedObjectUIDMatches(@NotNull V1Event event, String k8sUID) {
+  private static boolean involvedObjectUIDMatches(@NotNull CoreV1Event event, String k8sUID) {
     return getInvolvedObjectK8SUID(event).equals(k8sUID);
   }
 
-  private static boolean involvedObjectApiVersionMatches(@NotNull V1Event event) {
+  private static boolean involvedObjectApiVersionMatches(@NotNull CoreV1Event event) {
     return getInvolvedObjectApiVersion(event).equals(KubernetesConstants.API_VERSION_WEBLOGIC_ORACLE);
   }
 
-  private static boolean involvedObjectNameMatches(@NotNull V1Event event, String name) {
+  private static boolean involvedObjectNameMatches(@NotNull CoreV1Event event, String name) {
     return getInvolvedObjectName(event).equals(name);
   }
 
-  private static boolean involvedObjectNamespaceMatches(@NotNull V1Event event, String namespace) {
+  private static boolean involvedObjectNamespaceMatches(@NotNull CoreV1Event event, String namespace) {
     return getInvolvedObjectNamespace(event).equals(namespace)
         && getNamespace(event).equals(getInvolvedObjectNamespace(event));
   }
 
-  private static boolean countMatches(@NotNull V1Event event, int count) {
+  private static boolean countMatches(@NotNull CoreV1Event event, int count) {
     return getCount(event) == count;
   }
 
-  private static int getCount(@NotNull V1Event event) {
-    return Optional.of(event).map(V1Event::getCount).orElse(0);
-  }
-
-  private static String getInvolvedObjectK8SUID(V1Event event) {
+  private static int getCount(@NotNull CoreV1Event event) {
+    return Optional.of(event).map(CoreV1Event::getCount).orElse(0);
+  }
+
+  private static String getInvolvedObjectK8SUID(CoreV1Event event) {
     return Optional.ofNullable(event.getInvolvedObject()).map(V1ObjectReference::getUid).orElse("");
   }
 
-  private static String getInvolvedObjectApiVersion(V1Event event) {
+  private static String getInvolvedObjectApiVersion(CoreV1Event event) {
     return Optional.ofNullable(event.getInvolvedObject()).map(V1ObjectReference::getApiVersion).orElse("");
   }
 
-  public static String getName(V1Event event) {
-    return Optional.ofNullable(event).map(V1Event::getMetadata).map(V1ObjectMeta::getName).orElse("");
-  }
-
-  private static String getNamespace(@NotNull V1Event event) {
->>>>>>> 891d7bab
+  public static String getName(CoreV1Event event) {
+    return Optional.ofNullable(event).map(CoreV1Event::getMetadata).map(V1ObjectMeta::getName).orElse("");
+  }
+
+  private static String getNamespace(@NotNull CoreV1Event event) {
     return Optional.ofNullable(event.getMetadata()).map(V1ObjectMeta::getNamespace).orElse("");
   }
 
@@ -290,11 +261,11 @@
     return Optional.ofNullable(event.getInvolvedObject()).map(V1ObjectReference::getName).orElse("");
   }
 
-  public static V1Event getEventWithReason(List<V1Event> events, String reason) {
+  public static CoreV1Event getEventWithReason(List<CoreV1Event> events, String reason) {
     return getEventsWithReason(events, reason).size() > 0 ? getEventsWithReason(events, reason).get(0) : null;
   }
 
-  public static int getNumberOfEvents(List<V1Event> events, String reason) {
+  public static int getNumberOfEvents(List<CoreV1Event> events, String reason) {
     return getEventsWithReason(events, reason).size();
   }
 }