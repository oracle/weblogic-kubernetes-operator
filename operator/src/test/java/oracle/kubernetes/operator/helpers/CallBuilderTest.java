--- conflicted
+++ resolved
@@ -9,10 +9,7 @@
 import java.util.Collections;
 import java.util.HashMap;
 import java.util.List;
-<<<<<<< HEAD
-=======
 import java.util.Map;
->>>>>>> 31654a07
 import java.util.concurrent.atomic.AtomicReference;
 import java.util.function.Consumer;
 
@@ -26,11 +23,6 @@
 import io.kubernetes.client.custom.V1Patch;
 import io.kubernetes.client.openapi.ApiClient;
 import io.kubernetes.client.openapi.ApiException;
-<<<<<<< HEAD
-import io.kubernetes.client.openapi.models.V1ConfigMap;
-import io.kubernetes.client.openapi.models.V1CustomResourceDefinition;
-import io.kubernetes.client.openapi.models.V1ObjectMeta;
-=======
 import io.kubernetes.client.openapi.models.CoreV1Event;
 import io.kubernetes.client.openapi.models.CoreV1EventList;
 import io.kubernetes.client.openapi.models.V1ConfigMap;
@@ -47,24 +39,17 @@
 import io.kubernetes.client.openapi.models.V1PodList;
 import io.kubernetes.client.openapi.models.V1Secret;
 import io.kubernetes.client.openapi.models.V1SecretList;
->>>>>>> 31654a07
 import io.kubernetes.client.openapi.models.V1SelfSubjectAccessReview;
 import io.kubernetes.client.openapi.models.V1SelfSubjectRulesReview;
 import io.kubernetes.client.openapi.models.V1Service;
 import io.kubernetes.client.openapi.models.V1ServiceList;
-<<<<<<< HEAD
-=======
 import io.kubernetes.client.openapi.models.V1Status;
->>>>>>> 31654a07
 import io.kubernetes.client.openapi.models.V1SubjectAccessReview;
 import io.kubernetes.client.openapi.models.V1TokenReview;
 import io.kubernetes.client.openapi.models.VersionInfo;
 import io.kubernetes.client.util.generic.options.DeleteOptions;
-<<<<<<< HEAD
-=======
 import jakarta.json.Json;
 import jakarta.json.JsonPatchBuilder;
->>>>>>> 31654a07
 import oracle.kubernetes.operator.KubernetesConstants;
 import oracle.kubernetes.operator.Pair;
 import oracle.kubernetes.operator.calls.CallFactory;
@@ -105,9 +90,6 @@
       "/apis/weblogic.oracle/" + KubernetesConstants.DOMAIN_VERSION + "/namespaces/%s/domains",
       NAMESPACE);
   private static final String SERVICE_RESOURCE = String.format("/api/v1/namespaces/%s/services", NAMESPACE);
-<<<<<<< HEAD
-  private static final String CM_RESOURCE = String.format("/api/v1/namespaces/%s/configmaps", NAMESPACE);
-=======
   private static final String POD_RESOURCE = String.format("/api/v1/namespaces/%s/pods", NAMESPACE);
   private static final String JOB_RESOURCE = String.format("/apis/batch/v1/namespaces/%s/jobs", NAMESPACE);
   private static final String PDB_RESOURCE = String.format(
@@ -115,16 +97,12 @@
   private static final String CM_RESOURCE = String.format("/api/v1/namespaces/%s/configmaps", NAMESPACE);
   private static final String SECRET_RESOURCE = String.format("/api/v1/namespaces/%s/secrets", NAMESPACE);
   private static final String EVENT_RESOURCE = String.format("/api/v1/namespaces/%s/events", NAMESPACE);
->>>>>>> 31654a07
   private static final String SAR_RESOURCE = "/apis/authorization.k8s.io/v1/subjectaccessreviews";
   private static final String SSAR_RESOURCE = "/apis/authorization.k8s.io/v1/selfsubjectaccessreviews";
   private static final String SSRR_RESOURCE = "/apis/authorization.k8s.io/v1/selfsubjectrulesreviews";
   private static final String TR_RESOURCE = "/apis/authentication.k8s.io/v1/tokenreviews";
   private static final String CRD_RESOURCE = "/apis/apiextensions.k8s.io/v1/customresourcedefinitions";
-<<<<<<< HEAD
-=======
   private static final String NAMESPACE_RESOURCE = "/api/v1/namespaces";
->>>>>>> 31654a07
 
   private static final ApiClient apiClient = new ApiClient();
   private final List<Memento> mementos = new ArrayList<>();
@@ -202,8 +180,6 @@
 
   @Test
   @ResourceLock(value = "server")
-<<<<<<< HEAD
-=======
   void readDomain_returnsResource() throws InterruptedException {
     Domain resource = new Domain().withMetadata(createMetadata());
     defineHttpGetResponse(DOMAIN_RESOURCE, UID, resource);
@@ -219,7 +195,6 @@
 
   @Test
   @ResourceLock(value = "server")
->>>>>>> 31654a07
   void replaceDomain_sendsNewDomain() throws ApiException {
     AtomicReference<Object> requestBody = new AtomicReference<>();
     Domain domain = new Domain().withMetadata(createMetadata());
@@ -229,8 +204,6 @@
     callBuilder.replaceDomain(UID, NAMESPACE, domain);
 
     assertThat(requestBody.get(), equalTo(domain));
-<<<<<<< HEAD
-=======
   }
 
   @Test
@@ -244,7 +217,6 @@
     callBuilder.replaceDomainStatus(UID, NAMESPACE, domain);
 
     assertThat(requestBody.get(), equalTo(domain));
->>>>>>> 31654a07
   }
 
   @Test
@@ -267,8 +239,6 @@
 
   @Test
   @ResourceLock(value = "server")
-<<<<<<< HEAD
-=======
   void replaceDomainAsync_returnsUpdatedDomain() throws InterruptedException {
     AtomicReference<Object> requestBody = new AtomicReference<>();
     Domain domain = new Domain().withMetadata(createMetadata());
@@ -324,7 +294,6 @@
 
   @Test
   @ResourceLock(value = "server")
->>>>>>> 31654a07
   void listDomainsAsync_returnsDomains() throws InterruptedException {
     Domain domain1 = new Domain();
     DomainStatus domainStatus1 = new DomainStatus().withStartTime(null);
@@ -357,19 +326,11 @@
   @ResourceLock(value = "server")
   void listServices_returnsListAsJson() throws InterruptedException {
     V1ServiceList list = new V1ServiceList().items(Arrays.asList(new V1Service(), new V1Service()));
-<<<<<<< HEAD
-    defineHttpGetResponse(SERVICE_RESOURCE, list).expectingParameter("fieldSelector", "xxx");
+    defineHttpGetResponse(SERVICE_RESOURCE, list).expectingParameter("labelSelector", "yyy");
 
     KubernetesTestSupportTest.TestResponseStep<V1ServiceList> responseStep
         = new KubernetesTestSupportTest.TestResponseStep<>();
-    testSupport.runSteps(new CallBuilder().withFieldSelector("xxx").listServiceAsync(NAMESPACE, responseStep));
-=======
-    defineHttpGetResponse(SERVICE_RESOURCE, list).expectingParameter("labelSelector", "yyy");
-
-    KubernetesTestSupportTest.TestResponseStep<V1ServiceList> responseStep
-        = new KubernetesTestSupportTest.TestResponseStep<>();
     testSupport.runSteps(new CallBuilder().withLabelSelectors("yyy").listServiceAsync(NAMESPACE, responseStep));
->>>>>>> 31654a07
 
     V1ServiceList received = responseStep.waitForAndGetCallResponse().getResult();
 
@@ -378,8 +339,6 @@
 
   @Test
   @ResourceLock(value = "server")
-<<<<<<< HEAD
-=======
   void readService_returnsResource() throws InterruptedException {
     V1Service resource = new V1Service().metadata(createMetadata());
     defineHttpGetResponse(SERVICE_RESOURCE, UID, resource);
@@ -395,7 +354,6 @@
 
   @Test
   @ResourceLock(value = "server")
->>>>>>> 31654a07
   void createService_returnsNewService() throws InterruptedException {
     V1Service service = new V1Service().metadata(createMetadata());
     defineHttpPostResponse(
@@ -429,12 +387,6 @@
 
   @Test
   @ResourceLock(value = "server")
-<<<<<<< HEAD
-  void createSubjectAccessReview_returnsNewResource() throws ApiException {
-    V1SubjectAccessReview resource = new V1SubjectAccessReview().metadata(createMetadata());
-    defineHttpPostResponse(
-        SAR_RESOURCE, resource, (json) -> fromJson(json, V1Service.class));
-=======
   void listSecrets_returnsListAsJson() throws InterruptedException {
     V1SecretList list = new V1SecretList().items(Arrays.asList(new V1Secret(), new V1Secret()));
     defineHttpGetResponse(SECRET_RESOURCE, list).expectingParameter("fieldSelector", "xxx");
@@ -790,7 +742,6 @@
     V1SubjectAccessReview resource = new V1SubjectAccessReview().metadata(createMetadata());
     defineHttpPostResponse(
         SAR_RESOURCE, resource, (json) -> fromJson(json, V1SubjectAccessReview.class));
->>>>>>> 31654a07
 
     V1SubjectAccessReview received = callBuilder.createSubjectAccessReview(resource);
 
@@ -851,8 +802,6 @@
 
   @Test
   @ResourceLock(value = "server")
-<<<<<<< HEAD
-=======
   void readCRD_returnsResource() throws InterruptedException {
     V1CustomResourceDefinition resource = new V1CustomResourceDefinition().metadata(createMetadata());
     defineHttpGetResponse(CRD_RESOURCE, UID, resource);
@@ -868,7 +817,6 @@
 
   @Test
   @ResourceLock(value = "server")
->>>>>>> 31654a07
   void replaceCRD_returnsUpdatedResource() throws InterruptedException {
     V1CustomResourceDefinition resource = new V1CustomResourceDefinition().metadata(createMetadata());
     defineHttpPutResponse(
@@ -886,8 +834,6 @@
 
   @Test
   @ResourceLock(value = "server")
-<<<<<<< HEAD
-=======
   void listConfigMaps_returnsList() throws InterruptedException {
     V1ConfigMapList list = new V1ConfigMapList().items(Arrays.asList(new V1ConfigMap(), new V1ConfigMap()));
     defineHttpGetResponse(CM_RESOURCE, list).expectingParameter("fieldSelector", "xxx");
@@ -918,7 +864,6 @@
 
   @Test
   @ResourceLock(value = "server")
->>>>>>> 31654a07
   void createConfigMap_returnsNewResource() throws InterruptedException {
     V1ConfigMap resource = new V1ConfigMap().metadata(createMetadata());
     defineHttpPostResponse(
@@ -948,8 +893,6 @@
     V1ConfigMap received = responseStep.waitForAndGetCallResponse().getResult();
 
     assertThat(received, equalTo(resource));
-<<<<<<< HEAD
-=======
   }
 
   @Test
@@ -1082,7 +1025,6 @@
     V1NamespaceList received = responseStep.waitForAndGetCallResponse().getResult();
 
     assertThat(received, equalTo(list));
->>>>>>> 31654a07
   }
 
   private Object fromJson(String json, Class<?> aaClass) {
@@ -1142,11 +1084,6 @@
     defineResource(resourceName + "/" + name, pseudoServlet);
   }
 
-<<<<<<< HEAD
-  private void defineHttpDeleteResponse(
-      String resourceName, String name, Object response, Consumer<String> bodyValidation) {
-    defineResource(resourceName + "/" + name, new JsonDeleteServlet(response, bodyValidation));
-=======
   private JsonServlet defineHttpDeleteResponse(
       String resourceName, String name, Object response, Consumer<String> bodyValidation) {
     StringBuilder compositeName = new StringBuilder(resourceName);
@@ -1156,7 +1093,6 @@
     JsonServlet servlet = new JsonDeleteServlet(response, bodyValidation);
     defineResource(compositeName.toString(), servlet);
     return servlet;
->>>>>>> 31654a07
   }
 
   @SuppressWarnings("unused")
@@ -1165,8 +1101,6 @@
     defineResource(resourceName + "/" + name, pseudoServlet);
   }
 
-<<<<<<< HEAD
-=======
   private void defineHttpPatchResponse(
       String resourceName, String name, Object response, Consumer<String> bodyValidation) {
     defineResource(resourceName + "/" + name, new JsonPatchServlet(response, bodyValidation));
@@ -1178,7 +1112,6 @@
     defineResource(resourceName + "/" + name, pseudoServlet);
   }
 
->>>>>>> 31654a07
   static class PseudoServletCallDispatcher implements SynchronousCallDispatcher, AsyncRequestStepFactory {
     private static String basePath;
     private SynchronousCallDispatcher underlyingSyncDispatcher;
@@ -1432,8 +1365,6 @@
       return getResponse();
     }
   }
-<<<<<<< HEAD
-=======
 
   static class JsonPatchServlet extends JsonBodyServlet {
 
@@ -1446,5 +1377,4 @@
       return getResponse();
     }
   }
->>>>>>> 31654a07
 }