// Copyright (c) 2019, 2022, Oracle and/or its affiliates.
// Licensed under the Universal Permissive License v 1.0 as shown at https://oss.oracle.com/licenses/upl.

package oracle.kubernetes.operator.helpers;

import java.util.Arrays;
import java.util.Collections;
import java.util.List;
import java.util.Map;
import java.util.stream.Collectors;

import com.meterware.simplestub.Stub;
import io.kubernetes.client.openapi.models.V1Container;
import io.kubernetes.client.openapi.models.V1ObjectMeta;
import io.kubernetes.client.openapi.models.V1Pod;
import io.kubernetes.client.openapi.models.V1PodCondition;
import io.kubernetes.client.openapi.models.V1PodDisruptionBudget;
import io.kubernetes.client.openapi.models.V1PodSpec;
import io.kubernetes.client.openapi.models.V1PodStatus;
import io.kubernetes.client.openapi.models.V1Service;
import oracle.kubernetes.operator.ServerStartPolicy;
import oracle.kubernetes.operator.helpers.DomainPresenceInfo.ServerStartupInfo;
import oracle.kubernetes.operator.processing.EffectiveAdminServerSpec;
import oracle.kubernetes.operator.processing.EffectiveClusterSpec;
import oracle.kubernetes.operator.processing.EffectiveServerSpec;
import oracle.kubernetes.operator.wlsconfig.WlsServerConfig;
<<<<<<< HEAD
=======
import oracle.kubernetes.weblogic.domain.model.Cluster;
>>>>>>> f0147c6c
import oracle.kubernetes.weblogic.domain.model.ClusterResource;
import oracle.kubernetes.weblogic.domain.model.ClusterSpec;
import oracle.kubernetes.weblogic.domain.model.DomainResource;
import oracle.kubernetes.weblogic.domain.model.DomainSpec;
<<<<<<< HEAD
import org.hamcrest.core.Is;
=======
import oracle.kubernetes.weblogic.domain.model.ServerSpec;
import org.jetbrains.annotations.NotNull;
>>>>>>> f0147c6c
import org.junit.jupiter.api.Test;

import static oracle.kubernetes.operator.KubernetesConstants.DEFAULT_IMAGE;
import static oracle.kubernetes.operator.LabelConstants.CLUSTERNAME_LABEL;
import static org.hamcrest.CoreMatchers.hasItems;
import static org.hamcrest.CoreMatchers.is;
import static org.hamcrest.CoreMatchers.notNullValue;
import static org.hamcrest.CoreMatchers.nullValue;
import static org.hamcrest.CoreMatchers.sameInstance;
import static org.hamcrest.Matchers.aMapWithSize;
import static org.hamcrest.Matchers.anEmptyMap;
import static org.hamcrest.Matchers.containsInAnyOrder;
import static org.hamcrest.Matchers.empty;
import static org.hamcrest.Matchers.equalTo;
import static org.hamcrest.Matchers.hasItem;
import static org.hamcrest.junit.MatcherAssert.assertThat;

class DomainPresenceInfoTest {
  private static final String[] MANAGED_SERVER_NAMES = {"ms1", "ms2", "ms3"};
  private static final List<ServerStartupInfo> STARTUP_INFOS = Arrays.stream(MANAGED_SERVER_NAMES)
        .map(DomainPresenceInfoTest::toServerStartupInfo)
        .collect(Collectors.toList());
  private static final String NAMESPACE = "ns";
  private static final String DOMAIN_UID = "domain";
  private final DomainPresenceInfo info = new DomainPresenceInfo(NAMESPACE, DOMAIN_UID);

<<<<<<< HEAD
=======
  @NotNull
>>>>>>> f0147c6c
  private static DomainPresenceInfo createDomainPresenceInfo(DomainResource domain) {
    return new DomainPresenceInfo(domain);
  }

  static DomainResource createDomain(String ns, String domainUid) {
    return new DomainResource()
<<<<<<< HEAD
        .withMetadata(new V1ObjectMeta().namespace(ns))
        .withSpec(
            new DomainSpec().withDomainUid(domainUid));
  }

  private void createAndAddClusterResourceToDomainPresenceInfo(
      DomainPresenceInfo dpi, String clusterName, String domainUid) {
    dpi.addClusterResource(createClusterResource(clusterName, domainUid));
  }

  private ClusterResource createClusterResource(String clusterName, String domain1) {
    return new ClusterResource()
        .spec(createClusterSpec(clusterName, domain1));
  }

  private ClusterSpec createClusterSpec(String clusterName, String domain1) {
    return new ClusterSpec().withClusterName(clusterName).withDomainUid(domain1);
=======
            .withMetadata(new V1ObjectMeta().namespace(ns))
            .withSpec(
                    new DomainSpec().withDomainUid(domainUid));
>>>>>>> f0147c6c
  }

  private static ServerStartupInfo toServerStartupInfo(String serverName) {
    return new ServerStartupInfo(
          new WlsServerConfig(serverName, "host", 7001),
          null,
          Stub.createStub(EffectiveServerSpec.class)
          );
  }

  @Test
  void whenNoneDefined_getClusterServiceReturnsNull() {
    assertThat(info.getClusterService("cluster"), nullValue());
  }

  @Test
  void afterClusterServiceDefined_nextCallReturnsIt() {
    V1Service service = new V1Service();
    info.setClusterService("cluster", service);

    assertThat(info.getClusterService("cluster"), sameInstance(service));
  }

  @Test
  void whenNoneDefined_getServerServiceReturnsNull() {
    assertThat(info.getServerService("admin"), nullValue());
  }

  @Test
  void whenNoServersDefined_getServerStartupInfoReturnsEmptyCollection() {
    assertThat(info.getServerStartupInfo(), empty());
  }

  @Test
  void whenNoServersDefined_expectedRunningServersReturnsEmptyCollection() {
    assertThat(info.getExpectedRunningServers(), empty());
  }

  @Test
  void whenAdminServerNameDefined_expectedRunningServersIncludesAdminServerName() {
    info.setAdminServerName("admin");

    assertThat(info.getExpectedRunningServers(), hasItem("admin"));
  }

  @Test
  void whenServerStartupInfoDefined_expectedRunningServersIncludesDefinedServers() {
    info.setServerStartupInfo(STARTUP_INFOS);

    assertThat(info.getExpectedRunningServers(), hasItems(MANAGED_SERVER_NAMES));
  }

  @Test
  void afterServerServiceDefined_nextCallReturnsIt() {
    V1Service service = new V1Service();
    info.setServerService("admin", service);

    assertThat(info.getServerService("admin"), sameInstance(service));
  }

  @Test
  void whenNoneDefined_getExternalServiceReturnsNull() {
    assertThat(info.getExternalService("admin"), nullValue());
  }

  @Test
  void afterExternalServiceDefined_nextCallReturnsIt() {
    V1Service service = new V1Service();
    info.setExternalService("admin", service);

    assertThat(info.getExternalService("admin"), sameInstance(service));
  }

  @Test
  void whenNoneDefined_getServerPodReturnsNull() {
    assertThat(info.getServerPod("myserver"), nullValue());
  }

  @Test
  void afterServerPodDefined_nextCallReturnsIt() {
    V1Pod pod = new V1Pod();
    info.setServerPod("myserver", pod);

    assertThat(info.getServerPod("myserver"), sameInstance(pod));
  }

  @Test
  void whenNoneDefined_getPodDisruptionBudgetReturnsNull() {
    assertThat(info.getPodDisruptionBudget("cluster"), nullValue());
  }

  @Test
  void afterPodDisruptionBudgetDefined_nextCallReturnsIt() {
    V1PodDisruptionBudget pdb = new V1PodDisruptionBudget();
    info.setPodDisruptionBudget("cluster", pdb);

    assertThat(info.getPodDisruptionBudget("cluster"), sameInstance(pdb));
  }

  @Test
  void countReadyServers() {
    addServer("MS1", "cluster1");
    addReadyServer("MS2", "cluster1");
    addServer("MS3", "cluster2");
    addReadyServer("MS4", "cluster2");
    addServer("MS5", null);
    addReadyServer("MS6", null);

    assertThat(info.getNumReadyServers("cluster1"), equalTo(2L));
    assertThat(info.getNumReadyServers("cluster2"), equalTo(2L));
    assertThat(info.getNumReadyServers(null), equalTo(1L));
  }

  private void addServer(String serverName, String clusterName) {
    info.setServerPod(serverName, createServerInCluster(serverName, clusterName));
  }

  private V1Pod createServerInCluster(String podName, String clusterName) {
    return new V1Pod().metadata(new V1ObjectMeta().name(podName).putLabelsItem(CLUSTERNAME_LABEL, clusterName));
  }

  private void addReadyServer(String serverName, String clusterName) {
    addServer(serverName, clusterName);
    setReady(info.getServerPod(serverName));
  }

  private void setReady(V1Pod pod) {
    pod.status(new V1PodStatus()
          .phase(V1PodStatus.PhaseEnum.RUNNING)
          .addConditionsItem(new V1PodCondition().type(V1PodCondition.TypeEnum.READY).status("True")));

  }

  @Test
  void countScheduledServers() {
    addServer("MS1", "cluster1");
    addScheduledServer("MS2", "cluster1");
    addServer("MS3", "cluster2");
    addScheduledServer("MS4", "cluster2");
    addServer("MS5", null);
    addScheduledServer("MS6", null);

    assertThat(info.getNumScheduledServers("cluster1"), equalTo(2L));
    assertThat(info.getNumScheduledServers("cluster2"), equalTo(2L));
    assertThat(info.getNumScheduledServers(null), equalTo(1L));
  }

  @Test
  void whenNoneDefined_getClusterResourceReturnsNull() {
    assertThat(info.getClusterResource("cluster-1"), nullValue());
  }

  @Test
  void afterAddingClusterResource_verifyClusterResourceIsNotNull() {
    final String clusterName = "cluster-1";
    final DomainResource domain = createDomain(NAMESPACE, DOMAIN_UID);
    final DomainPresenceInfo info = createDomainPresenceInfo(domain);
    createAndAddClusterResourceToDomainInfo(info, clusterName, DOMAIN_UID);
    assertThat(info.getClusterResource(clusterName), notNullValue());
    assertThat(info.getClusterResource(clusterName).getDomainUid(), equalTo(DOMAIN_UID));
  }

  @Test
  void afterRemoveClusterResource_verifyClusterResourceIsNull() {
    final String clusterName = "cluster-1";
    final DomainResource domain = createDomain(NAMESPACE, DOMAIN_UID);
    final DomainPresenceInfo info = createDomainPresenceInfo(domain);
    createAndAddClusterResourceToDomainInfo(info, clusterName, DOMAIN_UID);
    ClusterResource clusterResource = info.removeClusterResource(clusterName);
    assertThat(clusterResource, notNullValue());
    assertThat(info.getClusterResource(clusterName), nullValue());
  }

  private void createAndAddClusterResourceToDomainInfo(
          DomainPresenceInfo dpi, String clusterName, String domainUid) {
    dpi.addClusterResource(createClusterResource(clusterName, domainUid));
  }

  @Test
  void whenClusterResourceNotDefined_removeReturnsNull() {
    final String clusterName = "cluster-1";
    ClusterResource clusterResource = info.removeClusterResource(clusterName);
    assertThat(clusterResource, nullValue());
  }

  private ClusterResource createClusterResource(String clusterName, String domain1) {
    return new ClusterResource()
            .spec(createClusterSpec(clusterName, domain1));
  }

  private Cluster createClusterSpec(String clusterName, String domain1) {
    return new Cluster().withClusterName(clusterName).withDomainUid(domain1);
  }

  @Test
  void adminServerSpecHasStandardValues() {
    final DomainResource domain = createDomain(NAMESPACE, DOMAIN_UID);
    final DomainPresenceInfo info = createDomainPresenceInfo(domain);
    ServerSpec spec = info.getAdminServerSpec();

    verifyStandardFields(spec);
  }

  @Test
  void whenClusterResourceDefined_butServerNotDefined_getEffectiveServerSpec() {
    final String clusterName = "cluster-1";
    final DomainResource domain = createDomain(NAMESPACE, DOMAIN_UID);
    final DomainPresenceInfo info = createDomainPresenceInfo(domain);
    createAndAddClusterResourceToDomainInfo(info, clusterName, DOMAIN_UID);
    ServerSpec spec = info.getServer("aServer", clusterName);

    verifyStandardFields(spec);
  }

  @Test
  void whenClusterResourceDefined_getClusterRestartVersionFromServerSpec() {
    final String clusterName = "cluster-1";
    final String serverName = "managed-server1";
    final String MY_RESTART_VERSION = "MyRestartVersion";

    final DomainResource domain = createDomain(NAMESPACE, DOMAIN_UID);
    final DomainPresenceInfo info = createDomainPresenceInfo(domain);
    createAndAddClusterResourceToDomainInfo(info, clusterName, DOMAIN_UID);
    info.getClusterResource(clusterName).getSpec().setRestartVersion(MY_RESTART_VERSION);

    ServerSpec spec = info.getServer(serverName, clusterName);

    verifyStandardFields(spec);
    assertThat(spec.getClusterRestartVersion(), equalTo(MY_RESTART_VERSION));
  }

  @Test
  void whenClusterResourceNotDefined_getEffectiveDefaultClusterSpec() {
    final String clusterName = "cluster-1";
    final DomainResource domain = createDomain(NAMESPACE, DOMAIN_UID);
    final DomainPresenceInfo info = createDomainPresenceInfo(domain);

    ClusterSpec clusterSpec = info.getCluster(clusterName);
    assertThat(clusterSpec.getClusterLabels(), anEmptyMap());
  }

  @Test
  void whenClusterResourceDefined_getEffectiveClusterSpec() {
    final String clusterName = "cluster-1";
    final String labelKey = "Hello";
    final String labelValue = "World";

    final DomainResource domain = createDomain(NAMESPACE, DOMAIN_UID);
    final DomainPresenceInfo info = createDomainPresenceInfo(domain);
    createAndAddClusterResourceToDomainInfo(info, clusterName, DOMAIN_UID);
    info.getClusterResource(clusterName).getSpec().getClusterLabels().put(labelKey, labelValue);

    ClusterSpec clusterSpec = info.getCluster(clusterName);
    Map<String,String> labels = clusterSpec.getClusterLabels();
    assertThat(labels, aMapWithSize(1));
    assertThat(labels.get(labelKey), equalTo(labelValue));
  }

  @Test
  void whenClusterResourceDefined_getEffectiveReplicaCountFromClusterResource() {
    final String clusterName = "cluster-1";

    final DomainResource domain = createDomain(NAMESPACE, DOMAIN_UID);
    final DomainPresenceInfo info = createDomainPresenceInfo(domain);
    createAndAddClusterResourceToDomainInfo(info, clusterName, DOMAIN_UID);
    info.setReplicaCount(clusterName, 5);

    assertThat(info.getReplicaCount(clusterName), equalTo(5));
  }

  @Test
  void whenClusterResourceNotDefined_getEffectiveReplicaCountFromDomain() {
    final String clusterName = "cluster-1";

    final DomainResource domain = createDomain(NAMESPACE, DOMAIN_UID);
    domain.getSpec().setReplicas(3);
    final DomainPresenceInfo info = createDomainPresenceInfo(domain);

    assertThat(info.getReplicaCount(clusterName), equalTo(3));
  }

  @Test
  void whenClusterResourceNotDefined_getDefaultMaxUnvailable() {
    final String clusterName = "cluster-1";

    final DomainResource domain = createDomain(NAMESPACE, DOMAIN_UID);
    final DomainPresenceInfo info = createDomainPresenceInfo(domain);

    assertThat(info.getMaxUnavailable(clusterName), equalTo(1));
  }

  @Test
  void whenAdminServerStartPolicy_isNever_verifyIsShuttingDown() {
    final String clusterName = "cluster-1";

    final DomainResource domain = createDomain(NAMESPACE, DOMAIN_UID);
    final DomainPresenceInfo info = createDomainPresenceInfo(domain);
    createAndAddClusterResourceToDomainInfo(info, clusterName, DOMAIN_UID);
    domain.getSpec().getOrCreateAdminServer().setServerStartPolicy(ServerStartPolicy.NEVER);

    assertThat(info.isShuttingDown(), is(true));
  }

  @Test
  void getAdminServerChannelNames() {
    final DomainResource domain = createDomain(NAMESPACE, DOMAIN_UID);
    final DomainPresenceInfo info = createDomainPresenceInfo(domain);
    domain.getSpec().getOrCreateAdminServer().createAdminService()
            .withChannel("Channel-A")
            .withChannel("Channel-B");

    assertThat(info.getAdminServerChannelNames(), containsInAnyOrder("Channel-A", "Channel-B"));
  }

  @Test
  void whenClusterResourceNotDefined_verifyDefaultIsAllowReplicasBelowMinDynClusterSize() {
    final String clusterName = "cluster-1";
    final DomainPresenceInfo info = createDomainPresenceInfo(createDomain(NAMESPACE,DOMAIN_UID));
    assertThat(info.isAllowReplicasBelowMinDynClusterSize(clusterName), is(true));
  }

  @Test
  void whenClusterResourceNotDefined_verifyIsAllowReplicasBelowMinDynClusterSizeFromDomainSpec() {
    final String clusterName = "cluster-1";
    final DomainPresenceInfo info = createDomainPresenceInfo(createDomain(NAMESPACE,DOMAIN_UID));
    info.getDomain().getSpec().setAllowReplicasBelowMinDynClusterSize(false);
    assertThat(info.isAllowReplicasBelowMinDynClusterSize(clusterName), is(false));
  }

  @Test
  void whenClusterResourceDefined_verifyIsAllowReplicasBelowMinDynClusterSize() {
    final String clusterName = "cluster-1";
    final DomainPresenceInfo info = createDomainPresenceInfo(createDomain(NAMESPACE,DOMAIN_UID));
    createAndAddClusterResourceToDomainInfo(info, clusterName, DOMAIN_UID);
    info.getClusterResource(clusterName).getSpec().setAllowReplicasBelowMinDynClusterSize(false);

    assertThat(info.isAllowReplicasBelowMinDynClusterSize(clusterName), is(false));
  }

  @Test
  void whenClusterResourceNotDefined_getDefaultMaxConcurrentStartup() {
    final String clusterName = "cluster-1";
    final DomainPresenceInfo info = createDomainPresenceInfo(createDomain(NAMESPACE,DOMAIN_UID));
    assertThat(info.getMaxConcurrentStartup(clusterName), equalTo(0));
  }

  @Test
  void whenClusterResourceNotDefined_verifyGetMaxConcurrentStartupFromDomainSpec() {
    final String clusterName = "cluster-1";
    final DomainPresenceInfo info = createDomainPresenceInfo(createDomain(NAMESPACE,DOMAIN_UID));
    info.getDomain().getSpec().setMaxClusterConcurrentStartup(5);
    assertThat(info.getMaxConcurrentStartup(clusterName), equalTo(5));
  }

  @Test
  void whenClusterResourceDefined_verifyGetMaxConcurrentStartup() {
    final String clusterName = "cluster-1";
    final DomainPresenceInfo info = createDomainPresenceInfo(createDomain(NAMESPACE,DOMAIN_UID));
    createAndAddClusterResourceToDomainInfo(info, clusterName, DOMAIN_UID);
    info.getClusterResource(clusterName).getSpec().setMaxConcurrentStartup(3);
    assertThat(info.getMaxConcurrentStartup(clusterName), equalTo(3));
  }

  @Test
  void whenClusterResourceNotDefined_getDefaultMaxConcurrentShutdown() {
    final String clusterName = "cluster-1";
    final DomainPresenceInfo info = createDomainPresenceInfo(createDomain(NAMESPACE,DOMAIN_UID));
    assertThat(info.getMaxConcurrentShutdown(clusterName), equalTo(1));
  }

  @Test
  void whenClusterResourceNotDefined_verifyGetMaxConcurrentShutdownFromDomainSpec() {
    final String clusterName = "cluster-1";
    final DomainPresenceInfo info = createDomainPresenceInfo(createDomain(NAMESPACE,DOMAIN_UID));
    info.getDomain().getSpec().setMaxClusterConcurrentShutdown(7);
    assertThat(info.getMaxConcurrentShutdown(clusterName), equalTo(7));
  }

  @Test
  void whenClusterResourceDefined_verifyGetMaxConcurrentShutdown() {
    final String clusterName = "cluster-1";
    final DomainPresenceInfo info = createDomainPresenceInfo(createDomain(NAMESPACE,DOMAIN_UID));
    createAndAddClusterResourceToDomainInfo(info, clusterName, DOMAIN_UID);
    info.getClusterResource(clusterName).getSpec().setMaxConcurrentShutdown(2);
    assertThat(info.getMaxConcurrentShutdown(clusterName), equalTo(2));
  }


  // Confirms the value of fields that are constant across the domain
  private void verifyStandardFields(ServerSpec spec) {
    assertThat(spec.getImage(), equalTo(DEFAULT_IMAGE));
    assertThat(spec.getImagePullPolicy(), equalTo(V1Container.ImagePullPolicyEnum.IFNOTPRESENT));
    assertThat(spec.getImagePullSecrets(), empty());
  }

  private void addScheduledServer(String serverName, String clusterName) {
    addServer(serverName, clusterName);
    setScheduled(info.getServerPod(serverName));
  }

  private void setScheduled(V1Pod pod) {
    pod.spec(new V1PodSpec().nodeName("aNode"));
  }

  // todo compute availability per cluster: how many servers need to be running, list of servers in cluster

  @Test
  void whenNoneDefined_getClusterResourceReturnsNull() {
    assertThat(info.getClusterResource("cluster-1"), nullValue());
  }

  @Test
  void afterAddingClusterResource_verifyClusterResourceIsNotNull() {
    final String clusterName = "cluster-1";
    final DomainResource domain = createDomain(NAMESPACE, DOMAIN_UID);
    final DomainPresenceInfo info = createDomainPresenceInfo(domain);
    createAndAddClusterResourceToDomainPresenceInfo(info, clusterName, DOMAIN_UID);
    assertThat(info.getClusterResource(clusterName), notNullValue());
    assertThat(info.getClusterResource(clusterName).getDomainUid(), equalTo(DOMAIN_UID));
  }

  @Test
  void afterRemoveClusterResource_verifyClusterResourceIsNull() {
    final String clusterName = "cluster-1";
    final DomainResource domain = createDomain(NAMESPACE, DOMAIN_UID);
    final DomainPresenceInfo info = createDomainPresenceInfo(domain);
    createAndAddClusterResourceToDomainPresenceInfo(info, clusterName, DOMAIN_UID);
    ClusterResource clusterResource = info.removeClusterResource(clusterName);
    assertThat(clusterResource, notNullValue());
    assertThat(info.getClusterResource(clusterName), nullValue());
  }

  @Test
  void whenClusterResourceNotDefined_removeReturnsNull() {
    final String clusterName = "cluster-1";
    ClusterResource clusterResource = info.removeClusterResource(clusterName);
    assertThat(clusterResource, nullValue());
  }

  @Test
  void adminServerSpecHasStandardValues() {
    final DomainResource domain = createDomain(NAMESPACE, DOMAIN_UID);
    final DomainPresenceInfo info = createDomainPresenceInfo(domain);
    EffectiveAdminServerSpec spec = info.getAdminServerSpec();

    verifyStandardFields(spec);
  }

  @Test
  void whenClusterResourceDefined_butServerNotDefined_getEffectiveServerSpec() {
    final String clusterName = "cluster-1";
    final DomainResource domain = createDomain(NAMESPACE, DOMAIN_UID);
    final DomainPresenceInfo info = createDomainPresenceInfo(domain);
    createAndAddClusterResourceToDomainPresenceInfo(info, clusterName, DOMAIN_UID);
    EffectiveServerSpec spec = info.getServer("aServer", clusterName);

    verifyStandardFields(spec);
  }

  // Confirms the value of fields that are constant across the domain
  private void verifyStandardFields(EffectiveServerSpec spec) {
    assertThat(spec.getImage(), equalTo(DEFAULT_IMAGE));
    assertThat(spec.getImagePullPolicy(), equalTo(V1Container.ImagePullPolicyEnum.IFNOTPRESENT));
    assertThat(spec.getImagePullSecrets(), empty());
  }

  @Test
  void whenClusterResourceDefined_getClusterRestartVersionFromServerSpec() {
    final String clusterName = "cluster-1";
    final String serverName = "managed-server1";
    final String MY_RESTART_VERSION = "MyRestartVersion";

    final DomainResource domain = createDomain(NAMESPACE, DOMAIN_UID);
    final DomainPresenceInfo info = createDomainPresenceInfo(domain);
    createAndAddClusterResourceToDomainPresenceInfo(info, clusterName, DOMAIN_UID);
    info.getClusterResource(clusterName).getSpec().setRestartVersion(MY_RESTART_VERSION);

    EffectiveServerSpec spec = info.getServer(serverName, clusterName);

    verifyStandardFields(spec);
    assertThat(spec.getClusterRestartVersion(), equalTo(MY_RESTART_VERSION));
  }

  @Test
  void whenNonClusteredServerStartPolicyUndefined_startServer() {
    final DomainResource domain = createDomain(NAMESPACE, DOMAIN_UID);
    final DomainPresenceInfo info = createDomainPresenceInfo(domain);
    assertThat(info.getServer("server1", null).shouldStart(0), Is.is(true));
  }

  @Test
  void whenUnconfiguredClusterHasDefaultNumberOfReplicas_dontStartServer() {
    final DomainResource domain = createDomain(NAMESPACE, DOMAIN_UID);
    final DomainPresenceInfo info = createDomainPresenceInfo(domain);
    assertThat(info.getServer("server1", "cls1").shouldStart(0), Is.is(false));
  }

  @Test
  void whenClusterResourceNotDefined_getDefaultEffectiveClusterSpec() {
    final String clusterName = "cluster-1";
    final DomainResource domain = createDomain(NAMESPACE, DOMAIN_UID);
    final DomainPresenceInfo info = createDomainPresenceInfo(domain);

    EffectiveClusterSpec clusterSpec = info.getCluster(clusterName);
    assertThat(clusterSpec.getClusterLabels(), anEmptyMap());
  }

  @Test
  void whenClusterResourceDefined_getEffectiveClusterSpec() {
    final String clusterName = "cluster-1";
    final String labelKey = "Hello";
    final String labelValue = "World";

    final DomainResource domain = createDomain(NAMESPACE, DOMAIN_UID);
    final DomainPresenceInfo info = createDomainPresenceInfo(domain);
    createAndAddClusterResourceToDomainPresenceInfo(info, clusterName, DOMAIN_UID);
    info.getClusterResource(clusterName).getSpec().getClusterLabels().put(labelKey, labelValue);

    EffectiveClusterSpec clusterSpec = info.getCluster(clusterName);
    Map<String,String> labels = clusterSpec.getClusterLabels();
    assertThat(labels, aMapWithSize(1));
    assertThat(labels.get(labelKey), equalTo(labelValue));
  }

  @Test
  void whenClusterResourceDefined_getEffectiveReplicaCountFromClusterResource() {
    final String clusterName = "cluster-1";

    final DomainResource domain = createDomain(NAMESPACE, DOMAIN_UID);
    final DomainPresenceInfo info = createDomainPresenceInfo(domain);
    createAndAddClusterResourceToDomainPresenceInfo(info, clusterName, DOMAIN_UID);
    info.setReplicaCount(clusterName, 5);

    assertThat(info.getReplicaCount(clusterName), equalTo(5));
  }

  @Test
  void whenClusterResourceNotDefined_getEffectiveReplicaCountFromDomain() {
    final String clusterName = "cluster-1";
    final ClusterSpec clusterSpec = null;

    final DomainResource domain = createDomain(NAMESPACE, DOMAIN_UID);
    domain.setReplicaCount(clusterSpec, 3);
    final DomainPresenceInfo info = createDomainPresenceInfo(domain);

    assertThat(info.getReplicaCount(clusterName), equalTo(3));
  }

  @Test
  void whenClusterResourceNotDefined_getDefaultMaxUnvailable() {
    final String clusterName = "cluster-1";

    final DomainResource domain = createDomain(NAMESPACE, DOMAIN_UID);
    final DomainPresenceInfo info = createDomainPresenceInfo(domain);

    assertThat(info.getMaxUnavailable(clusterName), equalTo(1));
  }

  @Test
  void whenAdminServerStartPolicy_isNever_verifyIsShuttingDown() {
    final String clusterName = "cluster-1";

    final DomainResource domain = createDomain(NAMESPACE, DOMAIN_UID);
    final DomainPresenceInfo info = createDomainPresenceInfo(domain);
    createAndAddClusterResourceToDomainPresenceInfo(info, clusterName, DOMAIN_UID);
    domain.getSpec().getOrCreateAdminServer().setServerStartPolicy(ServerStartPolicy.NEVER);

    assertThat(info.isShuttingDown(), is(true));
  }

  @Test
  void getAdminServerChannelNames() {
    final DomainResource domain = createDomain(NAMESPACE, DOMAIN_UID);
    final DomainPresenceInfo info = createDomainPresenceInfo(domain);
    domain.getSpec().getOrCreateAdminServer().createAdminService()
        .withChannel("Channel-A")
        .withChannel("Channel-B");

    assertThat(Collections.unmodifiableList(info.getAdminServerChannelNames()),
        containsInAnyOrder("Channel-A", "Channel-B"));
  }

  @Test
  void whenClusterResourceNotDefined_verifyDefaultIsAllowReplicasBelowMinDynClusterSize() {
    final String clusterName = "cluster-1";
    final DomainPresenceInfo info = createDomainPresenceInfo(createDomain(NAMESPACE,DOMAIN_UID));
    assertThat(info.isAllowReplicasBelowMinDynClusterSize(clusterName), is(true));
  }

  @Test
  void whenClusterResourceDefined_verifyIsAllowReplicasBelowMinDynClusterSize() {
    final String clusterName = "cluster-1";
    final DomainPresenceInfo info = createDomainPresenceInfo(createDomain(NAMESPACE,DOMAIN_UID));
    createAndAddClusterResourceToDomainPresenceInfo(info, clusterName, DOMAIN_UID);
    info.getClusterResource(clusterName).getSpec().setAllowReplicasBelowMinDynClusterSize(false);

    assertThat(info.isAllowReplicasBelowMinDynClusterSize(clusterName), is(false));
  }

  @Test
  void whenClusterResourceNotDefined_verifyIsAllowReplicasBelowMinDynClusterSizeFromDomainSpec() {
    final String clusterName = "cluster-1";
    final DomainPresenceInfo info = createDomainPresenceInfo(createDomain(NAMESPACE,DOMAIN_UID));
    info.getDomain().getSpec().setAllowReplicasBelowMinDynClusterSize(false);
    assertThat(info.isAllowReplicasBelowMinDynClusterSize(clusterName), is(false));
  }

  @Test
  void whenClusterResourceNotDefined_getDefaultMaxConcurrentStartup() {
    final String clusterName = "cluster-1";
    final DomainPresenceInfo info = createDomainPresenceInfo(createDomain(NAMESPACE,DOMAIN_UID));
    assertThat(info.getMaxConcurrentStartup(clusterName), equalTo(0));
  }

  @Test
  void whenClusterResourceNotDefined_verifyGetMaxConcurrentStartupFromDomainSpec() {
    final String clusterName = "cluster-1";
    final DomainPresenceInfo info = createDomainPresenceInfo(createDomain(NAMESPACE,DOMAIN_UID));
    info.getDomain().getSpec().setMaxClusterConcurrentStartup(5);
    assertThat(info.getMaxConcurrentStartup(clusterName), equalTo(5));
  }

  @Test
  void whenClusterResourceDefined_verifyGetMaxConcurrentStartup() {
    final String clusterName = "cluster-1";
    final DomainPresenceInfo info = createDomainPresenceInfo(createDomain(NAMESPACE,DOMAIN_UID));
    createAndAddClusterResourceToDomainPresenceInfo(info, clusterName, DOMAIN_UID);
    info.getClusterResource(clusterName).getSpec().setMaxConcurrentStartup(3);
    assertThat(info.getMaxConcurrentStartup(clusterName), equalTo(3));
  }

  @Test
  void whenClusterResourceNotDefined_getDefaultMaxConcurrentShutdown() {
    final String clusterName = "cluster-1";
    final DomainPresenceInfo info = createDomainPresenceInfo(createDomain(NAMESPACE,DOMAIN_UID));
    assertThat(info.getMaxConcurrentShutdown(clusterName), equalTo(1));
  }

  @Test
  void whenClusterResourceNotDefined_verifyGetMaxConcurrentShutdownFromDomainSpec() {
    final String clusterName = "cluster-1";
    final DomainPresenceInfo info = createDomainPresenceInfo(createDomain(NAMESPACE,DOMAIN_UID));
    info.getDomain().getSpec().setMaxClusterConcurrentShutdown(7);
    assertThat(info.getMaxConcurrentShutdown(clusterName), equalTo(7));
  }

  @Test
  void whenClusterResourceDefined_verifyGetMaxConcurrentShutdown() {
    final String clusterName = "cluster-1";
    final DomainPresenceInfo info = createDomainPresenceInfo(createDomain(NAMESPACE,DOMAIN_UID));
    createAndAddClusterResourceToDomainPresenceInfo(info, clusterName, DOMAIN_UID);
    info.getClusterResource(clusterName).getSpec().setMaxConcurrentShutdown(2);
    assertThat(info.getMaxConcurrentShutdown(clusterName), equalTo(2));
  }

}<|MERGE_RESOLUTION|>--- conflicted
+++ resolved
@@ -24,20 +24,11 @@
 import oracle.kubernetes.operator.processing.EffectiveClusterSpec;
 import oracle.kubernetes.operator.processing.EffectiveServerSpec;
 import oracle.kubernetes.operator.wlsconfig.WlsServerConfig;
-<<<<<<< HEAD
-=======
-import oracle.kubernetes.weblogic.domain.model.Cluster;
->>>>>>> f0147c6c
 import oracle.kubernetes.weblogic.domain.model.ClusterResource;
 import oracle.kubernetes.weblogic.domain.model.ClusterSpec;
 import oracle.kubernetes.weblogic.domain.model.DomainResource;
 import oracle.kubernetes.weblogic.domain.model.DomainSpec;
-<<<<<<< HEAD
 import org.hamcrest.core.Is;
-=======
-import oracle.kubernetes.weblogic.domain.model.ServerSpec;
-import org.jetbrains.annotations.NotNull;
->>>>>>> f0147c6c
 import org.junit.jupiter.api.Test;
 
 import static oracle.kubernetes.operator.KubernetesConstants.DEFAULT_IMAGE;
@@ -64,17 +55,12 @@
   private static final String DOMAIN_UID = "domain";
   private final DomainPresenceInfo info = new DomainPresenceInfo(NAMESPACE, DOMAIN_UID);
 
-<<<<<<< HEAD
-=======
-  @NotNull
->>>>>>> f0147c6c
   private static DomainPresenceInfo createDomainPresenceInfo(DomainResource domain) {
     return new DomainPresenceInfo(domain);
   }
 
   static DomainResource createDomain(String ns, String domainUid) {
     return new DomainResource()
-<<<<<<< HEAD
         .withMetadata(new V1ObjectMeta().namespace(ns))
         .withSpec(
             new DomainSpec().withDomainUid(domainUid));
@@ -92,11 +78,6 @@
 
   private ClusterSpec createClusterSpec(String clusterName, String domain1) {
     return new ClusterSpec().withClusterName(clusterName).withDomainUid(domain1);
-=======
-            .withMetadata(new V1ObjectMeta().namespace(ns))
-            .withSpec(
-                    new DomainSpec().withDomainUid(domainUid));
->>>>>>> f0147c6c
   }
 
   private static ServerStartupInfo toServerStartupInfo(String serverName) {
@@ -244,254 +225,6 @@
     assertThat(info.getNumScheduledServers(null), equalTo(1L));
   }
 
-  @Test
-  void whenNoneDefined_getClusterResourceReturnsNull() {
-    assertThat(info.getClusterResource("cluster-1"), nullValue());
-  }
-
-  @Test
-  void afterAddingClusterResource_verifyClusterResourceIsNotNull() {
-    final String clusterName = "cluster-1";
-    final DomainResource domain = createDomain(NAMESPACE, DOMAIN_UID);
-    final DomainPresenceInfo info = createDomainPresenceInfo(domain);
-    createAndAddClusterResourceToDomainInfo(info, clusterName, DOMAIN_UID);
-    assertThat(info.getClusterResource(clusterName), notNullValue());
-    assertThat(info.getClusterResource(clusterName).getDomainUid(), equalTo(DOMAIN_UID));
-  }
-
-  @Test
-  void afterRemoveClusterResource_verifyClusterResourceIsNull() {
-    final String clusterName = "cluster-1";
-    final DomainResource domain = createDomain(NAMESPACE, DOMAIN_UID);
-    final DomainPresenceInfo info = createDomainPresenceInfo(domain);
-    createAndAddClusterResourceToDomainInfo(info, clusterName, DOMAIN_UID);
-    ClusterResource clusterResource = info.removeClusterResource(clusterName);
-    assertThat(clusterResource, notNullValue());
-    assertThat(info.getClusterResource(clusterName), nullValue());
-  }
-
-  private void createAndAddClusterResourceToDomainInfo(
-          DomainPresenceInfo dpi, String clusterName, String domainUid) {
-    dpi.addClusterResource(createClusterResource(clusterName, domainUid));
-  }
-
-  @Test
-  void whenClusterResourceNotDefined_removeReturnsNull() {
-    final String clusterName = "cluster-1";
-    ClusterResource clusterResource = info.removeClusterResource(clusterName);
-    assertThat(clusterResource, nullValue());
-  }
-
-  private ClusterResource createClusterResource(String clusterName, String domain1) {
-    return new ClusterResource()
-            .spec(createClusterSpec(clusterName, domain1));
-  }
-
-  private Cluster createClusterSpec(String clusterName, String domain1) {
-    return new Cluster().withClusterName(clusterName).withDomainUid(domain1);
-  }
-
-  @Test
-  void adminServerSpecHasStandardValues() {
-    final DomainResource domain = createDomain(NAMESPACE, DOMAIN_UID);
-    final DomainPresenceInfo info = createDomainPresenceInfo(domain);
-    ServerSpec spec = info.getAdminServerSpec();
-
-    verifyStandardFields(spec);
-  }
-
-  @Test
-  void whenClusterResourceDefined_butServerNotDefined_getEffectiveServerSpec() {
-    final String clusterName = "cluster-1";
-    final DomainResource domain = createDomain(NAMESPACE, DOMAIN_UID);
-    final DomainPresenceInfo info = createDomainPresenceInfo(domain);
-    createAndAddClusterResourceToDomainInfo(info, clusterName, DOMAIN_UID);
-    ServerSpec spec = info.getServer("aServer", clusterName);
-
-    verifyStandardFields(spec);
-  }
-
-  @Test
-  void whenClusterResourceDefined_getClusterRestartVersionFromServerSpec() {
-    final String clusterName = "cluster-1";
-    final String serverName = "managed-server1";
-    final String MY_RESTART_VERSION = "MyRestartVersion";
-
-    final DomainResource domain = createDomain(NAMESPACE, DOMAIN_UID);
-    final DomainPresenceInfo info = createDomainPresenceInfo(domain);
-    createAndAddClusterResourceToDomainInfo(info, clusterName, DOMAIN_UID);
-    info.getClusterResource(clusterName).getSpec().setRestartVersion(MY_RESTART_VERSION);
-
-    ServerSpec spec = info.getServer(serverName, clusterName);
-
-    verifyStandardFields(spec);
-    assertThat(spec.getClusterRestartVersion(), equalTo(MY_RESTART_VERSION));
-  }
-
-  @Test
-  void whenClusterResourceNotDefined_getEffectiveDefaultClusterSpec() {
-    final String clusterName = "cluster-1";
-    final DomainResource domain = createDomain(NAMESPACE, DOMAIN_UID);
-    final DomainPresenceInfo info = createDomainPresenceInfo(domain);
-
-    ClusterSpec clusterSpec = info.getCluster(clusterName);
-    assertThat(clusterSpec.getClusterLabels(), anEmptyMap());
-  }
-
-  @Test
-  void whenClusterResourceDefined_getEffectiveClusterSpec() {
-    final String clusterName = "cluster-1";
-    final String labelKey = "Hello";
-    final String labelValue = "World";
-
-    final DomainResource domain = createDomain(NAMESPACE, DOMAIN_UID);
-    final DomainPresenceInfo info = createDomainPresenceInfo(domain);
-    createAndAddClusterResourceToDomainInfo(info, clusterName, DOMAIN_UID);
-    info.getClusterResource(clusterName).getSpec().getClusterLabels().put(labelKey, labelValue);
-
-    ClusterSpec clusterSpec = info.getCluster(clusterName);
-    Map<String,String> labels = clusterSpec.getClusterLabels();
-    assertThat(labels, aMapWithSize(1));
-    assertThat(labels.get(labelKey), equalTo(labelValue));
-  }
-
-  @Test
-  void whenClusterResourceDefined_getEffectiveReplicaCountFromClusterResource() {
-    final String clusterName = "cluster-1";
-
-    final DomainResource domain = createDomain(NAMESPACE, DOMAIN_UID);
-    final DomainPresenceInfo info = createDomainPresenceInfo(domain);
-    createAndAddClusterResourceToDomainInfo(info, clusterName, DOMAIN_UID);
-    info.setReplicaCount(clusterName, 5);
-
-    assertThat(info.getReplicaCount(clusterName), equalTo(5));
-  }
-
-  @Test
-  void whenClusterResourceNotDefined_getEffectiveReplicaCountFromDomain() {
-    final String clusterName = "cluster-1";
-
-    final DomainResource domain = createDomain(NAMESPACE, DOMAIN_UID);
-    domain.getSpec().setReplicas(3);
-    final DomainPresenceInfo info = createDomainPresenceInfo(domain);
-
-    assertThat(info.getReplicaCount(clusterName), equalTo(3));
-  }
-
-  @Test
-  void whenClusterResourceNotDefined_getDefaultMaxUnvailable() {
-    final String clusterName = "cluster-1";
-
-    final DomainResource domain = createDomain(NAMESPACE, DOMAIN_UID);
-    final DomainPresenceInfo info = createDomainPresenceInfo(domain);
-
-    assertThat(info.getMaxUnavailable(clusterName), equalTo(1));
-  }
-
-  @Test
-  void whenAdminServerStartPolicy_isNever_verifyIsShuttingDown() {
-    final String clusterName = "cluster-1";
-
-    final DomainResource domain = createDomain(NAMESPACE, DOMAIN_UID);
-    final DomainPresenceInfo info = createDomainPresenceInfo(domain);
-    createAndAddClusterResourceToDomainInfo(info, clusterName, DOMAIN_UID);
-    domain.getSpec().getOrCreateAdminServer().setServerStartPolicy(ServerStartPolicy.NEVER);
-
-    assertThat(info.isShuttingDown(), is(true));
-  }
-
-  @Test
-  void getAdminServerChannelNames() {
-    final DomainResource domain = createDomain(NAMESPACE, DOMAIN_UID);
-    final DomainPresenceInfo info = createDomainPresenceInfo(domain);
-    domain.getSpec().getOrCreateAdminServer().createAdminService()
-            .withChannel("Channel-A")
-            .withChannel("Channel-B");
-
-    assertThat(info.getAdminServerChannelNames(), containsInAnyOrder("Channel-A", "Channel-B"));
-  }
-
-  @Test
-  void whenClusterResourceNotDefined_verifyDefaultIsAllowReplicasBelowMinDynClusterSize() {
-    final String clusterName = "cluster-1";
-    final DomainPresenceInfo info = createDomainPresenceInfo(createDomain(NAMESPACE,DOMAIN_UID));
-    assertThat(info.isAllowReplicasBelowMinDynClusterSize(clusterName), is(true));
-  }
-
-  @Test
-  void whenClusterResourceNotDefined_verifyIsAllowReplicasBelowMinDynClusterSizeFromDomainSpec() {
-    final String clusterName = "cluster-1";
-    final DomainPresenceInfo info = createDomainPresenceInfo(createDomain(NAMESPACE,DOMAIN_UID));
-    info.getDomain().getSpec().setAllowReplicasBelowMinDynClusterSize(false);
-    assertThat(info.isAllowReplicasBelowMinDynClusterSize(clusterName), is(false));
-  }
-
-  @Test
-  void whenClusterResourceDefined_verifyIsAllowReplicasBelowMinDynClusterSize() {
-    final String clusterName = "cluster-1";
-    final DomainPresenceInfo info = createDomainPresenceInfo(createDomain(NAMESPACE,DOMAIN_UID));
-    createAndAddClusterResourceToDomainInfo(info, clusterName, DOMAIN_UID);
-    info.getClusterResource(clusterName).getSpec().setAllowReplicasBelowMinDynClusterSize(false);
-
-    assertThat(info.isAllowReplicasBelowMinDynClusterSize(clusterName), is(false));
-  }
-
-  @Test
-  void whenClusterResourceNotDefined_getDefaultMaxConcurrentStartup() {
-    final String clusterName = "cluster-1";
-    final DomainPresenceInfo info = createDomainPresenceInfo(createDomain(NAMESPACE,DOMAIN_UID));
-    assertThat(info.getMaxConcurrentStartup(clusterName), equalTo(0));
-  }
-
-  @Test
-  void whenClusterResourceNotDefined_verifyGetMaxConcurrentStartupFromDomainSpec() {
-    final String clusterName = "cluster-1";
-    final DomainPresenceInfo info = createDomainPresenceInfo(createDomain(NAMESPACE,DOMAIN_UID));
-    info.getDomain().getSpec().setMaxClusterConcurrentStartup(5);
-    assertThat(info.getMaxConcurrentStartup(clusterName), equalTo(5));
-  }
-
-  @Test
-  void whenClusterResourceDefined_verifyGetMaxConcurrentStartup() {
-    final String clusterName = "cluster-1";
-    final DomainPresenceInfo info = createDomainPresenceInfo(createDomain(NAMESPACE,DOMAIN_UID));
-    createAndAddClusterResourceToDomainInfo(info, clusterName, DOMAIN_UID);
-    info.getClusterResource(clusterName).getSpec().setMaxConcurrentStartup(3);
-    assertThat(info.getMaxConcurrentStartup(clusterName), equalTo(3));
-  }
-
-  @Test
-  void whenClusterResourceNotDefined_getDefaultMaxConcurrentShutdown() {
-    final String clusterName = "cluster-1";
-    final DomainPresenceInfo info = createDomainPresenceInfo(createDomain(NAMESPACE,DOMAIN_UID));
-    assertThat(info.getMaxConcurrentShutdown(clusterName), equalTo(1));
-  }
-
-  @Test
-  void whenClusterResourceNotDefined_verifyGetMaxConcurrentShutdownFromDomainSpec() {
-    final String clusterName = "cluster-1";
-    final DomainPresenceInfo info = createDomainPresenceInfo(createDomain(NAMESPACE,DOMAIN_UID));
-    info.getDomain().getSpec().setMaxClusterConcurrentShutdown(7);
-    assertThat(info.getMaxConcurrentShutdown(clusterName), equalTo(7));
-  }
-
-  @Test
-  void whenClusterResourceDefined_verifyGetMaxConcurrentShutdown() {
-    final String clusterName = "cluster-1";
-    final DomainPresenceInfo info = createDomainPresenceInfo(createDomain(NAMESPACE,DOMAIN_UID));
-    createAndAddClusterResourceToDomainInfo(info, clusterName, DOMAIN_UID);
-    info.getClusterResource(clusterName).getSpec().setMaxConcurrentShutdown(2);
-    assertThat(info.getMaxConcurrentShutdown(clusterName), equalTo(2));
-  }
-
-
-  // Confirms the value of fields that are constant across the domain
-  private void verifyStandardFields(ServerSpec spec) {
-    assertThat(spec.getImage(), equalTo(DEFAULT_IMAGE));
-    assertThat(spec.getImagePullPolicy(), equalTo(V1Container.ImagePullPolicyEnum.IFNOTPRESENT));
-    assertThat(spec.getImagePullSecrets(), empty());
-  }
-
   private void addScheduledServer(String serverName, String clusterName) {
     addServer(serverName, clusterName);
     setScheduled(info.getServerPod(serverName));
@@ -636,10 +369,9 @@
   @Test
   void whenClusterResourceNotDefined_getEffectiveReplicaCountFromDomain() {
     final String clusterName = "cluster-1";
-    final ClusterSpec clusterSpec = null;
-
-    final DomainResource domain = createDomain(NAMESPACE, DOMAIN_UID);
-    domain.setReplicaCount(clusterSpec, 3);
+
+    final DomainResource domain = createDomain(NAMESPACE, DOMAIN_UID);
+    domain.setReplicaCount((ClusterSpec) null, 3);
     final DomainPresenceInfo info = createDomainPresenceInfo(domain);
 
     assertThat(info.getReplicaCount(clusterName), equalTo(3));
