--- conflicted
+++ resolved
@@ -217,13 +217,8 @@
     DomainStatus status1 = new DomainStatus();
     DomainStatus status2 = new DomainStatus()
           .addCluster(new ClusterStatus()
-<<<<<<< HEAD
-              .withClusterName("cluster1").withReplicas(2).withReadyReplicas(4).withMaximumReplicas(10)
-                  .withMinimumReplicas(2))
-=======
               .withClusterName("cluster1").withReplicas(2).withReadyReplicas(4)
-              .withMaximumReplicas(10).withReplicasGoal(10))
->>>>>>> 7b91449d
+              .withMaximumReplicas(10).withReplicasGoal(10).withMinimumReplicas(2))
           .addCluster(new ClusterStatus()
               .withClusterName("cluster2").withReplicas(4).withMaximumReplicas(8).withMinimumReplicas(1));
 
@@ -231,15 +226,9 @@
 
     assertThat(builder.getPatches(),
           hasItemsInOrder(
-<<<<<<< HEAD
                 "ADD /status/clusters/- {'clusterName':'cluster1','maximumReplicas':10,'minimumReplicas':2,"
-                        + "'readyReplicas':4,'replicas':2}",
+                    + "'readyReplicas':4,'replicas':2,'replicasGoal':10}",
                 "ADD /status/clusters/- {'clusterName':'cluster2','maximumReplicas':8,'minimumReplicas':1,'replicas':4}"
-=======
-                "ADD /status/clusters/- {'clusterName':'cluster1','maximumReplicas':10,"
-                    + "'readyReplicas':4,'replicas':2,'replicasGoal':10}",
-                "ADD /status/clusters/- {'clusterName':'cluster2','maximumReplicas':8,'replicas':4}"
->>>>>>> 7b91449d
                 ));
   }
 
