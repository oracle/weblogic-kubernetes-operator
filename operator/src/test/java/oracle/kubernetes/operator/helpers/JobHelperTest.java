--- conflicted
+++ resolved
@@ -4,14 +4,13 @@
 
 package oracle.kubernetes.operator.helpers;
 
-<<<<<<< HEAD
 import static org.hamcrest.CoreMatchers.equalTo;
 import static org.hamcrest.CoreMatchers.is;
 import static org.hamcrest.Matchers.allOf;
 import static org.hamcrest.Matchers.hasItem;
 import static org.junit.Assert.assertFalse;
 import static org.junit.Assert.assertThat;
-=======
+
 import java.lang.reflect.InvocationTargetException;
 import java.lang.reflect.Method;
 import java.util.Collection;
@@ -19,7 +18,6 @@
 import java.util.List;
 import java.util.Optional;
 import java.util.stream.Stream;
->>>>>>> 12dded00
 
 import io.kubernetes.client.models.V1Container;
 import io.kubernetes.client.models.V1EnvVar;
@@ -27,14 +25,10 @@
 import io.kubernetes.client.models.V1ObjectMeta;
 import io.kubernetes.client.models.V1PodTemplateSpec;
 import io.kubernetes.client.models.V1SecretReference;
-<<<<<<< HEAD
+
 import java.io.File;
-import java.lang.reflect.InvocationTargetException;
-import java.lang.reflect.Method;
-import java.util.List;
-=======
+
 import oracle.kubernetes.operator.LabelConstants;
->>>>>>> 12dded00
 import oracle.kubernetes.operator.ProcessingConstants;
 import oracle.kubernetes.operator.TuningParameters;
 import oracle.kubernetes.operator.helpers.JobHelper.DomainIntrospectorJobStepContext;
@@ -51,12 +45,6 @@
 import org.hamcrest.junit.MatcherAssert;
 import org.junit.Test;
 
-import static org.hamcrest.CoreMatchers.equalTo;
-import static org.hamcrest.CoreMatchers.is;
-import static org.hamcrest.Matchers.allOf;
-import static org.hamcrest.Matchers.hasItem;
-import static org.junit.Assert.assertThat;
-
 public class JobHelperTest {
 
   private static final String NS = "ns1";
@@ -240,8 +228,10 @@
     V1JobSpec jobSpec =
         domainIntrospectorJobStepContext.createJobSpec(TuningParameters.getInstance());
 
+    //List<V1EnvVar> envVarList =
+    //    getContainerFromJobSpec(jobSpec, domainPresenceInfo.getDomainUID()).getEnv();
     List<V1EnvVar> envVarList =
-        getContainerFromJobSpec(jobSpec, domainPresenceInfo.getDomainUID()).getEnv();
+            getMatchingContainerEnv(domainPresenceInfo, jobSpec);
     assertFalse("Did not expect env var DATA_HOME to be defined", envVarList.contains(DATA_HOME));
   }
 
@@ -263,7 +253,7 @@
         domainIntrospectorJobStepContext.createJobSpec(TuningParameters.getInstance());
 
     MatcherAssert.assertThat(
-        getContainerFromJobSpec(jobSpec, domainPresenceInfo.getDomainUID()).getEnv(),
+                    getMatchingContainerEnv(domainPresenceInfo, jobSpec),
         allOf(hasEnvVar(DATA_HOME, OVERRIDE_DATA_HOME)));
   }
 
@@ -283,8 +273,10 @@
     V1JobSpec jobSpec =
         domainIntrospectorJobStepContext.createJobSpec(TuningParameters.getInstance());
 
+    //List<V1EnvVar> envVarList =
+    //    getContainerFromJobSpec(jobSpec, domainPresenceInfo.getDomainUID()).getEnv();
     List<V1EnvVar> envVarList =
-        getContainerFromJobSpec(jobSpec, domainPresenceInfo.getDomainUID()).getEnv();
+            getMatchingContainerEnv(domainPresenceInfo, jobSpec);
     assertFalse("Did not expect env var DATA_HOME to be defined", envVarList.contains(DATA_HOME));
   }
 
@@ -304,8 +296,10 @@
     V1JobSpec jobSpec =
         domainIntrospectorJobStepContext.createJobSpec(TuningParameters.getInstance());
 
+    //List<V1EnvVar> envVarList =
+    //    getContainerFromJobSpec(jobSpec, domainPresenceInfo.getDomainUID()).getEnv();
     List<V1EnvVar> envVarList =
-        getContainerFromJobSpec(jobSpec, domainPresenceInfo.getDomainUID()).getEnv();
+            getMatchingContainerEnv(domainPresenceInfo, jobSpec);
     assertFalse("Did not expect env var DATA_HOME to be defined", envVarList.contains(DATA_HOME));
   }
 
