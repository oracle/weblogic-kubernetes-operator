// Copyright 2019, Oracle Corporation and/or its affiliates.  All rights reserved.
// Licensed under the Universal Permissive License v 1.0 as shown at
// http://oss.oracle.com/licenses/upl.

package oracle.kubernetes.operator.helpers;

import static org.hamcrest.CoreMatchers.equalTo;
import static org.hamcrest.CoreMatchers.is;
import static org.hamcrest.Matchers.allOf;
import static org.hamcrest.Matchers.hasItem;
import static org.junit.Assert.assertFalse;
import static org.junit.Assert.assertThat;

import java.lang.reflect.InvocationTargetException;
import java.lang.reflect.Method;
import java.util.ArrayList;
import java.util.Collection;
import java.util.Collections;
import java.util.List;
import java.util.Optional;
import java.util.stream.Stream;

import com.meterware.simplestub.Memento;
import io.kubernetes.client.models.V1Container;
import io.kubernetes.client.models.V1EnvVar;
import io.kubernetes.client.models.V1JobSpec;
import io.kubernetes.client.models.V1ObjectMeta;
import io.kubernetes.client.models.V1PodTemplateSpec;
import io.kubernetes.client.models.V1SecretReference;

import java.io.File;

import oracle.kubernetes.operator.LabelConstants;
import oracle.kubernetes.operator.ProcessingConstants;
import oracle.kubernetes.operator.TuningParameters;
import oracle.kubernetes.operator.helpers.JobHelper.DomainIntrospectorJobStepContext;
import oracle.kubernetes.operator.work.Component;
import oracle.kubernetes.operator.work.Packet;
import oracle.kubernetes.weblogic.domain.ClusterConfigurator;
import oracle.kubernetes.weblogic.domain.DomainConfigurator;
import oracle.kubernetes.weblogic.domain.DomainConfiguratorFactory;
import oracle.kubernetes.weblogic.domain.ServerConfigurator;
import oracle.kubernetes.weblogic.domain.model.ConfigurationConstants;
import oracle.kubernetes.weblogic.domain.model.Domain;
import oracle.kubernetes.weblogic.domain.model.DomainSpec;
import org.hamcrest.Matcher;
import org.hamcrest.junit.MatcherAssert;
import org.junit.After;
import org.junit.Before;
import org.junit.Test;

public class JobHelperTest {

  private static final String NS = "ns1";
  private static final String DOMAIN_UID = "JobHelperTestDomain";
  private static final String RAW_VALUE_1 = "find uid1 at $(DOMAIN_HOME)";
  private static final String END_VALUE_1 = "find uid1 at /u01/oracle/user_projects/domains";
  private Method getDomainSpec;
  private final DomainPresenceInfo domainPresenceInfo = createDomainPresenceInfo();
  protected List<Memento> mementos = new ArrayList<>();

  private static Matcher<Iterable<? super V1EnvVar>> hasEnvVar(String name, String value) {
    return hasItem(new V1EnvVar().name(name).value(value));
  }

<<<<<<< HEAD
  private static final String DATA_HOME = "DATA_HOME";
=======
  @Before
  public void setup() throws Exception {
    mementos.add(TuningParametersStub.install());
  }

  @After
  public void tearDown() throws Exception {
    for (Memento memento : mementos) memento.revert();
  }
>>>>>>> 218331d7

  @Test
  public void creatingServers_true_whenClusterReplicas_gt_0() {
    configureCluster(domainPresenceInfo, "cluster1").withReplicas(1);

    assertThat(JobHelper.creatingServers(domainPresenceInfo), equalTo(true));
  }

  @Test
  public void creatingServers_false_whenClusterReplicas_is_0() {
    configureCluster(domainPresenceInfo, "cluster1").withReplicas(0);

    assertThat(JobHelper.creatingServers(domainPresenceInfo), equalTo(false));
  }

  @Test
  public void creatingServers_true_whenDomainReplicas_gt_0_and_cluster_has_no_replicas() {
    configureDomain(domainPresenceInfo).withDefaultReplicaCount(1);

    configureCluster(domainPresenceInfo, "cluster1");

    assertThat(JobHelper.creatingServers(domainPresenceInfo), equalTo(true));
  }

  @Test
  public void creatingServers_false_whenDomainReplicas_is_0_and_cluster_has_no_replicas() {
    configureDomain(domainPresenceInfo).withDefaultReplicaCount(0);

    configureCluster(domainPresenceInfo, "cluster1");

    assertThat(JobHelper.creatingServers(domainPresenceInfo), equalTo(false));
  }

  @Test
  public void creatingServers_false_when_no_domain_nor_cluster_replicas() {
    configureCluster(domainPresenceInfo, "cluster1");

    assertThat(JobHelper.creatingServers(domainPresenceInfo), equalTo(false));
  }

  @Test
  public void creatingServers_false_when_noCluster_and_Start_Never_startPolicy() {
    assertThat(JobHelper.creatingServers(domainPresenceInfo), equalTo(false));
  }

  @Test
  public void creatingServers_true_when_noCluster_and_Start_If_Needed_startPolicy() {
    configureDomain(domainPresenceInfo)
        .withDefaultServerStartPolicy(ConfigurationConstants.START_IF_NEEDED);

    assertThat(JobHelper.creatingServers(domainPresenceInfo), equalTo(true));
  }

  @Test
  public void creatingServers_true_when_noCluster_and_Start_Always_startPolicy() {
    configureDomain(domainPresenceInfo)
        .withDefaultServerStartPolicy(ConfigurationConstants.START_ALWAYS);

    assertThat(JobHelper.creatingServers(domainPresenceInfo), equalTo(true));
  }

  @Test
  public void creatingServers_false_when_server_with_Start_Never_startPolicy() {
    configureServer(domainPresenceInfo, "managed-server1")
        .withServerStartPolicy(ConfigurationConstants.START_NEVER);

    assertThat(JobHelper.creatingServers(domainPresenceInfo), equalTo(false));
  }

  @Test
  public void creatingServers_true_when_server_with_Start_If_Needed_startPolicy() {
    configureServer(domainPresenceInfo, "managed-server1")
        .withServerStartPolicy(ConfigurationConstants.START_IF_NEEDED);

    assertThat(JobHelper.creatingServers(domainPresenceInfo), equalTo(true));
  }

  @Test
  public void creatingServers_true_when_server_with_Start_Always_startPolicy() {
    configureServer(domainPresenceInfo, "managed-server1")
        .withServerStartPolicy(ConfigurationConstants.START_ALWAYS);

    assertThat(JobHelper.creatingServers(domainPresenceInfo), equalTo(true));
  }

  @Test
  public void whenDomainHasEnvironmentItems_introspectorPodStartupWithThem() {
    configureDomain(domainPresenceInfo)
        .withEnvironmentVariable("item1", "value1")
        .withEnvironmentVariable("item2", "value2")
        .withEnvironmentVariable("WL_HOME", "/u01/custom_wl_home/")
        .withEnvironmentVariable("MW_HOME", "/u01/custom_mw_home/");

    V1JobSpec jobSpec = createJobSpec();

    MatcherAssert.assertThat(
        getMatchingContainerEnv(domainPresenceInfo, jobSpec),
        allOf(
            hasEnvVar("item1", "value1"),
            hasEnvVar("item2", "value2"),
            hasEnvVar("WL_HOME", "/u01/custom_wl_home/"),
            hasEnvVar("MW_HOME", "/u01/custom_mw_home/")));
  }

  private V1JobSpec createJobSpec() {
    Packet packet = new Packet();
    packet
        .getComponents()
        .put(ProcessingConstants.DOMAIN_COMPONENT_NAME, Component.createFor(domainPresenceInfo));
    DomainIntrospectorJobStepContext domainIntrospectorJobStepContext =
        new DomainIntrospectorJobStepContext(domainPresenceInfo, packet);
    return domainIntrospectorJobStepContext.createJobSpec(TuningParameters.getInstance());
  }

  @Test
  public void introspectorPodStartsWithDefaultUser_Mem_Args_environmentVariable() {
    V1JobSpec jobSpec = createJobSpec();

    MatcherAssert.assertThat(
        getMatchingContainerEnv(domainPresenceInfo, jobSpec),
        hasEnvVar(
            "USER_MEM_ARGS", "-XX:+UseContainerSupport -Djava.security.egd=file:/dev/./urandom"));
  }

  @Test
  public void whenDomainHasUser_Mem_Args_EnvironmentItem_introspectorPodStartupWithIt() {
    configureDomain(domainPresenceInfo)
        .withEnvironmentVariable("USER_MEM_ARGS", "-XX:+UseContainerSupport");

    V1JobSpec jobSpec = createJobSpec();

    MatcherAssert.assertThat(
        getMatchingContainerEnv(domainPresenceInfo, jobSpec),
        hasEnvVar("USER_MEM_ARGS", "-XX:+UseContainerSupport"));
  }

  @Test
  public void whenDomainHasEmptyStringUser_Mem_Args_EnvironmentItem_introspectorPodStartupWithIt() {
    configureDomain(domainPresenceInfo).withEnvironmentVariable("USER_MEM_ARGS", "");

    V1JobSpec jobSpec = createJobSpec();

    MatcherAssert.assertThat(
        getMatchingContainerEnv(domainPresenceInfo, jobSpec), hasEnvVar("USER_MEM_ARGS", ""));
  }

  @Test
  public void whenDomainHasEnvironmentItemsWithVariables_introspectorPodStartupWithThem() {
    configureDomain(domainPresenceInfo).withEnvironmentVariable("item1", RAW_VALUE_1);

    V1JobSpec jobSpec = createJobSpec();

    MatcherAssert.assertThat(
        getMatchingContainerEnv(domainPresenceInfo, jobSpec), hasEnvVar("item1", END_VALUE_1));
  }

  @Test
  public void whenDomainHasEnvironmentVars_introspectorPodStartupVerifyDataHomeEnvNotDefined() {
    DomainPresenceInfo domainPresenceInfo = createDomainPresenceInfo();

    Packet packet = new Packet();
    packet
        .getComponents()
        .put(ProcessingConstants.DOMAIN_COMPONENT_NAME, Component.createFor(domainPresenceInfo));
    DomainIntrospectorJobStepContext domainIntrospectorJobStepContext =
        new DomainIntrospectorJobStepContext(domainPresenceInfo, packet);
    V1JobSpec jobSpec =
        domainIntrospectorJobStepContext.createJobSpec(TuningParameters.getInstance());

    //List<V1EnvVar> envVarList =
    //    getContainerFromJobSpec(jobSpec, domainPresenceInfo.getDomainUID()).getEnv();
    List<V1EnvVar> envVarList =
            getMatchingContainerEnv(domainPresenceInfo, jobSpec);
    assertFalse("Did not expect env var DATA_HOME to be defined", envVarList.contains(DATA_HOME));
  }

  @Test
  public void whenDomainHasEnvironmentVars_introspectorPodStartupVerifyDataHomeEnvDefined() {
    final String OVERRIDE_DATA_DIR = "/u01/data";
    final String OVERRIDE_DATA_HOME = OVERRIDE_DATA_DIR + File.separator + DOMAIN_UID;
    DomainPresenceInfo domainPresenceInfo = createDomainPresenceInfo();

    configureDomain(domainPresenceInfo).withDataHome(OVERRIDE_DATA_DIR);

    Packet packet = new Packet();
    packet
        .getComponents()
        .put(ProcessingConstants.DOMAIN_COMPONENT_NAME, Component.createFor(domainPresenceInfo));
    DomainIntrospectorJobStepContext domainIntrospectorJobStepContext =
        new DomainIntrospectorJobStepContext(domainPresenceInfo, packet);
    V1JobSpec jobSpec =
        domainIntrospectorJobStepContext.createJobSpec(TuningParameters.getInstance());

    MatcherAssert.assertThat(
                    getMatchingContainerEnv(domainPresenceInfo, jobSpec),
        allOf(hasEnvVar(DATA_HOME, OVERRIDE_DATA_HOME)));
  }

  @Test
  public void whenDomainHasEnvironmentVars_introspectorPodStartupVerifyEmptyDataHome() {
    final String EMPTY_DATA_HOME = "";
    DomainPresenceInfo domainPresenceInfo = createDomainPresenceInfo();

    configureDomain(domainPresenceInfo).withDataHome(EMPTY_DATA_HOME);

    Packet packet = new Packet();
    packet
        .getComponents()
        .put(ProcessingConstants.DOMAIN_COMPONENT_NAME, Component.createFor(domainPresenceInfo));
    DomainIntrospectorJobStepContext domainIntrospectorJobStepContext =
        new DomainIntrospectorJobStepContext(domainPresenceInfo, packet);
    V1JobSpec jobSpec =
        domainIntrospectorJobStepContext.createJobSpec(TuningParameters.getInstance());

    //List<V1EnvVar> envVarList =
    //    getContainerFromJobSpec(jobSpec, domainPresenceInfo.getDomainUID()).getEnv();
    List<V1EnvVar> envVarList =
            getMatchingContainerEnv(domainPresenceInfo, jobSpec);
    assertFalse("Did not expect env var DATA_HOME to be defined", envVarList.contains(DATA_HOME));
  }

  @Test
  public void whenDomainHasEnvironmentVars_introspectorPodStartupVerifyNullDataHome() {
    final String NULL_DATA_HOME = null;
    DomainPresenceInfo domainPresenceInfo = createDomainPresenceInfo();

    configureDomain(domainPresenceInfo).withDataHome(NULL_DATA_HOME);

    Packet packet = new Packet();
    packet
        .getComponents()
        .put(ProcessingConstants.DOMAIN_COMPONENT_NAME, Component.createFor(domainPresenceInfo));
    DomainIntrospectorJobStepContext domainIntrospectorJobStepContext =
        new DomainIntrospectorJobStepContext(domainPresenceInfo, packet);
    V1JobSpec jobSpec =
        domainIntrospectorJobStepContext.createJobSpec(TuningParameters.getInstance());

    //List<V1EnvVar> envVarList =
    //    getContainerFromJobSpec(jobSpec, domainPresenceInfo.getDomainUID()).getEnv();
    List<V1EnvVar> envVarList =
            getMatchingContainerEnv(domainPresenceInfo, jobSpec);
    assertFalse("Did not expect env var DATA_HOME to be defined", envVarList.contains(DATA_HOME));
  }

  @Test
  public void whenAdminServerHasEnvironmentItems_introspectorPodStartupWithThem() {
    configureDomain(domainPresenceInfo)
        .withEnvironmentVariable("item1", "domain-value1")
        .withEnvironmentVariable("item2", "domain-value2")
        .configureAdminServer()
        .withEnvironmentVariable("item2", "admin-value2")
        .withEnvironmentVariable("item3", "admin-value3");

    V1JobSpec jobSpec = createJobSpec();

    MatcherAssert.assertThat(
        getMatchingContainerEnv(domainPresenceInfo, jobSpec),
        allOf(
            hasEnvVar("item1", "domain-value1"),
            hasEnvVar("item2", "admin-value2"),
            hasEnvVar("item3", "admin-value3")));
  }

  @Test
  public void introspectorPodStartupWithNullAdminUsernamePasswordEnvVarValues() {
    V1JobSpec jobSpec = createJobSpec();

    MatcherAssert.assertThat(
        getMatchingContainerEnv(domainPresenceInfo, jobSpec),
        allOf(hasEnvVar("ADMIN_USERNAME", null), hasEnvVar("ADMIN_PASSWORD", null)));
  }

  @Test
  public void
      whenDomainHasEnvironmentItemsWithVariable_createIntrospectorPodShouldNotChangeItsValue()
          throws NoSuchMethodException, IllegalAccessException, InvocationTargetException {
    DomainConfigurator domainConfigurator =
        configureDomain(domainPresenceInfo).withEnvironmentVariable("item1", RAW_VALUE_1);

    createJobSpec();

    MatcherAssert.assertThat(
        getConfiguredDomainSpec(domainConfigurator).getEnv(), hasEnvVar("item1", RAW_VALUE_1));
  }

  @Test
  public void verify_introspectorPodSpec_activeDeadlineSeconds_initial_values() {
    V1JobSpec jobSpec = createJobSpec();

    MatcherAssert.assertThat(
        jobSpec.getTemplate().getSpec().getActiveDeadlineSeconds(),
        is(TuningParametersStub.INTROSPECTOR_JOB_ACTIVE_DEADLINE_SECONDS));
    MatcherAssert.assertThat(
        jobSpec.getActiveDeadlineSeconds(), is(TuningParametersStub.INTROSPECTOR_JOB_ACTIVE_DEADLINE_SECONDS));
  }

  @Test
  public void verify_introspectorPodSpec_activeDeadlineSeconds_retry_values() {
    int failureCount = domainPresenceInfo.incrementAndGetFailureCount();

    V1JobSpec jobSpec = createJobSpec();

    long expectedActiveDeadlineSeconds =
        TuningParametersStub.INTROSPECTOR_JOB_ACTIVE_DEADLINE_SECONDS
            + (failureCount * JobStepContext.DEFAULT_ACTIVE_DEADLINE_INCREMENT_SECONDS);
    MatcherAssert.assertThat(
        jobSpec.getTemplate().getSpec().getActiveDeadlineSeconds(),
        is(expectedActiveDeadlineSeconds));
    MatcherAssert.assertThat(jobSpec.getActiveDeadlineSeconds(), is(expectedActiveDeadlineSeconds));
  }

  @Test
  public void podTemplate_hasCreateByOperatorLabel() {
    V1JobSpec jobSpec = createJobSpec();

    assertThat(getTemplateLabel(jobSpec, LabelConstants.CREATEDBYOPERATOR_LABEL), equalTo("true"));
  }

  @Test
  public void podTemplate_hasDomainUidLabel() {
    V1JobSpec jobSpec = createJobSpec();

    assertThat(getTemplateLabel(jobSpec, LabelConstants.DOMAINUID_LABEL), equalTo(DOMAIN_UID));
  }

  @Test
  public void podTemplate_hasJobNameLabel() {
    V1JobSpec jobSpec = createJobSpec();

    assertThat(
        getTemplateLabel(jobSpec, LabelConstants.JOBNAME_LABEL),
        equalTo(LegalNames.toJobIntrospectorName(DOMAIN_UID)));
  }

  private String getTemplateLabel(V1JobSpec jobSpec, String labelKey) {
    return Optional.ofNullable(jobSpec.getTemplate())
        .map(V1PodTemplateSpec::getMetadata)
        .map(V1ObjectMeta::getLabels)
        .map(m -> m.get(labelKey))
        .orElse(null);
  }

  private DomainPresenceInfo createDomainPresenceInfo() {
    DomainPresenceInfo domainPresenceInfo =
        new DomainPresenceInfo(
            new Domain()
                .withMetadata(new V1ObjectMeta().namespace(NS))
                .withSpec(
                    new DomainSpec()
                        .withDomainUid(DOMAIN_UID)
                        .withWebLogicCredentialsSecret(
                            new V1SecretReference().name("webLogicCredentialsSecretName"))));
    configureDomain(domainPresenceInfo)
        .withDefaultServerStartPolicy(ConfigurationConstants.START_NEVER);
    return domainPresenceInfo;
  }

  private DomainConfigurator configureDomain(DomainPresenceInfo domainPresenceInfo) {
    return DomainConfiguratorFactory.forDomain(domainPresenceInfo.getDomain());
  }

  @SuppressWarnings("SameParameterValue")
  private ClusterConfigurator configureCluster(
      DomainPresenceInfo domainPresenceInfo, String clusterName) {
    return configureDomain(domainPresenceInfo).configureCluster(clusterName);
  }

  @SuppressWarnings("SameParameterValue")
  private ServerConfigurator configureServer(
      DomainPresenceInfo domainPresenceInfo, String serverName) {
    return configureDomain(domainPresenceInfo).configureServer(serverName);
  }

  private List<V1EnvVar> getMatchingContainerEnv(
      DomainPresenceInfo domainPresenceInfo, V1JobSpec jobSpec) {
    return getContainerStream(jobSpec)
        .filter(c -> hasCreateJobName(c, domainPresenceInfo.getDomainUid()))
        .findFirst()
        .map(V1Container::getEnv)
        .orElse(Collections.emptyList());
  }

  private boolean hasCreateJobName(V1Container container, String domainUid) {
    return JobHelper.createJobName(domainUid).equals(container.getName());
  }

  private Stream<V1Container> getContainerStream(V1JobSpec jobSpec) {
    return Optional.ofNullable(jobSpec.getTemplate().getSpec().getContainers()).stream()
        .flatMap(Collection::stream);
  }

  private DomainSpec getConfiguredDomainSpec(DomainConfigurator domainConfigurator)
      throws NoSuchMethodException, InvocationTargetException, IllegalAccessException {
    if (getDomainSpec == null) {
      getDomainSpec = DomainConfigurator.class.getDeclaredMethod("getDomainSpec");
      getDomainSpec.setAccessible(true);
    }
    return (DomainSpec) getDomainSpec.invoke(domainConfigurator);
  }

  // todo add domain uid and created by operator labels to pod template so that they can be watched
  // todo have pod processor able to recognize job-created pods to update domain status
}<|MERGE_RESOLUTION|>--- conflicted
+++ resolved
@@ -63,9 +63,8 @@
     return hasItem(new V1EnvVar().name(name).value(value));
   }
 
-<<<<<<< HEAD
   private static final String DATA_HOME = "DATA_HOME";
-=======
+
   @Before
   public void setup() throws Exception {
     mementos.add(TuningParametersStub.install());
@@ -75,7 +74,6 @@
   public void tearDown() throws Exception {
     for (Memento memento : mementos) memento.revert();
   }
->>>>>>> 218331d7
 
   @Test
   public void creatingServers_true_whenClusterReplicas_gt_0() {
