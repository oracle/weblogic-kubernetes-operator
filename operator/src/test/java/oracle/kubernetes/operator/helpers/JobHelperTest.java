--- conflicted
+++ resolved
@@ -4,15 +4,6 @@
 
 package oracle.kubernetes.operator.helpers;
 
-<<<<<<< HEAD
-import static org.hamcrest.CoreMatchers.equalTo;
-import static org.hamcrest.CoreMatchers.is;
-import static org.hamcrest.Matchers.allOf;
-import static org.hamcrest.Matchers.hasItem;
-import static org.junit.Assert.assertFalse;
-import static org.junit.Assert.assertThat;
-
-=======
 import io.kubernetes.client.models.V1Affinity;
 import io.kubernetes.client.models.V1LocalObjectReference;
 import io.kubernetes.client.models.V1PodReadinessGate;
@@ -20,7 +11,6 @@
 import io.kubernetes.client.models.V1PodSpec;
 import io.kubernetes.client.models.V1SecurityContext;
 import io.kubernetes.client.models.V1Toleration;
->>>>>>> 6924d13f
 import java.lang.reflect.InvocationTargetException;
 import java.lang.reflect.Method;
 import java.util.ArrayList;
@@ -53,12 +43,11 @@
 import oracle.kubernetes.weblogic.domain.model.ConfigurationConstants;
 import oracle.kubernetes.weblogic.domain.model.Domain;
 import oracle.kubernetes.weblogic.domain.model.DomainSpec;
+import oracle.kubernetes.weblogic.domain.model.ServerEnvVars;
 import org.junit.After;
 import org.junit.Before;
 import org.junit.Test;
 
-<<<<<<< HEAD
-=======
 import static oracle.kubernetes.operator.helpers.Matchers.hasContainer;
 import static oracle.kubernetes.operator.helpers.Matchers.hasEnvVar;
 import static oracle.kubernetes.operator.helpers.PodHelperTestBase.createAffinity;
@@ -78,7 +67,6 @@
 import static org.hamcrest.Matchers.nullValue;
 import static org.hamcrest.junit.MatcherAssert.assertThat;
 
->>>>>>> 6924d13f
 public class JobHelperTest {
 
   private static final String NS = "ns1";
@@ -93,15 +81,6 @@
   private final V1Toleration toleration = createToleration("key","Eqauls", "value", "NoSchedule");
   protected List<Memento> mementos = new ArrayList<>();
 
-<<<<<<< HEAD
-  private static Matcher<Iterable<? super V1EnvVar>> hasEnvVar(String name, String value) {
-    return hasItem(new V1EnvVar().name(name).value(value));
-  }
-
-  private static final String DATA_HOME = "DATA_HOME";
-
-=======
->>>>>>> 6924d13f
   @Before
   public void setup() throws Exception {
     mementos.add(TuningParametersStub.install());
@@ -268,91 +247,58 @@
   }
 
   @Test
-  public void whenDomainHasEnvironmentVars_introspectorPodStartupVerifyDataHomeEnvNotDefined() {
-    DomainPresenceInfo domainPresenceInfo = createDomainPresenceInfo();
-
-    Packet packet = new Packet();
-    packet
-        .getComponents()
-        .put(ProcessingConstants.DOMAIN_COMPONENT_NAME, Component.createFor(domainPresenceInfo));
-    DomainIntrospectorJobStepContext domainIntrospectorJobStepContext =
-        new DomainIntrospectorJobStepContext(domainPresenceInfo, packet);
-    V1JobSpec jobSpec =
-        domainIntrospectorJobStepContext.createJobSpec(TuningParameters.getInstance());
-
-    //List<V1EnvVar> envVarList =
-    //    getContainerFromJobSpec(jobSpec, domainPresenceInfo.getDomainUID()).getEnv();
-    List<V1EnvVar> envVarList =
-            getMatchingContainerEnv(domainPresenceInfo, jobSpec);
-    assertFalse("Did not expect env var DATA_HOME to be defined", envVarList.contains(DATA_HOME));
-  }
-
-  @Test
-  public void whenDomainHasEnvironmentVars_introspectorPodStartupVerifyDataHomeEnvDefined() {
+  public void whenDomainHasEnvironmentVars_introspectorPodStartupVerifyDataHomeEnvNotDefined()
+          throws NoSuchMethodException, IllegalAccessException, InvocationTargetException {
+    final String EMPTY_DATA_HOME = "";
+
+    DomainConfigurator domainConfigurator = configureDomain();
+
+    V1JobSpec jobSpec = createJobSpec();
+
+    assertThat(
+            getMatchingContainerEnv(domainPresenceInfo, jobSpec), not(hasEnvVar(ServerEnvVars.DATA_HOME, EMPTY_DATA_HOME)));
+  }
+
+  @Test
+  public void whenDomainHasEnvironmentVars_introspectorPodStartupVerifyDataHomeEnvDefined()
+          throws NoSuchMethodException, IllegalAccessException, InvocationTargetException {
     final String OVERRIDE_DATA_DIR = "/u01/data";
     final String OVERRIDE_DATA_HOME = OVERRIDE_DATA_DIR + File.separator + DOMAIN_UID;
-    DomainPresenceInfo domainPresenceInfo = createDomainPresenceInfo();
-
-    configureDomain(domainPresenceInfo).withDataHome(OVERRIDE_DATA_DIR);
-
-    Packet packet = new Packet();
-    packet
-        .getComponents()
-        .put(ProcessingConstants.DOMAIN_COMPONENT_NAME, Component.createFor(domainPresenceInfo));
-    DomainIntrospectorJobStepContext domainIntrospectorJobStepContext =
-        new DomainIntrospectorJobStepContext(domainPresenceInfo, packet);
-    V1JobSpec jobSpec =
-        domainIntrospectorJobStepContext.createJobSpec(TuningParameters.getInstance());
-
-    MatcherAssert.assertThat(
-                    getMatchingContainerEnv(domainPresenceInfo, jobSpec),
-        allOf(hasEnvVar(DATA_HOME, OVERRIDE_DATA_HOME)));
-  }
-
-  @Test
-  public void whenDomainHasEnvironmentVars_introspectorPodStartupVerifyEmptyDataHome() {
+
+    DomainConfigurator domainConfigurator =
+      configureDomain().withDataHome(OVERRIDE_DATA_DIR);
+
+    V1JobSpec jobSpec = createJobSpec();
+
+    assertThat(getMatchingContainerEnv(domainPresenceInfo, jobSpec), hasEnvVar(ServerEnvVars.DATA_HOME, OVERRIDE_DATA_HOME));
+  }
+
+  @Test
+  public void whenDomainHasEnvironmentVars_introspectorPodStartupVerifyEmptyDataHome()
+          throws NoSuchMethodException, IllegalAccessException, InvocationTargetException {
     final String EMPTY_DATA_HOME = "";
-    DomainPresenceInfo domainPresenceInfo = createDomainPresenceInfo();
-
-    configureDomain(domainPresenceInfo).withDataHome(EMPTY_DATA_HOME);
-
-    Packet packet = new Packet();
-    packet
-        .getComponents()
-        .put(ProcessingConstants.DOMAIN_COMPONENT_NAME, Component.createFor(domainPresenceInfo));
-    DomainIntrospectorJobStepContext domainIntrospectorJobStepContext =
-        new DomainIntrospectorJobStepContext(domainPresenceInfo, packet);
-    V1JobSpec jobSpec =
-        domainIntrospectorJobStepContext.createJobSpec(TuningParameters.getInstance());
-
-    //List<V1EnvVar> envVarList =
-    //    getContainerFromJobSpec(jobSpec, domainPresenceInfo.getDomainUID()).getEnv();
-    List<V1EnvVar> envVarList =
-            getMatchingContainerEnv(domainPresenceInfo, jobSpec);
-    assertFalse("Did not expect env var DATA_HOME to be defined", envVarList.contains(DATA_HOME));
-  }
-
-  @Test
-  public void whenDomainHasEnvironmentVars_introspectorPodStartupVerifyNullDataHome() {
+
+    DomainConfigurator domainConfigurator =
+            configureDomain().withDataHome(EMPTY_DATA_HOME);
+
+    V1JobSpec jobSpec = createJobSpec();
+
+    assertThat(
+            getMatchingContainerEnv(domainPresenceInfo, jobSpec), not(hasEnvVar(ServerEnvVars.DATA_HOME, EMPTY_DATA_HOME)));
+  }
+
+  @Test
+  public void whenDomainHasEnvironmentVars_introspectorPodStartupVerifyNullDataHome()
+          throws NoSuchMethodException, IllegalAccessException, InvocationTargetException {
     final String NULL_DATA_HOME = null;
-    DomainPresenceInfo domainPresenceInfo = createDomainPresenceInfo();
-
-    configureDomain(domainPresenceInfo).withDataHome(NULL_DATA_HOME);
-
-    Packet packet = new Packet();
-    packet
-        .getComponents()
-        .put(ProcessingConstants.DOMAIN_COMPONENT_NAME, Component.createFor(domainPresenceInfo));
-    DomainIntrospectorJobStepContext domainIntrospectorJobStepContext =
-        new DomainIntrospectorJobStepContext(domainPresenceInfo, packet);
-    V1JobSpec jobSpec =
-        domainIntrospectorJobStepContext.createJobSpec(TuningParameters.getInstance());
-
-    //List<V1EnvVar> envVarList =
-    //    getContainerFromJobSpec(jobSpec, domainPresenceInfo.getDomainUID()).getEnv();
-    List<V1EnvVar> envVarList =
-            getMatchingContainerEnv(domainPresenceInfo, jobSpec);
-    assertFalse("Did not expect env var DATA_HOME to be defined", envVarList.contains(DATA_HOME));
+
+    DomainConfigurator domainConfigurator =
+            configureDomain().withDataHome(NULL_DATA_HOME);
+
+    V1JobSpec jobSpec = createJobSpec();
+
+    assertThat(
+            getMatchingContainerEnv(domainPresenceInfo, jobSpec), not(hasEnvVar(ServerEnvVars.DATA_HOME, NULL_DATA_HOME)));
   }
 
   @Test
