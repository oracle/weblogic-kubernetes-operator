// Copyright (c) 2019, 2021, Oracle and/or its affiliates.
// Licensed under the Universal Permissive License v 1.0 as shown at https://oss.oracle.com/licenses/upl.

package oracle.kubernetes.operator.helpers;

import java.io.File;
import java.lang.reflect.InvocationTargetException;
import java.lang.reflect.Method;
import java.util.ArrayList;
import java.util.Collection;
import java.util.Collections;
import java.util.List;
import java.util.Optional;
import java.util.stream.Collectors;
import java.util.stream.Stream;
import javax.annotation.Nonnull;
import javax.annotation.Nullable;

import com.meterware.simplestub.Memento;
import io.kubernetes.client.openapi.models.V1Affinity;
import io.kubernetes.client.openapi.models.V1Container;
import io.kubernetes.client.openapi.models.V1EnvVar;
import io.kubernetes.client.openapi.models.V1Job;
import io.kubernetes.client.openapi.models.V1JobSpec;
import io.kubernetes.client.openapi.models.V1LocalObjectReference;
import io.kubernetes.client.openapi.models.V1ObjectMeta;
import io.kubernetes.client.openapi.models.V1Pod;
import io.kubernetes.client.openapi.models.V1PodReadinessGate;
import io.kubernetes.client.openapi.models.V1PodSecurityContext;
import io.kubernetes.client.openapi.models.V1PodSpec;
import io.kubernetes.client.openapi.models.V1PodTemplateSpec;
import io.kubernetes.client.openapi.models.V1SecurityContext;
import io.kubernetes.client.openapi.models.V1Toleration;
import io.kubernetes.client.openapi.models.V1Volume;
import io.kubernetes.client.openapi.models.V1VolumeMount;
import oracle.kubernetes.operator.DomainSourceType;
import oracle.kubernetes.operator.JobAwaiterStepFactory;
import oracle.kubernetes.operator.LabelConstants;
import oracle.kubernetes.operator.ProcessingConstants;
import oracle.kubernetes.operator.utils.WlsDomainConfigSupport;
import oracle.kubernetes.operator.work.Component;
import oracle.kubernetes.operator.work.Packet;
import oracle.kubernetes.utils.SystemClock;
import oracle.kubernetes.utils.SystemClockTestSupport;
import oracle.kubernetes.utils.TestUtils;
import oracle.kubernetes.weblogic.domain.ClusterConfigurator;
import oracle.kubernetes.weblogic.domain.DomainConfigurator;
import oracle.kubernetes.weblogic.domain.DomainConfiguratorFactory;
import oracle.kubernetes.weblogic.domain.ServerConfigurator;
import oracle.kubernetes.weblogic.domain.model.ConfigurationConstants;
import oracle.kubernetes.weblogic.domain.model.Domain;
import oracle.kubernetes.weblogic.domain.model.DomainSpec;
import oracle.kubernetes.weblogic.domain.model.DomainStatus;
import oracle.kubernetes.weblogic.domain.model.DomainValidationBaseTest;
import oracle.kubernetes.weblogic.domain.model.Istio;
import oracle.kubernetes.weblogic.domain.model.ServerEnvVars;
import org.hamcrest.Matcher;
import org.junit.jupiter.api.AfterEach;
import org.junit.jupiter.api.BeforeEach;
import org.junit.jupiter.api.Test;

import static com.meterware.simplestub.Stub.createNiceStub;
import static oracle.kubernetes.operator.DomainProcessorTestSetup.NS;
import static oracle.kubernetes.operator.DomainProcessorTestSetup.UID;
import static oracle.kubernetes.operator.DomainProcessorTestSetup.createTestDomain;
import static oracle.kubernetes.operator.LabelConstants.INTROSPECTION_DOMAIN_SPEC_GENERATION;
import static oracle.kubernetes.operator.ProcessingConstants.DOMAIN_TOPOLOGY;
import static oracle.kubernetes.operator.ProcessingConstants.JOBWATCHER_COMPONENT_NAME;
import static oracle.kubernetes.operator.helpers.BasePodStepContext.KUBERNETES_PLATFORM_HELM_VARIABLE;
import static oracle.kubernetes.operator.helpers.Matchers.hasConfigMapVolume;
import static oracle.kubernetes.operator.helpers.Matchers.hasContainer;
import static oracle.kubernetes.operator.helpers.Matchers.hasEnvVar;
import static oracle.kubernetes.operator.helpers.Matchers.hasEnvVarRegEx;
import static oracle.kubernetes.operator.helpers.Matchers.hasSecretVolume;
import static oracle.kubernetes.operator.helpers.Matchers.hasVolumeMount;
import static oracle.kubernetes.operator.helpers.PodHelperTestBase.createAffinity;
import static oracle.kubernetes.operator.helpers.PodHelperTestBase.createConfigMapKeyRefEnvVar;
import static oracle.kubernetes.operator.helpers.PodHelperTestBase.createContainer;
import static oracle.kubernetes.operator.helpers.PodHelperTestBase.createFieldRefEnvVar;
import static oracle.kubernetes.operator.helpers.PodHelperTestBase.createPodSecurityContext;
import static oracle.kubernetes.operator.helpers.PodHelperTestBase.createSecretKeyRefEnvVar;
import static oracle.kubernetes.operator.helpers.PodHelperTestBase.createSecurityContext;
import static oracle.kubernetes.operator.helpers.PodHelperTestBase.createToleration;
import static oracle.kubernetes.operator.utils.ChecksumUtils.getMD5Hash;
import static oracle.kubernetes.weblogic.domain.model.IntrospectorJobEnvVars.ISTIO_REPLICATION_PORT;
import static oracle.kubernetes.weblogic.domain.model.IntrospectorJobEnvVars.ISTIO_USE_LOCALHOST_BINDINGS;
import static oracle.kubernetes.weblogic.domain.model.IntrospectorJobEnvVars.MII_USE_ONLINE_UPDATE;
import static oracle.kubernetes.weblogic.domain.model.IntrospectorJobEnvVars.MII_WDT_ACTIVATE_TIMEOUT;
import static oracle.kubernetes.weblogic.domain.model.IntrospectorJobEnvVars.MII_WDT_CONNECT_TIMEOUT;
import static oracle.kubernetes.weblogic.domain.model.IntrospectorJobEnvVars.MII_WDT_DEPLOY_TIMEOUT;
import static oracle.kubernetes.weblogic.domain.model.IntrospectorJobEnvVars.MII_WDT_REDEPLOY_TIMEOUT;
import static oracle.kubernetes.weblogic.domain.model.IntrospectorJobEnvVars.MII_WDT_SET_SERVERGROUPS_TIMEOUT;
import static oracle.kubernetes.weblogic.domain.model.IntrospectorJobEnvVars.MII_WDT_START_APPLICATION_TIMEOUT;
import static oracle.kubernetes.weblogic.domain.model.IntrospectorJobEnvVars.MII_WDT_STOP_APPLICATION_TIMEOUT;
import static oracle.kubernetes.weblogic.domain.model.IntrospectorJobEnvVars.MII_WDT_UNDEPLOY_TIMEOUT;
import static org.hamcrest.CoreMatchers.equalTo;
import static org.hamcrest.CoreMatchers.is;
import static org.hamcrest.Matchers.allOf;
import static org.hamcrest.Matchers.anEmptyMap;
import static org.hamcrest.Matchers.anyOf;
import static org.hamcrest.Matchers.contains;
import static org.hamcrest.Matchers.empty;
import static org.hamcrest.Matchers.hasEntry;
import static org.hamcrest.Matchers.hasItem;
import static org.hamcrest.Matchers.hasItems;
import static org.hamcrest.Matchers.not;
import static org.hamcrest.Matchers.notNullValue;
import static org.hamcrest.Matchers.nullValue;
import static org.hamcrest.junit.MatcherAssert.assertThat;

class JobHelperTest extends DomainValidationBaseTest {
  private static final String RAW_VALUE_1 = "find uid1 at $(DOMAIN_HOME)";
  private static final String END_VALUE_1 = "find uid1 at /u01/oracle/user_projects/domains";
  protected static final String LONG_RESOURCE_NAME
            = "very-long-resource-name-very-long-resource-name-abcdefghi";
  protected static final String SECOND_LONG_RESOURCE_NAME
            = "very-long-resource-name-very-long-resource-name-abcdefghijklmnopqrstuvwxyz";

  /** 
   * OEVN is the name of an env var that contains a comma-separated list of oper supplied env var names.
   * It's used by the Model in Image introspector job to detect env var differences from the last
   * time the job ran.
   */
  private static final String OEVN = "OPERATOR_ENVVAR_NAMES";
  public static final String SECRET_VOLUME_SUFFIX1 = "-volume-st-" + getMD5Hash(LONG_RESOURCE_NAME);
  public static final String SECRET_VOLUME_SUFFIX2 = "-volume-st-" + getMD5Hash(SECOND_LONG_RESOURCE_NAME);
  public static final String CM_VOLUME_SUFFIX1 = "-volume-cm-" + getMD5Hash(LONG_RESOURCE_NAME);
  public static final int MAX_ALLOWED_VOLUME_NAME_LENGTH = 63;
  public static final String VOLUME_NAME_FOR_LONG_SECRET_NAME = LONG_RESOURCE_NAME
          .substring(0, MAX_ALLOWED_VOLUME_NAME_LENGTH - SECRET_VOLUME_SUFFIX1.length()) + SECRET_VOLUME_SUFFIX1;
  public static final String VOLUME_NAME_FOR_SECOND_LONG_SECRET_NAME = SECOND_LONG_RESOURCE_NAME
          .substring(0, MAX_ALLOWED_VOLUME_NAME_LENGTH - SECRET_VOLUME_SUFFIX2.length()) + SECRET_VOLUME_SUFFIX2;
  public static final String VOLUME_NAME_FOR_LONG_CONFIG_MAP_NAME = LONG_RESOURCE_NAME
          .substring(0, MAX_ALLOWED_VOLUME_NAME_LENGTH - SECRET_VOLUME_SUFFIX1.length()) + CM_VOLUME_SUFFIX1;
  public static final int MODE_420 = 420;
  public static final int MODE_365 = 365;
  private Method getDomainSpec;
  private final Domain domain = createTestDomain();
  private final DomainPresenceInfo domainPresenceInfo = createDomainPresenceInfo(domain);
  private final V1PodSecurityContext podSecurityContext = createPodSecurityContext(123L);
  private final V1SecurityContext containerSecurityContext = createSecurityContext(555L);
  private final V1Affinity podAffinity = createAffinity();
  private final V1Toleration toleration = createToleration("key","Eqauls", "value", "NoSchedule");
  private final V1EnvVar configMapKeyRefEnvVar = createConfigMapKeyRefEnvVar("VARIABLE1", "my-env", "VAR1");
  private final V1EnvVar secretKeyRefEnvVar = createSecretKeyRefEnvVar("VARIABLE2", "my-secret", "VAR2");
  private final V1EnvVar fieldRefEnvVar = createFieldRefEnvVar("MY_NODE_IP", "status.hostIP");
  private final List<Memento> mementos = new ArrayList<>();
  private final KubernetesTestSupport testSupport = new KubernetesTestSupport();

  @BeforeEach
  public void setup() throws Exception {
    mementos.add(TestUtils.silenceOperatorLogger());
    mementos.add(TuningParametersStub.install());
    mementos.add(testSupport.install());
    mementos.add(SystemClockTestSupport.installClock());

    domain.getSpec().setNodeName(null);
    testSupport.defineResources(domain);
    testSupport.addDomainPresenceInfo(domainPresenceInfo);
    testSupport.addComponent(JOBWATCHER_COMPONENT_NAME,
          JobAwaiterStepFactory.class,
          createNiceStub(JobAwaiterStepFactory.class));
  }

  @AfterEach
  public void tearDown() {
    mementos.forEach(Memento::revert);
  }

  @Test
  void creatingServers_true_whenClusterReplicas_gt_0() {
    configureCluster("cluster1").withReplicas(1);

    assertThat(JobHelper.creatingServers(domainPresenceInfo), equalTo(true));
  }

  @Test
  void creatingServers_false_whenClusterReplicas_is_0() {
    configureCluster("cluster1").withReplicas(0);

    assertThat(JobHelper.creatingServers(domainPresenceInfo), equalTo(false));
  }

  @Test
  void creatingServers_true_whenDomainReplicas_gt_0_and_cluster_has_no_replicas() {
    configureDomain().withDefaultReplicaCount(1);

    configureCluster("cluster1");

    assertThat(JobHelper.creatingServers(domainPresenceInfo), equalTo(true));
  }

  @Test
  void creatingServers_false_whenDomainReplicas_is_0_and_cluster_has_no_replicas() {
    configureDomain().withDefaultReplicaCount(0);

    configureCluster("cluster1");

    assertThat(JobHelper.creatingServers(domainPresenceInfo), equalTo(false));
  }

  @Test
  void creatingServers_false_when_no_domain_nor_cluster_replicas() {
    configureCluster("cluster1");

    assertThat(JobHelper.creatingServers(domainPresenceInfo), equalTo(false));
  }

  @Test
  void creatingServers_false_when_noCluster_and_Start_Never_startPolicy() {
    assertThat(JobHelper.creatingServers(domainPresenceInfo), equalTo(false));
  }

  @Test
  void creatingServers_true_when_noCluster_and_Start_If_Needed_startPolicy() {
    configureDomain()
        .withDefaultServerStartPolicy(ConfigurationConstants.START_IF_NEEDED);

    assertThat(JobHelper.creatingServers(domainPresenceInfo), equalTo(true));
  }

  @Test
  void creatingServers_true_when_noCluster_and_Start_Always_startPolicy() {
    configureDomain()
        .withDefaultServerStartPolicy(ConfigurationConstants.START_ALWAYS);

    assertThat(JobHelper.creatingServers(domainPresenceInfo), equalTo(true));
  }

  @Test
  void creatingServers_false_when_server_with_Start_Never_startPolicy() {
    configureServer("managed-server1")
        .withServerStartPolicy(ConfigurationConstants.START_NEVER);

    assertThat(JobHelper.creatingServers(domainPresenceInfo), equalTo(false));
  }

  @Test
  void creatingServers_true_when_server_with_Start_If_Needed_startPolicy() {
    configureServer("managed-server1")
        .withServerStartPolicy(ConfigurationConstants.START_IF_NEEDED);

    assertThat(JobHelper.creatingServers(domainPresenceInfo), equalTo(true));
  }

  @Test
  void creatingServers_true_when_server_with_Start_Always_startPolicy() {
    configureServer("managed-server1")
        .withServerStartPolicy(ConfigurationConstants.START_ALWAYS);

    assertThat(JobHelper.creatingServers(domainPresenceInfo), equalTo(true));
  }

  @Test
  void whenDomainHasEnvironmentItems_introspectorPodStartupWithThem() {
    configureDomain()
        .withEnvironmentVariable("item1", "value1")
        .withEnvironmentVariable("item2", "value2")
        .withEnvironmentVariable("WL_HOME", "/u01/custom_wl_home/")
        .withEnvironmentVariable("MW_HOME", "/u01/custom_mw_home/");

    V1JobSpec jobSpec = createJobSpec();

    assertThat(
        getMatchingContainerEnv(domainPresenceInfo, jobSpec),
        allOf(
            hasEnvVar("item1", "value1"),
            hasEnvVar("item2", "value2"),
            hasEnvVar("WL_HOME", "/u01/custom_wl_home/"),
            hasEnvVar("MW_HOME", "/u01/custom_mw_home/")));

    assertThat(
        getMatchingContainerEnv(domainPresenceInfo, jobSpec),
        allOf(
            envVarOEVNContains("item1"),
            envVarOEVNContains("item2"),
            envVarOEVNContains("WL_HOME"),
            envVarOEVNContains("MW_HOME")));
  }

  @Test
  void whenDomainIsOnlineUpdate_introspectorPodStartupWithThem() {
    configureDomain()
        .withMIIOnlineUpdate();

    V1JobSpec jobSpec = createJobSpec();

    assertThat(
        getMatchingContainerEnv(domainPresenceInfo, jobSpec),
        allOf(
            hasEnvVar(MII_USE_ONLINE_UPDATE, "true"),
            envVarOEVNContains(MII_WDT_ACTIVATE_TIMEOUT),
            envVarOEVNContains(MII_WDT_CONNECT_TIMEOUT),
            envVarOEVNContains(MII_WDT_DEPLOY_TIMEOUT),
            envVarOEVNContains(MII_WDT_REDEPLOY_TIMEOUT),
            envVarOEVNContains(MII_WDT_UNDEPLOY_TIMEOUT),
            envVarOEVNContains(MII_WDT_START_APPLICATION_TIMEOUT),
            envVarOEVNContains(MII_WDT_STOP_APPLICATION_TIMEOUT),
            envVarOEVNContains(MII_WDT_SET_SERVERGROUPS_TIMEOUT)
            ));
  }

  @Test
  void whenDomainIsNotOnlineUpdate_introspectorPodStartupWithoutThem() {

    V1JobSpec jobSpec = createJobSpec();

    assertThat(
        getMatchingContainerEnv(domainPresenceInfo, jobSpec),
        not(anyOf(envVarOEVNContains(MII_USE_ONLINE_UPDATE),
            envVarOEVNContains(MII_WDT_ACTIVATE_TIMEOUT),
            envVarOEVNContains(MII_WDT_CONNECT_TIMEOUT),
            envVarOEVNContains(MII_WDT_DEPLOY_TIMEOUT),
            envVarOEVNContains(MII_WDT_REDEPLOY_TIMEOUT),
            envVarOEVNContains(MII_WDT_UNDEPLOY_TIMEOUT),
            envVarOEVNContains(MII_WDT_START_APPLICATION_TIMEOUT),
            envVarOEVNContains(MII_WDT_STOP_APPLICATION_TIMEOUT),
            envVarOEVNContains(MII_WDT_SET_SERVERGROUPS_TIMEOUT)
            )));

  }

  private V1JobSpec createJobSpec() {
    Packet packet = new Packet();
    packet
        .getComponents()
        .put(ProcessingConstants.DOMAIN_COMPONENT_NAME, Component.createFor(domainPresenceInfo));
    return JobHelper.createJobSpec(packet);
  }

  @Test
  void introspectorPodStartsWithDefaultUser_Mem_Args_environmentVariable() {
    V1JobSpec jobSpec = createJobSpec();

    assertThat(
        getMatchingContainerEnv(domainPresenceInfo, jobSpec),
        hasEnvVar(
            "USER_MEM_ARGS", "-Djava.security.egd=file:/dev/./urandom"));
  }

  @Test
  void whenDomainHasEmptyStringUser_Mem_Args_EnvironmentItem_introspectorPodStartupWithIt() {
    configureDomain().withEnvironmentVariable("USER_MEM_ARGS", "");

    V1JobSpec jobSpec = createJobSpec();

    assertThat(
        getMatchingContainerEnv(domainPresenceInfo, jobSpec), hasEnvVar("USER_MEM_ARGS", ""));

    assertThat(
        getMatchingContainerEnv(domainPresenceInfo, jobSpec), envVarOEVNContains("USER_MEM_ARGS"));
  }

  @Test
  void whenDomainHasEnvironmentItemsWithVariables_introspectorPodStartupWithThem() {
    configureDomain().withEnvironmentVariable("item1", RAW_VALUE_1);

    V1JobSpec jobSpec = createJobSpec();

    assertThat(
        getMatchingContainerEnv(domainPresenceInfo, jobSpec), hasEnvVar("item1", END_VALUE_1));

    assertThat(
        getMatchingContainerEnv(domainPresenceInfo, jobSpec), envVarOEVNContains("item1"));

  }

  private static final String EMPTY_DATA_HOME = "";

  @Test
  void whenDomainHasEnvironmentVars_introspectorPodStartupVerifyDataHomeEnvNotDefined() {
    V1JobSpec jobSpec = createJobSpec();

    assertThat(getMatchingContainerEnv(domainPresenceInfo, jobSpec),
              not(hasEnvVar(ServerEnvVars.DATA_HOME, EMPTY_DATA_HOME)));

    assertThat(
        getMatchingContainerEnv(domainPresenceInfo, jobSpec),
        allOf(
            hasEnvVar(OEVN),
            not(envVarOEVNContains(ServerEnvVars.DATA_HOME))));
  }

  private static final String OVERRIDE_DATA_DIR = "/u01/data";
  private static final String OVERRIDE_DATA_HOME = OVERRIDE_DATA_DIR + File.separator + UID;

  @Test
  void whenDomainHasEnvironmentVars_introspectorPodStartupVerifyDataHomeEnvDefined() {
    configureDomain().withDataHome(OVERRIDE_DATA_DIR);

    V1JobSpec jobSpec = createJobSpec();

    assertThat(getMatchingContainerEnv(domainPresenceInfo, jobSpec),
            hasEnvVar(ServerEnvVars.DATA_HOME, OVERRIDE_DATA_HOME));

    assertThat(getMatchingContainerEnv(domainPresenceInfo, jobSpec),
            envVarOEVNContains(ServerEnvVars.DATA_HOME));
  }

  @Test
  void whenDomainHasEnvironmentVars_introspectorPodStartupVerifyEmptyDataHome() {
    configureDomain().withDataHome(EMPTY_DATA_HOME);

    V1JobSpec jobSpec = createJobSpec();

    assertThat(getMatchingContainerEnv(domainPresenceInfo, jobSpec),
            not(hasEnvVar(ServerEnvVars.DATA_HOME, EMPTY_DATA_HOME)));

    assertThat(getMatchingContainerEnv(domainPresenceInfo, jobSpec),
        allOf(
            hasEnvVar(OEVN),
            not(envVarOEVNContains(ServerEnvVars.DATA_HOME))));
  }

  private static final String NULL_DATA_HOME = null;

  @Test
  void whenDomainHasEnvironmentVars_introspectorPodStartupVerifyNullDataHome() {
    configureDomain().withDataHome(NULL_DATA_HOME);

    V1JobSpec jobSpec = createJobSpec();

    assertThat(getMatchingContainerEnv(domainPresenceInfo, jobSpec),
            not(hasEnvVar(ServerEnvVars.DATA_HOME, NULL_DATA_HOME)));
  }

  @Test
  void whenAdminServerHasEnvironmentItems_introspectorPodStartupWithThem() {
    configureDomain()
        .withEnvironmentVariable("item1", "domain-value1")
        .withEnvironmentVariable("item2", "domain-value2")
        .configureAdminServer()
        .withEnvironmentVariable("item2", "admin-value2")
        .withEnvironmentVariable("item3", "admin-value3");

    V1JobSpec jobSpec = createJobSpec();

    assertThat(
        getMatchingContainerEnv(domainPresenceInfo, jobSpec),
        allOf(
            hasEnvVar("item1", "domain-value1"),
            hasEnvVar("item2", "admin-value2"),
            hasEnvVar("item3", "admin-value3")));

    assertThat(
        getMatchingContainerEnv(domainPresenceInfo, jobSpec),
        allOf(
            envVarOEVNContains("item1"),
            envVarOEVNContains("item2"),
            envVarOEVNContains("item3")));
  }

  @Test
  void whenDomainHasValueFromEnvironmentItems_introspectorPodStartupWithThem() {
    configureDomain()
        .withEnvironmentVariable(configMapKeyRefEnvVar)
        .withEnvironmentVariable(secretKeyRefEnvVar)
        .withEnvironmentVariable(fieldRefEnvVar);

    V1JobSpec jobSpec = createJobSpec();

    assertThat(
        getMatchingContainerEnv(domainPresenceInfo, jobSpec),
        allOf(
            hasItem(configMapKeyRefEnvVar),
            hasItem(secretKeyRefEnvVar),
            hasItem(fieldRefEnvVar)));

    assertThat(
        getMatchingContainerEnv(domainPresenceInfo, jobSpec),
        allOf(
            envVarOEVNContains(configMapKeyRefEnvVar.getName()),
            envVarOEVNContains(secretKeyRefEnvVar.getName()),
            envVarOEVNContains(fieldRefEnvVar.getName())));
  }

  @Test
  void whenAdminServerHasValueFromEnvironmentItems_introspectorPodStartupWithThem() {
    configureDomain()
        .configureAdminServer()
        .withEnvironmentVariable(configMapKeyRefEnvVar)
        .withEnvironmentVariable(secretKeyRefEnvVar)
        .withEnvironmentVariable(fieldRefEnvVar);

    V1JobSpec jobSpec = createJobSpec();

    assertThat(
        getMatchingContainerEnv(domainPresenceInfo, jobSpec),
        allOf(
            hasItem(configMapKeyRefEnvVar),
            hasItem(secretKeyRefEnvVar),
            hasItem(fieldRefEnvVar)));

    assertThat(
        getMatchingContainerEnv(domainPresenceInfo, jobSpec),
        allOf(
            envVarOEVNContains(configMapKeyRefEnvVar.getName()),
            envVarOEVNContains(secretKeyRefEnvVar.getName()),
            envVarOEVNContains(fieldRefEnvVar.getName())));
  }

  @Test
  void introspectorPodStartupWithNullAdminUsernamePasswordEnvVarValues() {
    V1JobSpec jobSpec = createJobSpec();

    assertThat(
        getMatchingContainerEnv(domainPresenceInfo, jobSpec),
        allOf(hasEnvVar("ADMIN_USERNAME", null), hasEnvVar("ADMIN_PASSWORD", null)));

    assertThat(
        getMatchingContainerEnv(domainPresenceInfo, jobSpec),
        allOf(hasEnvVar(OEVN),
              not(envVarOEVNContains("ADMIN_USERNAME")),
              not(envVarOEVNContains("ADMIN_PASSWORD"))));
  }

  @Test
  void
      whenDomainHasEnvironmentItemsWithVariable_createIntrospectorPodShouldNotChangeItsValue()
          throws NoSuchMethodException, IllegalAccessException, InvocationTargetException {
    DomainConfigurator domainConfigurator =
        configureDomain().withEnvironmentVariable("item1", RAW_VALUE_1);

    createJobSpec();

    assertThat(
        getConfiguredDomainSpec(domainConfigurator).getEnv(), hasEnvVar("item1", RAW_VALUE_1));
  }

  @Test
  void whenDomainHasAdditionalVolumesWithReservedVariables_createIntrospectorPodWithSubstitutions() {
    configureDomain()
        .withAdditionalVolumeMount("volume2", "/source-$(DOMAIN_UID)");
    runCreateJob();
    assertThat(getJobVolumeMounts(), hasVolumeMount("volume2", "/source-" + UID));
  }

  private List<V1VolumeMount> getJobVolumeMounts() {
    return Optional.ofNullable(job.getSpec())
          .map(V1JobSpec::getTemplate)
          .map(V1PodTemplateSpec::getSpec)
          .map(V1PodSpec::getContainers)
          .orElseThrow()
          .get(0)
          .getVolumeMounts();
  }

  private List<V1Volume> getJobVolumes() {
    return Optional.ofNullable(job.getSpec())
            .map(V1JobSpec::getTemplate)
            .map(V1PodTemplateSpec::getSpec)
            .map(V1PodSpec::getVolumes)
            .orElseThrow();
  }

  @Test
  void whenDomainHasAdditionalVolumesWithCustomVariables_createIntrospectorPodWithSubstitutions() {
    resourceLookup.defineResource(SECRET_NAME, KubernetesResourceType.Secret, NS);
    resourceLookup.defineResource(OVERRIDES_CM_NAME_MODEL, KubernetesResourceType.ConfigMap, NS);
    resourceLookup.defineResource(OVERRIDES_CM_NAME_IMAGE, KubernetesResourceType.ConfigMap, NS);

    configureDomain()
        .withEnvironmentVariable(ENV_NAME1, GOOD_MY_ENV_VALUE)
        .withWebLogicCredentialsSecret(SECRET_NAME, null)
        .withAdditionalVolume("volume1", VOLUME_PATH_1)
        .withAdditionalVolumeMount("volume1", VOLUME_MOUNT_PATH_1);

    runCreateJob();

    assertThat(getJobVolumeMounts(), hasVolumeMount("volume1", END_VOLUME_MOUNT_PATH_1));
  }

  @Test
  void whenDomainFailsValidation_dontStartIntrospectorJob() {
    resourceLookup.defineResource(SECRET_NAME, KubernetesResourceType.Secret, NS);
    resourceLookup.defineResource(OVERRIDES_CM_NAME_MODEL, KubernetesResourceType.ConfigMap, NS);
    resourceLookup.defineResource(OVERRIDES_CM_NAME_IMAGE, KubernetesResourceType.ConfigMap, NS);

    V1EnvVar envVar = new V1EnvVar().name(ENV_NAME1).value(BAD_MY_ENV_VALUE);
    testSupport.addToPacket(ProcessingConstants.ENVVARS, Collections.singletonList(envVar));

    configureDomain()
        .withEnvironmentVariable(ENV_NAME1, BAD_MY_ENV_VALUE)
        .withWebLogicCredentialsSecret(SECRET_NAME, null)
        .withAdditionalVolume("volume1", VOLUME_PATH_1)
        .withAdditionalVolumeMount("volume1", VOLUME_MOUNT_PATH_1);

    runCreateJob();

    assertThat(testSupport.getResources(KubernetesTestSupport.POD).isEmpty(), org.hamcrest.Matchers.is(true));
    assertThat(job, is(nullValue()));
  }

  @Test
  void whenDomainHasMultipleConfigOverrideSecretsWithLongNames_volumesCreatedWithShorterNames() {
    resourceLookup.defineResource(LONG_RESOURCE_NAME, KubernetesResourceType.Secret, NS);
    resourceLookup.defineResource(SECOND_LONG_RESOURCE_NAME, KubernetesResourceType.Secret, NS);

    configureDomain()
            .withConfigOverrideSecrets(LONG_RESOURCE_NAME, SECOND_LONG_RESOURCE_NAME);

    runCreateJob();

    assertThat(getJobVolumes(), hasSecretVolume(VOLUME_NAME_FOR_LONG_SECRET_NAME, LONG_RESOURCE_NAME, MODE_420));
    assertThat(getJobVolumes(), hasSecretVolume(VOLUME_NAME_FOR_SECOND_LONG_SECRET_NAME,
            SECOND_LONG_RESOURCE_NAME, MODE_420));
    assertThat(getJobVolumeMounts(), hasVolumeMount(VOLUME_NAME_FOR_LONG_SECRET_NAME,
            "/weblogic-operator/config-overrides-secrets/" + LONG_RESOURCE_NAME, true));
    assertThat(getJobVolumeMounts(), hasVolumeMount(VOLUME_NAME_FOR_SECOND_LONG_SECRET_NAME,
            "/weblogic-operator/config-overrides-secrets/" + SECOND_LONG_RESOURCE_NAME, true));
  }

  @Test
  void whenDomainHasConfigMapOverrideWithLongConfigMapName_volumeCreatedWithShorterName() {
    resourceLookup.defineResource(LONG_RESOURCE_NAME, KubernetesResourceType.ConfigMap, NS);

    configureDomain()
            .withConfigOverrides(LONG_RESOURCE_NAME);

    runCreateJob();

    assertThat(getJobVolumes(), hasConfigMapVolume(VOLUME_NAME_FOR_LONG_CONFIG_MAP_NAME, LONG_RESOURCE_NAME, MODE_365));
    assertThat(getJobVolumeMounts(), hasVolumeMount(VOLUME_NAME_FOR_LONG_CONFIG_MAP_NAME,
            "/weblogic-operator/config-overrides", true));
  }

  @Test
  void whenDomainHasModelConfigMapOverrideWithLongModelCMName_volumeCreatedWithShorterName() {
    resourceLookup.defineResource(LONG_RESOURCE_NAME, KubernetesResourceType.ConfigMap, NS);

    configureDomain()
            .withDomainHomeSourceType(DomainSourceType.FromModel)
            .withModelConfigMap(LONG_RESOURCE_NAME);

    runCreateJob();

    assertThat(getJobVolumes(), hasConfigMapVolume(VOLUME_NAME_FOR_LONG_CONFIG_MAP_NAME, LONG_RESOURCE_NAME, MODE_365));
    assertThat(getJobVolumeMounts(), hasVolumeMount(VOLUME_NAME_FOR_LONG_CONFIG_MAP_NAME,
            "/weblogic-operator/wdt-config-map", true));
  }

  @Test
  void whenDomainHasMultipleConfigOverrideSecretsWithLongAndShortNames_volumeCreatedWithCorrectNames() {
    resourceLookup.defineResource(SECRET_NAME, KubernetesResourceType.Secret, NS);
    resourceLookup.defineResource(LONG_RESOURCE_NAME, KubernetesResourceType.Secret, NS);

    configureDomain()
            .withConfigOverrideSecrets(SECRET_NAME, LONG_RESOURCE_NAME);

    runCreateJob();

    assertThat(getJobVolumes(), hasSecretVolume(SECRET_NAME + "-volume", SECRET_NAME, MODE_420));
    assertThat(getJobVolumes(), hasSecretVolume(VOLUME_NAME_FOR_LONG_SECRET_NAME, LONG_RESOURCE_NAME, MODE_420));
    assertThat(getJobVolumeMounts(), hasVolumeMount(SECRET_NAME + "-volume",
            "/weblogic-operator/config-overrides-secrets/" + SECRET_NAME, true));
    assertThat(getJobVolumeMounts(), hasVolumeMount(VOLUME_NAME_FOR_LONG_SECRET_NAME,
            "/weblogic-operator/config-overrides-secrets/" + LONG_RESOURCE_NAME, true));
  }

  @Test
  void verify_introspectorPodSpec_activeDeadlineSeconds_initial_values() {
    V1JobSpec jobSpec = createJobSpec();

    assertThat(
          getActiveDeadlineSeconds(jobSpec),
        is(TuningParametersStub.INTROSPECTOR_JOB_ACTIVE_DEADLINE_SECONDS));
    assertThat(
        jobSpec.getActiveDeadlineSeconds(), is(TuningParametersStub.INTROSPECTOR_JOB_ACTIVE_DEADLINE_SECONDS));
  }

  private static Long getActiveDeadlineSeconds(V1JobSpec jobSpec) {
    return getTemplateSpec(jobSpec).getActiveDeadlineSeconds();
  }

  private static V1PodSpec getTemplateSpec(V1JobSpec jobSpec) {
    return jobSpec.getTemplate().getSpec();
  }

  @Test
  void verify_introspectorPodSpec_activeDeadlineSeconds_retry_values() {
    domainPresenceInfo.getDomain()
            .setStatus(new DomainStatus().withIntrospectJobFailureCount(1));
    int failureCount = domainPresenceInfo.getDomain().getStatus().getIntrospectJobFailureCount();

    V1JobSpec jobSpec = createJobSpec();

    long expectedActiveDeadlineSeconds =
        TuningParametersStub.INTROSPECTOR_JOB_ACTIVE_DEADLINE_SECONDS
            + (failureCount * JobStepContext.DEFAULT_ACTIVE_DEADLINE_INCREMENT_SECONDS);
    assertThat(getActiveDeadlineSeconds(jobSpec), is(expectedActiveDeadlineSeconds));
    assertThat(jobSpec.getActiveDeadlineSeconds(), is(expectedActiveDeadlineSeconds));
  }

  @Test
  void verify_introspectorPodSpec_activeDeadlineSeconds_domain_overrides_values() {
    configureDomain().withIntrospectorJobActiveDeadlineSeconds(600L);
   
    V1JobSpec jobSpec = createJobSpec();

    assertThat(getActiveDeadlineSeconds(jobSpec), is(600L));
    assertThat(jobSpec.getActiveDeadlineSeconds(), is(600L));
  }

  @Test
  void podTemplate_hasCreateByOperatorLabel() {
    V1JobSpec jobSpec = createJobSpec();

    assertThat(getTemplateLabel(jobSpec, LabelConstants.CREATEDBYOPERATOR_LABEL), equalTo("true"));
  }

  @Test
  void podTemplate_hasDomainUidLabel() {
    V1JobSpec jobSpec = createJobSpec();

    assertThat(getTemplateLabel(jobSpec, LabelConstants.DOMAINUID_LABEL), equalTo(UID));
  }

  @Test
  void podTemplate_hasJobNameLabel() {
    V1JobSpec jobSpec = createJobSpec();

    assertThat(
        getTemplateLabel(jobSpec, LabelConstants.JOBNAME_LABEL),
        equalTo(LegalNames.toJobIntrospectorName(UID)));
  }

  private String getTemplateLabel(V1JobSpec jobSpec, String labelKey) {
    return Optional.ofNullable(jobSpec.getTemplate())
        .map(V1PodTemplateSpec::getMetadata)
        .map(V1ObjectMeta::getLabels)
        .map(m -> m.get(labelKey))
        .orElse(null);
  }

  @Test
  void introspectorPodSpec_alwaysCreatedWithNeverRestartPolicy() {
    configureDomain()
        .withRestartPolicy("Always");
    V1JobSpec jobSpec = createJobSpec();

    assertThat(
        getPodSpec(jobSpec).getRestartPolicy(),
        is("Never"));
  }

  @Test
  void introspectorPodSpec_createdWithoutConfiguredReadinessGates() {
    configureDomain()
        .withReadinessGate(new V1PodReadinessGate().conditionType("www.example.com/feature-1"));
    V1JobSpec jobSpec = createJobSpec();

    assertThat(
        getPodSpec(jobSpec).getReadinessGates(),
        nullValue());
  }

  @Test
  void introspectorPodSpec_createdWithoutConfiguredInitContainers() {
    configureDomain()
        .withInitContainer(
            createContainer(
                "container1", "busybox", "sh", "-c", "echo managed server && sleep 120"));

    V1JobSpec jobSpec = createJobSpec();

    assertThat(
        getPodSpec(jobSpec).getInitContainers(),
        nullValue());
  }

  @Test
  void introspectorPodSpec_createdWithoutConfiguredContainers() {
    configureDomain()
        .withContainer(
            createContainer(
                "container1", "busybox", "sh", "-c", "echo managed server && sleep 120"));

    V1JobSpec jobSpec = createJobSpec();

    assertThat(
        getPodSpec(jobSpec).getContainers(),
        not(hasContainer("container1", "busybox", "sh", "-c", "echo admin server && sleep 120"))
    );
  }

  @Test
  void introspectorPodContainerSpec_hasJobNameAsContainerName() {
    V1JobSpec jobSpec = createJobSpec();

    assertThat(
        getMatchingContainer(domainPresenceInfo, jobSpec).map(V1Container::getName).orElse(null),
        is(JobStepContext.createJobName(UID)));
  }

  @Test
  void whenDomainHasContainerSecurityContext_introspectorPodContainersStartupWithIt() {
    configureDomain().withContainerSecurityContext(containerSecurityContext);
    V1JobSpec jobSpec = createJobSpec();

    getContainerStream(jobSpec).forEach(c -> assertThat(c.getSecurityContext(), is(containerSecurityContext)));
  }

  @Test
  void whenNotConfigured_introspectorPodContainers_hasEmptySecurityContext() {
    V1JobSpec jobSpec = createJobSpec();

    getContainerStream(jobSpec).forEach(c -> assertThat(c.getSecurityContext(), is(new V1SecurityContext())));
  }

  @Test
  void whenDomainHasPodSecurityContext_introspectorPodSpecStartupWithIt() {
    configureDomain().withPodSecurityContext(podSecurityContext);
    V1JobSpec jobSpec = createJobSpec();

    assertThat(
        getPodSpec(jobSpec).getSecurityContext(),
        is(podSecurityContext));
  }

  @Test
  void whenNotConfigured_introspectorPodSpec_hasEmptySecurityContext() {
    V1JobSpec jobSpec = createJobSpec();

    assertThat(
        getPodSpec(jobSpec).getSecurityContext(),
        is(new V1PodSecurityContext()));
  }

  @Test
  void whenDomainHasAffinityConfigured_introspectorPodSpecStartupWithIt() {
    configureDomain().withAffinity(podAffinity);
    V1JobSpec jobSpec = createJobSpec();

    assertThat(
        getPodSpec(jobSpec).getAffinity(),
        is(podAffinity));
  }

  @Test
  void whenNotConfigured_introspectorPodSpec_hasNullAffinity() {
    V1JobSpec jobSpec = createJobSpec();

    assertThat(
        getPodSpec(jobSpec).getAffinity(),
        nullValue());
  }

  @Test
  void whenDomainHasNodeSelectorConfigured_introspectorPodSpecStartupWithIt() {
    configureDomain().withNodeSelector("os", "linux");
    V1JobSpec jobSpec = createJobSpec();

    assertThat(
        getPodSpec(jobSpec).getNodeSelector(),
        hasEntry("os", "linux"));
  }

  @Test
  void whenNotConfigured_introspectorPodSpec_hasEmptyNodeSelector() {
    V1JobSpec jobSpec = createJobSpec();

    assertThat(
        getPodSpec(jobSpec).getNodeSelector(),
        is(anEmptyMap()));
  }

  @Test
  void whenDomainHasNodeNameConfigured_introspectorPodSpecStartupWithIt() {
    configureDomain().withNodeName("kube-02");
    V1JobSpec jobSpec = createJobSpec();

    assertThat(
        getPodSpec(jobSpec).getNodeName(),
        is("kube-02"));
  }

  @Test
  void whenNotConfigured_introspectorPodSpec_hasNullNodeName() {
    V1JobSpec jobSpec = createJobSpec();

    assertThat(
        getPodSpec(jobSpec).getNodeName(),
        nullValue());
  }

  @Test
  void whenDomainHasSchedulerNameConfigured_introspectorPodSpecStartupWithIt() {
    configureDomain().withSchedulerName("my-scheduler");
    V1JobSpec jobSpec = createJobSpec();

    assertThat(
        getPodSpec(jobSpec).getSchedulerName(),
        is("my-scheduler"));
  }

  @Test
  void whenNotConfigured_introspectorPodSpec_hasNullSchedulerName() {
    V1JobSpec jobSpec = createJobSpec();

    assertThat(
        getPodSpec(jobSpec).getSchedulerName(),
        nullValue());
  }

  @Test
  void whenDomainHasRuntimeClassNameConfigured_introspectorPodSpecStartupWithIt() {
    configureDomain().withRuntimeClassName("MyRuntimeClass");
    V1JobSpec jobSpec = createJobSpec();

    assertThat(
        getPodSpec(jobSpec).getRuntimeClassName(),
        is("MyRuntimeClass"));
  }

  @Test
  void whenNotConfigured_introspectorPodSpec_hasNullRuntimeClassName() {
    V1JobSpec jobSpec = createJobSpec();

    assertThat(
        getPodSpec(jobSpec).getRuntimeClassName(),
        nullValue());
  }

  @Test
  void whenDomainHasImagePullSecretsConfigured_introspectorPodSpecStartupWithIt() {
    V1LocalObjectReference imagePullSecret = new V1LocalObjectReference().name("secret");
    configureDomain().withDefaultImagePullSecrets(imagePullSecret);

    V1JobSpec jobSpec = createJobSpec();

    assertThat(getPodSpec(jobSpec).getImagePullSecrets(), hasItem(imagePullSecret));
  }

  @Test
  void whenNotConfigured_introspectorPodSpec_hasEmptyImagePullSecrets() {
    V1JobSpec jobSpec = createJobSpec();

    assertThat(
        getPodSpec(jobSpec).getImagePullSecrets(),
        empty());
  }

  @Test
  void whenDomainHasPriorityClassNameConfigured_introspectorPodSpecStartupWithIt() {
    configureDomain().withPriorityClassName("MyPriorityClass");
    V1JobSpec jobSpec = createJobSpec();

    assertThat(
        getPodSpec(jobSpec).getPriorityClassName(),
        is("MyPriorityClass"));
  }

  @Test
  void whenNotConfigured_introspectorPodSpec_hasNullPriorityClassName() {
    V1JobSpec jobSpec = createJobSpec();

    assertThat(
        getPodSpec(jobSpec).getPriorityClassName(),
        nullValue());
  }

  @Test
  void whenDomainHasTolerationsConfigured_introspectorPodSpecStartupWithThem() {
    configureDomain().withToleration(toleration);
    V1JobSpec jobSpec = createJobSpec();

    assertThat(
        getPodSpec(jobSpec).getTolerations(),
        contains(toleration));
  }

  @Test
  void whenNotConfigured_introspectorPodSpec_hasNullTolerations() {
    V1JobSpec jobSpec = createJobSpec();

    assertThat(
        getPodSpec(jobSpec).getTolerations(),
        nullValue());
  }

  @Test
  void whenDomainHasHttpAccessLogInLogHomeConfigured_introspectorPodSpecStartupWithIt() {
    configureDomain().withHttpAccessLogInLogHome(false);
    V1JobSpec jobSpec = createJobSpec();

    assertThat(getMatchingContainerEnv(domainPresenceInfo, jobSpec),
        hasEnvVar(ServerEnvVars.ACCESS_LOG_IN_LOG_HOME, "false")
    );
  }

  @Test
  void whenNotConfigured_introspectorPodSpec_hasTrueAccessLogInLogHomeEnvVar() {
    V1JobSpec jobSpec = createJobSpec();

    assertThat(getMatchingContainerEnv(domainPresenceInfo, jobSpec),
        hasEnvVar(ServerEnvVars.ACCESS_LOG_IN_LOG_HOME, "true")
    );
  }

  @Test
  void whenOperatorHasKubernetesPlatformConfigured_introspectorPodSpecHasKubernetesPlatformEnvVariable() {
    TuningParametersStub.setParameter(KUBERNETES_PLATFORM_HELM_VARIABLE, "Openshift");
    V1JobSpec jobSpec = createJobSpec();

    assertThat(getMatchingContainerEnv(domainPresenceInfo, jobSpec),
            hasEnvVar(ServerEnvVars.KUBERNETES_PLATFORM, "Openshift")
    );
  }

  @Test
  void whenNotConfigured_KubernetesPlatform_introspectorPodSpecHasNoKubernetesPlatformEnvVariable() {
    V1JobSpec jobSpec = createJobSpec();

    assertThat(getMatchingContainerEnv(domainPresenceInfo, jobSpec),
            not(hasEnvVar(ServerEnvVars.KUBERNETES_PLATFORM, "Openshift"))
    );
  }

  @Test
  void whenNoExistingTopologyRunIntrospector() {
    runCreateJob();

    assertThat(job, notNullValue());
  }

  private void runCreateJob() {
    testSupport.doOnCreate(KubernetesTestSupport.JOB, j -> recordJob((V1Job) j));
    testSupport.runSteps(JobHelper.createIntrospectionStartStep(null));
  }

  @Test
  void whenTopologyExistsAndNothingChanged_dontRunIntrospector() {
    defineTopology();

    runCreateJob();

    assertThat(job, nullValue());
  }

  @Test
  void whenIntrospectNotRequested_dontRunIntrospector() {
    defineTopology();

    runCreateJob();

    assertThat(job, nullValue());
  }

  @Test
  void whenIntrospectRequestSet_runIntrospector() {
    defineTopology();
    testSupport.addToPacket(ProcessingConstants.DOMAIN_INTROSPECT_REQUESTED, "123");

    runCreateJob();

    assertThat(job, notNullValue());
  }

  @Test
  void whenRerunIntrospectorWithTopologyDefined_containerHasAdminServiceVars() {
    defineTopology();
    testSupport.addToPacket(ProcessingConstants.DOMAIN_INTROSPECT_REQUESTED, "123");

    runCreateJob();

    assertThat(getEnvNames(job), hasItems("ADMIN_NAME", "ADMIN_PORT", "AS_SERVICE_NAME"));
  }

  private List<String> getEnvNames(@Nonnull V1Job job) {
    return Optional.of(job)
          .map(V1Job::getSpec)
          .map(V1JobSpec::getTemplate)
          .map(V1PodTemplateSpec::getSpec)
          .map(V1PodSpec::getContainers)
          .map(this::getFirst)
          .map(V1Container::getEnv).orElse(Collections.emptyList()).stream()
          .map(V1EnvVar::getName)
          .collect(Collectors.toList());
  }

  private @Nullable V1Container getFirst(@Nonnull List<V1Container> containers) {
    return containers.isEmpty() ? null : containers.get(0);
  }

  @Test
  void whenStartingFromNoServersAndDomainConfigurationDoesNotMatchPacketValue_runIntrospector() {
    defineTopologyWithCluster();
    configureServersToStart();
    domain.getMetadata().setGeneration(121L);
    testSupport.addToPacket(INTROSPECTION_DOMAIN_SPEC_GENERATION, "123");

    runCreateJob();

    assertThat(job, notNullValue());
  }

  @Test
  void whenNotStartingServersAndDomainConfigurationDoesNotMatchPacketValue_dontRunIntrospector() {
    defineTopologyWithCluster();
    domain.getMetadata().setGeneration(121L);
    testSupport.addToPacket(INTROSPECTION_DOMAIN_SPEC_GENERATION, "123");

    runCreateJob();

    assertThat(job, nullValue());
  }

  @Test
  void whenStartingFromNoServersAndDomainConfigurationMatchesPacketValue_dontRunIntrospector() {
    defineTopologyWithCluster();
    configureServersToStart();
    domain.getMetadata().setGeneration(121L);
    testSupport.addToPacket(INTROSPECTION_DOMAIN_SPEC_GENERATION, "121");

    runCreateJob();

    assertThat(job, nullValue());
  }

  @Test
  void whenHaveExistingServersAndDomainConfigurationDoesNotMatchPacketValue_dontRunIntrospector() {
    domainPresenceInfo.setServerPod("ms1", new V1Pod());
    defineTopologyWithCluster();
    configureServersToStart();
    domain.getMetadata().setGeneration(121L);
    testSupport.addToPacket(INTROSPECTION_DOMAIN_SPEC_GENERATION, "123");

    runCreateJob();

    assertThat(job, nullValue());
  }

  @Test
  void whenAllServersDeleted_runIntrospector() {
    domainPresenceInfo.setServerPod("ms1", createPodWithCreationTime());
    defineTopologyWithCluster();
    configureServersToStart();
    SystemClockTestSupport.increment();
    domainPresenceInfo.deleteServerPodFromEvent("ms1", createPodWithCreationTime());

    runCreateJob();

    assertThat(job, notNullValue());
  }

  private V1Pod createPodWithCreationTime() {
    return new V1Pod().metadata(new V1ObjectMeta().creationTimestamp(SystemClock.now()));
  }

<<<<<<< HEAD
=======
  @Test
  void whenDomainIsIstioEnabled_localhostBindingsDisabled_hasIstioUseLocalhostBindingsEnv() {
    configureDomain().withIstioLocalhostBindingsEnabled(false);

    V1JobSpec jobSpec = createJobSpec();

    assertThat(
        getMatchingContainerEnv(domainPresenceInfo, jobSpec),
        hasEnvVar(ISTIO_USE_LOCALHOST_BINDINGS, "false")
    );
  }

  @Test
  void whenDomainIsIstioEnabled_localhostBindingsEnabled_doesNotHaveIstioUseLocalhostBindingsEnv() {
    configureDomain().withIstioLocalhostBindingsEnabled(true);

    V1JobSpec jobSpec = createJobSpec();

    assertThat(
        getMatchingContainerEnv(domainPresenceInfo, jobSpec),
        not(hasEnvVar(ISTIO_USE_LOCALHOST_BINDINGS, "false"))
    );
  }

  @Test
  void whenDomainIsIstioEnabled_replicationChannelPort_hasIstioEnvVar() {
    final String REPLICATION_CHANNEL_PORT = "6789";
    configureDomain().withIstioReplicationChannelPort(Integer.valueOf(REPLICATION_CHANNEL_PORT));

    V1JobSpec jobSpec = createJobSpec();

    assertThat(
        getMatchingContainerEnv(domainPresenceInfo, jobSpec),
        hasEnvVar(ISTIO_REPLICATION_PORT, REPLICATION_CHANNEL_PORT)
    );
  }

  @Test
  void whenDomainIsIstioEnabled_defaultReplicationChannelPort_doesNotHaveIstioEnvVar() {
    configureDomain().withIstio();

    V1JobSpec jobSpec = createJobSpec();

    assertThat(
        getMatchingContainerEnv(domainPresenceInfo, jobSpec),
        not(hasEnvVar(ISTIO_REPLICATION_PORT, Integer.toString(Istio.DEFAULT_REPLICATION_PORT))));
  }

  @Test
  void whenDomainIsIstioEnabled_istioLocalhostBindingsEnabledEnv_hasIstioUseLocalhostBindingsEnv() {
    TuningParametersStub.setParameter("istioLocalhostBindingsEnabled", "false");
    configureDomain().withIstio();

    V1JobSpec jobSpec = createJobSpec();

    assertThat(
        getMatchingContainerEnv(domainPresenceInfo, jobSpec),
        hasEnvVar(ISTIO_USE_LOCALHOST_BINDINGS, "false")
    );
  }

  @Test
  void whenDomainIsIstioEnabled_istioLocalhostBindingsDisabledEnv_hasIstioUseLocalhostBindingsEnv() {
    TuningParametersStub.setParameter("istioLocalhostBindingsEnabled", "true");
    configureDomain().withIstio();

    V1JobSpec jobSpec = createJobSpec();

    assertThat(
        getMatchingContainerEnv(domainPresenceInfo, jobSpec),
        not(hasEnvVar(ISTIO_USE_LOCALHOST_BINDINGS, "false"))
    );
  }


>>>>>>> b979e586
  private V1Job job;

  private void recordJob(V1Job job) {
    this.job = job;
  }

  private void defineTopology() {
    WlsDomainConfigSupport configSupport = new WlsDomainConfigSupport("domain");
    configSupport.addWlsServer("admin", 8045);
    configSupport.setAdminServerName("admin");
    testSupport.addToPacket(DOMAIN_TOPOLOGY, configSupport.createDomainConfig());
  }

  private void defineTopologyWithCluster() {
    WlsDomainConfigSupport configSupport = new WlsDomainConfigSupport("domain");
    configSupport.addWlsServer("admin", 8045);
    configSupport.setAdminServerName("admin");
    configSupport.addWlsCluster("cluster1", "ms1", "ms2");
    testSupport.addToPacket(DOMAIN_TOPOLOGY, configSupport.createDomainConfig());
  }

  private void configureServersToStart() {
    configureDomain(domainPresenceInfo).withDefaultServerStartPolicy(ConfigurationConstants.START_IF_NEEDED);
  }

  private DomainPresenceInfo createDomainPresenceInfo(Domain domain) {
    DomainPresenceInfo domainPresenceInfo = new DomainPresenceInfo(domain);
    configureDomain(domainPresenceInfo)
        .withDefaultServerStartPolicy(ConfigurationConstants.START_NEVER);
    return domainPresenceInfo;
  }

  private DomainConfigurator configureDomain() {
    return configureDomain(domainPresenceInfo);
  }

  private DomainConfigurator configureDomain(DomainPresenceInfo domainPresenceInfo) {
    return DomainConfiguratorFactory.forDomain(domainPresenceInfo.getDomain());
  }

  @SuppressWarnings("SameParameterValue")
  private ClusterConfigurator configureCluster(String clusterName) {
    return configureDomain().configureCluster(clusterName);
  }

  @SuppressWarnings("SameParameterValue")
  private ServerConfigurator configureServer(String serverName) {
    return configureDomain().configureServer(serverName);
  }

  private V1PodSpec getPodSpec(V1JobSpec jobSpec) {
    return jobSpec.getTemplate().getSpec();
  }

  private Optional<V1Container> getMatchingContainer(
      DomainPresenceInfo domainPresenceInfo, V1JobSpec jobSpec) {
    return getContainerStream(jobSpec)
        .filter(c -> hasCreateJobName(c, domainPresenceInfo.getDomainUid()))
        .findFirst();
  }

  private List<V1EnvVar> getMatchingContainerEnv(
      DomainPresenceInfo domainPresenceInfo, V1JobSpec jobSpec) {
    return getMatchingContainer(domainPresenceInfo, jobSpec)
        .map(V1Container::getEnv)
        .orElse(Collections.emptyList());
  }

  private boolean hasCreateJobName(V1Container container, String domainUid) {
    return JobStepContext.createJobName(domainUid).equals(container.getName());
  }

  private Stream<V1Container> getContainerStream(V1JobSpec jobSpec) {
    return Optional.ofNullable(jobSpec.getTemplate().getSpec())
          .map(V1PodSpec::getContainers)
          .stream()
          .flatMap(Collection::stream);
  }

  private DomainSpec getConfiguredDomainSpec(DomainConfigurator domainConfigurator)
      throws NoSuchMethodException, InvocationTargetException, IllegalAccessException {
    if (getDomainSpec == null) {
      getDomainSpec = DomainConfigurator.class.getDeclaredMethod("getDomainSpec");
      getDomainSpec.setAccessible(true);
    }
    return (DomainSpec) getDomainSpec.invoke(domainConfigurator);
  }

  private static Matcher<Iterable<? super V1EnvVar>> envVarOEVNContains(String val) {
    // OEVN env var contains a comma separated list of env var names
    return hasEnvVarRegEx(OEVN, "(^|.*,)" + val + "($|,.*)");
  }

  // todo add domain uid and created by operator labels to pod template so that they can be watched
  // todo have pod processor able to recognize job-created pods to update domain status
}<|MERGE_RESOLUTION|>--- conflicted
+++ resolved
@@ -1147,8 +1147,6 @@
     return new V1Pod().metadata(new V1ObjectMeta().creationTimestamp(SystemClock.now()));
   }
 
-<<<<<<< HEAD
-=======
   @Test
   void whenDomainIsIstioEnabled_localhostBindingsDisabled_hasIstioUseLocalhostBindingsEnv() {
     configureDomain().withIstioLocalhostBindingsEnabled(false);
@@ -1223,8 +1221,6 @@
     );
   }
 
-
->>>>>>> b979e586
   private V1Job job;
 
   private void recordJob(V1Job job) {
