// Copyright (c) 2019, 2021, Oracle and/or its affiliates.
// Licensed under the Universal Permissive License v 1.0 as shown at https://oss.oracle.com/licenses/upl.

package oracle.kubernetes.operator.helpers;

import java.io.File;
import java.lang.reflect.InvocationTargetException;
import java.lang.reflect.Method;
import java.util.ArrayList;
import java.util.Collection;
import java.util.Collections;
import java.util.List;
import java.util.Optional;
import java.util.stream.Collectors;
import java.util.stream.Stream;
import javax.annotation.Nonnull;
import javax.annotation.Nullable;

import com.meterware.simplestub.Memento;
import io.kubernetes.client.openapi.models.V1Affinity;
import io.kubernetes.client.openapi.models.V1Container;
import io.kubernetes.client.openapi.models.V1EnvVar;
import io.kubernetes.client.openapi.models.V1Job;
import io.kubernetes.client.openapi.models.V1JobSpec;
import io.kubernetes.client.openapi.models.V1LocalObjectReference;
import io.kubernetes.client.openapi.models.V1ObjectMeta;
import io.kubernetes.client.openapi.models.V1Pod;
import io.kubernetes.client.openapi.models.V1PodReadinessGate;
import io.kubernetes.client.openapi.models.V1PodSecurityContext;
import io.kubernetes.client.openapi.models.V1PodSpec;
import io.kubernetes.client.openapi.models.V1PodTemplateSpec;
import io.kubernetes.client.openapi.models.V1SecurityContext;
import io.kubernetes.client.openapi.models.V1Toleration;
import io.kubernetes.client.openapi.models.V1Volume;
import io.kubernetes.client.openapi.models.V1VolumeMount;
import oracle.kubernetes.operator.DomainSourceType;
import oracle.kubernetes.operator.JobAwaiterStepFactory;
import oracle.kubernetes.operator.LabelConstants;
import oracle.kubernetes.operator.ProcessingConstants;
import oracle.kubernetes.operator.utils.WlsDomainConfigSupport;
import oracle.kubernetes.operator.work.Component;
import oracle.kubernetes.operator.work.Packet;
import oracle.kubernetes.utils.SystemClock;
import oracle.kubernetes.utils.SystemClockTestSupport;
import oracle.kubernetes.utils.TestUtils;
import oracle.kubernetes.weblogic.domain.ClusterConfigurator;
import oracle.kubernetes.weblogic.domain.DomainConfigurator;
import oracle.kubernetes.weblogic.domain.DomainConfiguratorFactory;
import oracle.kubernetes.weblogic.domain.ServerConfigurator;
import oracle.kubernetes.weblogic.domain.model.ConfigurationConstants;
import oracle.kubernetes.weblogic.domain.model.Domain;
import oracle.kubernetes.weblogic.domain.model.DomainSpec;
import oracle.kubernetes.weblogic.domain.model.DomainValidationBaseTest;
import oracle.kubernetes.weblogic.domain.model.Istio;
import oracle.kubernetes.weblogic.domain.model.ServerEnvVars;
import org.hamcrest.Matcher;
import org.junit.jupiter.api.AfterEach;
import org.junit.jupiter.api.BeforeEach;
import org.junit.jupiter.api.Test;

import static com.meterware.simplestub.Stub.createNiceStub;
import static oracle.kubernetes.operator.DomainProcessorTestSetup.NS;
import static oracle.kubernetes.operator.DomainProcessorTestSetup.UID;
import static oracle.kubernetes.operator.DomainProcessorTestSetup.createTestDomain;
import static oracle.kubernetes.operator.LabelConstants.INTROSPECTION_DOMAIN_SPEC_GENERATION;
import static oracle.kubernetes.operator.ProcessingConstants.DOMAIN_TOPOLOGY;
import static oracle.kubernetes.operator.ProcessingConstants.JOBWATCHER_COMPONENT_NAME;
import static oracle.kubernetes.operator.helpers.BasePodStepContext.KUBERNETES_PLATFORM_HELM_VARIABLE;
import static oracle.kubernetes.operator.helpers.Matchers.hasConfigMapVolume;
import static oracle.kubernetes.operator.helpers.Matchers.hasContainer;
import static oracle.kubernetes.operator.helpers.Matchers.hasEnvVar;
import static oracle.kubernetes.operator.helpers.Matchers.hasEnvVarRegEx;
import static oracle.kubernetes.operator.helpers.Matchers.hasSecretVolume;
import static oracle.kubernetes.operator.helpers.Matchers.hasVolumeMount;
import static oracle.kubernetes.operator.helpers.PodHelperTestBase.createAffinity;
import static oracle.kubernetes.operator.helpers.PodHelperTestBase.createConfigMapKeyRefEnvVar;
import static oracle.kubernetes.operator.helpers.PodHelperTestBase.createContainer;
import static oracle.kubernetes.operator.helpers.PodHelperTestBase.createFieldRefEnvVar;
import static oracle.kubernetes.operator.helpers.PodHelperTestBase.createPodSecurityContext;
import static oracle.kubernetes.operator.helpers.PodHelperTestBase.createSecretKeyRefEnvVar;
import static oracle.kubernetes.operator.helpers.PodHelperTestBase.createSecurityContext;
import static oracle.kubernetes.operator.helpers.PodHelperTestBase.createToleration;
import static oracle.kubernetes.operator.utils.ChecksumUtils.getMD5Hash;
import static oracle.kubernetes.weblogic.domain.model.IntrospectorJobEnvVars.ISTIO_REPLICATION_PORT;
import static oracle.kubernetes.weblogic.domain.model.IntrospectorJobEnvVars.ISTIO_USE_LOCALHOST_BINDINGS;
import static oracle.kubernetes.weblogic.domain.model.IntrospectorJobEnvVars.MII_USE_ONLINE_UPDATE;
import static oracle.kubernetes.weblogic.domain.model.IntrospectorJobEnvVars.MII_WDT_ACTIVATE_TIMEOUT;
import static oracle.kubernetes.weblogic.domain.model.IntrospectorJobEnvVars.MII_WDT_CONNECT_TIMEOUT;
import static oracle.kubernetes.weblogic.domain.model.IntrospectorJobEnvVars.MII_WDT_DEPLOY_TIMEOUT;
import static oracle.kubernetes.weblogic.domain.model.IntrospectorJobEnvVars.MII_WDT_REDEPLOY_TIMEOUT;
import static oracle.kubernetes.weblogic.domain.model.IntrospectorJobEnvVars.MII_WDT_SET_SERVERGROUPS_TIMEOUT;
import static oracle.kubernetes.weblogic.domain.model.IntrospectorJobEnvVars.MII_WDT_START_APPLICATION_TIMEOUT;
import static oracle.kubernetes.weblogic.domain.model.IntrospectorJobEnvVars.MII_WDT_STOP_APPLICATION_TIMEOUT;
import static oracle.kubernetes.weblogic.domain.model.IntrospectorJobEnvVars.MII_WDT_UNDEPLOY_TIMEOUT;
import static org.hamcrest.CoreMatchers.equalTo;
import static org.hamcrest.CoreMatchers.is;
import static org.hamcrest.Matchers.allOf;
import static org.hamcrest.Matchers.anEmptyMap;
import static org.hamcrest.Matchers.anyOf;
import static org.hamcrest.Matchers.contains;
import static org.hamcrest.Matchers.empty;
import static org.hamcrest.Matchers.hasEntry;
import static org.hamcrest.Matchers.hasItem;
import static org.hamcrest.Matchers.hasItems;
import static org.hamcrest.Matchers.not;
import static org.hamcrest.Matchers.notNullValue;
import static org.hamcrest.Matchers.nullValue;
import static org.hamcrest.junit.MatcherAssert.assertThat;

class JobHelperTest extends DomainValidationBaseTest {
  private static final String RAW_VALUE_1 = "find uid1 at $(DOMAIN_HOME)";
  private static final String END_VALUE_1 = "find uid1 at /u01/oracle/user_projects/domains";
  protected static final String LONG_RESOURCE_NAME
            = "very-long-resource-name-very-long-resource-name-abcdefghi";
  protected static final String SECOND_LONG_RESOURCE_NAME
            = "very-long-resource-name-very-long-resource-name-abcdefghijklmnopqrstuvwxyz";

  /** 
   * OEVN is the name of an env var that contains a comma-separated list of oper supplied env var names.
   * It's used by the Model in Image introspector job to detect env var differences from the last
   * time the job ran.
   */
  private static final String OEVN = "OPERATOR_ENVVAR_NAMES";
  public static final String SECRET_VOLUME_SUFFIX1 = "-volume-st-" + getMD5Hash(LONG_RESOURCE_NAME);
  public static final String SECRET_VOLUME_SUFFIX2 = "-volume-st-" + getMD5Hash(SECOND_LONG_RESOURCE_NAME);
  public static final String CM_VOLUME_SUFFIX1 = "-volume-cm-" + getMD5Hash(LONG_RESOURCE_NAME);
  public static final int MAX_ALLOWED_VOLUME_NAME_LENGTH = 63;
  public static final String VOLUME_NAME_FOR_LONG_SECRET_NAME = LONG_RESOURCE_NAME
          .substring(0, MAX_ALLOWED_VOLUME_NAME_LENGTH - SECRET_VOLUME_SUFFIX1.length()) + SECRET_VOLUME_SUFFIX1;
  public static final String VOLUME_NAME_FOR_SECOND_LONG_SECRET_NAME = SECOND_LONG_RESOURCE_NAME
          .substring(0, MAX_ALLOWED_VOLUME_NAME_LENGTH - SECRET_VOLUME_SUFFIX2.length()) + SECRET_VOLUME_SUFFIX2;
  public static final String VOLUME_NAME_FOR_LONG_CONFIG_MAP_NAME = LONG_RESOURCE_NAME
          .substring(0, MAX_ALLOWED_VOLUME_NAME_LENGTH - SECRET_VOLUME_SUFFIX1.length()) + CM_VOLUME_SUFFIX1;
  public static final int MODE_420 = 420;
  public static final int MODE_365 = 365;
  private Method getDomainSpec;
  private final Domain domain = createTestDomain();
  private final DomainPresenceInfo domainPresenceInfo = createDomainPresenceInfo(domain);
  private final V1PodSecurityContext podSecurityContext = createPodSecurityContext(123L);
  private final V1SecurityContext containerSecurityContext = createSecurityContext(555L);
  private final V1Affinity podAffinity = createAffinity();
  private final V1Toleration toleration = createToleration("key","Eqauls", "value", "NoSchedule");
  private final V1EnvVar configMapKeyRefEnvVar = createConfigMapKeyRefEnvVar("VARIABLE1", "my-env", "VAR1");
  private final V1EnvVar secretKeyRefEnvVar = createSecretKeyRefEnvVar("VARIABLE2", "my-secret", "VAR2");
  private final V1EnvVar fieldRefEnvVar = createFieldRefEnvVar("MY_NODE_IP", "status.hostIP");
  private final List<Memento> mementos = new ArrayList<>();
  private final KubernetesTestSupport testSupport = new KubernetesTestSupport();

  @BeforeEach
  public void setup() throws Exception {
    mementos.add(TestUtils.silenceOperatorLogger());
    mementos.add(TuningParametersStub.install());
    mementos.add(testSupport.install());
    mementos.add(SystemClockTestSupport.installClock());

    domain.getSpec().setNodeName(null);
    testSupport.defineResources(domain);
    testSupport.addDomainPresenceInfo(domainPresenceInfo);
    testSupport.addComponent(JOBWATCHER_COMPONENT_NAME,
          JobAwaiterStepFactory.class,
          createNiceStub(JobAwaiterStepFactory.class));
  }

  @AfterEach
  public void tearDown() {
    mementos.forEach(Memento::revert);
  }

  @Test
  void creatingServers_true_whenClusterReplicas_gt_0() {
    configureCluster("cluster1").withReplicas(1);

    assertThat(JobHelper.creatingServers(domainPresenceInfo), equalTo(true));
  }

  @Test
  void creatingServers_false_whenClusterReplicas_is_0() {
    configureCluster("cluster1").withReplicas(0);

    assertThat(JobHelper.creatingServers(domainPresenceInfo), equalTo(false));
  }

  @Test
  void creatingServers_true_whenDomainReplicas_gt_0_and_cluster_has_no_replicas() {
    configureDomain().withDefaultReplicaCount(1);

    configureCluster("cluster1");

    assertThat(JobHelper.creatingServers(domainPresenceInfo), equalTo(true));
  }

  @Test
  void creatingServers_false_whenDomainReplicas_is_0_and_cluster_has_no_replicas() {
    configureDomain().withDefaultReplicaCount(0);

    configureCluster("cluster1");

    assertThat(JobHelper.creatingServers(domainPresenceInfo), equalTo(false));
  }

  @Test
  void creatingServers_false_when_no_domain_nor_cluster_replicas() {
    configureCluster("cluster1");

    assertThat(JobHelper.creatingServers(domainPresenceInfo), equalTo(false));
  }

  @Test
  void creatingServers_false_when_noCluster_and_Start_Never_startPolicy() {
    assertThat(JobHelper.creatingServers(domainPresenceInfo), equalTo(false));
  }

  @Test
  void creatingServers_true_when_noCluster_and_Start_If_Needed_startPolicy() {
    configureDomain()
        .withDefaultServerStartPolicy(ConfigurationConstants.START_IF_NEEDED);

    assertThat(JobHelper.creatingServers(domainPresenceInfo), equalTo(true));
  }

  @Test
  void creatingServers_true_when_noCluster_and_Start_Always_startPolicy() {
    configureDomain()
        .withDefaultServerStartPolicy(ConfigurationConstants.START_ALWAYS);

    assertThat(JobHelper.creatingServers(domainPresenceInfo), equalTo(true));
  }

  @Test
  void creatingServers_false_when_server_with_Start_Never_startPolicy() {
    configureServer("managed-server1")
        .withServerStartPolicy(ConfigurationConstants.START_NEVER);

    assertThat(JobHelper.creatingServers(domainPresenceInfo), equalTo(false));
  }

  @Test
  void creatingServers_true_when_server_with_Start_If_Needed_startPolicy() {
    configureServer("managed-server1")
        .withServerStartPolicy(ConfigurationConstants.START_IF_NEEDED);

    assertThat(JobHelper.creatingServers(domainPresenceInfo), equalTo(true));
  }

  @Test
  void creatingServers_true_when_server_with_Start_Always_startPolicy() {
    configureServer("managed-server1")
        .withServerStartPolicy(ConfigurationConstants.START_ALWAYS);

    assertThat(JobHelper.creatingServers(domainPresenceInfo), equalTo(true));
  }

  @Test
  void whenDomainHasEnvironmentItems_introspectorPodStartupWithThem() {
    configureDomain()
        .withEnvironmentVariable("item1", "value1")
        .withEnvironmentVariable("item2", "value2")
        .withEnvironmentVariable("WL_HOME", "/u01/custom_wl_home/")
        .withEnvironmentVariable("MW_HOME", "/u01/custom_mw_home/");

    V1JobSpec jobSpec = createJobSpec();

    assertThat(
        getMatchingContainerEnv(domainPresenceInfo, jobSpec),
        allOf(
            hasEnvVar("item1", "value1"),
            hasEnvVar("item2", "value2"),
            hasEnvVar("WL_HOME", "/u01/custom_wl_home/"),
            hasEnvVar("MW_HOME", "/u01/custom_mw_home/")));

    assertThat(
        getMatchingContainerEnv(domainPresenceInfo, jobSpec),
        allOf(
            envVarOEVNContains("item1"),
            envVarOEVNContains("item2"),
            envVarOEVNContains("WL_HOME"),
            envVarOEVNContains("MW_HOME")));
  }

  @Test
  void whenDomainIsOnlineUpdate_introspectorPodStartupWithThem() {
    configureDomain()
        .withMIIOnlineUpdate();

    V1JobSpec jobSpec = createJobSpec();

    assertThat(
        getMatchingContainerEnv(domainPresenceInfo, jobSpec),
        allOf(
            hasEnvVar(MII_USE_ONLINE_UPDATE, "true"),
            envVarOEVNContains(MII_WDT_ACTIVATE_TIMEOUT),
            envVarOEVNContains(MII_WDT_CONNECT_TIMEOUT),
            envVarOEVNContains(MII_WDT_DEPLOY_TIMEOUT),
            envVarOEVNContains(MII_WDT_REDEPLOY_TIMEOUT),
            envVarOEVNContains(MII_WDT_UNDEPLOY_TIMEOUT),
            envVarOEVNContains(MII_WDT_START_APPLICATION_TIMEOUT),
            envVarOEVNContains(MII_WDT_STOP_APPLICATION_TIMEOUT),
            envVarOEVNContains(MII_WDT_SET_SERVERGROUPS_TIMEOUT)
            ));
  }

  @Test
  void whenDomainIsNotOnlineUpdate_introspectorPodStartupWithoutThem() {

    V1JobSpec jobSpec = createJobSpec();

    assertThat(
        getMatchingContainerEnv(domainPresenceInfo, jobSpec),
        not(anyOf(envVarOEVNContains(MII_USE_ONLINE_UPDATE),
            envVarOEVNContains(MII_WDT_ACTIVATE_TIMEOUT),
            envVarOEVNContains(MII_WDT_CONNECT_TIMEOUT),
            envVarOEVNContains(MII_WDT_DEPLOY_TIMEOUT),
            envVarOEVNContains(MII_WDT_REDEPLOY_TIMEOUT),
            envVarOEVNContains(MII_WDT_UNDEPLOY_TIMEOUT),
            envVarOEVNContains(MII_WDT_START_APPLICATION_TIMEOUT),
            envVarOEVNContains(MII_WDT_STOP_APPLICATION_TIMEOUT),
            envVarOEVNContains(MII_WDT_SET_SERVERGROUPS_TIMEOUT)
            )));

  }

  private V1JobSpec createJobSpec() {
    Packet packet = new Packet();
    packet
        .getComponents()
        .put(ProcessingConstants.DOMAIN_COMPONENT_NAME, Component.createFor(domainPresenceInfo));
    return JobHelper.createJobSpec(packet);
  }

  @Test
  void introspectorPodStartsWithDefaultUser_Mem_Args_environmentVariable() {
    V1JobSpec jobSpec = createJobSpec();

    assertThat(
        getMatchingContainerEnv(domainPresenceInfo, jobSpec),
        hasEnvVar(
            "USER_MEM_ARGS", "-Djava.security.egd=file:/dev/./urandom"));
  }

  @Test
  void whenDomainHasEmptyStringUser_Mem_Args_EnvironmentItem_introspectorPodStartupWithIt() {
    configureDomain().withEnvironmentVariable("USER_MEM_ARGS", "");

    V1JobSpec jobSpec = createJobSpec();

    assertThat(
        getMatchingContainerEnv(domainPresenceInfo, jobSpec), hasEnvVar("USER_MEM_ARGS", ""));

    assertThat(
        getMatchingContainerEnv(domainPresenceInfo, jobSpec), envVarOEVNContains("USER_MEM_ARGS"));
  }

  @Test
  void whenDomainHasEnvironmentItemsWithVariables_introspectorPodStartupWithThem() {
    configureDomain().withEnvironmentVariable("item1", RAW_VALUE_1);

    V1JobSpec jobSpec = createJobSpec();

    assertThat(
        getMatchingContainerEnv(domainPresenceInfo, jobSpec), hasEnvVar("item1", END_VALUE_1));

    assertThat(
        getMatchingContainerEnv(domainPresenceInfo, jobSpec), envVarOEVNContains("item1"));

  }

  private static final String EMPTY_DATA_HOME = "";

  @Test
  void whenDomainHasEnvironmentVars_introspectorPodStartupVerifyDataHomeEnvNotDefined() {
    V1JobSpec jobSpec = createJobSpec();

    assertThat(getMatchingContainerEnv(domainPresenceInfo, jobSpec),
              not(hasEnvVar(ServerEnvVars.DATA_HOME, EMPTY_DATA_HOME)));

    assertThat(
        getMatchingContainerEnv(domainPresenceInfo, jobSpec),
        allOf(
            hasEnvVar(OEVN),
            not(envVarOEVNContains(ServerEnvVars.DATA_HOME))));
  }

  private static final String OVERRIDE_DATA_DIR = "/u01/data";
  private static final String OVERRIDE_DATA_HOME = OVERRIDE_DATA_DIR + File.separator + UID;

  @Test
  void whenDomainHasEnvironmentVars_introspectorPodStartupVerifyDataHomeEnvDefined() {
    configureDomain().withDataHome(OVERRIDE_DATA_DIR);

    V1JobSpec jobSpec = createJobSpec();

    assertThat(getMatchingContainerEnv(domainPresenceInfo, jobSpec),
            hasEnvVar(ServerEnvVars.DATA_HOME, OVERRIDE_DATA_HOME));

    assertThat(getMatchingContainerEnv(domainPresenceInfo, jobSpec),
            envVarOEVNContains(ServerEnvVars.DATA_HOME));
  }

  @Test
  void whenDomainHasEnvironmentVars_introspectorPodStartupVerifyEmptyDataHome() {
    configureDomain().withDataHome(EMPTY_DATA_HOME);

    V1JobSpec jobSpec = createJobSpec();

    assertThat(getMatchingContainerEnv(domainPresenceInfo, jobSpec),
            not(hasEnvVar(ServerEnvVars.DATA_HOME, EMPTY_DATA_HOME)));

    assertThat(getMatchingContainerEnv(domainPresenceInfo, jobSpec),
        allOf(
            hasEnvVar(OEVN),
            not(envVarOEVNContains(ServerEnvVars.DATA_HOME))));
  }

  private static final String NULL_DATA_HOME = null;

  @Test
  void whenDomainHasEnvironmentVars_introspectorPodStartupVerifyNullDataHome() {
    configureDomain().withDataHome(NULL_DATA_HOME);

    V1JobSpec jobSpec = createJobSpec();

    assertThat(getMatchingContainerEnv(domainPresenceInfo, jobSpec),
            not(hasEnvVar(ServerEnvVars.DATA_HOME, NULL_DATA_HOME)));
  }

  @Test
  void whenAdminServerHasEnvironmentItems_introspectorPodStartupWithThem() {
    configureDomain()
        .withEnvironmentVariable("item1", "domain-value1")
        .withEnvironmentVariable("item2", "domain-value2")
        .configureAdminServer()
        .withEnvironmentVariable("item2", "admin-value2")
        .withEnvironmentVariable("item3", "admin-value3");

    V1JobSpec jobSpec = createJobSpec();

    assertThat(
        getMatchingContainerEnv(domainPresenceInfo, jobSpec),
        allOf(
            hasEnvVar("item1", "domain-value1"),
            hasEnvVar("item2", "admin-value2"),
            hasEnvVar("item3", "admin-value3")));

    assertThat(
        getMatchingContainerEnv(domainPresenceInfo, jobSpec),
        allOf(
            envVarOEVNContains("item1"),
            envVarOEVNContains("item2"),
            envVarOEVNContains("item3")));
  }

  @Test
  void whenDomainHasValueFromEnvironmentItems_introspectorPodStartupWithThem() {
    configureDomain()
        .withEnvironmentVariable(configMapKeyRefEnvVar)
        .withEnvironmentVariable(secretKeyRefEnvVar)
        .withEnvironmentVariable(fieldRefEnvVar);

    V1JobSpec jobSpec = createJobSpec();

    assertThat(
        getMatchingContainerEnv(domainPresenceInfo, jobSpec),
        allOf(
            hasItem(configMapKeyRefEnvVar),
            hasItem(secretKeyRefEnvVar),
            hasItem(fieldRefEnvVar)));

    assertThat(
        getMatchingContainerEnv(domainPresenceInfo, jobSpec),
        allOf(
            envVarOEVNContains(configMapKeyRefEnvVar.getName()),
            envVarOEVNContains(secretKeyRefEnvVar.getName()),
            envVarOEVNContains(fieldRefEnvVar.getName())));
  }

  @Test
  void whenAdminServerHasValueFromEnvironmentItems_introspectorPodStartupWithThem() {
    configureDomain()
        .configureAdminServer()
        .withEnvironmentVariable(configMapKeyRefEnvVar)
        .withEnvironmentVariable(secretKeyRefEnvVar)
        .withEnvironmentVariable(fieldRefEnvVar);

    V1JobSpec jobSpec = createJobSpec();

    assertThat(
        getMatchingContainerEnv(domainPresenceInfo, jobSpec),
        allOf(
            hasItem(configMapKeyRefEnvVar),
            hasItem(secretKeyRefEnvVar),
            hasItem(fieldRefEnvVar)));

    assertThat(
        getMatchingContainerEnv(domainPresenceInfo, jobSpec),
        allOf(
            envVarOEVNContains(configMapKeyRefEnvVar.getName()),
            envVarOEVNContains(secretKeyRefEnvVar.getName()),
            envVarOEVNContains(fieldRefEnvVar.getName())));
  }

  @Test
  void introspectorPodStartupWithNullAdminUsernamePasswordEnvVarValues() {
    V1JobSpec jobSpec = createJobSpec();

    assertThat(
        getMatchingContainerEnv(domainPresenceInfo, jobSpec),
        allOf(hasEnvVar("ADMIN_USERNAME", null), hasEnvVar("ADMIN_PASSWORD", null)));

    assertThat(
        getMatchingContainerEnv(domainPresenceInfo, jobSpec),
        allOf(hasEnvVar(OEVN),
              not(envVarOEVNContains("ADMIN_USERNAME")),
              not(envVarOEVNContains("ADMIN_PASSWORD"))));
  }

  @Test
  void
      whenDomainHasEnvironmentItemsWithVariable_createIntrospectorPodShouldNotChangeItsValue()
          throws NoSuchMethodException, IllegalAccessException, InvocationTargetException {
    DomainConfigurator domainConfigurator =
        configureDomain().withEnvironmentVariable("item1", RAW_VALUE_1);

    createJobSpec();

    assertThat(
        getConfiguredDomainSpec(domainConfigurator).getEnv(), hasEnvVar("item1", RAW_VALUE_1));
  }

  @Test
  void whenDomainHasAdditionalVolumesWithReservedVariables_createIntrospectorPodWithSubstitutions() {
    configureDomain()
        .withAdditionalVolumeMount("volume2", "/source-$(DOMAIN_UID)");
    runCreateJob();
    assertThat(getJobVolumeMounts(), hasVolumeMount("volume2", "/source-" + UID));
  }

  private List<V1VolumeMount> getJobVolumeMounts() {
    return Optional.ofNullable(job.getSpec())
          .map(V1JobSpec::getTemplate)
          .map(V1PodTemplateSpec::getSpec)
          .map(V1PodSpec::getContainers)
          .orElseThrow()
          .get(0)
          .getVolumeMounts();
  }

  private List<V1Volume> getJobVolumes() {
    return Optional.ofNullable(job.getSpec())
            .map(V1JobSpec::getTemplate)
            .map(V1PodTemplateSpec::getSpec)
            .map(V1PodSpec::getVolumes)
            .orElseThrow();
  }

  @Test
  void whenDomainHasAdditionalVolumesWithCustomVariables_createIntrospectorPodWithSubstitutions() {
    resourceLookup.defineResource(SECRET_NAME, KubernetesResourceType.Secret, NS);
    resourceLookup.defineResource(OVERRIDES_CM_NAME_MODEL, KubernetesResourceType.ConfigMap, NS);
    resourceLookup.defineResource(OVERRIDES_CM_NAME_IMAGE, KubernetesResourceType.ConfigMap, NS);

    configureDomain()
        .withEnvironmentVariable(ENV_NAME1, GOOD_MY_ENV_VALUE)
        .withWebLogicCredentialsSecret(SECRET_NAME, null)
        .withAdditionalVolume("volume1", VOLUME_PATH_1)
        .withAdditionalVolumeMount("volume1", VOLUME_MOUNT_PATH_1);

    runCreateJob();

    assertThat(getJobVolumeMounts(), hasVolumeMount("volume1", END_VOLUME_MOUNT_PATH_1));
  }

  @Test
  void whenDomainFailsValidation_dontStartIntrospectorJob() {
    resourceLookup.defineResource(SECRET_NAME, KubernetesResourceType.Secret, NS);
    resourceLookup.defineResource(OVERRIDES_CM_NAME_MODEL, KubernetesResourceType.ConfigMap, NS);
    resourceLookup.defineResource(OVERRIDES_CM_NAME_IMAGE, KubernetesResourceType.ConfigMap, NS);

    V1EnvVar envVar = new V1EnvVar().name(ENV_NAME1).value(BAD_MY_ENV_VALUE);
    testSupport.addToPacket(ProcessingConstants.ENVVARS, Collections.singletonList(envVar));

    configureDomain()
        .withEnvironmentVariable(ENV_NAME1, BAD_MY_ENV_VALUE)
        .withWebLogicCredentialsSecret(SECRET_NAME, null)
        .withAdditionalVolume("volume1", VOLUME_PATH_1)
        .withAdditionalVolumeMount("volume1", VOLUME_MOUNT_PATH_1);

    runCreateJob();

    assertThat(testSupport.getResources(KubernetesTestSupport.POD).isEmpty(), org.hamcrest.Matchers.is(true));
    assertThat(job, is(nullValue()));
  }

  @Test
  void whenDomainHasMultipleConfigOverrideSecretsWithLongNames_volumesCreatedWithShorterNames() {
    resourceLookup.defineResource(LONG_RESOURCE_NAME, KubernetesResourceType.Secret, NS);
    resourceLookup.defineResource(SECOND_LONG_RESOURCE_NAME, KubernetesResourceType.Secret, NS);

    configureDomain()
            .withConfigOverrideSecrets(LONG_RESOURCE_NAME, SECOND_LONG_RESOURCE_NAME);

    runCreateJob();

    assertThat(getJobVolumes(), hasSecretVolume(VOLUME_NAME_FOR_LONG_SECRET_NAME, LONG_RESOURCE_NAME, MODE_420));
    assertThat(getJobVolumes(), hasSecretVolume(VOLUME_NAME_FOR_SECOND_LONG_SECRET_NAME,
            SECOND_LONG_RESOURCE_NAME, MODE_420));
    assertThat(getJobVolumeMounts(), hasVolumeMount(VOLUME_NAME_FOR_LONG_SECRET_NAME,
            "/weblogic-operator/config-overrides-secrets/" + LONG_RESOURCE_NAME, true));
    assertThat(getJobVolumeMounts(), hasVolumeMount(VOLUME_NAME_FOR_SECOND_LONG_SECRET_NAME,
            "/weblogic-operator/config-overrides-secrets/" + SECOND_LONG_RESOURCE_NAME, true));
  }

  @Test
  void whenDomainHasConfigMapOverrideWithLongConfigMapName_volumeCreatedWithShorterName() {
    resourceLookup.defineResource(LONG_RESOURCE_NAME, KubernetesResourceType.ConfigMap, NS);

    configureDomain()
            .withConfigOverrides(LONG_RESOURCE_NAME);

    runCreateJob();

    assertThat(getJobVolumes(), hasConfigMapVolume(VOLUME_NAME_FOR_LONG_CONFIG_MAP_NAME, LONG_RESOURCE_NAME, MODE_365));
    assertThat(getJobVolumeMounts(), hasVolumeMount(VOLUME_NAME_FOR_LONG_CONFIG_MAP_NAME,
            "/weblogic-operator/config-overrides", true));
  }

  @Test
  void whenDomainHasModelConfigMapOverrideWithLongModelCMName_volumeCreatedWithShorterName() {
    resourceLookup.defineResource(LONG_RESOURCE_NAME, KubernetesResourceType.ConfigMap, NS);

    configureDomain()
            .withDomainHomeSourceType(DomainSourceType.FromModel)
            .withModelConfigMap(LONG_RESOURCE_NAME);

    runCreateJob();

    assertThat(getJobVolumes(), hasConfigMapVolume(VOLUME_NAME_FOR_LONG_CONFIG_MAP_NAME, LONG_RESOURCE_NAME, MODE_365));
    assertThat(getJobVolumeMounts(), hasVolumeMount(VOLUME_NAME_FOR_LONG_CONFIG_MAP_NAME,
            "/weblogic-operator/wdt-config-map", true));
  }

  @Test
  void whenDomainHasMultipleConfigOverrideSecretsWithLongAndShortNames_volumeCreatedWithCorrectNames() {
    resourceLookup.defineResource(SECRET_NAME, KubernetesResourceType.Secret, NS);
    resourceLookup.defineResource(LONG_RESOURCE_NAME, KubernetesResourceType.Secret, NS);

    configureDomain()
            .withConfigOverrideSecrets(SECRET_NAME, LONG_RESOURCE_NAME);

    runCreateJob();

    assertThat(getJobVolumes(), hasSecretVolume(SECRET_NAME + "-volume", SECRET_NAME, MODE_420));
    assertThat(getJobVolumes(), hasSecretVolume(VOLUME_NAME_FOR_LONG_SECRET_NAME, LONG_RESOURCE_NAME, MODE_420));
    assertThat(getJobVolumeMounts(), hasVolumeMount(SECRET_NAME + "-volume",
            "/weblogic-operator/config-overrides-secrets/" + SECRET_NAME, true));
    assertThat(getJobVolumeMounts(), hasVolumeMount(VOLUME_NAME_FOR_LONG_SECRET_NAME,
            "/weblogic-operator/config-overrides-secrets/" + LONG_RESOURCE_NAME, true));
  }

  @Test
  void verify_introspectorPodSpec_activeDeadlineSeconds_initial_values() {
    V1JobSpec jobSpec = createJobSpec();

    assertThat(
          getActiveDeadlineSeconds(jobSpec),
        is(TuningParametersStub.INTROSPECTOR_JOB_ACTIVE_DEADLINE_SECONDS));
    assertThat(
        jobSpec.getActiveDeadlineSeconds(), is(TuningParametersStub.INTROSPECTOR_JOB_ACTIVE_DEADLINE_SECONDS));
  }

  private static Long getActiveDeadlineSeconds(V1JobSpec jobSpec) {
    return getTemplateSpec(jobSpec).getActiveDeadlineSeconds();
  }

  private static V1PodSpec getTemplateSpec(V1JobSpec jobSpec) {
    return jobSpec.getTemplate().getSpec();
  }

  @Test
  void verify_introspectorPodSpec_activeDeadlineSeconds_retry_values() {
    int failureCount = domainPresenceInfo.incrementAndGetFailureCount();

    V1JobSpec jobSpec = createJobSpec();

    long expectedActiveDeadlineSeconds =
        TuningParametersStub.INTROSPECTOR_JOB_ACTIVE_DEADLINE_SECONDS
            + (failureCount * JobStepContext.DEFAULT_ACTIVE_DEADLINE_INCREMENT_SECONDS);
    assertThat(getActiveDeadlineSeconds(jobSpec), is(expectedActiveDeadlineSeconds));
    assertThat(jobSpec.getActiveDeadlineSeconds(), is(expectedActiveDeadlineSeconds));
  }

  @Test
  void verify_introspectorPodSpec_activeDeadlineSeconds_domain_overrides_values() {
    configureDomain().withIntrospectorJobActiveDeadlineSeconds(600L);
   
    V1JobSpec jobSpec = createJobSpec();

    assertThat(getActiveDeadlineSeconds(jobSpec), is(600L));
    assertThat(jobSpec.getActiveDeadlineSeconds(), is(600L));
  }

  @Test
  void podTemplate_hasCreateByOperatorLabel() {
    V1JobSpec jobSpec = createJobSpec();

    assertThat(getTemplateLabel(jobSpec, LabelConstants.CREATEDBYOPERATOR_LABEL), equalTo("true"));
  }

  @Test
  void podTemplate_hasDomainUidLabel() {
    V1JobSpec jobSpec = createJobSpec();

    assertThat(getTemplateLabel(jobSpec, LabelConstants.DOMAINUID_LABEL), equalTo(UID));
  }

  @Test
  void podTemplate_hasJobNameLabel() {
    V1JobSpec jobSpec = createJobSpec();

    assertThat(
        getTemplateLabel(jobSpec, LabelConstants.JOBNAME_LABEL),
        equalTo(LegalNames.toJobIntrospectorName(UID)));
  }

  private String getTemplateLabel(V1JobSpec jobSpec, String labelKey) {
    return Optional.ofNullable(jobSpec.getTemplate())
        .map(V1PodTemplateSpec::getMetadata)
        .map(V1ObjectMeta::getLabels)
        .map(m -> m.get(labelKey))
        .orElse(null);
  }

  @Test
  void introspectorPodSpec_alwaysCreatedWithNeverRestartPolicy() {
    configureDomain()
        .withRestartPolicy("Always");
    V1JobSpec jobSpec = createJobSpec();

    assertThat(
        getPodSpec(jobSpec).getRestartPolicy(),
        is("Never"));
  }

  @Test
  void introspectorPodSpec_createdWithoutConfiguredReadinessGates() {
    configureDomain()
        .withReadinessGate(new V1PodReadinessGate().conditionType("www.example.com/feature-1"));
    V1JobSpec jobSpec = createJobSpec();

    assertThat(
        getPodSpec(jobSpec).getReadinessGates(),
        nullValue());
  }

  @Test
  void introspectorPodSpec_createdWithoutConfiguredInitContainers() {
    configureDomain()
        .withInitContainer(
            createContainer(
                "container1", "busybox", "sh", "-c", "echo managed server && sleep 120"));

    V1JobSpec jobSpec = createJobSpec();

    assertThat(
        getPodSpec(jobSpec).getInitContainers(),
        nullValue());
  }

  @Test
  void introspectorPodSpec_createdWithoutConfiguredContainers() {
    configureDomain()
        .withContainer(
            createContainer(
                "container1", "busybox", "sh", "-c", "echo managed server && sleep 120"));

    V1JobSpec jobSpec = createJobSpec();

    assertThat(
        getPodSpec(jobSpec).getContainers(),
        not(hasContainer("container1", "busybox", "sh", "-c", "echo admin server && sleep 120"))
    );
  }

  @Test
  void introspectorPodContainerSpec_hasJobNameAsContainerName() {
    V1JobSpec jobSpec = createJobSpec();

    assertThat(
        getMatchingContainer(domainPresenceInfo, jobSpec).map(V1Container::getName).orElse(null),
        is(JobStepContext.createJobName(UID)));
  }

  @Test
  void whenDomainHasContainerSecurityContext_introspectorPodContainersStartupWithIt() {
    configureDomain().withContainerSecurityContext(containerSecurityContext);
    V1JobSpec jobSpec = createJobSpec();

    getContainerStream(jobSpec).forEach(c -> assertThat(c.getSecurityContext(), is(containerSecurityContext)));
  }

  @Test
  void whenNotConfigured_introspectorPodContainers_hasEmptySecurityContext() {
    V1JobSpec jobSpec = createJobSpec();

    getContainerStream(jobSpec).forEach(c -> assertThat(c.getSecurityContext(), is(new V1SecurityContext())));
  }

  @Test
  void whenDomainHasPodSecurityContext_introspectorPodSpecStartupWithIt() {
    configureDomain().withPodSecurityContext(podSecurityContext);
    V1JobSpec jobSpec = createJobSpec();

    assertThat(
        getPodSpec(jobSpec).getSecurityContext(),
        is(podSecurityContext));
  }

  @Test
  void whenNotConfigured_introspectorPodSpec_hasEmptySecurityContext() {
    V1JobSpec jobSpec = createJobSpec();

    assertThat(
        getPodSpec(jobSpec).getSecurityContext(),
        is(new V1PodSecurityContext()));
  }

  @Test
  void whenDomainHasAffinityConfigured_introspectorPodSpecStartupWithIt() {
    configureDomain().withAffinity(podAffinity);
    V1JobSpec jobSpec = createJobSpec();

    assertThat(
        getPodSpec(jobSpec).getAffinity(),
        is(podAffinity));
  }

  @Test
  void whenNotConfigured_introspectorPodSpec_hasNullAffinity() {
    V1JobSpec jobSpec = createJobSpec();

    assertThat(
        getPodSpec(jobSpec).getAffinity(),
        nullValue());
  }

  @Test
  void whenDomainHasNodeSelectorConfigured_introspectorPodSpecStartupWithIt() {
    configureDomain().withNodeSelector("os", "linux");
    V1JobSpec jobSpec = createJobSpec();

    assertThat(
        getPodSpec(jobSpec).getNodeSelector(),
        hasEntry("os", "linux"));
  }

  @Test
  void whenNotConfigured_introspectorPodSpec_hasEmptyNodeSelector() {
    V1JobSpec jobSpec = createJobSpec();

    assertThat(
        getPodSpec(jobSpec).getNodeSelector(),
        is(anEmptyMap()));
  }

  @Test
  void whenDomainHasNodeNameConfigured_introspectorPodSpecStartupWithIt() {
    configureDomain().withNodeName("kube-02");
    V1JobSpec jobSpec = createJobSpec();

    assertThat(
        getPodSpec(jobSpec).getNodeName(),
        is("kube-02"));
  }

  @Test
  void whenNotConfigured_introspectorPodSpec_hasNullNodeName() {
    V1JobSpec jobSpec = createJobSpec();

    assertThat(
        getPodSpec(jobSpec).getNodeName(),
        nullValue());
  }

  @Test
  void whenDomainHasSchedulerNameConfigured_introspectorPodSpecStartupWithIt() {
    configureDomain().withSchedulerName("my-scheduler");
    V1JobSpec jobSpec = createJobSpec();

    assertThat(
        getPodSpec(jobSpec).getSchedulerName(),
        is("my-scheduler"));
  }

  @Test
  void whenNotConfigured_introspectorPodSpec_hasNullSchedulerName() {
    V1JobSpec jobSpec = createJobSpec();

    assertThat(
        getPodSpec(jobSpec).getSchedulerName(),
        nullValue());
  }

  @Test
  void whenDomainHasRuntimeClassNameConfigured_introspectorPodSpecStartupWithIt() {
    configureDomain().withRuntimeClassName("MyRuntimeClass");
    V1JobSpec jobSpec = createJobSpec();

    assertThat(
        getPodSpec(jobSpec).getRuntimeClassName(),
        is("MyRuntimeClass"));
  }

  @Test
  void whenNotConfigured_introspectorPodSpec_hasNullRuntimeClassName() {
    V1JobSpec jobSpec = createJobSpec();

    assertThat(
        getPodSpec(jobSpec).getRuntimeClassName(),
        nullValue());
  }

  @Test
  void whenDomainHasImagePullSecretsConfigured_introspectorPodSpecStartupWithIt() {
    V1LocalObjectReference imagePullSecret = new V1LocalObjectReference().name("secret");
    configureDomain().withDefaultImagePullSecrets(imagePullSecret);

    V1JobSpec jobSpec = createJobSpec();

    assertThat(getPodSpec(jobSpec).getImagePullSecrets(), hasItem(imagePullSecret));
  }

  @Test
  void whenNotConfigured_introspectorPodSpec_hasEmptyImagePullSecrets() {
    V1JobSpec jobSpec = createJobSpec();

    assertThat(
        getPodSpec(jobSpec).getImagePullSecrets(),
        empty());
  }

  @Test
  void whenDomainHasPriorityClassNameConfigured_introspectorPodSpecStartupWithIt() {
    configureDomain().withPriorityClassName("MyPriorityClass");
    V1JobSpec jobSpec = createJobSpec();

    assertThat(
        getPodSpec(jobSpec).getPriorityClassName(),
        is("MyPriorityClass"));
  }

  @Test
  void whenNotConfigured_introspectorPodSpec_hasNullPriorityClassName() {
    V1JobSpec jobSpec = createJobSpec();

    assertThat(
        getPodSpec(jobSpec).getPriorityClassName(),
        nullValue());
  }

  @Test
  void whenDomainHasTolerationsConfigured_introspectorPodSpecStartupWithThem() {
    configureDomain().withToleration(toleration);
    V1JobSpec jobSpec = createJobSpec();

    assertThat(
        getPodSpec(jobSpec).getTolerations(),
        contains(toleration));
  }

  @Test
  void whenNotConfigured_introspectorPodSpec_hasNullTolerations() {
    V1JobSpec jobSpec = createJobSpec();

    assertThat(
        getPodSpec(jobSpec).getTolerations(),
        nullValue());
  }

  @Test
  void whenDomainHasHttpAccessLogInLogHomeConfigured_introspectorPodSpecStartupWithIt() {
    configureDomain().withHttpAccessLogInLogHome(false);
    V1JobSpec jobSpec = createJobSpec();

    assertThat(getMatchingContainerEnv(domainPresenceInfo, jobSpec),
        hasEnvVar(ServerEnvVars.ACCESS_LOG_IN_LOG_HOME, "false")
    );
  }

  @Test
  void whenNotConfigured_introspectorPodSpec_hasTrueAccessLogInLogHomeEnvVar() {
    V1JobSpec jobSpec = createJobSpec();

    assertThat(getMatchingContainerEnv(domainPresenceInfo, jobSpec),
        hasEnvVar(ServerEnvVars.ACCESS_LOG_IN_LOG_HOME, "true")
    );
  }

  @Test
  void whenOperatorHasKubernetesPlatformConfigured_introspectorPodSpecHasKubernetesPlatformEnvVariable() {
    TuningParametersStub.setParameter(KUBERNETES_PLATFORM_HELM_VARIABLE, "Openshift");
    V1JobSpec jobSpec = createJobSpec();

    assertThat(getMatchingContainerEnv(domainPresenceInfo, jobSpec),
            hasEnvVar(ServerEnvVars.KUBERNETES_PLATFORM, "Openshift")
    );
  }

  @Test
  void whenNotConfigured_KubernetesPlatform_introspectorPodSpecHasNoKubernetesPlatformEnvVariable() {
    V1JobSpec jobSpec = createJobSpec();

    assertThat(getMatchingContainerEnv(domainPresenceInfo, jobSpec),
            not(hasEnvVar(ServerEnvVars.KUBERNETES_PLATFORM, "Openshift"))
    );
  }

  @Test
  void whenNoExistingTopologyRunIntrospector() {
    runCreateJob();

    assertThat(job, notNullValue());
  }

  private void runCreateJob() {
    testSupport.doOnCreate(KubernetesTestSupport.JOB, j -> recordJob((V1Job) j));
    testSupport.runSteps(JobHelper.createIntrospectionStartStep(null));
  }

  @Test
  void whenTopologyExistsAndNothingChanged_dontRunIntrospector() {
    defineTopology();

    runCreateJob();

    assertThat(job, nullValue());
  }

  @Test
  void whenIntrospectNotRequested_dontRunIntrospector() {
    defineTopology();

    runCreateJob();

    assertThat(job, nullValue());
  }

  @Test
  void whenIntrospectRequestSet_runIntrospector() {
    defineTopology();
    testSupport.addToPacket(ProcessingConstants.DOMAIN_INTROSPECT_REQUESTED, "123");

    runCreateJob();

    assertThat(job, notNullValue());
  }

  @Test
<<<<<<< HEAD
  void whenRerunIntrospectorWithTopologyDefined_containerHasAdminServiceVars() {
    defineTopology();
    testSupport.addToPacket(ProcessingConstants.DOMAIN_INTROSPECT_REQUESTED, "123");

    runCreateJob();

    assertThat(getEnvNames(job), hasItems("ADMIN_NAME", "ADMIN_PORT", "AS_SERVICE_NAME"));
  }

  private List<String> getEnvNames(@Nonnull V1Job job) {
    return Optional.of(job)
          .map(V1Job::getSpec)
          .map(V1JobSpec::getTemplate)
          .map(V1PodTemplateSpec::getSpec)
          .map(V1PodSpec::getContainers)
          .map(this::getFirst)
          .map(V1Container::getEnv).orElse(Collections.emptyList()).stream()
          .map(V1EnvVar::getName)
          .collect(Collectors.toList());
  }

  private @Nullable V1Container getFirst(@Nonnull List<V1Container> containers) {
    return containers.isEmpty() ? null : containers.get(0);
  }

  @Test
  void whenStartingFromNoServersAndDomainConfigurationDoesNotMatchPacketValue_runIntrospector() {
    defineTopologyWithCluster();
    configureServersToStart();
    domain.getMetadata().setGeneration(121L);
    testSupport.addToPacket(INTROSPECTION_DOMAIN_SPEC_GENERATION, "123");

    runCreateJob();

    assertThat(job, notNullValue());
  }

  @Test
  void whenNotStartingServersAndDomainConfigurationDoesNotMatchPacketValue_dontRunIntrospector() {
    defineTopologyWithCluster();
    domain.getMetadata().setGeneration(121L);
    testSupport.addToPacket(INTROSPECTION_DOMAIN_SPEC_GENERATION, "123");

    runCreateJob();

    assertThat(job, nullValue());
  }

  @Test
  void whenStartingFromNoServersAndDomainConfigurationMatchesPacketValue_dontRunIntrospector() {
    defineTopologyWithCluster();
    configureServersToStart();
    domain.getMetadata().setGeneration(121L);
    testSupport.addToPacket(INTROSPECTION_DOMAIN_SPEC_GENERATION, "121");

    runCreateJob();

    assertThat(job, nullValue());
  }

  @Test
  void whenHaveExistingServersAndDomainConfigurationDoesNotMatchPacketValue_dontRunIntrospector() {
    domainPresenceInfo.setServerPod("ms1", new V1Pod());
    defineTopologyWithCluster();
    configureServersToStart();
    domain.getMetadata().setGeneration(121L);
    testSupport.addToPacket(INTROSPECTION_DOMAIN_SPEC_GENERATION, "123");

    runCreateJob();

    assertThat(job, nullValue());
  }

  @Test
  void whenAllServersDeleted_runIntrospector() {
    domainPresenceInfo.setServerPod("ms1", createPodWithCreationTime());
    defineTopologyWithCluster();
    configureServersToStart();
    SystemClockTestSupport.increment();
    domainPresenceInfo.deleteServerPodFromEvent("ms1", createPodWithCreationTime());

    runCreateJob();

    assertThat(job, notNullValue());
  }

  private V1Pod createPodWithCreationTime() {
    return new V1Pod().metadata(new V1ObjectMeta().creationTimestamp(SystemClock.now()));
  }
=======
  void whenDomainIsIstioEnabled_localhostBindingsDisabled_hasIstioUseLocalhostBindingsEnv() {
    configureDomain().withIstioLocalhostBindingsEnabled(false);

    V1JobSpec jobSpec = createJobSpec();

    assertThat(
        getMatchingContainerEnv(domainPresenceInfo, jobSpec),
        hasEnvVar(ISTIO_USE_LOCALHOST_BINDINGS, "false")
    );
  }

  @Test
  void whenDomainIsIstioEnabled_localhostBindingsEnabled_doesNotHaveIstioUseLocalhostBindingsEnv() {
    configureDomain().withIstioLocalhostBindingsEnabled(true);

    V1JobSpec jobSpec = createJobSpec();

    assertThat(
        getMatchingContainerEnv(domainPresenceInfo, jobSpec),
        not(hasEnvVar(ISTIO_USE_LOCALHOST_BINDINGS, "false"))
    );
  }

  @Test
  void whenDomainIsIstioEnabled_replicationChannelPort_hasIstioEnvVar() {
    final String REPLICATION_CHANNEL_PORT = "6789";
    configureDomain().withIstioReplicationChannelPort(Integer.valueOf(REPLICATION_CHANNEL_PORT));

    V1JobSpec jobSpec = createJobSpec();

    assertThat(
        getMatchingContainerEnv(domainPresenceInfo, jobSpec),
        hasEnvVar(ISTIO_REPLICATION_PORT, REPLICATION_CHANNEL_PORT)
    );
  }

  @Test
  void whenDomainIsIstioEnabled_defaultReplicationChannelPort_doesNotHaveIstioEnvVar() {
    configureDomain().withIstio();

    V1JobSpec jobSpec = createJobSpec();

    assertThat(
        getMatchingContainerEnv(domainPresenceInfo, jobSpec),
        not(hasEnvVar(ISTIO_REPLICATION_PORT, Integer.toString(Istio.DEFAULT_REPLICATION_PORT))));
  }

  @Test
  void whenDomainIsIstioEnabled_istioLocalhostBindingsEnabledEnv_hasIstioUseLocalhostBindingsEnv() {
    TuningParametersStub.setParameter("istioLocalhostBindingsEnabled", "false");
    configureDomain().withIstio();

    V1JobSpec jobSpec = createJobSpec();

    assertThat(
        getMatchingContainerEnv(domainPresenceInfo, jobSpec),
        hasEnvVar(ISTIO_USE_LOCALHOST_BINDINGS, "false")
    );
  }

  @Test
  void whenDomainIsIstioEnabled_istioLocalhostBindingsDisabledEnv_hasIstioUseLocalhostBindingsEnv() {
    TuningParametersStub.setParameter("istioLocalhostBindingsEnabled", "true");
    configureDomain().withIstio();

    V1JobSpec jobSpec = createJobSpec();

    assertThat(
        getMatchingContainerEnv(domainPresenceInfo, jobSpec),
        not(hasEnvVar(ISTIO_USE_LOCALHOST_BINDINGS, "false"))
    );
  }

>>>>>>> deeb30fe

  private V1Job job;

  private void recordJob(V1Job job) {
    this.job = job;
  }

  private void defineTopology() {
    WlsDomainConfigSupport configSupport = new WlsDomainConfigSupport("domain");
    configSupport.addWlsServer("admin", 8045);
    configSupport.setAdminServerName("admin");
    testSupport.addToPacket(DOMAIN_TOPOLOGY, configSupport.createDomainConfig());
  }

  private void defineTopologyWithCluster() {
    WlsDomainConfigSupport configSupport = new WlsDomainConfigSupport("domain");
    configSupport.addWlsServer("admin", 8045);
    configSupport.setAdminServerName("admin");
    configSupport.addWlsCluster("cluster1", "ms1", "ms2");
    testSupport.addToPacket(DOMAIN_TOPOLOGY, configSupport.createDomainConfig());
  }

  private void configureServersToStart() {
    configureDomain(domainPresenceInfo).withDefaultServerStartPolicy(ConfigurationConstants.START_IF_NEEDED);
  }

  private DomainPresenceInfo createDomainPresenceInfo(Domain domain) {
    DomainPresenceInfo domainPresenceInfo = new DomainPresenceInfo(domain);
    configureDomain(domainPresenceInfo)
        .withDefaultServerStartPolicy(ConfigurationConstants.START_NEVER);
    return domainPresenceInfo;
  }

  private DomainConfigurator configureDomain() {
    return configureDomain(domainPresenceInfo);
  }

  private DomainConfigurator configureDomain(DomainPresenceInfo domainPresenceInfo) {
    return DomainConfiguratorFactory.forDomain(domainPresenceInfo.getDomain());
  }

  @SuppressWarnings("SameParameterValue")
  private ClusterConfigurator configureCluster(String clusterName) {
    return configureDomain().configureCluster(clusterName);
  }

  @SuppressWarnings("SameParameterValue")
  private ServerConfigurator configureServer(String serverName) {
    return configureDomain().configureServer(serverName);
  }

  private V1PodSpec getPodSpec(V1JobSpec jobSpec) {
    return jobSpec.getTemplate().getSpec();
  }

  private Optional<V1Container> getMatchingContainer(
      DomainPresenceInfo domainPresenceInfo, V1JobSpec jobSpec) {
    return getContainerStream(jobSpec)
        .filter(c -> hasCreateJobName(c, domainPresenceInfo.getDomainUid()))
        .findFirst();
  }

  private List<V1EnvVar> getMatchingContainerEnv(
      DomainPresenceInfo domainPresenceInfo, V1JobSpec jobSpec) {
    return getMatchingContainer(domainPresenceInfo, jobSpec)
        .map(V1Container::getEnv)
        .orElse(Collections.emptyList());
  }

  private boolean hasCreateJobName(V1Container container, String domainUid) {
    return JobStepContext.createJobName(domainUid).equals(container.getName());
  }

  private Stream<V1Container> getContainerStream(V1JobSpec jobSpec) {
    return Optional.ofNullable(jobSpec.getTemplate().getSpec())
          .map(V1PodSpec::getContainers)
          .stream()
          .flatMap(Collection::stream);
  }

  private DomainSpec getConfiguredDomainSpec(DomainConfigurator domainConfigurator)
      throws NoSuchMethodException, InvocationTargetException, IllegalAccessException {
    if (getDomainSpec == null) {
      getDomainSpec = DomainConfigurator.class.getDeclaredMethod("getDomainSpec");
      getDomainSpec.setAccessible(true);
    }
    return (DomainSpec) getDomainSpec.invoke(domainConfigurator);
  }

  private static Matcher<Iterable<? super V1EnvVar>> envVarOEVNContains(String val) {
    // OEVN env var contains a comma separated list of env var names
    return hasEnvVarRegEx(OEVN, "(^|.*,)" + val + "($|,.*)");
  }

  // todo add domain uid and created by operator labels to pod template so that they can be watched
  // todo have pod processor able to recognize job-created pods to update domain status
}<|MERGE_RESOLUTION|>--- conflicted
+++ resolved
@@ -1054,7 +1054,6 @@
   }
 
   @Test
-<<<<<<< HEAD
   void whenRerunIntrospectorWithTopologyDefined_containerHasAdminServiceVars() {
     defineTopology();
     testSupport.addToPacket(ProcessingConstants.DOMAIN_INTROSPECT_REQUESTED, "123");
@@ -1144,7 +1143,8 @@
   private V1Pod createPodWithCreationTime() {
     return new V1Pod().metadata(new V1ObjectMeta().creationTimestamp(SystemClock.now()));
   }
-=======
+
+  @Test
   void whenDomainIsIstioEnabled_localhostBindingsDisabled_hasIstioUseLocalhostBindingsEnv() {
     configureDomain().withIstioLocalhostBindingsEnabled(false);
 
@@ -1218,7 +1218,6 @@
     );
   }
 
->>>>>>> deeb30fe
 
   private V1Job job;
 
