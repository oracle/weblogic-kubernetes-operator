--- conflicted
+++ resolved
@@ -65,7 +65,7 @@
 
     V1Service service = createService();
 
-    assertThat(service, containsPort("metrics", "http", DEFAULT_EXPORTER_SIDECAR_PORT));
+    assertThat(service, containsPort("metrics", DEFAULT_EXPORTER_SIDECAR_PORT));
   }
 
   @Test
@@ -77,15 +77,7 @@
     assertThat(service, containsPort("metrics", "http", 300));
   }
 
-<<<<<<< HEAD
-=======
-  @Test
-  void whenDomainHasMonitoringExporterConfigurationAndIstio_serviceHasExporterPort() {
-    configureDomain().withMonitoringExporterConfiguration("queries:\n").withIstio();
+    assertThat(service, containsPort("metrics", 300));
+  }
 
-    V1Service service = createService();
-
-    assertThat(service, containsPort("metrics", "http", DEFAULT_EXPORTER_SIDECAR_PORT));
-  }
->>>>>>> a0090d32
 }