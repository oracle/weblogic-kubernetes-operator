// Copyright (c) 2018, 2022, Oracle and/or its affiliates.
// Licensed under the Universal Permissive License v 1.0 as shown at https://oss.oracle.com/licenses/upl.

package oracle.kubernetes.operator.helpers;

import java.io.File;
import java.io.IOException;
import java.lang.reflect.InvocationTargetException;
import java.lang.reflect.Method;
import java.net.HttpURLConnection;
import java.util.ArrayList;
import java.util.Arrays;
import java.util.Collections;
import java.util.LinkedHashMap;
import java.util.List;
import java.util.Map;
import java.util.Optional;
import java.util.concurrent.ConcurrentHashMap;
import java.util.concurrent.TimeUnit;
import java.util.logging.Level;
import java.util.logging.LogRecord;
import javax.annotation.Nonnull;

import com.google.common.collect.ImmutableMap;
import com.meterware.simplestub.Memento;
import com.meterware.simplestub.StaticStubSupport;
import io.kubernetes.client.custom.Quantity;
import io.kubernetes.client.openapi.ApiException;
import io.kubernetes.client.openapi.models.CoreV1Event;
import io.kubernetes.client.openapi.models.V1Affinity;
import io.kubernetes.client.openapi.models.V1ConfigMapKeySelector;
import io.kubernetes.client.openapi.models.V1Container;
import io.kubernetes.client.openapi.models.V1ContainerPort;
import io.kubernetes.client.openapi.models.V1EmptyDirVolumeSource;
import io.kubernetes.client.openapi.models.V1EnvVar;
import io.kubernetes.client.openapi.models.V1EnvVarSource;
import io.kubernetes.client.openapi.models.V1ExecAction;
import io.kubernetes.client.openapi.models.V1HTTPGetAction;
import io.kubernetes.client.openapi.models.V1HostAlias;
import io.kubernetes.client.openapi.models.V1LabelSelector;
import io.kubernetes.client.openapi.models.V1LabelSelectorRequirement;
import io.kubernetes.client.openapi.models.V1Lifecycle;
import io.kubernetes.client.openapi.models.V1LifecycleHandler;
import io.kubernetes.client.openapi.models.V1LocalObjectReference;
import io.kubernetes.client.openapi.models.V1ObjectFieldSelector;
import io.kubernetes.client.openapi.models.V1ObjectMeta;
import io.kubernetes.client.openapi.models.V1OwnerReference;
import io.kubernetes.client.openapi.models.V1Pod;
import io.kubernetes.client.openapi.models.V1PodAffinity;
import io.kubernetes.client.openapi.models.V1PodAffinityTerm;
import io.kubernetes.client.openapi.models.V1PodAntiAffinity;
import io.kubernetes.client.openapi.models.V1PodSecurityContext;
import io.kubernetes.client.openapi.models.V1PodSpec;
import io.kubernetes.client.openapi.models.V1Probe;
import io.kubernetes.client.openapi.models.V1ResourceRequirements;
import io.kubernetes.client.openapi.models.V1SecretKeySelector;
import io.kubernetes.client.openapi.models.V1SecretReference;
import io.kubernetes.client.openapi.models.V1SecurityContext;
import io.kubernetes.client.openapi.models.V1Toleration;
import io.kubernetes.client.openapi.models.V1Volume;
import io.kubernetes.client.openapi.models.V1VolumeMount;
import io.kubernetes.client.openapi.models.V1WeightedPodAffinityTerm;
import io.kubernetes.client.util.Yaml;
import oracle.kubernetes.common.helpers.AuxiliaryImageEnvVars;
import oracle.kubernetes.common.utils.SchemaConversionUtils;
import oracle.kubernetes.operator.DomainProcessorImpl;
import oracle.kubernetes.operator.DomainSourceType;
import oracle.kubernetes.operator.KubernetesConstants;
import oracle.kubernetes.operator.LabelConstants;
import oracle.kubernetes.operator.LogHomeLayoutType;
import oracle.kubernetes.operator.MakeRightDomainOperation;
import oracle.kubernetes.operator.OverrideDistributionStrategy;
import oracle.kubernetes.operator.PodAwaiterStepFactory;
import oracle.kubernetes.operator.ProcessingConstants;
import oracle.kubernetes.operator.calls.unprocessable.UnrecoverableErrorBuilderImpl;
import oracle.kubernetes.operator.tuning.TuningParametersStub;
import oracle.kubernetes.operator.utils.InMemoryCertificates;
import oracle.kubernetes.operator.utils.WlsDomainConfigSupport;
import oracle.kubernetes.operator.wlsconfig.NetworkAccessPoint;
import oracle.kubernetes.operator.wlsconfig.WlsDomainConfig;
import oracle.kubernetes.operator.wlsconfig.WlsServerConfig;
import oracle.kubernetes.operator.work.FiberTestSupport;
import oracle.kubernetes.operator.work.NextAction;
import oracle.kubernetes.operator.work.Packet;
import oracle.kubernetes.operator.work.Step;
import oracle.kubernetes.operator.work.TerminalStep;
import oracle.kubernetes.utils.TestUtils;
import oracle.kubernetes.weblogic.domain.DomainConfigurator;
import oracle.kubernetes.weblogic.domain.DomainConfiguratorFactory;
import oracle.kubernetes.weblogic.domain.ServerConfigurator;
import oracle.kubernetes.weblogic.domain.model.AuxiliaryImage;
import oracle.kubernetes.weblogic.domain.model.DomainResource;
import oracle.kubernetes.weblogic.domain.model.DomainSpec;
import oracle.kubernetes.weblogic.domain.model.DomainValidationTestBase;
import oracle.kubernetes.weblogic.domain.model.ServerEnvVars;
import org.hamcrest.junit.MatcherAssert;
import org.jetbrains.annotations.NotNull;
import org.junit.jupiter.api.AfterEach;
import org.junit.jupiter.api.BeforeEach;
import org.junit.jupiter.api.Test;

import static com.meterware.simplestub.Stub.createStrictStub;
import static com.meterware.simplestub.Stub.createStub;
import static oracle.kubernetes.common.AuxiliaryImageConstants.AUXILIARY_IMAGE_DEFAULT_INIT_CONTAINER_COMMAND;
import static oracle.kubernetes.common.AuxiliaryImageConstants.AUXILIARY_IMAGE_INIT_CONTAINER_NAME_PREFIX;
import static oracle.kubernetes.common.AuxiliaryImageConstants.AUXILIARY_IMAGE_INIT_CONTAINER_WRAPPER_SCRIPT;
import static oracle.kubernetes.common.AuxiliaryImageConstants.AUXILIARY_IMAGE_TARGET_PATH;
import static oracle.kubernetes.common.AuxiliaryImageConstants.AUXILIARY_IMAGE_VOLUME_NAME_PREFIX;
import static oracle.kubernetes.common.CommonConstants.COMPATIBILITY_MODE;
import static oracle.kubernetes.common.CommonConstants.SCRIPTS_VOLUME;
import static oracle.kubernetes.common.helpers.AuxiliaryImageEnvVars.AUXILIARY_IMAGE_COMMAND;
import static oracle.kubernetes.common.helpers.AuxiliaryImageEnvVars.AUXILIARY_IMAGE_CONTAINER_IMAGE;
import static oracle.kubernetes.common.helpers.AuxiliaryImageEnvVars.AUXILIARY_IMAGE_CONTAINER_NAME;
import static oracle.kubernetes.common.helpers.AuxiliaryImageEnvVars.AUXILIARY_IMAGE_PATH;
import static oracle.kubernetes.common.helpers.AuxiliaryImageEnvVars.AUXILIARY_IMAGE_PATHS;
import static oracle.kubernetes.common.logging.MessageKeys.KUBERNETES_EVENT_ERROR;
import static oracle.kubernetes.common.utils.LogMatcher.containsFine;
import static oracle.kubernetes.common.utils.LogMatcher.containsInfo;
import static oracle.kubernetes.operator.DomainStatusMatcher.hasStatus;
import static oracle.kubernetes.operator.EventConstants.DOMAIN_FAILED_EVENT;
import static oracle.kubernetes.operator.EventTestUtils.containsEventWithNamespace;
import static oracle.kubernetes.operator.EventTestUtils.getEventsWithReason;
import static oracle.kubernetes.operator.EventTestUtils.getLocalizedString;
import static oracle.kubernetes.operator.IntrospectorConfigMapConstants.DOMAINZIP_HASH;
import static oracle.kubernetes.operator.IntrospectorConfigMapConstants.INTROSPECTOR_CONFIG_MAP_NAME_SUFFIX;
import static oracle.kubernetes.operator.IntrospectorConfigMapConstants.NUM_CONFIG_MAPS;
import static oracle.kubernetes.operator.IntrospectorConfigMapConstants.SECRETS_MD_5;
import static oracle.kubernetes.operator.KubernetesConstants.DEFAULT_EXPORTER_SIDECAR_PORT;
import static oracle.kubernetes.operator.KubernetesConstants.DEFAULT_IMAGE;
import static oracle.kubernetes.operator.KubernetesConstants.DOMAIN;
import static oracle.kubernetes.operator.KubernetesConstants.DOMAIN_DEBUG_CONFIG_MAP_SUFFIX;
import static oracle.kubernetes.operator.KubernetesConstants.EXPORTER_CONTAINER_NAME;
import static oracle.kubernetes.operator.KubernetesConstants.HTTP_INTERNAL_ERROR;
import static oracle.kubernetes.operator.KubernetesConstants.POD;
import static oracle.kubernetes.operator.KubernetesConstants.SCRIPT_CONFIG_MAP_NAME;
import static oracle.kubernetes.operator.KubernetesConstants.WLS_CONTAINER_NAME;
import static oracle.kubernetes.operator.LabelConstants.MII_UPDATED_RESTART_REQUIRED_LABEL;
import static oracle.kubernetes.operator.LabelConstants.OPERATOR_VERSION;
import static oracle.kubernetes.operator.ProcessingConstants.ENVVARS;
import static oracle.kubernetes.operator.ProcessingConstants.MAKE_RIGHT_DOMAIN_OPERATION;
import static oracle.kubernetes.operator.ProcessingConstants.MII_DYNAMIC_UPDATE;
import static oracle.kubernetes.operator.ProcessingConstants.MII_DYNAMIC_UPDATE_RESTART_REQUIRED;
import static oracle.kubernetes.operator.ProcessingConstants.MII_DYNAMIC_UPDATE_SUCCESS;
import static oracle.kubernetes.operator.ProcessingConstants.SERVER_SCAN;
import static oracle.kubernetes.operator.helpers.AnnotationHelper.SHA256_ANNOTATION;
import static oracle.kubernetes.operator.helpers.DomainIntrospectorJobTest.TEST_VOLUME_NAME;
import static oracle.kubernetes.operator.helpers.EventHelper.EventItem.DOMAIN_FAILED;
import static oracle.kubernetes.operator.helpers.ManagedPodHelperTest.JavaOptMatcher.hasJavaOption;
import static oracle.kubernetes.operator.helpers.Matchers.ProbeMatcher.hasExpectedTuning;
import static oracle.kubernetes.operator.helpers.Matchers.VolumeMatcher.volume;
import static oracle.kubernetes.operator.helpers.Matchers.VolumeMountMatcher.readOnlyVolumeMount;
import static oracle.kubernetes.operator.helpers.Matchers.VolumeMountMatcher.writableVolumeMount;
import static oracle.kubernetes.operator.helpers.Matchers.hasEnvVar;
import static oracle.kubernetes.operator.helpers.Matchers.hasPvClaimVolume;
import static oracle.kubernetes.operator.helpers.Matchers.hasResourceQuantity;
import static oracle.kubernetes.operator.helpers.Matchers.hasVolume;
import static oracle.kubernetes.operator.helpers.Matchers.hasVolumeMount;
import static oracle.kubernetes.operator.helpers.StepContextConstants.DEBUG_CM_VOLUME;
import static oracle.kubernetes.operator.helpers.StepContextConstants.FLUENTD_CONTAINER_NAME;
import static oracle.kubernetes.operator.helpers.StepContextConstants.INTROSPECTOR_VOLUME;
import static oracle.kubernetes.operator.helpers.StepContextConstants.RUNTIME_ENCRYPTION_SECRET_MOUNT_PATH;
import static oracle.kubernetes.operator.helpers.StepContextConstants.RUNTIME_ENCRYPTION_SECRET_VOLUME;
import static oracle.kubernetes.operator.tuning.TuningParameters.KUBERNETES_PLATFORM_NAME;
import static oracle.kubernetes.operator.tuning.TuningParameters.LIVENESS_FAILURE_COUNT_THRESHOLD;
import static oracle.kubernetes.operator.tuning.TuningParameters.LIVENESS_INITIAL_DELAY_SECONDS;
import static oracle.kubernetes.operator.tuning.TuningParameters.LIVENESS_PERIOD_SECONDS;
import static oracle.kubernetes.operator.tuning.TuningParameters.LIVENESS_SUCCESS_COUNT_THRESHOLD;
import static oracle.kubernetes.operator.tuning.TuningParameters.LIVENESS_TIMEOUT_SECONDS;
import static oracle.kubernetes.operator.tuning.TuningParameters.READINESS_FAILURE_COUNT_THRESHOLD;
import static oracle.kubernetes.operator.tuning.TuningParameters.READINESS_INITIAL_DELAY_SECONDS;
import static oracle.kubernetes.operator.tuning.TuningParameters.READINESS_PERIOD_SECONDS;
import static oracle.kubernetes.operator.tuning.TuningParameters.READINESS_SUCCESS_COUNT_THRESHOLD;
import static oracle.kubernetes.operator.tuning.TuningParameters.READINESS_TIMEOUT_SECONDS;
import static oracle.kubernetes.weblogic.domain.model.AuxiliaryImage.AUXILIARY_IMAGE_INTERNAL_VOLUME_NAME;
import static oracle.kubernetes.weblogic.domain.model.DomainFailureReason.KUBERNETES;
import static oracle.kubernetes.weblogic.domain.model.Model.DEFAULT_AUXILIARY_IMAGE_MOUNT_PATH;
import static org.hamcrest.Matchers.allOf;
import static org.hamcrest.Matchers.contains;
import static org.hamcrest.Matchers.containsInAnyOrder;
import static org.hamcrest.Matchers.empty;
import static org.hamcrest.Matchers.equalTo;
import static org.hamcrest.Matchers.hasEntry;
import static org.hamcrest.Matchers.hasItem;
import static org.hamcrest.Matchers.hasItems;
import static org.hamcrest.Matchers.hasKey;
import static org.hamcrest.Matchers.hasSize;
import static org.hamcrest.Matchers.is;
import static org.hamcrest.Matchers.not;
import static org.hamcrest.Matchers.notNullValue;
import static org.hamcrest.Matchers.nullValue;
import static org.hamcrest.Matchers.stringContainsInOrder;
import static org.hamcrest.junit.MatcherAssert.assertThat;

@SuppressWarnings({"SameParameterValue", "ConstantConditions", "OctalInteger", "unchecked"})
public abstract class PodHelperTestBase extends DomainValidationTestBase {

  public static final String EXPORTER_IMAGE = "monexp:latest";
  public static final String CUSTOM_WDT_INSTALL_SOURCE_HOME = "/myaux/weblogic-deploy";
  public static final String CUSTOM_MODEL_SOURCE_HOME = "/myaux/models";
  public static final String CUSTOM_MOUNT_PATH = "/myaux";

  static final String NS = "namespace";
  static final String ADMIN_SERVER = "ADMIN_SERVER";
  static final Integer ADMIN_PORT = 7001;
  static final Integer SSL_PORT = 7002;
  protected static final String DOMAIN_NAME = "domain1";
  protected static final String UID = "uid1";
  protected static final String KUBERNETES_UID = "12345";
  // Pod tuning
  private static final int LIVENESS_FAILURE_THRESHOLD = 1;
  private static final int LIVENESS_SUCCESS_THRESHOLD = 1;
  private static final int LIVENESS_TIMEOUT = 5;
  private static final int LIVENESS_PERIOD = 6;
  private static final int LIVENESS_INITIAL_DELAY = 4;
  private static final int READINESS_FAILURE_THRESHOLD = 1;
  private static final int READINESS_SUCCESS_THRESHOLD = 1;
  private static final int READINESS_PERIOD = 3;
  private static final int READINESS_TIMEOUT = 2;
  private static final int READINESS_INITIAL_DELAY = 1;
  private static final boolean INCLUDE_SERVER_OUT_IN_POD_LOG = true;

  private static final String CREDENTIALS_SECRET_NAME = "webLogicCredentialsSecretName";
  private static final String STORAGE_VOLUME_NAME = "weblogic-domain-storage-volume";
  private static final String LATEST_IMAGE = "image:latest";
  private static final String VERSIONED_IMAGE = "image:1.2.3";
  private static final int CONFIGURED_DELAY = 21;
  private static final int CONFIGURED_TIMEOUT = 27;
  private static final int CONFIGURED_PERIOD = 35;
  public static final int CONFIGURED_FAILURE_THRESHOLD = 1;
  public static final int CONFIGURED_SUCCESS_THRESHOLD = 2;
  private static final Integer DEFAULT_SUCCESS_THRESHOLD = null;
  private static final String LOG_HOME = "/shared/logs";
  private static final String NODEMGR_HOME = "/u01/nodemanager";
  private static final String CONFIGMAP_VOLUME_NAME = "weblogic-scripts-cm-volume";
  private static final int READ_AND_EXECUTE_MODE = 0555;
  private static final String TEST_PRODUCT_VERSION = "unit-test";
  private static final String NOOP_EXPORTER_CONFIG = "queries:\n";
  public static final String LONG_CHANNEL_NAME = "Very_Long_Channel_Name";
  public static final String TRUNCATED_PORT_NAME_PREFIX = "very-long-ch";
  public static final String CUSTOM_COMMAND_SCRIPT = "customScript.sh";
  static final String DEFAULT_LEGACY_AUXILIARY_IMAGE_MOUNT_PATH = "/auxiliary";

  final TerminalStep terminalStep = new TerminalStep();
  private final DomainResource domain = createDomain();
  private final DomainPresenceInfo domainPresenceInfo = createDomainPresenceInfo(domain);
  protected final KubernetesTestSupport testSupport = new KubernetesTestSupport();
  protected final List<Memento> mementos = new ArrayList<>();
  protected final List<LogRecord> logRecords = new ArrayList<>();
  final RetryStrategyStub retryStrategy = createStrictStub(RetryStrategyStub.class);
  private Method getDomainSpec;
  private final DomainConfigurator configurator = DomainConfiguratorFactory.forDomain(domain);
  private final String serverName;
  private final int listenPort;
  private WlsDomainConfig domainTopology;
  protected final V1PodSecurityContext podSecurityContext = createPodSecurityContext(123L);
  protected final V1SecurityContext containerSecurityContext = createSecurityContext(222L);
  protected final V1Affinity affinity = createAffinity();
  private Memento hashMemento;
  private final Map<String, Map<String, KubernetesEventObjects>> domainEventObjects = new ConcurrentHashMap<>();
  private TestUtils.ConsoleHandlerMemento consoleHandlerMemento;
  private final SchemaConversionUtils conversionUtils = new SchemaConversionUtils();

  PodHelperTestBase(String serverName, int listenPort) {
    this.serverName = serverName;
    this.listenPort = listenPort;
  }

  TestUtils.ConsoleHandlerMemento getConsoleHandlerMemento() {
    return consoleHandlerMemento;
  }

  DomainResource getDomain() {
    return testSupport.getResourceWithName(DOMAIN, DOMAIN_NAME);
  }

  String getPodName() {
    return LegalNames.toPodName(UID, getServerName());
  }

  static V1Container createContainer(String name, String image, String... command) {
    return new V1Container().name(name).image(image).command(Arrays.asList(command));
  }

  static List<V1EnvVar> getPredefinedEnvVariables(String serverName) {
    List<V1EnvVar> envVars  = new ArrayList<>();
    envVars.add(createEnvVar("DOMAIN_NAME", DOMAIN_NAME));
    envVars.add(createEnvVar("DOMAIN_HOME", "/u01/oracle/user_projects/domains"));
    envVars.add(createEnvVar("ADMIN_NAME", ADMIN_SERVER));
    envVars.add(createEnvVar("ADMIN_PORT", Integer.toString(ADMIN_PORT)));
    envVars.add(createEnvVar("SERVER_NAME", serverName));
    envVars.add(createEnvVar("DOMAIN_UID", UID));
    envVars.add(createEnvVar("NODEMGR_HOME", NODEMGR_HOME));
    envVars.add(createEnvVar("LOG_HOME", null));
    envVars.add(createEnvVar("SERVER_OUT_IN_POD_LOG", Boolean.toString(INCLUDE_SERVER_OUT_IN_POD_LOG)));
    envVars.add(createEnvVar("SERVICE_NAME", LegalNames.toServerServiceName(UID, serverName)));
    envVars.add(createEnvVar("AS_SERVICE_NAME", LegalNames.toServerServiceName(UID, ADMIN_SERVER)));
    envVars.add(createEnvVar(
            "USER_MEM_ARGS",
            "-Djava.security.egd=file:/dev/./urandom"));
    envVars.add(createEnvVar("ADMIN_USERNAME", null));
    envVars.add(createEnvVar("ADMIN_PASSWORD", null));
    return envVars;
  }

  static List<V1EnvVar> getAuxiliaryImageEnvVariables(String image, String sourceWDTInstallHome,
                                                      String sourceModelHome, String name) {
    List<V1EnvVar> envVars = new ArrayList<>();
    envVars.add(createEnvVar(AuxiliaryImageEnvVars.AUXILIARY_IMAGE_TARGET_PATH, AUXILIARY_IMAGE_TARGET_PATH));
    envVars.add(createEnvVar(AuxiliaryImageEnvVars.AUXILIARY_IMAGE_SOURCE_WDT_INSTALL_HOME, sourceWDTInstallHome));
    envVars.add(createEnvVar(AuxiliaryImageEnvVars.AUXILIARY_IMAGE_SOURCE_MODEL_HOME, sourceModelHome));
    envVars.add(createEnvVar(AUXILIARY_IMAGE_CONTAINER_IMAGE, image));
    envVars.add(createEnvVar(AUXILIARY_IMAGE_CONTAINER_NAME, name));
    return envVars;
  }

  static List<V1EnvVar> getLegacyAuxiliaryImageEnvVariables(String image, String name, String command) {
    List<V1EnvVar> envVars = new ArrayList<>();
    envVars.add(createEnvVar(AUXILIARY_IMAGE_PATH, DEFAULT_LEGACY_AUXILIARY_IMAGE_MOUNT_PATH));
    envVars.add(createEnvVar(AuxiliaryImageEnvVars.AUXILIARY_IMAGE_TARGET_PATH, AUXILIARY_IMAGE_TARGET_PATH));
    envVars.add(createEnvVar(AuxiliaryImageEnvVars.AUXILIARY_IMAGE_COMMAND, command));
    envVars.add(createEnvVar(AUXILIARY_IMAGE_CONTAINER_IMAGE, image));
    envVars.add(createEnvVar(AUXILIARY_IMAGE_CONTAINER_NAME, COMPATIBILITY_MODE + name));
    return envVars;
  }

  private static V1EnvVar createEnvVar(String name, String value) {
    return new V1EnvVar().name(name).value(value);
  }

  private String getServerName() {
    return serverName;
  }

  DomainConfigurator getConfigurator() {
    return configurator;
  }

  DomainSpec getConfiguredDomainSpec()
      throws NoSuchMethodException, InvocationTargetException, IllegalAccessException {
    if (getDomainSpec == null) {
      getDomainSpec = DomainConfigurator.class.getDeclaredMethod("getDomainSpec");
      getDomainSpec.setAccessible(true);
    }
    return (DomainSpec) getDomainSpec.invoke(configurator);
  }

  @BeforeEach
  public void setUp() throws Exception {
    mementos.add(testSupport.install());
    mementos.add(TuningParametersStub.install());
    mementos.add(hashMemento = UnitTestHash.install());
    mementos.add(InMemoryCertificates.install());
    mementos.add(setProductVersion(TEST_PRODUCT_VERSION));
    mementos.add(
          consoleHandlerMemento = TestUtils.silenceOperatorLogger()
            .collectLogMessages(logRecords, getMessageKeys())
            .withLogLevel(Level.FINE)
            .ignoringLoggedExceptions(ApiException.class));
    mementos.add(StaticStubSupport.install(DomainProcessorImpl.class, "domainEventK8SObjects", domainEventObjects));

    WlsDomainConfigSupport configSupport = new WlsDomainConfigSupport(DOMAIN_NAME);
    configSupport.addWlsServer(ADMIN_SERVER, ADMIN_PORT);
    if (!ADMIN_SERVER.equals(serverName)) {
      configSupport.addWlsServer(serverName, listenPort);
    }
    configSupport.setAdminServerName(ADMIN_SERVER);

    testSupport.defineResources(domain);
    domainTopology = configSupport.createDomainConfig();
    testSupport
        .addToPacket(ProcessingConstants.DOMAIN_TOPOLOGY, domainTopology)
        .addToPacket(SERVER_SCAN, domainTopology.getServerConfig(serverName))
        .addDomainPresenceInfo(domainPresenceInfo);
    testSupport.addComponent(
        ProcessingConstants.PODWATCHER_COMPONENT_NAME,
        PodAwaiterStepFactory.class,
        new PassthroughPodAwaiterStepFactory());

    definePodTuning();
  }

  private Memento setProductVersion(String productVersion) throws NoSuchFieldException {
    return StaticStubSupport.install(PodStepContext.class, "productVersion", productVersion);
  }

  abstract V1Pod createPod(Packet packet);

  private String[] getMessageKeys() {
    return new String[] {
      getCreatedMessageKey(),
        getExistsMessageKey(),
        getPatchedMessageKey(),
        getReplacedMessageKey(),
        getDomainValidationFailedKey()
    };
  }

  void definePodTuning() {
    defineTuningParameter(READINESS_INITIAL_DELAY_SECONDS, READINESS_INITIAL_DELAY);
    defineTuningParameter(READINESS_TIMEOUT_SECONDS, READINESS_TIMEOUT);
    defineTuningParameter(READINESS_PERIOD_SECONDS, READINESS_PERIOD);
    defineTuningParameter(READINESS_SUCCESS_COUNT_THRESHOLD, READINESS_SUCCESS_THRESHOLD);
    defineTuningParameter(READINESS_FAILURE_COUNT_THRESHOLD, READINESS_FAILURE_THRESHOLD);
    defineTuningParameter(LIVENESS_INITIAL_DELAY_SECONDS, LIVENESS_INITIAL_DELAY);
    defineTuningParameter(LIVENESS_TIMEOUT_SECONDS, LIVENESS_TIMEOUT);
    defineTuningParameter(LIVENESS_PERIOD_SECONDS, LIVENESS_PERIOD);
    defineTuningParameter(LIVENESS_SUCCESS_COUNT_THRESHOLD, LIVENESS_SUCCESS_THRESHOLD);
    defineTuningParameter(LIVENESS_FAILURE_COUNT_THRESHOLD, LIVENESS_FAILURE_THRESHOLD);
  }

  private void defineTuningParameter(String name, int value) {
    TuningParametersStub.setParameter(name, Integer.toString(value));
  }

  @AfterEach
  public void tearDown() throws Exception {
    mementos.forEach(Memento::revert);

    testSupport.throwOnCompletionFailure();
  }

  private DomainPresenceInfo createDomainPresenceInfo(DomainResource domain) {
    return new DomainPresenceInfo(domain);
  }

  WlsServerConfig getServerTopology() {
    return domainTopology.getServerConfig(getServerName());
  }

  @Test
  void whenPodCreatedWithoutExportConfiguration_hasPrometheusAnnotations() {
    assertThat(
        getCreatedPod().getMetadata().getAnnotations(),
        allOf(
            hasEntry("prometheus.io/port", Integer.toString(getServerTopology().getListenPort())),
            hasEntry("prometheus.io/path", "/wls-exporter/metrics"),
            hasEntry("prometheus.io/scrape", "true")));
  }

  @Test
  void whenPodCreatedWithAdminNap_prometheusAnnotationsSpecifyPlainTextPort() {
    getServerTopology().addNetworkAccessPoint(new NetworkAccessPoint("test", "admin", 8001, 8001));
    getServerTopology().setListenPort(7001);
    getServerTopology().setSslListenPort(7002);
    assertThat(
        getCreatedPod().getMetadata().getAnnotations(),
        allOf(
            hasEntry("prometheus.io/port", "7001"),
            hasEntry("prometheus.io/path", "/wls-exporter/metrics"),
            hasEntry("prometheus.io/scrape", "true")));
  }

  @Test
  void whenPodCreatedWithAdminNapNameExceedingMaxPortNameLength_podContainerCreatedWithTruncatedPortName() {
    getServerTopology().addNetworkAccessPoint(new NetworkAccessPoint(LONG_CHANNEL_NAME, "admin", 8001, 8001));
    assertThat(
            getContainerPorts(),
            hasItem(createContainerPort(TRUNCATED_PORT_NAME_PREFIX + "-01")));
  }

  private List<V1ContainerPort> getContainerPorts() {
    return getCreatedPod().getSpec().getContainers().stream()
            .filter(c -> c.getName().equals(WLS_CONTAINER_NAME)).findFirst().map(V1Container::getPorts).orElse(null);
  }

  private V1ContainerPort createContainerPort(String portName) {
    return new V1ContainerPort().name(portName).containerPort(8001).protocol(V1ContainerPort.ProtocolEnum.TCP);
  }

  @Test
  void whenPodCreatedWithMultipleNapsWithNamesExceedingMaxPortNameLength_podContainerCreatedWithTruncatedPortNames() {
    getServerTopology().addNetworkAccessPoint(new NetworkAccessPoint(LONG_CHANNEL_NAME + "1", "admin", 8001, 8001));
    getServerTopology().addNetworkAccessPoint(new NetworkAccessPoint(LONG_CHANNEL_NAME + "11", "admin", 8001, 8001));
    assertThat(
            getContainerPorts(),
            hasItems(createContainerPort(TRUNCATED_PORT_NAME_PREFIX + "-01"),
                     createContainerPort(TRUNCATED_PORT_NAME_PREFIX + "-02")));
  }

  @Test
  void whenPodCreatedWithMultipleNapsSomeWithNamesExceedingMaxPortNameLength_podContainerCreatedWithMixedPortNames() {
    getServerTopology().addNetworkAccessPoint(new NetworkAccessPoint(LONG_CHANNEL_NAME, "admin", 8001, 8001));
    getServerTopology().addNetworkAccessPoint(new NetworkAccessPoint("My_Channel_Name", "admin", 8001, 8001));
    assertThat(
            getContainerPorts(),
            hasItems(createContainerPort(TRUNCATED_PORT_NAME_PREFIX + "-01"),
                     createContainerPort("my-channel-name")));
  }

  protected DomainConfigurator defineExporterConfiguration() {
    return configureDomain()
          .withMonitoringExporterConfiguration(NOOP_EXPORTER_CONFIG)
          .withMonitoringExporterImage(EXPORTER_IMAGE);
  }

  protected void defineFluentdConfiguration(boolean watchIntrospectorLog) {
    configureDomain()
            .withFluentdConfiguration(watchIntrospectorLog, "fluentd-cred",
                    null);
  }

  @Test
  void whenDomainHasMonitoringExporterConfiguration_hasPrometheusAnnotations() {
    defineExporterConfiguration();

    assertThat(
        getCreatedPod().getMetadata().getAnnotations(),
        allOf(
            hasEntry("prometheus.io/port", Integer.toString(DEFAULT_EXPORTER_SIDECAR_PORT)),
            hasEntry("prometheus.io/path", "/metrics"),
            hasEntry("prometheus.io/scrape", "true")));
  }

  protected V1Container getExporterContainer() {
    return getCreatedPodSpecContainers().stream().filter(this::isMonitoringExporterContainer).findFirst().orElse(null);
  }

  protected V1Container getFluentdContainer() {
    return getCreatedPodSpecContainers().stream().filter(this::isFluentdContainer).findFirst().orElse(null);
  }

  private boolean isMonitoringExporterContainer(V1Container container) {
    return container.getName().contains(EXPORTER_CONTAINER_NAME);
  }

  private boolean isFluentdContainer(V1Container container) {
    return container.getName().contains(FLUENTD_CONTAINER_NAME);
  }

  @Test
  void monitoringExporterContainer_hasExporterName() {
    defineExporterConfiguration();

    assertThat(getExporterContainer().getName(), equalTo(EXPORTER_CONTAINER_NAME));
  }

  @Test
  void monitoringExporterContainerCommand_isNotDefined() {
    defineExporterConfiguration();

    assertThat(getExporterContainer().getCommand(), nullValue());
  }

  @Test
  void monitoringExporterContainer_hasDefaultImageName() {
    defineExporterConfiguration();

    assertThat(getExporterContainer().getImage(), equalTo(EXPORTER_IMAGE));
  }

  @Test
  void monitoringExporterContainer_hasInferredPullPolicy() {
    defineExporterConfiguration();

    assertThat(getExporterContainer().getImagePullPolicy(), equalTo(V1Container.ImagePullPolicyEnum.ALWAYS));
  }

  @Test
  void whenExporterContainerCreated_hasMetricsPortsItem() {
    defineExporterConfiguration();

    V1ContainerPort metricsPort = getExporterContainerPort("metrics");
    assertThat(metricsPort, notNullValue());
    assertThat(metricsPort.getProtocol(), equalTo(V1ContainerPort.ProtocolEnum.TCP));
    assertThat(metricsPort.getContainerPort(), equalTo(DEFAULT_EXPORTER_SIDECAR_PORT));
  }

  @Test
  void whenExporterContainerCreatedWithPort_hasMetricsPortsItem() {
    defineExporterConfiguration().withMonitoringExporterPort(300);

    V1ContainerPort metricsPort = getExporterContainerPort("metrics");
    assertThat(metricsPort, notNullValue());
    assertThat(metricsPort.getProtocol(), equalTo(V1ContainerPort.ProtocolEnum.TCP));
    assertThat(metricsPort.getContainerPort(), equalTo(300));
  }

  @Test
  void afterUpgradeIstioMonitoringExporterPod_dontReplacePod() {
    useProductionHash();
    defineExporterConfiguration();

    initializeExistingPod(loadPodModel(getReferenceIstioMonitoringExporterTcpProtocol()));

    // Surprisingly, verifyPodPatched() is the correct assertion -- because the logic to adjust the recipe and
    // generate hashes for pre-existing pods works correctly, the existing pod will not be replaced; however,
    // it will be patched to update the weblogic.operatorVersion label and the annotation with the hash.
    verifyPodPatched();
  }

  @Test
  void whenExporterContainerCreatedAndIstioEnabled_hasMetricsPortsItem() {
    defineExporterConfiguration();

    V1ContainerPort metricsPort = getExporterContainerPort("metrics");
    assertThat(metricsPort, notNullValue());
    assertThat(metricsPort.getProtocol(), equalTo(V1ContainerPort.ProtocolEnum.TCP));
    assertThat(metricsPort.getContainerPort(), equalTo(DEFAULT_EXPORTER_SIDECAR_PORT));
  }

  private V1ContainerPort getExporterContainerPort(@Nonnull String name) {
    return Optional.ofNullable(getExporterContainer().getPorts()).orElse(Collections.emptyList()).stream()
          .filter(p -> name.equals(p.getName())).findFirst().orElse(null);
  }

  @Test
  void whenExporterContainerCreated_specifyOperatorDomain() {
    defineExporterConfiguration();

    assertThat(getExporterContainer(), hasJavaOption("-DDOMAIN=" + getDomain().getDomainUid()));
  }

  @Test
  void whenDomainHasFluentdInServerPod_createPodShouldHaveFluentdContainer() {
    defineFluentdConfiguration(true);
    
    assertThat(getFluentdContainer(), notNullValue());
  }

  @Test
  void whenDomainHasFluentdInServerPod_podRequiredEnvSet() {
    defineFluentdConfiguration(true);

    V1Container fluentContainer = getFluentdContainer();
    assertThat(fluentContainer, notNullValue());

    assertThat(hasContainerEnvName(fluentContainer, "FLUENTD_CONF"), equalTo(true));
    assertThat(hasContainerEnvName(fluentContainer, "FLUENT_ELASTICSEARCH_SED_DISABLE"), equalTo(true));
    assertThat(hasContainerEnvName(fluentContainer, "DOMAIN_UID"), equalTo(true));
    assertThat(hasContainerEnvName(fluentContainer, "SERVER_NAME"), equalTo(true));
    assertThat(hasContainerEnvName(fluentContainer, "LOG_PATH"), equalTo(true));
    assertThat(hasContainerEnvName(fluentContainer, "ELASTICSEARCH_HOST"), equalTo(true));
    assertThat(hasContainerEnvName(fluentContainer, "ELASTICSEARCH_PORT"), equalTo(true));
    assertThat(hasContainerEnvName(fluentContainer, "ELASTICSEARCH_USER"), equalTo(true));
    assertThat(hasContainerEnvName(fluentContainer, "ELASTICSEARCH_PASSWORD"), equalTo(true));

    assertThat(hasContainerEnvNameReferenceSecretKey(fluentContainer,
            "ELASTICSEARCH_HOST","fluentd-cred", "elasticsearchhost"),
            equalTo(true));
    assertThat(hasContainerEnvNameReferenceSecretKey(fluentContainer,
                    "ELASTICSEARCH_PORT","fluentd-cred", "elasticsearchport"),
            equalTo(true));
    assertThat(hasContainerEnvNameReferenceSecretKey(fluentContainer,
                    "ELASTICSEARCH_USER","fluentd-cred", "elasticsearchuser"),
            equalTo(true));
    assertThat(hasContainerEnvNameReferenceSecretKey(fluentContainer,
                    "ELASTICSEARCH_PASSWORD","fluentd-cred", "elasticsearchpassword"),
            equalTo(true));
  }

  private boolean hasContainerEnvName(V1Container container, String name) {

    return Optional.ofNullable(container)
            .map(V1Container::getEnv).orElse(Collections.emptyList()).stream()
            .anyMatch(e -> e.getName().equals(name));

  }

  private boolean hasContainerEnvNameReferenceSecretKey(V1Container container, String envName, String secretName,
                                                        String secretKey) {

    V1SecretKeySelector ref = Optional.ofNullable(container)
            .map(V1Container::getEnv).orElse(Collections.emptyList()).stream()
            .filter(c -> c.getName().equals(envName))
            .findFirst()
            .map(V1EnvVar::getValueFrom)
            .map(V1EnvVarSource::getSecretKeyRef)
            .orElse(null);

    return ref != null && ref.getName().equals(secretName) && ref.getKey().equals(secretKey);
  }

  V1Affinity getCreatePodAffinity() {
    return Optional.ofNullable(getCreatedPod().getSpec()).map(V1PodSpec::getAffinity).orElse(new V1Affinity());
  }

  abstract void setServerPort(int port);

  private DomainResource createDomain() {
    return new DomainResource()
        .withApiVersion(KubernetesConstants.DOMAIN_VERSION)
        .withKind(DOMAIN)
        .withMetadata(new V1ObjectMeta().namespace(NS).name(DOMAIN_NAME).uid(KUBERNETES_UID))
        .withSpec(createDomainSpec());
  }

  private DomainSpec createDomainSpec() {
    return new DomainSpec()
        .withDomainUid(UID)
        .withWebLogicCredentialsSecret(new V1SecretReference().name(CREDENTIALS_SECRET_NAME))
        .withIncludeServerOutInPodLog(INCLUDE_SERVER_OUT_IN_POD_LOG)
        .withImage(LATEST_IMAGE);
  }

  private void defineDomainImage(String image) {
    configureDomain().withDefaultImage(image);
  }

  final DomainConfigurator configureDomain() {
    return DomainConfiguratorFactory.forDomain(domainPresenceInfo.getDomain());
  }

  V1Container getCreatedPodSpecContainer() {
    return getCreatedPod().getSpec().getContainers().get(0);
  }

  List<V1Container> getCreatedPodSpecContainers() {
    return getCreatedPod().getSpec().getContainers();
  }

  List<V1Container> getCreatedPodSpecInitContainers() {
    return getCreatedPod().getSpec().getInitContainers();
  }

  @Test
  void whenNoPod_createIt() {
    testSupport.runSteps(getStepFactory(), terminalStep);

    assertThat(testSupport.getResources(KubernetesTestSupport.POD), notNullValue());
    assertThat(logRecords, containsInfo(getCreatedMessageKey()));
  }

  @Test
  void whenPodCreated_specHasOneContainer() {
    assertThat(getCreatedPod().getSpec().getContainers(), hasSize(1));
  }

  @Test
  void whenPodCreated_hasSha256HashAnnotationForRecipe() {
    assertThat(getCreatedPod().getMetadata().getAnnotations(), hasKey(SHA256_ANNOTATION));
  }

  // Returns the YAML for a 3.0 domain-in-image pod with only the plain port enabled.
  abstract String getReferencePlainPortPodYaml_3_0();

  // Returns the YAML for a 3.1 domain-in-image pod with only the plain port enabled.
  abstract String getReferencePlainPortPodYaml_3_1();

  // Returns the YAML for a 3.0 domain-in-image pod with the SSL port enabled.
  abstract String getReferenceSslPortPodYaml_3_0();

  // Returns the YAML for a 3.1 domain-in-image pod with the SSL port enabled.
  abstract String getReferenceSslPortPodYaml_3_1();

  // Returns the YAML for a 3.1 Mii Pod.
  abstract String getReferenceMiiPodYaml();

  // Returns the YAML for a 3.3 Mii pod with aux image.
  abstract String getReferenceMiiAuxImagePodYaml_3_3();

  // Returns the YAML for a 3.4 Mii pod with converted aux image.
  abstract String getReferenceMiiConvertedAuxImagePodYaml_3_4();

  // Returns the YAML for a 3.4.1 Mii pod with converted aux image.
  abstract String getReferenceMiiConvertedAuxImagePodYaml_3_4_1();

  abstract String getReferenceIstioMonitoringExporterTcpProtocol();

  @Test
  void afterUpgradingPlainPortPodFrom30_patchIt() {
    useProductionHash();
    initializeExistingPod(loadPodModel(getReferencePlainPortPodYaml_3_0()));

    verifyPodPatched();

    V1Pod patchedPod = domainPresenceInfo.getServerPod(getServerName());
    assertThat(patchedPod.getMetadata().getLabels().get(OPERATOR_VERSION), equalTo(TEST_PRODUCT_VERSION));
    assertThat(AnnotationHelper.getHash(patchedPod), equalTo(AnnotationHelper.getHash(createPodModel())));
  }

  @Test
  void afterUpgradingMiiDomainWith3_3_AuxImages_patchIt() {
    configureDomain().withInitContainer(createInitContainer())
        .withRequestRequirement("memory", "768Mi")
        .withRequestRequirement("cpu", "250m")
        .withAdditionalVolumeMount("compatibility-mode-aux-image-volume-auxiliaryimagevolume1", "/auxiliary")
        .withAdditionalVolume(new V1Volume().name("compatibility-mode-aux-image-volume-auxiliaryimagevolume1")
            .emptyDir(new V1EmptyDirVolumeSource()));

    useProductionHash();
    initializeExistingPod(loadPodModel(getReferenceMiiAuxImagePodYaml_3_3()));

    verifyPodPatched();

    V1Pod patchedPod = domainPresenceInfo.getServerPod(getServerName());
    assertThat(patchedPod.getMetadata().getLabels().get(OPERATOR_VERSION), equalTo(TEST_PRODUCT_VERSION));
    assertThat(AnnotationHelper.getHash(patchedPod), equalTo(AnnotationHelper.getHash(createPodModel())));
  }

  private V1Container createInitContainer() {
    return new V1Container().name("compatibility-mode-operator-aux-container1").image("model-in-image:WLS-AI-v1")
        .command(Collections.singletonList(AUXILIARY_IMAGE_INIT_CONTAINER_WRAPPER_SCRIPT))
        .imagePullPolicy(V1Container.ImagePullPolicyEnum.IFNOTPRESENT)
        .addEnvItem(envItem(AUXILIARY_IMAGE_PATH, DEFAULT_LEGACY_AUXILIARY_IMAGE_MOUNT_PATH))
        .addEnvItem(envItem(AuxiliaryImageEnvVars.AUXILIARY_IMAGE_TARGET_PATH, AUXILIARY_IMAGE_TARGET_PATH))
        .addEnvItem(envItem(AUXILIARY_IMAGE_COMMAND, AUXILIARY_IMAGE_DEFAULT_INIT_CONTAINER_COMMAND))
        .addEnvItem(envItem(AUXILIARY_IMAGE_CONTAINER_IMAGE, "model-in-image:WLS-AI-v1"))
        .addEnvItem(envItem(AUXILIARY_IMAGE_CONTAINER_NAME, "compatibility-mode-operator-aux-container1"))
        .addVolumeMountsItem(new V1VolumeMount().mountPath(AUXILIARY_IMAGE_TARGET_PATH)
            .name("aux-image-volume-auxiliaryimagevolume1"))
        .addVolumeMountsItem(new V1VolumeMount().mountPath("/weblogic-operator/scripts")
            .name("weblogic-scripts-cm-volume"));
  }

  @Test
  void afterUpgradingMiiDomainWith3_4_ConvertedAuxImages_patchIt() {
    configureDomain().withInitContainer(createInitContainer())
        .withRequestRequirement("memory", "768Mi")
        .withRequestRequirement("cpu", "250m")
        .withAdditionalVolumeMount("compatibility-mode-aux-image-volume-auxiliaryimagevolume1", "/auxiliary")
        .withAdditionalVolume(new V1Volume().name("compatibility-mode-aux-image-volume-auxiliaryimagevolume1")
            .emptyDir(new V1EmptyDirVolumeSource()));

    useProductionHash();
    initializeExistingPod(loadPodModel(getReferenceMiiConvertedAuxImagePodYaml_3_4()));

    verifyPodPatched();

    V1Pod patchedPod = domainPresenceInfo.getServerPod(getServerName());
    assertThat(patchedPod.getMetadata().getLabels().get(OPERATOR_VERSION), equalTo(TEST_PRODUCT_VERSION));
    assertThat(AnnotationHelper.getHash(patchedPod), equalTo(AnnotationHelper.getHash(createPodModel())));
  }

<<<<<<< HEAD
=======
  @Test
  void afterUpgradingMiiDomainWith3_4_1_ConvertedAuxImages_patchIt() {
    configureDomain().withInitContainer(createInitContainer())
        .withRequestRequirement("memory", "768Mi")
        .withRequestRequirement("cpu", "250m")
        .withAdditionalVolumeMount("compatibility-mode-aux-image-volume-auxiliaryimagevolume1", "/auxiliary")
        .withAdditionalVolume(new V1Volume().name("compatibility-mode-aux-image-volume-auxiliaryimagevolume1")
            .emptyDir(new V1EmptyDirVolumeSource()));

    useProductionHash();
    initializeExistingPod(loadPodModel(getReferenceMiiConvertedAuxImagePodYaml_3_4_1()));

    verifyPodPatched();

    V1Pod patchedPod = domainPresenceInfo.getServerPod(getServerName());
    assertThat(patchedPod.getMetadata().getLabels().get(OPERATOR_VERSION), equalTo(TEST_PRODUCT_VERSION));
    assertThat(AnnotationHelper.getHash(patchedPod), equalTo(AnnotationHelper.getHash(createPodModel())));
  }

  @Test
  void afterUpgradingPlainPortPodFrom31_patchIt() {
    useProductionHash();
    initializeExistingPod(loadPodModel(getReferencePlainPortPodYaml_3_1()));

    verifyPodPatched();

    V1Pod patchedPod = domainPresenceInfo.getServerPod(getServerName());
    assertThat(patchedPod.getMetadata().getLabels().get(OPERATOR_VERSION), equalTo(TEST_PRODUCT_VERSION));
    assertThat(AnnotationHelper.getHash(patchedPod), equalTo(AnnotationHelper.getHash(createPodModel())));
  }

  @Test
  void afterUpgradingSslPortPodFrom30_patchIt() {
    useProductionHash();
    getServerTopology().setSslListenPort(7002);
    initializeExistingPod(loadPodModel(getReferenceSslPortPodYaml_3_0()));

    verifyPodPatched();

    V1Pod patchedPod = domainPresenceInfo.getServerPod(getServerName());
    assertThat(patchedPod.getMetadata().getLabels().get(OPERATOR_VERSION), equalTo(TEST_PRODUCT_VERSION));
    assertThat(AnnotationHelper.getHash(patchedPod), equalTo(AnnotationHelper.getHash(createPodModel())));
  }

  @Test
  void afterUpgradingSslPortPodFrom31_patchIt() {
    useProductionHash();
    getServerTopology().setSslListenPort(7002);
    initializeExistingPod(loadPodModel(getReferenceSslPortPodYaml_3_1()));

    verifyPodPatched();

    V1Pod patchedPod = domainPresenceInfo.getServerPod(getServerName());
    assertThat(patchedPod.getMetadata().getLabels().get(OPERATOR_VERSION), equalTo(TEST_PRODUCT_VERSION));
    assertThat(AnnotationHelper.getHash(patchedPod), equalTo(AnnotationHelper.getHash(createPodModel())));
  }
>>>>>>> ffd0924a

  void useProductionHash() {
    hashMemento.revert();
  }

  private V1Pod loadPodModel(String podYaml) {
    return Yaml.loadAs(podYaml, V1Pod.class);
  }

  @Test
  void whenPodCreatedWithLatestImage_useAlwaysPullPolicy() {
    defineDomainImage(LATEST_IMAGE);

    V1Container v1Container = getCreatedPodSpecContainer();

    assertThat(v1Container.getName(), equalTo(WLS_CONTAINER_NAME));
    assertThat(v1Container.getImage(), equalTo(LATEST_IMAGE));
    assertThat(v1Container.getImagePullPolicy(), equalTo(V1Container.ImagePullPolicyEnum.ALWAYS));
  }

  @Test
  void whenPodCreatedWithVersionedImage_useIfNotPresentPolicy() {
    defineDomainImage(VERSIONED_IMAGE);

    V1Container v1Container = getCreatedPodSpecContainer();

    assertThat(v1Container.getImage(), equalTo(VERSIONED_IMAGE));
    assertThat(v1Container.getImagePullPolicy(), equalTo(V1Container.ImagePullPolicyEnum.IFNOTPRESENT));
  }

  @Test
  void whenPodCreatedWithoutPullSecret_doNotAddToPod() {
    assertThat(getCreatedPod().getSpec().getImagePullSecrets(), empty());
  }

  @Test
  void whenPodCreatedWithPullSecret_addToPod() {
    V1LocalObjectReference imagePullSecret = new V1LocalObjectReference().name("secret");
    configureDomain().withDefaultImagePullSecrets(imagePullSecret);

    assertThat(getCreatedPod().getSpec().getImagePullSecrets(), hasItem(imagePullSecret));
  }

  @Test
  void whenPodCreatedWithHostAliases_addToPod() {
    V1HostAlias hostAlias = new V1HostAlias().addHostnamesItem("www.test.com").ip("1.1.1.1");
    configureDomain().withHostAliases(hostAlias);

    assertThat(getCreatedPod().getSpec().getHostAliases(), hasItem(hostAlias));
  }

  @Test
  void whenPodCreated_withNoPvc_image_containerHasExpectedVolumeMounts() {
    configurator.withDomainHomeSourceType(DomainSourceType.IMAGE);
    assertThat(
        getCreatedPodSpecContainer().getVolumeMounts(),
        containsInAnyOrder(
            writableVolumeMount(
                  INTROSPECTOR_VOLUME, "/weblogic-operator/introspector"),
            readOnlyVolumeMount("weblogic-domain-debug-cm-volume", "/weblogic-operator/debug"),
            readOnlyVolumeMount("weblogic-scripts-cm-volume", "/weblogic-operator/scripts")));
  }

  @Test
  void whenPodCreated_withNoPvc_fromModel_containerHasExpectedVolumeMounts() {
    reportInspectionWasRun();
    configurator.withDomainHomeSourceType(DomainSourceType.FROM_MODEL)
        .withRuntimeEncryptionSecret("my-runtime-encryption-secret");
    assertThat(
        getCreatedPodSpecContainer().getVolumeMounts(),
        containsInAnyOrder(
            writableVolumeMount(
                  INTROSPECTOR_VOLUME, "/weblogic-operator/introspector"),
            readOnlyVolumeMount("weblogic-domain-debug-cm-volume", "/weblogic-operator/debug"),
            readOnlyVolumeMount("weblogic-scripts-cm-volume", "/weblogic-operator/scripts"),
            readOnlyVolumeMount(RUNTIME_ENCRYPTION_SECRET_VOLUME,
                RUNTIME_ENCRYPTION_SECRET_MOUNT_PATH))); 
  }

  @Test
  void whenDomainHasAuxiliaryImageAndNoVolumeMount_createPodsWithInitContainerEmptyDirVolumeAndVolumeMounts() {
    getConfigurator()
            .withAuxiliaryImages(Collections.singletonList(getAuxiliaryImage("wdt-image:v1")));

    assertThat(getCreatedPodSpecInitContainers(),
            allOf(Matchers.hasAuxiliaryImageInitContainer(AUXILIARY_IMAGE_INIT_CONTAINER_NAME_PREFIX + 1,
                    "wdt-image:v1", V1Container.ImagePullPolicyEnum.IFNOTPRESENT)));
    assertThat(getCreatedPod().getSpec().getVolumes(),
            hasItem(new V1Volume().name(AUXILIARY_IMAGE_INTERNAL_VOLUME_NAME).emptyDir(
                    new V1EmptyDirVolumeSource())));
    assertThat(getCreatedPodSpecContainers().get(0).getVolumeMounts(),
            hasItem(new V1VolumeMount().name(AUXILIARY_IMAGE_INTERNAL_VOLUME_NAME)
                    .mountPath(DEFAULT_AUXILIARY_IMAGE_MOUNT_PATH)));
  }

  @Test
  void whenDomainHasAuxiliaryImage_createPodsWithInitContainerEmptyDirVolumeAndVolumeMounts() {
    getConfigurator()
            .withAuxiliaryImages(Collections.singletonList(getAuxiliaryImage("wdt-image:v1")));

    assertThat(getCreatedPodSpecInitContainers(),
            allOf(Matchers.hasAuxiliaryImageInitContainer(AUXILIARY_IMAGE_INIT_CONTAINER_NAME_PREFIX + 1,
                "wdt-image:v1", V1Container.ImagePullPolicyEnum.IFNOTPRESENT)));
    assertThat(getCreatedPod().getSpec().getVolumes(),
            hasItem(new V1Volume().name(AUXILIARY_IMAGE_INTERNAL_VOLUME_NAME).emptyDir(
                    new V1EmptyDirVolumeSource())));
    assertThat(getCreatedPodSpecContainers().get(0).getVolumeMounts(),
            hasItem(new V1VolumeMount().name(AUXILIARY_IMAGE_INTERNAL_VOLUME_NAME)
                    .mountPath(DEFAULT_AUXILIARY_IMAGE_MOUNT_PATH)));
  }

  @Test
  void whenDomainHasAuxiliaryImageAndVolumeWithCustomMountPath_createPodsWithVolumeMountHavingCustomMountPath() {
    getConfigurator()
            .withAuxiliaryImageVolumeMountPath(CUSTOM_MOUNT_PATH)
            .withAuxiliaryImages(getAuxiliaryImages("wdt-image:v1"));

    assertThat(getCreatedPodSpecContainers().get(0).getVolumeMounts(),
            hasItem(new V1VolumeMount().name(AUXILIARY_IMAGE_INTERNAL_VOLUME_NAME).mountPath(CUSTOM_MOUNT_PATH)));
  }

  @Test
  void whenDomainHasAuxiliaryImageVolumeWithMedium_createPodsWithVolumeHavingSpecifiedMedium() {
    getConfigurator()
            .withAuxiliaryImageVolumeMedium("Memory")
            .withAuxiliaryImages(getAuxiliaryImages("wdt-image:v1"));

    assertThat(getCreatedPod().getSpec().getVolumes(),
            hasItem(new V1Volume().name(AUXILIARY_IMAGE_INTERNAL_VOLUME_NAME).emptyDir(
                    new V1EmptyDirVolumeSource().medium("Memory"))));
  }

  @Test
  void whenDomainHasAuxiliaryImageVolumeWithSizeLimit_createPodsWithVolumeHavingSpecifiedSizeLimit() {
    getConfigurator()
            .withAuxiliaryImageVolumeSizeLimit("100G")
            .withAuxiliaryImages(getAuxiliaryImages("wdt-image:v1"));

    assertThat(getCreatedPod().getSpec().getVolumes(),
            hasItem(new V1Volume().name(AUXILIARY_IMAGE_INTERNAL_VOLUME_NAME).emptyDir(
                    new V1EmptyDirVolumeSource().sizeLimit(Quantity.fromString("100G")))));
  }

  @Test
  void whenDomainHasAuxiliaryImagesWithImagePullPolicy_createPodsWithAIInitContainerHavingImagePullPolicy() {
    getConfigurator()
            .withAuxiliaryImages(Collections.singletonList(getAuxiliaryImage("wdt-image:v1")
                    .imagePullPolicy(V1Container.ImagePullPolicyEnum.ALWAYS)));

    assertThat(getCreatedPodSpecInitContainers(),
            allOf(Matchers.hasAuxiliaryImageInitContainer(AUXILIARY_IMAGE_INIT_CONTAINER_NAME_PREFIX + 1,
                "wdt-image:v1", V1Container.ImagePullPolicyEnum.ALWAYS)));
  }

  @Test
  void whenDomainHasAuxiliaryImagesWithResourceRequirements_createPodsWithAIInitContainerHavingResourceRequirements() {
    getConfigurator()
        .withAuxiliaryImages(Collections.singletonList(getAuxiliaryImage("wdt-image:v1")
            .imagePullPolicy(V1Container.ImagePullPolicyEnum.ALWAYS)))
        .withLimitRequirement("cpu", "250m")
        .withRequestRequirement("memory", "1Gi");

    assertThat(getCreatedPodSpecInitContainers(),
        allOf(Matchers.hasAuxiliaryImageInitContainer(AUXILIARY_IMAGE_INIT_CONTAINER_NAME_PREFIX + 1,
            "wdt-image:v1", V1Container.ImagePullPolicyEnum.ALWAYS, new V1ResourceRequirements()
                .limits(Collections.singletonMap("cpu", new Quantity("250m")))
                .requests(Collections.singletonMap("memory", new Quantity("1Gi"))))));
  }

  @Test
  void whenDomainHasAIWithCustomSourceWdtInstallHome_createPodsWithAIInitContainerHavingCustomSourceWdtInstallHome() {
    getConfigurator()
            .withAuxiliaryImages(Collections.singletonList(getAuxiliaryImage("wdt-image:v1")
                    .sourceWDTInstallHome(CUSTOM_WDT_INSTALL_SOURCE_HOME)));

    assertThat(getCreatedPodSpecInitContainers(),
            allOf(Matchers.hasAuxiliaryImageInitContainer(AUXILIARY_IMAGE_INIT_CONTAINER_NAME_PREFIX + 1,
                "wdt-image:v1", V1Container.ImagePullPolicyEnum.IFNOTPRESENT, CUSTOM_WDT_INSTALL_SOURCE_HOME)));
  }

  @Test
  void whenDomainHasAIWithCustomSourceModelHome_createPodsWithAIInitContainerHavingCustomSourceModelHome() {
    getConfigurator()
            .withAuxiliaryImages(Collections.singletonList(getAuxiliaryImage("wdt-image:v1")
                    .sourceWDTInstallHome(CUSTOM_WDT_INSTALL_SOURCE_HOME).sourceModelHome(CUSTOM_MODEL_SOURCE_HOME)));

    assertThat(getCreatedPodSpecInitContainers(),
            allOf(Matchers.hasAuxiliaryImageInitContainer(AUXILIARY_IMAGE_INIT_CONTAINER_NAME_PREFIX + 1,
                    "wdt-image:v1", V1Container.ImagePullPolicyEnum.IFNOTPRESENT, CUSTOM_WDT_INSTALL_SOURCE_HOME,
                    CUSTOM_MODEL_SOURCE_HOME)));
  }

  @Test
  void whenDomainHasMultipleAuxiliaryImages_createPodsWithAuxiliaryImageInitContainersInCorrectOrder() {
    getConfigurator()
            .withAuxiliaryImages(getAuxiliaryImages("wdt-image1:v1", "wdt-image2:v1"));

    assertThat(getCreatedPodSpecInitContainers(),
            allOf(Matchers.hasAuxiliaryImageInitContainer(AUXILIARY_IMAGE_INIT_CONTAINER_NAME_PREFIX + 1,
                "wdt-image1:v1", V1Container.ImagePullPolicyEnum.IFNOTPRESENT),
                Matchers.hasAuxiliaryImageInitContainer(AUXILIARY_IMAGE_INIT_CONTAINER_NAME_PREFIX + 2,
                    "wdt-image2:v1", V1Container.ImagePullPolicyEnum.IFNOTPRESENT)));
    assertThat(getCreatedPodSpecContainers().get(0).getVolumeMounts(), hasSize(5));
    assertThat(getCreatedPodSpecContainers().get(0).getVolumeMounts(),
            hasItem(new V1VolumeMount().name(AUXILIARY_IMAGE_INTERNAL_VOLUME_NAME)
                    .mountPath(DEFAULT_AUXILIARY_IMAGE_MOUNT_PATH)));
  }

  @Test
  void whenDomainHasLegacyAuxiliaryImage_createPodsWithInitContainerEmptyDirVolumeAndVolumeMounts() {
    Map<String, Object> auxiliaryImageVolume = createAuxiliaryImageVolume(TEST_VOLUME_NAME,
            DEFAULT_LEGACY_AUXILIARY_IMAGE_MOUNT_PATH);
    Map<String, Object> auxiliaryImage =
        createAuxiliaryImage("wdt-image:v1", V1Container.ImagePullPolicyEnum.IFNOTPRESENT);

    convertDomainWithLegacyAuxImages(
            createLegacyDomainMap(
                    createDomainSpecMap(
                            Collections.singletonList(auxiliaryImageVolume),
                            Collections.singletonList(auxiliaryImage))));

    assertThat(getCreatedPodSpecInitContainers(),
            allOf(Matchers.hasLegacyAuxiliaryImageInitContainer(AUXILIARY_IMAGE_INIT_CONTAINER_NAME_PREFIX + 1,
                    "wdt-image:v1",
                    V1Container.ImagePullPolicyEnum.IFNOTPRESENT,
                    AUXILIARY_IMAGE_DEFAULT_INIT_CONTAINER_COMMAND, serverName)));
    assertThat(getCreatedPod().getSpec().getVolumes(),
            hasItem(new V1Volume().name(getLegacyAuxiliaryImageVolumeName()).emptyDir(
                    new V1EmptyDirVolumeSource())));
    assertThat(getCreatedPodSpecContainers().get(0).getVolumeMounts(),
            hasItem(new V1VolumeMount().name(getLegacyAuxiliaryImageVolumeName())
                    .mountPath(DEFAULT_LEGACY_AUXILIARY_IMAGE_MOUNT_PATH)));
  }

  @NotNull
  protected String getAuxiliaryImageVolumeName() {
    return getAuxiliaryImageVolumeName(TEST_VOLUME_NAME);
  }

  @NotNull
  protected static String getAuxiliaryImageVolumeName(String testVolumeName) {
    return AUXILIARY_IMAGE_VOLUME_NAME_PREFIX + testVolumeName;
  }

  @NotNull
  protected static String getLegacyAuxiliaryImageVolumeName() {
    return COMPATIBILITY_MODE + getAuxiliaryImageVolumeName(TEST_VOLUME_NAME);
  }

  @NotNull
  protected String getLegacyAuxiliaryImageVolumeName(String testVolumeName) {
    return COMPATIBILITY_MODE + AUXILIARY_IMAGE_VOLUME_NAME_PREFIX + testVolumeName;
  }

  @Test
  void whenDomainHasLegacyAuxiliaryImageAndVolumeWithCustomMountPath_createPodsWithVolumeMountHavingCustomMountPath() {
    Map<String, Object> auxiliaryImageVolume = createAuxiliaryImageVolume(TEST_VOLUME_NAME, CUSTOM_MOUNT_PATH);
    Map<String, Object> auxiliaryImage =
        createAuxiliaryImage("wdt-image:v1", V1Container.ImagePullPolicyEnum.IFNOTPRESENT);

    convertDomainWithLegacyAuxImages(
            createLegacyDomainMap(
                    createDomainSpecMap(
                            Collections.singletonList(auxiliaryImageVolume),
                            Collections.singletonList(auxiliaryImage))));

    assertThat(getCreatedPodSpecContainers().get(0).getVolumeMounts(),
            hasItem(new V1VolumeMount().name(COMPATIBILITY_MODE + getAuxiliaryImageVolumeName())
                    .mountPath(CUSTOM_MOUNT_PATH)));
  }

  @Test
  void whenDomainHasLegacyAuxiliaryImageVolumeWithMedium_createPodsWithVolumeHavingSpecifiedMedium() {
    Map<String, Object> auxiliaryImageVolume = createAuxiliaryImageVolume(TEST_VOLUME_NAME,
            DEFAULT_LEGACY_AUXILIARY_IMAGE_MOUNT_PATH, null, "Memory");
    Map<String, Object> auxiliaryImage =
        createAuxiliaryImage("wdt-image1:v1", V1Container.ImagePullPolicyEnum.IFNOTPRESENT);

    convertDomainWithLegacyAuxImages(
            createLegacyDomainMap(
                    createDomainSpecMap(
                            Collections.singletonList(auxiliaryImageVolume),
                            Collections.singletonList(auxiliaryImage))));

    assertThat(getCreatedPod().getSpec().getVolumes(),
            hasItem(new V1Volume().name(getLegacyAuxiliaryImageVolumeName()).emptyDir(
                    new V1EmptyDirVolumeSource().medium("Memory"))));
  }

  @Test
  void whenDomainHasLegacyAuxiliaryImageVolumeWithSizeLimit_createPodsWithVolumeHavingSpecifiedSizeLimit() {
    Map<String, Object> auxiliaryImageVolume = createAuxiliaryImageVolume(TEST_VOLUME_NAME,
            DEFAULT_LEGACY_AUXILIARY_IMAGE_MOUNT_PATH, "100G", null);
    Map<String, Object> auxiliaryImage =
        createAuxiliaryImage("wdt-image1:v1", V1Container.ImagePullPolicyEnum.IFNOTPRESENT);

    convertDomainWithLegacyAuxImages(
            createLegacyDomainMap(
                    createDomainSpecMap(
                            Collections.singletonList(auxiliaryImageVolume),
                            Collections.singletonList(auxiliaryImage))));

    assertThat(getCreatedPod().getSpec().getVolumes(),
            hasItem(new V1Volume().name(getLegacyAuxiliaryImageVolumeName()).emptyDir(
                    new V1EmptyDirVolumeSource().sizeLimit(Quantity.fromString("100G")))));
  }

  @Test
  void whenDomainHasLegacyAuxiliaryImagesWithImagePullPolicy_createPodsWithAIInitContainerHavingImagePullPolicy() {
    Map<String, Object> auxiliaryImageVolume = createAuxiliaryImageVolume(DEFAULT_LEGACY_AUXILIARY_IMAGE_MOUNT_PATH);
    Map<String, Object> auxiliaryImage =
        createAuxiliaryImage("wdt-image:v1", V1Container.ImagePullPolicyEnum.ALWAYS);

    convertDomainWithLegacyAuxImages(
            createLegacyDomainMap(
                    createDomainSpecMap(Collections.singletonList(auxiliaryImageVolume),
                            Collections.singletonList(auxiliaryImage))));

    assertThat(getCreatedPodSpecInitContainers(),
            allOf(Matchers.hasLegacyAuxiliaryImageInitContainer(AUXILIARY_IMAGE_INIT_CONTAINER_NAME_PREFIX + 1,
                    "wdt-image:v1", V1Container.ImagePullPolicyEnum.ALWAYS,
                    AUXILIARY_IMAGE_DEFAULT_INIT_CONTAINER_COMMAND,
                    serverName)));
  }

  @Test
  void whenDomainHasLegacyAuxiliaryImagesWithResources_createPodsWithAIInitContainerHavingResourceRequirements() {
    Map<String, Object> auxiliaryImageVolume = createAuxiliaryImageVolume(DEFAULT_LEGACY_AUXILIARY_IMAGE_MOUNT_PATH);
    Map<String, Object> auxiliaryImage =
        createAuxiliaryImage("wdt-image:v1", V1Container.ImagePullPolicyEnum.ALWAYS);

    convertDomainWithLegacyAuxImages(
        createLegacyDomainMap(
            createDomainSpecMapWithResources(Collections.singletonList(auxiliaryImageVolume),
                Collections.singletonList(auxiliaryImage), createResources())));

    assertThat(getCreatedPodSpecInitContainers(),
        allOf(Matchers.hasLegacyAuxiliaryImageInitContainer(AUXILIARY_IMAGE_INIT_CONTAINER_NAME_PREFIX + 1,
            "wdt-image:v1", V1Container.ImagePullPolicyEnum.ALWAYS,
            AUXILIARY_IMAGE_DEFAULT_INIT_CONTAINER_COMMAND,
            new V1ResourceRequirements().limits(Collections.singletonMap("cpu", new Quantity("250m")))
                .requests(Collections.singletonMap("memory", new Quantity("1Gi"))))));
  }

  static ImmutableMap<String, Object> createLegacyDomainMap(Map<String, Object> spec) {
    return ImmutableMap.of("apiVersion", "weblogic.oracle/v8",
            "kind", "Domain",
            "metadata", createMetadata(),
            "spec", spec);
  }

  static Map<String, Object> createDomainSpecMap(List<Object> auxiliaryImageVolumes, List<Object> auxiliaryImages) {
    Map<String, Object> spec = new LinkedHashMap<>();
    spec.put("domainUID", "uid1");
    spec.put("webLogicCredentialsSecret", createWebLogicCredentialsSecret());
    spec.put("includeServerOutInPodLog", Boolean.TRUE);
    spec.put("image", "image:latest");
    spec.put("auxiliaryImageVolumes", auxiliaryImageVolumes);
    spec.put("serverPod", createServerPod(auxiliaryImages));
    return spec;
  }

  static Map<String, Object> createDomainSpecMapWithResources(List<Object> auxiliaryImageVolumes,
                                                              List<Object> auxiliaryImages,
                                                              Map<String, Object> resources) {
    Map<String, Object> spec = new LinkedHashMap<>();
    spec.put("domainUID", "uid1");
    spec.put("webLogicCredentialsSecret", createWebLogicCredentialsSecret());
    spec.put("includeServerOutInPodLog", Boolean.TRUE);
    spec.put("image", "image:latest");
    spec.put("auxiliaryImageVolumes", auxiliaryImageVolumes);
    spec.put("serverPod", createServerPod(auxiliaryImages, resources));
    return spec;
  }

  static Map<String, Object> createSpecWithAdminServer(List<Object> auxiliaryImageVolumes, List<Object> auxiliaryImages,
                                                       Map<String,Object> adminSpec) {
    Map<String, Object> spec = new LinkedHashMap<>();
    spec.put("domainUID", "uid1");
    spec.put("webLogicCredentialsSecret", createWebLogicCredentialsSecret());
    spec.put("includeServerOutInPodLog", Boolean.TRUE);
    spec.put("image", "image:latest");
    spec.put("auxiliaryImageVolumes", auxiliaryImageVolumes);
    spec.put("serverPod", createServerPod(auxiliaryImages));
    spec.put("adminServer", adminSpec);
    return spec;
  }

  static Map<String, Object> createSpecWithClusters(List<Object> auxiliaryImageVolumes, List<Object> auxiliaryImages,
                                                       List<Object> clustersSpec) {
    Map<String, Object> spec = new LinkedHashMap<>();
    spec.put("domainUID", "uid1");
    spec.put("webLogicCredentialsSecret", createWebLogicCredentialsSecret());
    spec.put("includeServerOutInPodLog", Boolean.TRUE);
    spec.put("image", "image:latest");
    spec.put("auxiliaryImageVolumes", auxiliaryImageVolumes);
    spec.put("serverPod", createServerPod(auxiliaryImages));
    spec.put("clusters", clustersSpec);
    return spec;
  }

  static Map<String, Object> createSpecWithManagedServers(List<Object> auxiliaryImageVolumes, List<Object>
          auxiliaryImages, List<Object> managedServersSpec) {
    Map<String, Object> spec = new LinkedHashMap<>();
    spec.put("domainUID", "uid1");
    spec.put("webLogicCredentialsSecret", createWebLogicCredentialsSecret());
    spec.put("includeServerOutInPodLog", Boolean.TRUE);
    spec.put("image", "image:latest");
    spec.put("auxiliaryImageVolumes", auxiliaryImageVolumes);
    spec.put("serverPod", createServerPod(auxiliaryImages));
    spec.put("managedServers", managedServersSpec);
    return spec;
  }

  static List<Object> createClusterSpecWithAuxImages(List<Object> auxiliaryImages, String clusterName) {
    List<Object> clusterSpec = new ArrayList<>();
    clusterSpec.add(ImmutableMap.of("clusterName", clusterName,
            "serverPod", createServerPod(auxiliaryImages)));
    return clusterSpec;
  }

  static List<Object> createManagedServersSpecWithAuxImages(List<Object> auxiliaryImages, String msName) {
    List<Object> managedServersSpec = new ArrayList<>();
    managedServersSpec.add(ImmutableMap.of("serverName", msName,
            "serverPod", createServerPod(auxiliaryImages)));
    return managedServersSpec;
  }

  static Map<String, Object> createServerPodWithAuxImages(List<Object> auxiliaryImages) {
    return ImmutableMap.of("serverPod", createServerPod(auxiliaryImages));
  }

  @NotNull
  private static Map<String, Object> createServerPod(List<Object> auxiliaryImages) {
    Map<String, Object> serverPod = new LinkedHashMap<>();
    serverPod.put("auxiliaryImages", auxiliaryImages);
    return serverPod;
  }

  @NotNull
  private static Map<String, Object> createServerPod(List<Object> auxiliaryImages, Map<String, Object> resources) {
    Map<String, Object> serverPod = new LinkedHashMap<>();
    serverPod.put("auxiliaryImages", auxiliaryImages);
    serverPod.put("resources", resources);
    return serverPod;
  }

  @NotNull
  private static Map<String, Object> createWebLogicCredentialsSecret() {
    Map<String, Object> webLogicCredentialsSecret = new LinkedHashMap<>();
    webLogicCredentialsSecret.put("name", "webLogicCredentialsSecretName");
    return webLogicCredentialsSecret;
  }

  @NotNull
  static Map<String, Object> createMetadata() {
    Map<String, Object> metadata = new LinkedHashMap<>();
    metadata.put("name", "domain1");
    metadata.put("namespace", "namespace");
    metadata.put("uid", "12345");
    return metadata;
  }

  static Map<String, Object> createAuxiliaryImage(String image, V1Container.ImagePullPolicyEnum imagePullPolicy) {
    return createAuxiliaryImage(image, imagePullPolicy,
            AUXILIARY_IMAGE_DEFAULT_INIT_CONTAINER_COMMAND, TEST_VOLUME_NAME);
  }

  static Map<String, Object> createAuxiliaryImage(String image, V1Container.ImagePullPolicyEnum imagePullPolicy,
                                                  String command) {
    return createAuxiliaryImage(image, imagePullPolicy, command,
            TEST_VOLUME_NAME);
  }

  @NotNull
  private static Map<String, Object> createAuxiliaryImage(String image, V1Container.ImagePullPolicyEnum imagePullPolicy,
                                                          String command, String volume) {
    Map<String, Object> auxiliaryImage = new LinkedHashMap<>();
    auxiliaryImage.put("image", image);
    auxiliaryImage.put("imagePullPolicy", imagePullPolicy.toString());
    auxiliaryImage.put("volume", volume);
    auxiliaryImage.put("command", command);
    return auxiliaryImage;
  }

  static Map<String, Object> createResources() {
    Map<String, Object> resources = new LinkedHashMap<>();
    resources.put("requests", Collections.singletonMap("memory", "1Gi"));
    resources.put("limits", Collections.singletonMap("cpu", "250m"));
    return resources;
  }

  static Map<String, Object> createAuxiliaryImageVolume(String mountPath) {
    return createAuxiliaryImageVolume(TEST_VOLUME_NAME, mountPath);
  }

  @NotNull
  static Map<String, Object> createAuxiliaryImageVolume(String name, String mountPath) {
    Map<String, Object> auxiliaryImageVolumes = new LinkedHashMap<>();
    auxiliaryImageVolumes.put("name", name);
    auxiliaryImageVolumes.put("mountPath", mountPath);
    return auxiliaryImageVolumes;
  }

  @NotNull
  static Map<String, Object> createAuxiliaryImageVolume(String name, String mountPath, String sizeLimit,
                                                                String medium) {
    Map<String, Object> auxiliaryImageVolume = new LinkedHashMap<>();
    auxiliaryImageVolume.put("name", name);
    auxiliaryImageVolume.put("mountPath", mountPath);
    Optional.ofNullable(sizeLimit).ifPresent(s -> auxiliaryImageVolume.put("sizeLimit", s));
    Optional.ofNullable(medium).ifPresent(m -> auxiliaryImageVolume.put("medium", m));
    return auxiliaryImageVolume;
  }

  void convertDomainWithLegacyAuxImages(Map<String, Object> map) {
    try {
      testSupport.addDomainPresenceInfo(new DomainPresenceInfo(
              readDomain(conversionUtils.convertDomainSchema(Yaml.dump(map)))));
      addAuxiliaryImagePathsEnvToPacket();
    } catch (IOException ioe) {
      ioe.printStackTrace();
    }
  }

  @Test
  void whenDomainHasLegacyAuxImagesWithCustomCommand_createPodsWithAuxImageInitContainerHavingCustomCommand() {
    Map<String, Object> auxiliaryImageVolume = createAuxiliaryImageVolume(DEFAULT_LEGACY_AUXILIARY_IMAGE_MOUNT_PATH);
    Map<String, Object> auxiliaryImage =
        createAuxiliaryImage("wdt-image:v1", V1Container.ImagePullPolicyEnum.IFNOTPRESENT,
            CUSTOM_COMMAND_SCRIPT);

    convertDomainWithLegacyAuxImages(
            createLegacyDomainMap(
                    createDomainSpecMap(Collections.singletonList(auxiliaryImageVolume),
                            Collections.singletonList(auxiliaryImage))));
    assertThat(getCreatedPodSpecInitContainers(),
            allOf(Matchers.hasLegacyAuxiliaryImageInitContainer(AUXILIARY_IMAGE_INIT_CONTAINER_NAME_PREFIX + 1,
                    "wdt-image:v1", V1Container.ImagePullPolicyEnum.IFNOTPRESENT, CUSTOM_COMMAND_SCRIPT, serverName)));
  }

  private void addAuxiliaryImagePathsEnvToPacket() {
    testSupport.addToPacket(ENVVARS,
            Collections.singletonList(new V1EnvVar().name(AUXILIARY_IMAGE_PATHS)
                    .value(DEFAULT_LEGACY_AUXILIARY_IMAGE_MOUNT_PATH)));
  }

  @Test
  void whenDomainHasMultipleLegacyAuxiliaryImages_createPodsWithAuxiliaryImageInitContainersInCorrectOrder() {
    Map<String, Object> auxiliaryImageVolume = createAuxiliaryImageVolume(DEFAULT_LEGACY_AUXILIARY_IMAGE_MOUNT_PATH);
    Map<String, Object> auxiliaryImage =
        createAuxiliaryImage("wdt-image1:v1", V1Container.ImagePullPolicyEnum.IFNOTPRESENT);
    Map<String, Object> auxiliaryImage2 =
        createAuxiliaryImage("wdt-image2:v1", V1Container.ImagePullPolicyEnum.IFNOTPRESENT);

    convertDomainWithLegacyAuxImages(
            createLegacyDomainMap(
                    createDomainSpecMap(
                            Collections.singletonList(auxiliaryImageVolume),
                            Arrays.asList(auxiliaryImage, auxiliaryImage2))));

    assertThat(getCreatedPodSpecInitContainers(),
        allOf(Matchers.hasLegacyAuxiliaryImageInitContainer(AUXILIARY_IMAGE_INIT_CONTAINER_NAME_PREFIX + 1,
                "wdt-image1:v1", V1Container.ImagePullPolicyEnum.IFNOTPRESENT,
                AUXILIARY_IMAGE_DEFAULT_INIT_CONTAINER_COMMAND, serverName),
            Matchers.hasLegacyAuxiliaryImageInitContainer(AUXILIARY_IMAGE_INIT_CONTAINER_NAME_PREFIX + 2,
                "wdt-image2:v1",
                V1Container.ImagePullPolicyEnum.IFNOTPRESENT,
                AUXILIARY_IMAGE_DEFAULT_INIT_CONTAINER_COMMAND, serverName)));
    assertThat(getCreatedPodSpecContainers().get(0).getVolumeMounts(), hasSize(4));
    assertThat(getCreatedPodSpecContainers().get(0).getVolumeMounts(),
            hasItem(new V1VolumeMount().name(COMPATIBILITY_MODE + AUXILIARY_IMAGE_VOLUME_NAME_PREFIX + TEST_VOLUME_NAME)
                    .mountPath(DEFAULT_LEGACY_AUXILIARY_IMAGE_MOUNT_PATH)));
  }

  @NotNull
  List<AuxiliaryImage> getAuxiliaryImages(String... images) {
    List<AuxiliaryImage> auxiliaryImageList = new ArrayList<>();
    Arrays.stream(images).forEach(image -> auxiliaryImageList
            .add(new AuxiliaryImage().image(image)));
    return auxiliaryImageList;
  }

  @NotNull
  public static AuxiliaryImage getAuxiliaryImage(String image) {
    return new AuxiliaryImage().image(image);
  }

  @Test
  void whenIntrospectionCreatesMultipleConfigMaps_createCorrespondingVolumeMounts() {
    testSupport.addToPacket(NUM_CONFIG_MAPS, "3");

    assertThat(
        getCreatedPodSpecContainer().getVolumeMounts(),
        allOf(
              hasItem(writableVolumeMount(INTROSPECTOR_VOLUME, "/weblogic-operator/introspector")),
              hasItem(writableVolumeMount(INTROSPECTOR_VOLUME + "-1", "/weblogic-operator/introspector-1")),
              hasItem(writableVolumeMount(INTROSPECTOR_VOLUME + "-2", "/weblogic-operator/introspector-2"))
              ));
  }

  public void reportInspectionWasRun() {
    testSupport.addToPacket(MAKE_RIGHT_DOMAIN_OPERATION, reportIntrospectionRun());
  }

  private MakeRightDomainOperation reportIntrospectionRun() {
    return createStub(InspectionWasRun.class);
  }

  abstract static class InspectionWasRun implements MakeRightDomainOperation {
    @Override
    public boolean wasInspectionRun() {
      return true;
    }
  }

  @Test
  void whenPodCreated_lifecyclePreStopHasStopServerCommand() {
    assertThat(
        getCreatedPodSpecContainer().getLifecycle().getPreStop().getExec().getCommand(),
        contains("/weblogic-operator/scripts/stopServer.sh"));
  }

  @Test
  void whenPodCreated_livenessProbeHasLivenessCommand() {
    assertThat(
        getCreatedPodSpecContainer().getLivenessProbe().getExec().getCommand(),
        contains("/weblogic-operator/scripts/livenessProbe.sh"));
  }

  @Test
  void whenPodCreated_livenessProbeHasDefinedTuning() {
    assertThat(
        getCreatedPodSpecContainer().getLivenessProbe(),
        hasExpectedTuning(LIVENESS_INITIAL_DELAY, LIVENESS_TIMEOUT, LIVENESS_PERIOD, DEFAULT_SUCCESS_THRESHOLD,
                CONFIGURED_FAILURE_THRESHOLD));
  }

  @Test
  void whenPodCreated_readinessProbeHasReadinessCommand() {
    V1HTTPGetAction getAction = getCreatedPodSpecContainer().getReadinessProbe().getHttpGet();
    assertThat(getAction.getPath(), equalTo("/weblogic/ready"));
    assertThat(getAction.getPort().getIntValue(), equalTo(listenPort));
  }

  @Test
  void whenPodCreated_readinessProbeHasDefinedTuning() {
    assertThat(
        getCreatedPodSpecContainer().getReadinessProbe(),
        hasExpectedTuning(READINESS_INITIAL_DELAY, READINESS_TIMEOUT, READINESS_PERIOD, DEFAULT_SUCCESS_THRESHOLD,
                CONFIGURED_FAILURE_THRESHOLD));
  }

  @Test
  void whenPodCreatedWithAdminPortEnabled_readinessProbeHasReadinessCommand() {
    final Integer adminPort = 9002;
    domainTopology.getServerConfig(serverName).setAdminPort(adminPort);
    V1HTTPGetAction getAction = getCreatedPodSpecContainer().getReadinessProbe().getHttpGet();
    assertThat(getAction.getPath(), equalTo("/weblogic/ready"));
    assertThat(getAction.getPort().getIntValue(), equalTo(adminPort));
    assertThat(getAction.getScheme(), equalTo(V1HTTPGetAction.SchemeEnum.HTTPS));
  }

  @Test
  void whenPodCreatedWithAdminPortEnabled_adminPortSecureEnvVarIsTrue() {
    final Integer adminPort = 9002;
    domainTopology.getServerConfig(serverName).setAdminPort(adminPort);
    assertThat(getCreatedPodSpecContainer().getEnv(), hasEnvVar("ADMIN_PORT_SECURE", "true"));
  }

  @Test
  void whenPodCreatedWithOnRestartDistribution_dontAddDynamicUpdateEnvVar() {
    configureDomain().withConfigOverrideDistributionStrategy(OverrideDistributionStrategy.ON_RESTART);

    assertThat(getCreatedPodSpecContainer().getEnv(), not(hasEnvVar("DYNAMIC_CONFIG_OVERRIDE")));
  }

  @Test
  void whenPodCreatedWithDynamicDistribution_addDynamicUpdateEnvVar() {
    configureDomain().withConfigOverrideDistributionStrategy(OverrideDistributionStrategy.DYNAMIC);

    assertThat(getCreatedPodSpecContainer().getEnv(), hasEnvVar("DYNAMIC_CONFIG_OVERRIDE"));
  }

  @Test
  void whenDistributionStrategyModified_dontReplacePod() {
    configureDomain().withConfigOverrideDistributionStrategy(OverrideDistributionStrategy.DYNAMIC);
    initializeExistingPod();

    configureDomain().withConfigOverrideDistributionStrategy(OverrideDistributionStrategy.ON_RESTART);
    verifyPodNotReplaced();
  }

  @Test
  void whenPodCreatedWithDomainV2Settings_livenessProbeHasConfiguredTuning() {
    configureServer()
        .withLivenessProbeSettings(CONFIGURED_DELAY, CONFIGURED_TIMEOUT, CONFIGURED_PERIOD)
        .withLivenessProbeThresholds(CONFIGURED_SUCCESS_THRESHOLD, CONFIGURED_FAILURE_THRESHOLD);
    assertThat(
        getCreatedPodSpecContainer().getLivenessProbe(),
        hasExpectedTuning(CONFIGURED_DELAY, CONFIGURED_TIMEOUT, CONFIGURED_PERIOD, CONFIGURED_SUCCESS_THRESHOLD,
                CONFIGURED_FAILURE_THRESHOLD));
  }

  @Test
  void whenPodCreated_readinessProbeHasConfiguredTuning() {
    configureServer()
        .withReadinessProbeSettings(CONFIGURED_DELAY, CONFIGURED_TIMEOUT, CONFIGURED_PERIOD)
        .withReadinessProbeThresholds(CONFIGURED_SUCCESS_THRESHOLD, CONFIGURED_FAILURE_THRESHOLD);
    assertThat(
        getCreatedPodSpecContainer().getReadinessProbe(),
        hasExpectedTuning(CONFIGURED_DELAY, CONFIGURED_TIMEOUT, CONFIGURED_PERIOD,
                CONFIGURED_SUCCESS_THRESHOLD, CONFIGURED_FAILURE_THRESHOLD));
  }

  @Test
  public void whenPodCreationFailsDueToUnprocessableEntityFailure_reportInDomainStatus() {
    testSupport.failOnCreate(POD, NS, new UnrecoverableErrorBuilderImpl()
        .withReason("FieldValueNotFound")
        .withMessage("Test this failure")
        .build());

    testSupport.runSteps(getStepFactory(), terminalStep);

    assertThat(getDomain(), hasStatus().withReason(KUBERNETES)
        .withMessageContaining("create", "pod", NS, "Test this failure"));
  }

  @Test
  public void whenPodCreationFailsDueToUnprocessableEntityFailure_createFailedKubernetesEvent() {
    testSupport.failOnCreate(POD, NS, new UnrecoverableErrorBuilderImpl()
        .withReason("FieldValueNotFound")
        .withMessage("Test this failure")
        .build());

    testSupport.runSteps(getStepFactory(), terminalStep);

    assertThat(
        "Expected Event " + DOMAIN_FAILED + " expected with message not found",
        getExpectedEventMessage(DOMAIN_FAILED),
        stringContainsInOrder("Domain", UID, "failed due to",
            getLocalizedString(KUBERNETES_EVENT_ERROR)));
  }

  @Test
  void whenPodCreationFailsDueToUnprocessableEntityFailure_abortFiber() {
    testSupport.failOnCreate(POD, NS, new UnrecoverableErrorBuilderImpl()
        .withReason("FieldValueNotFound")
        .withMessage("Test this failure")
        .build());

    testSupport.runSteps(getStepFactory(), terminalStep);

    assertThat(terminalStep.wasRun(), is(false));
  }

  @Test
  void whenPodCreationFailsDueToQuotaExceeded_reportInDomainStatus() {
    testSupport.failOnCreate(POD, NS, createQuotaExceededException());

    testSupport.runSteps(getStepFactory(), terminalStep);

    assertThat(getDomain(), hasStatus().withReason(KUBERNETES)
          .withMessageContaining("create", "pod", NS, getQuotaExceededMessage()));
  }

  @Test
  void whenPodCreationFailsDueToQuotaExceeded_generateFailedEvent() {
    testSupport.failOnCreate(POD, NS, createQuotaExceededException());

    testSupport.runSteps(getStepFactory(), terminalStep);

    assertThat(
        "Expected Event " + DOMAIN_FAILED + " expected with message not found",
        getExpectedEventMessage(DOMAIN_FAILED),
        stringContainsInOrder("Domain", UID, "failed due to",
            getLocalizedString(KUBERNETES_EVENT_ERROR)));
  }

  private ApiException createQuotaExceededException() {
    return new ApiException(HttpURLConnection.HTTP_FORBIDDEN, getQuotaExceededMessage());
  }

  private String getQuotaExceededMessage() {
    return "pod " + getPodName() + " is forbidden: quota exceeded";
  }

  @Test
  void whenPodCreationFailsDueToQuotaExceeded_abortFiber() {
    testSupport.failOnCreate(POD, NS, createQuotaExceededException());

    testSupport.runSteps(getStepFactory(), terminalStep);

    assertThat(terminalStep.wasRun(), is(false));
  }

  // todo set property to indicate dynamic/on_restart copying
  protected abstract void verifyPodReplaced();

  protected void verifyPodPatched() {
    testSupport.runSteps(getStepFactory(), terminalStep);

    assertThat(logRecords, not(containsFine(getExistsMessageKey())));
    assertThat(logRecords, containsInfo(getPatchedMessageKey()));
  }

  protected void verifyPodNotPatched() {
    testSupport.runSteps(getStepFactory(), terminalStep);

    assertThat(logRecords, containsFine(getExistsMessageKey()));
    assertThat(logRecords, not(containsInfo(getPatchedMessageKey())));
  }

  protected void verifyPodNotReplaced() {
    testSupport.runSteps(getStepFactory(), terminalStep);

    assertThat(logRecords, not(containsInfo(getReplacedMessageKey())));
    assertThat(logRecords, containsFine(getExistsMessageKey()));
  }

  protected abstract void verifyPodNotReplacedWhen(PodMutator mutator);

  private void misconfigurePod(PodMutator mutator) {
    V1Pod existingPod = createPodModel();
    mutator.mutate(existingPod);
    initializeExistingPod(existingPod);
  }

  private V1Pod getPatchedPod() {
    testSupport.runSteps(getStepFactory(), terminalStep);

    assertThat(logRecords, containsInfo(getPatchedMessageKey()));

    return testSupport.getResourceWithName(KubernetesTestSupport.POD, getPodName());
  }

  abstract ServerConfigurator configureServer();

  @SuppressWarnings("unchecked")
  @Test
  void whenPodCreated_hasPredefinedEnvVariables() {
    assertThat(
        getCreatedPodSpecContainer().getEnv(),
        allOf(
            hasEnvVar("DOMAIN_NAME", DOMAIN_NAME),
            hasEnvVar("DOMAIN_HOME", "/u01/oracle/user_projects/domains"),
            hasEnvVar("ADMIN_NAME", ADMIN_SERVER),
            hasEnvVar("ADMIN_PORT", Integer.toString(ADMIN_PORT)),
            hasEnvVar("SERVER_NAME", getServerName()),
            hasEnvVar("ADMIN_USERNAME", null),
            hasEnvVar("ADMIN_PASSWORD", null),
            hasEnvVar("DOMAIN_UID", UID),
            hasEnvVar("NODEMGR_HOME", NODEMGR_HOME),
            hasEnvVar("SERVER_OUT_IN_POD_LOG", Boolean.toString(INCLUDE_SERVER_OUT_IN_POD_LOG)),
            hasEnvVar("LOG_HOME", null),
            hasEnvVar("SERVICE_NAME", LegalNames.toServerServiceName(UID, getServerName())),
            hasEnvVar("AS_SERVICE_NAME", LegalNames.toServerServiceName(UID, ADMIN_SERVER)),
            hasEnvVar(
                "USER_MEM_ARGS",
                "-Djava.security.egd=file:/dev/./urandom")));
  }

  @Test
  void whenPodCreated_hasProductVersion() {
    assertThat(getCreatedPod().getMetadata().getLabels(), hasEntry(OPERATOR_VERSION, TEST_PRODUCT_VERSION));
  }

  @Test
  void whenPodCreated_withLogHomeSpecified_hasLogHomeEnvVariable() {
    final String myLogHome = "/shared/mylogs/";
    domainPresenceInfo.getDomain().getSpec().setLogHomeEnabled(true);
    domainPresenceInfo.getDomain().getSpec().setLogHome("/shared/mylogs/");
    assertThat(getCreatedPodSpecContainer().getEnv(), hasEnvVar("LOG_HOME", myLogHome));
  }

  @Test
  void whenPodCreated_withLogHomeLayoutFlat_hasLogHomeLayoutEnvVariableSet() {
    final String myLogHome = "/shared/mylogs/";
    domainPresenceInfo.getDomain().getSpec().setLogHomeEnabled(true);
    domainPresenceInfo.getDomain().getSpec().setLogHome("/shared/mylogs/");
    domainPresenceInfo.getDomain().getSpec().setLogHomeLayout(LogHomeLayoutType.FLAT);
    assertThat(getCreatedPodSpecContainer().getEnv(), hasEnvVar("LOG_HOME_LAYOUT",
        LogHomeLayoutType.FLAT.toString()));
  }

  @Test
  void whenPodCreated_withoutLogHomeLayout_hasNoLogHomeLayoutEnvVariableSet() {
    final String myLogHome = "/shared/mylogs/";
    domainPresenceInfo.getDomain().getSpec().setLogHomeEnabled(true);
    domainPresenceInfo.getDomain().getSpec().setLogHome("/shared/mylogs/");
    assertThat(getCreatedPodSpecContainer().getEnv(), not(hasEnvVar("LOG_HOME_LAYOUT",
        LogHomeLayoutType.FLAT.toString())));
  }

  @Test
  void whenPodCreated_withoutLogHomeSpecified_hasDefaultLogHomeEnvVariable() {
    domainPresenceInfo.getDomain().getSpec().setLogHomeEnabled(true);
    domainPresenceInfo.getDomain().getSpec().setLogHome(null);
    assertThat(getCreatedPodSpecContainer().getEnv(), hasEnvVar("LOG_HOME", LOG_HOME + "/" + UID));
  }

  @Test
  void whenPodCreated_withLivenessCustomScriptSpecified_hasEnvVariable() {
    final String customScript = "/u01/customLiveness.sh";
    domainPresenceInfo.getDomain().getSpec().setLivenessProbeCustomScript(customScript);
    assertThat(getCreatedPodSpecContainer().getEnv(), hasEnvVar("LIVENESS_PROBE_CUSTOM_SCRIPT", customScript));
  }

  @Test
  void whenOperatorHasKubernetesPlatformConfigured_createdPodSpecContainerHasKubernetesPlatformEnvVariable() {
    TuningParametersStub.setParameter(KUBERNETES_PLATFORM_NAME, "Openshift");
    assertThat(getCreatedPodSpecContainer().getEnv(),
            hasEnvVar(ServerEnvVars.KUBERNETES_PLATFORM, "Openshift")
    );
  }

  @Test
  void whenNotConfigured_KubernetesPlatform_createdPodSpecContainerHasNoKubernetesPlatformEnvVariable() {
    assertThat(getCreatedPodSpecContainer().getEnv(),
            not(hasEnvVar(ServerEnvVars.KUBERNETES_PLATFORM, "Openshift"))
    );
  }

  private static final String OVERRIDE_DATA_DIR = "/u01/data";
  private static final String OVERRIDE_DATA_HOME = OVERRIDE_DATA_DIR + File.separator + UID;

  @Test
  void whenPodCreated_withDataHomeSpecified_verifyDataHomeEnvDefined() {
    domainPresenceInfo.getDomain().getSpec().setDataHome(OVERRIDE_DATA_DIR);
    assertThat(getCreatedPodSpecContainer().getEnv(), hasEnvVar(ServerEnvVars.DATA_HOME, OVERRIDE_DATA_HOME));
  }

  private static final String EMPTY_DATA_HOME = "";

  @Test
  void whenPodCreated_withDataHomeNotSpecified_verifyDataHomeEnvNotDefined() {
    assertThat(getCreatedPodSpecContainer().getEnv(), not(hasEnvVar(ServerEnvVars.DATA_HOME, EMPTY_DATA_HOME)));
  }

  @Test
  void whenPodCreated_withEmptyDataHomeSpecified_verifyDataHomeEnvNotDefined() {
    domainPresenceInfo.getDomain().getSpec().setDataHome(EMPTY_DATA_HOME);
    assertThat(getCreatedPodSpecContainer().getEnv(), not(hasEnvVar(ServerEnvVars.DATA_HOME, EMPTY_DATA_HOME)));
  }

  private static final String NULL_DATA_HOME = null;

  @Test
  void whenPodCreated_withNullDataHomeSpecified_verifyDataHomeEnvNotDefined() {
    domainPresenceInfo.getDomain().getSpec().setDataHome(NULL_DATA_HOME);
    assertThat(getCreatedPodSpecContainer().getEnv(), not(hasEnvVar(ServerEnvVars.DATA_HOME, NULL_DATA_HOME)));
  }

  @Test
  void whenDomainPresenceLacksClaims_adminPodSpecHasNoDomainStorageVolume() {
    assertThat(getVolumeWithName(getCreatedPod(), STORAGE_VOLUME_NAME), nullValue());
  }

  @Test
  void createdPod_hasConfigMapVolume() {
    V1Volume credentialsVolume = getVolumeWithName(getCreatedPod(), CONFIGMAP_VOLUME_NAME);

    assertThat(credentialsVolume.getConfigMap().getName(), equalTo(SCRIPT_CONFIG_MAP_NAME));
    assertThat(credentialsVolume.getConfigMap().getDefaultMode(), equalTo(READ_AND_EXECUTE_MODE));
  }

  private V1Volume getVolumeWithName(V1Pod pod, String volumeName) {
    for (V1Volume volume : pod.getSpec().getVolumes()) {
      if (volume.getName().equals(volumeName)) {
        return volume;
      }
    }
    return null;
  }

  @Test
  void whenPodCreated_hasExpectedLabels() {
    assertThat(
        getCreatedPod().getMetadata().getLabels(),
        allOf(
            hasEntry(LabelConstants.DOMAINUID_LABEL, UID),
            hasEntry(LabelConstants.DOMAINNAME_LABEL, DOMAIN_NAME),
            hasEntry(LabelConstants.SERVERNAME_LABEL, getServerName()),
            hasEntry(LabelConstants.CREATEDBYOPERATOR_LABEL, "true")));
  }

  @Test
  void whenPodCreated_containerUsesListenPort() {
    final V1ContainerPort plainPort = getContainerPort("default");

    assertThat(plainPort, notNullValue());
    assertThat(plainPort.getProtocol(), equalTo(V1ContainerPort.ProtocolEnum.TCP));
    assertThat(plainPort.getContainerPort(), equalTo(listenPort));
  }

  private V1ContainerPort getContainerPort(String portName) {
    return getCreatedPodSpecContainer().getPorts().stream().filter(
          p -> p.getName().equalsIgnoreCase(portName)).findFirst().orElse(null);
  }

  @Test
  void whenPodCreatedWithSslPort_containerUsesIt() {
    domainTopology.getServerConfig(serverName).setSslListenPort(SSL_PORT);
    final V1ContainerPort sslPort = getContainerPort("default-secure");

    assertThat(sslPort, notNullValue());
    assertThat(sslPort.getProtocol(), equalTo(V1ContainerPort.ProtocolEnum.TCP));
    assertThat(sslPort.getContainerPort(), equalTo(SSL_PORT));
  }

  @Test
  void whenPodCreatedWithAdminPortEnabled__containerUsesIt() {
    final Integer adminPort = 9002;
    domainTopology.getServerConfig(serverName).setAdminPort(adminPort);
    final V1ContainerPort sslPort = getContainerPort("default-admin");

    assertThat(sslPort, notNullValue());
    assertThat(sslPort.getProtocol(), equalTo(V1ContainerPort.ProtocolEnum.TCP));
    assertThat(sslPort.getContainerPort(), equalTo(adminPort));
  }

  abstract String getCreatedMessageKey();

  abstract FiberTestSupport.StepFactory getStepFactory();

  V1Pod getCreatedPod() {
    testSupport.runSteps(getStepFactory(), terminalStep);
    logRecords.clear();

    return (V1Pod) testSupport.getResources(KubernetesTestSupport.POD).get(0);
  }

  @Test
  void whenPodHasUnknownCustomerLabel_ignoreIt() {
    verifyPodNotReplacedWhen(pod -> pod.getMetadata().putLabelsItem("customer.label", "value"));
  }

  @Test
  void whenPodLacksExpectedCustomerLabel_addIt() {
    initializeExistingPod();
    configurator.withPodLabel("customer.label", "value");

    V1Pod patchedPod = getPatchedPod();

    assertThat(patchedPod.getMetadata().getLabels().get("customer.label"), equalTo("value"));
  }

  @Test
  void whenPodLacksExpectedCustomerAnnotations_addIt() {
    initializeExistingPod();
    configurator.withPodAnnotation("customer.annotation", "value");

    V1Pod patchedPod = getPatchedPod();

    assertThat(patchedPod.getMetadata().getAnnotations().get("customer.annotation"), equalTo("value"));
  }

  @Test
  void whenPodCustomerLabelHasBadValue_replaceIt() {
    configurator.withPodLabel("customer.label", "value");
    misconfigurePod(pod -> pod.getMetadata().putLabelsItem("customer.label", "badvalue"));

    V1Pod patchedPod = getPatchedPod();

    assertThat(patchedPod.getMetadata().getLabels().get("customer.label"), equalTo("value"));
  }

  @Test
  void whenPodCustomerAnnotationHasBadValue_replaceIt() {
    configurator.withPodAnnotation("customer.annotation", "value");
    misconfigurePod(pod -> pod.getMetadata().putAnnotationsItem("customer.annotation", "badvalue"));

    V1Pod patchedPod = getPatchedPod();

    assertThat(patchedPod.getMetadata().getAnnotations().get("customer.annotation"), equalTo("value"));
  }

  @Test
  void whenPodLacksExpectedCustomerLabelAndRequestRequirement_replaceIt() {
    initializeExistingPod();

    configurator.withPodLabel("expected.label", "value").withRequestRequirement("widgets", "10");

    verifyPodReplaced();
  }

  void initializeExistingPod() {
    initializeExistingPod(createPodModel());
  }

  void initializeExistingPod(V1Pod pod) {
    testSupport.defineResources(pod);
    domainPresenceInfo.setServerPod(getServerName(), pod);
  }

  void initializeExistingPodWithIntrospectVersion(String introspectVersion) {
    initializeExistingPodWithIntrospectVersion(createPodModel(), introspectVersion);
  }

  void initializeExistingPodWithIntrospectVersion(V1Pod pod, String introspectVersion) {
    testSupport.defineResources(pod);
    pod.getMetadata().getLabels().put(LabelConstants.INTROSPECTION_STATE_LABEL, introspectVersion);
    domainPresenceInfo.setServerPod(getServerName(), pod);
  }

  private V1Pod createPodModel() {
    return createPod(testSupport.getPacket());
  }

  @Test
  void whenPodHasUnknownCustomerAnnotations_ignoreIt() {
    verifyPodNotReplacedWhen(pod -> pod.getMetadata().putAnnotationsItem("annotation", "value"));
  }

  @Test
  void whenConfigurationModifiesPodSecurityContext_replacePod() {
    initializeExistingPod();

    configurator.withPodSecurityContext(new V1PodSecurityContext().runAsGroup(12345L));

    verifyPodReplaced();
  }

  @Test
  void whenConfigurationAddsNodeSelector_replacePod() {
    initializeExistingPod();

    configurator.withNodeSelector("key", "value");

    verifyPodReplaced();
  }

  @Test
  void whenNullVsEmptyNodeSelector_dontReplaceIt() {
    verifyPodNotReplacedWhen(pod -> pod.getSpec().setNodeSelector(null));
  }

  @Test
  void whenConfigurationModifiesContainerSecurityContext_replacePod() {
    initializeExistingPod();

    configurator.withContainerSecurityContext(new V1SecurityContext().runAsGroup(9876L));

    verifyPodReplaced();
  }

  @Test
  void whenPodLivenessProbeSettingsChanged_replacePod() {
    initializeExistingPod();

    configurator.withDefaultLivenessProbeSettings(8, 7, 6);

    verifyPodReplaced();
  }

  @Test
  void whenPodReadinessProbeSettingsChanged_replacePod() {
    initializeExistingPod();

    configurator.withDefaultReadinessProbeSettings(5, 4, 3);

    verifyPodReplaced();
  }

  @Test
  void whenPodRequestRequirementChanged_replacePod() {
    initializeExistingPod();

    configurator.withRequestRequirement("resource", "5");

    verifyPodReplaced();
  }

  @Test
  void whenPodRequestRequirementsEmptyVsNull_dontReplaceIt() {
    verifyPodNotReplacedWhen(pod -> pod.getSpec().getContainers().get(0).resources(null));
  }

  @Test
  void whenPodLimitRequirementChanged_replacePod() {
    initializeExistingPod();

    configurator.withLimitRequirement("limit", "7");

    verifyPodReplaced();
  }

  private V1Container getSpecContainer(V1Pod pod) {
    return pod.getSpec().getContainers().get(0);
  }

  @Test
  void whenExistingPodSpecHasK8sVolume_ignoreIt() {
    verifyPodNotReplacedWhen(
        (pod) -> {
          pod.getSpec().addVolumesItem(new V1Volume().name("k8s"));
          getSpecContainer(pod)
              .addVolumeMountsItem(
                  new V1VolumeMount()
                      .name("k8s")
                      .mountPath(PodDefaults.K8S_SERVICE_ACCOUNT_MOUNT_PATH));
        });
  }

  @Test
  void whenExistingPodSpecHasK8sVolumeMount_ignoreIt() {
    verifyPodNotReplacedWhen(
        (pod) ->
            getSpecContainer(pod)
                .addVolumeMountsItem(
                    new V1VolumeMount()
                        .name("dummy")
                        .mountPath(PodDefaults.K8S_SERVICE_ACCOUNT_MOUNT_PATH)));
  }

  @Test
  void whenPodConfigurationAddsVolume_replacePod() {
    initializeExistingPod();

    configureServer().withAdditionalVolume("dummy", "/dummy");

    verifyPodReplaced();
  }

  @Test
  void whenPodConfigurationAddsImagePullSecret_replacePod() {
    initializeExistingPod();

    configureDomain().withDefaultImagePullSecrets(new V1LocalObjectReference().name("secret"));

    verifyPodReplaced();
  }

  @Test
  void whenPodConfigurationAddsVolumeMount_replacePod() {
    initializeExistingPod();

    configureServer().withAdditionalVolumeMount("dummy", "/dummy");

    verifyPodReplaced();
  }

  @Test
  void whenPodConfigurationChangesImageName_replacePod() {
    initializeExistingPod();

    configureDomain().withDefaultImage(VERSIONED_IMAGE);

    verifyPodReplaced();
  }

  @Test
  void whenPodConfigurationChangesImagePullPolicy_replacePod() {
    initializeExistingPod();

    configureDomain().withDefaultImagePullPolicy(V1Container.ImagePullPolicyEnum.NEVER);

    verifyPodReplaced();
  }

  @Test
  void whenDomainConfigurationAddsRestartVersion_replacePod() {
    initializeExistingPod();

    configureDomain().withRestartVersion("123");

    verifyPodReplaced();
  }

  @Test
  void whenServerConfigurationAddsRestartVersion_replacePod() {
    initializeExistingPod();

    configureServer().withRestartVersion("123");

    verifyPodReplaced();
  }

  @Test
  void whenServerConfigurationAddsIntrospectionVersion_patchPod() {
    initializeExistingPod();

    configurator.withIntrospectVersion("123");

    testSupport.runSteps(getStepFactory(), terminalStep);

    assertThat(logRecords, not(containsFine(getExistsMessageKey())));
    assertThat(logRecords, containsInfo(getPatchedMessageKey()));
  }

  @Test
  void whenServerConfigurationIntrospectionVersionTheSame_dontPatchPod() {
    initializeExistingPodWithIntrospectVersion("123");

    configurator.withIntrospectVersion("123");

    verifyPodNotPatched();
  }

  @Test
  void whenServerListenPortChanged_replacePod() {
    initializeExistingPod();

    setServerPort(12345);

    verifyPodReplaced();
  }

  @Test
  void whenServerAddsNap_replacePod() {
    initializeExistingPod();

    getServerTopology().addNetworkAccessPoint(new NetworkAccessPoint("nap1", "TCP", 1234, 9001));

    verifyPodReplaced();
  }

  @Test
  void whenMiiSecretsHashChanged_replacePod() {
    testSupport.addToPacket(SECRETS_MD_5, "originalSecret");
    initializeExistingPod();

    testSupport.addToPacket(SECRETS_MD_5, "newSecret");

    verifyPodReplaced();
  }

  @Test
  void whenMiiDomainZipHashChanged_replacePod() {
    testSupport.addToPacket(DOMAINZIP_HASH, "originalSecret");
    initializeExistingPod();

    testSupport.addToPacket(DOMAINZIP_HASH, "newSecret");

    verifyPodReplaced();
  }

  @Test
  void whenMiiDynamicUpdateDynamicChangesOnlyButOnlineUpdateDisabled_replacePod() {
    initializeMiiUpdateTest(MII_DYNAMIC_UPDATE_SUCCESS);

    verifyPodReplaced();
  }

  @Test
  void whenMiiDynamicUpdateDynamicChangesOnly_dontReplacePod() {
    configureDomain().withMIIOnlineUpdate();
    initializeMiiUpdateTest(MII_DYNAMIC_UPDATE_SUCCESS);

    verifyPodPatched();
  }

  private void initializeMiiUpdateTest(String miiDynamicUpdateResult) {
    testSupport.addToPacket(DOMAINZIP_HASH, "originalZip");
    disableAutoIntrospectOnNewMiiPods();
    initializeExistingPod();

    testSupport.addToPacket(DOMAINZIP_HASH, "newZipHash");
    testSupport.addToPacket(MII_DYNAMIC_UPDATE, miiDynamicUpdateResult);
  }

  // Mii requires an introspection when bringing up a new pod. To disable that in these tests,
  // we will pretend that the domain is not MII.
  private void disableAutoIntrospectOnNewMiiPods() {
    domain.getSpec().setDomainHomeSourceType(DomainSourceType.IMAGE);
  }

  @Test
  void whenMiiDynamicUpdateDynamicChangesOnly_updateDomainZipHash() {
    configureDomain().withMIIOnlineUpdate();
    initializeMiiUpdateTest(MII_DYNAMIC_UPDATE_SUCCESS);

    verifyPodPatched();

    assertThat(getPodLabel(LabelConstants.MODEL_IN_IMAGE_DOMAINZIP_HASH), equalTo(paddedZipHash("newZipHash")));
  }

  @Test
  void whenMiiOnlineUpdateSettingEnabled_dontReplacePod() {
    testSupport.addToPacket(DOMAINZIP_HASH, "originalZip");
    disableAutoIntrospectOnNewMiiPods();
    initializeExistingPod();

    configureDomain().withMIIOnlineUpdate();
    verifyPodNotReplaced();
  }

  private String getPodLabel(String labelName) {
    return domainPresenceInfo.getServerPod(getServerName()).getMetadata().getLabels().get(labelName);
  }

  @Test
  void whenMiiNonDynamicUpdateDynamicChangesCommitOnly_dontReplacePod() {
    configureDomain().withMIIOnlineUpdate();
    initializeMiiUpdateTest(MII_DYNAMIC_UPDATE_RESTART_REQUIRED);

    verifyPodPatched();
  }

  @Test
  void whenMiiNonDynamicUpdateDynamicChangesCommitOnly_addRestartRequiredLabel() {
    configureDomain().withMIIOnlineUpdate();
    initializeMiiUpdateTest(MII_DYNAMIC_UPDATE_RESTART_REQUIRED);

    assertThat(getPatchedPod().getMetadata().getLabels(), hasEntry(MII_UPDATED_RESTART_REQUIRED_LABEL, "true"));
  }

  @Test
  void whenMiiNonDynamicUpdateDynamicChangesCommitAndRoll_replacePod() {
    configureDomain().withMIIOnlineUpdateOnDynamicChangesUpdateAndRoll();
    initializeMiiUpdateTest(MII_DYNAMIC_UPDATE_RESTART_REQUIRED);

    verifyPodReplaced();
  }

  private String paddedZipHash(String hash) {
    return "md5." + hash + ".md5";
  }

  @Test
  void whenNoPod_onInternalError() {
    testSupport.addRetryStrategy(retryStrategy);
    testSupport.failOnCreate(KubernetesTestSupport.POD, NS, HTTP_INTERNAL_ERROR);

    FiberTestSupport.StepFactory stepFactory = getStepFactory();
    Step initialStep = stepFactory.createStepList(terminalStep);
    testSupport.runSteps(initialStep);

    assertThat(getDomain(), hasStatus().withReason(KUBERNETES).withMessageContaining("create", "pod", NS));
  }

  @Test
  void whenNoPod_generateFailedEvent() {
    testSupport.addRetryStrategy(retryStrategy);
    testSupport.failOnCreate(KubernetesTestSupport.POD, NS, HTTP_INTERNAL_ERROR);

    FiberTestSupport.StepFactory stepFactory = getStepFactory();
    Step initialStep = stepFactory.createStepList(terminalStep);
    testSupport.runSteps(initialStep);

    assertThat(getEvents().stream().anyMatch(this::isKubernetesFailedEvent), is(true));
  }

  private boolean isKubernetesFailedEvent(CoreV1Event e) {
    return DOMAIN_FAILED_EVENT.equals(e.getReason())
        && e.getMessage().contains(getLocalizedString(KUBERNETES_EVENT_ERROR));
  }

  @Test
  void whenCompliantPodExists_logIt() {
    initializeExistingPod();
    testSupport.runSteps(getStepFactory(), terminalStep);

    assertThat(logRecords, containsFine(getExistsMessageKey()));
    assertThat(domainPresenceInfo.getServerPod(serverName), equalTo(createPodModel()));
  }

  abstract String getExistsMessageKey();

  abstract String getPatchedMessageKey();

  abstract String getReplacedMessageKey();

  abstract String getDomainValidationFailedKey();

  V1EnvVar envItem(String name, String value) {
    return new V1EnvVar().name(name).value(value);
  }

  private V1Lifecycle createLifecycle() {
    return new V1Lifecycle()
        .preStop(
            new V1LifecycleHandler()
                .exec(
                    new V1ExecAction().addCommandItem("/weblogic-operator/scripts/stopServer.sh")));
  }

  private V1Probe createReadinessProbe() {
    return new V1Probe()
        .exec(new V1ExecAction().addCommandItem("/weblogic-operator/scripts/readinessProbe.sh"))
        .initialDelaySeconds(READINESS_INITIAL_DELAY)
        .timeoutSeconds(READINESS_TIMEOUT)
        .periodSeconds(READINESS_PERIOD)
        .failureThreshold(1);
  }

  private V1Probe createLivenessProbe() {
    return new V1Probe()
        .exec(new V1ExecAction().addCommandItem("/weblogic-operator/scripts/livenessProbe.sh"))
        .initialDelaySeconds(LIVENESS_INITIAL_DELAY)
        .timeoutSeconds(LIVENESS_TIMEOUT)
        .periodSeconds(LIVENESS_PERIOD)
        .failureThreshold(1);
  }

  V1ObjectMeta createPodMetadata() {
    V1ObjectMeta meta =
        new V1ObjectMeta()
            .putLabelsItem(LabelConstants.DOMAINUID_LABEL, UID)
            .putLabelsItem(LabelConstants.DOMAINNAME_LABEL, DOMAIN_NAME)
            .putLabelsItem(LabelConstants.DOMAINHOME_LABEL, "/u01/oracle/user_projects/domains")
            .putLabelsItem(LabelConstants.SERVERNAME_LABEL, getServerName())
            .putLabelsItem(LabelConstants.CREATEDBYOPERATOR_LABEL, "true");
    AnnotationHelper.annotateForPrometheus(meta, "/wls-exporter", listenPort);
    return meta;
  }

  V1Container createPodSpecContainer() {
    return new V1Container()
        .name(WLS_CONTAINER_NAME)
        .image(LATEST_IMAGE)
        .imagePullPolicy(V1Container.ImagePullPolicyEnum.ALWAYS)
        .securityContext(new V1SecurityContext())
        .addPortsItem(
            new V1ContainerPort().name("default").containerPort(listenPort).protocol(V1ContainerPort.ProtocolEnum.TCP))
        .lifecycle(createLifecycle())
        .volumeMounts(PodDefaults.getStandardVolumeMounts(UID, 1))
        .command(createStartCommand())
        .addEnvItem(envItem("DOMAIN_NAME", DOMAIN_NAME))
        .addEnvItem(envItem("DOMAIN_HOME", "/u01/oracle/user_projects/domains"))
        .addEnvItem(envItem("ADMIN_NAME", ADMIN_SERVER))
        .addEnvItem(envItem("ADMIN_PORT", Integer.toString(ADMIN_PORT)))
        .addEnvItem(envItem("SERVER_NAME", getServerName()))
        .addEnvItem(envItem("ADMIN_USERNAME", null))
        .addEnvItem(envItem("ADMIN_PASSWORD", null))
        .addEnvItem(envItem("DOMAIN_UID", UID))
        .addEnvItem(envItem("NODEMGR_HOME", NODEMGR_HOME))
        .addEnvItem(
            envItem("SERVER_OUT_IN_POD_LOG", Boolean.toString(INCLUDE_SERVER_OUT_IN_POD_LOG)))
        .addEnvItem(envItem("LOG_HOME", null))
        .addEnvItem(envItem("SERVICE_NAME", LegalNames.toServerServiceName(UID, getServerName())))
        .addEnvItem(envItem("AS_SERVICE_NAME", LegalNames.toServerServiceName(UID, ADMIN_SERVER)))
        .addEnvItem(
            envItem(
                "USER_MEM_ARGS",
                "-Djava.security.egd=file:/dev/./urandom"))
        .livenessProbe(createLivenessProbe())
        .readinessProbe(createReadinessProbe());
  }

  V1PodSpec createPodSpec() {
    return new V1PodSpec()
        .securityContext(new V1PodSecurityContext())
        .containers(Collections.singletonList(createPodSpecContainer()))
        .nodeSelector(Collections.emptyMap())
        .volumes(PodDefaults.getStandardVolumes(UID, 1));
  }

  static V1PodSecurityContext createPodSecurityContext(long runAsGroup) {
    return new V1PodSecurityContext().runAsGroup(runAsGroup);
  }

  static V1SecurityContext createSecurityContext(long runAsGroup) {
    return new V1SecurityContext().runAsGroup(runAsGroup);
  }

  static V1Affinity createAffinity() {
    V1PodAffinity podAffinity = new V1PodAffinity()
        .addRequiredDuringSchedulingIgnoredDuringExecutionItem(
            new V1PodAffinityTerm()
                .labelSelector(
                    new V1LabelSelector()
                        .addMatchExpressionsItem(
                            new V1LabelSelectorRequirement().key("security").operator("In").addValuesItem("S1")
                        )
                )
                .topologyKey("failure-domain.beta.kubernetes.io/zone")
        );
    V1PodAntiAffinity podAntiAffinity = new V1PodAntiAffinity()
        .addPreferredDuringSchedulingIgnoredDuringExecutionItem(
            new V1WeightedPodAffinityTerm()
                .weight(100)
                .podAffinityTerm(
                    new V1PodAffinityTerm()
                        .labelSelector(
                            new V1LabelSelector()
                                .addMatchExpressionsItem(
                                    new V1LabelSelectorRequirement().key("security").operator("In").addValuesItem("S2")
                                )
                        )
                        .topologyKey("failure-domain.beta.kubernetes.io/zon")
                )
        );
    return new V1Affinity().podAffinity(podAffinity).podAntiAffinity(podAntiAffinity);
  }

  static V1Toleration createToleration(String key, V1Toleration.OperatorEnum operator, String value,
                                       V1Toleration.EffectEnum effect) {
    return new V1Toleration().key(key).operator(operator).value(value).effect(effect);
  }

  static V1EnvVar createFieldRefEnvVar(String name, String fieldPath) {
    return new V1EnvVar().name(name).valueFrom(
        new V1EnvVarSource().fieldRef(new V1ObjectFieldSelector().fieldPath(fieldPath)));
  }

  static V1EnvVar createConfigMapKeyRefEnvVar(String name, String configMapName, String key) {
    return new V1EnvVar().name(name).valueFrom(
        new V1EnvVarSource().configMapKeyRef(new V1ConfigMapKeySelector().name(configMapName).key(key)));
  }

  static V1EnvVar createSecretKeyRefEnvVar(String name, String secretName, String key) {
    return new V1EnvVar().name(name).valueFrom(
        new V1EnvVarSource().secretKeyRef(new V1SecretKeySelector().name(secretName).key(key)));
  }

  abstract List<String> createStartCommand();

  @Test
  void whenDomainPresenceInfoLacksImageName_createdPodUsesDefaultImage() {
    configureDomain().withDefaultImage(null);

    assertThat(getCreatedPodSpecContainer().getImage(), equalTo(DEFAULT_IMAGE));
  }

  @Test
  void verifyStandardVolumes() {
    assertThat(
        getCreatedPod().getSpec().getVolumes(),
        allOf(hasItem(volume(INTROSPECTOR_VOLUME, UID + INTROSPECTOR_CONFIG_MAP_NAME_SUFFIX)),
              hasItem(volume(DEBUG_CM_VOLUME, UID + DOMAIN_DEBUG_CONFIG_MAP_SUFFIX)),
              hasItem(volume(SCRIPTS_VOLUME, SCRIPT_CONFIG_MAP_NAME))));
  }

  @Test
  void whenIntrospectionCreatesMultipleConfigMaps_createCorrespondingVolumes() {
    testSupport.addToPacket(NUM_CONFIG_MAPS, "3");

    assertThat(
          getCreatedPod().getSpec().getVolumes(),
          allOf(hasItem(volume(INTROSPECTOR_VOLUME, UID + INTROSPECTOR_CONFIG_MAP_NAME_SUFFIX)),
                hasItem(volume(INTROSPECTOR_VOLUME + "-1", UID + INTROSPECTOR_CONFIG_MAP_NAME_SUFFIX + "-1")),
                hasItem(volume(INTROSPECTOR_VOLUME + "-2", UID + INTROSPECTOR_CONFIG_MAP_NAME_SUFFIX + "-2"))));
  }

  @Test
  void whenDomainHasAdditionalVolumes_createPodWithThem() {
    getConfigurator()
        .withAdditionalVolume("volume1", "/source-path1")
        .withAdditionalVolume("volume2", "/source-path2");

    assertThat(
        getCreatedPod().getSpec().getVolumes(),
        allOf(hasVolume("volume1", "/source-path1"), hasVolume("volume2", "/source-path2")));
  }

  @Test
  void whenDomainHasAdditionalPvClaimVolume_createPodWithIt() {
    getConfigurator()
        .withAdditionalPvClaimVolume("volume1", "myPersistentVolumeClaim");

    assertThat(
        getCreatedPod().getSpec().getVolumes(),
        allOf(hasPvClaimVolume("volume1", "myPersistentVolumeClaim")));
  }

  @Test
  void whenDomainHasAdditionalVolumeMounts_createAdminPodWithThem() {
    getConfigurator()
        .withAdditionalVolumeMount("volume1", "/destination-path1")
        .withAdditionalVolumeMount("volume2", "/destination-path2");
    assertThat(
        getCreatedPodSpecContainer().getVolumeMounts(),
        allOf(
            hasVolumeMount("volume1", "/destination-path1"),
            hasVolumeMount("volume2", "/destination-path2")));
  }

  @Test
  void whenDomainHasNoAffinity_createdNonClusteredPodHasDefaultDomainUidVariableAffinity() {
    assertThat(getCreatePodAffinity(), is(new AffinityHelper().domainUID(UID).getAntiAffinity()));
  }

  @Test
  void whenDomainHasAffinity_createPodWithIt() {
    getConfigurator()
        .withAffinity(affinity);

    assertThat(
        getCreatedPod().getSpec().getAffinity(),
        is(affinity));
  }

  @Test
  void whenServerHasAffinity_createPodWithIt() {
    configureServer()
        .withAffinity(affinity);

    assertThat(
        getCreatedPod().getSpec().getAffinity(),
        is(affinity));
  }

  @Test
  void whenDomainHasNodeSelector_createPodWithIt() {
    getConfigurator()
        .withNodeSelector("os_arch", "x86_64");

    assertThat(
        getCreatedPod().getSpec().getNodeSelector(),
        hasEntry("os_arch", "x86_64"));
  }

  @Test
  void whenServerHasNodeSelector_createPodWithIt() {
    configureServer()
        .withNodeSelector("os_arch", "x86_64");

    assertThat(
        getCreatedPod().getSpec().getNodeSelector(),
        hasEntry("os_arch", "x86_64"));
  }

  @Test
  void whenDomainHasNodeName_createPodWithIt() {
    getConfigurator()
        .withNodeName("kube-01");

    assertThat(
        getCreatedPod().getSpec().getNodeName(),
        is("kube-01"));
  }

  @Test
  void whenServerHasNodeName_createPodWithIt() {
    configureServer()
        .withNodeName("kube-01");

    assertThat(
        getCreatedPod().getSpec().getNodeName(),
        is("kube-01"));
  }

  @Test
  void whenDomainHasSchedulerName_createPodWithIt() {
    getConfigurator()
        .withSchedulerName("my-scheduler");

    assertThat(
        getCreatedPod().getSpec().getSchedulerName(),
        is("my-scheduler"));
  }

  @Test
  void whenServerHasSchedulerName_createPodWithIt() {
    configureServer()
        .withSchedulerName("my-scheduler");

    assertThat(
        getCreatedPod().getSpec().getSchedulerName(),
        is("my-scheduler"));
  }

  @Test
  void whenDomainHasRuntimeClassName_createPodWithIt() {
    getConfigurator()
        .withRuntimeClassName("RuntimeClassName");

    assertThat(
        getCreatedPod().getSpec().getRuntimeClassName(),
        is("RuntimeClassName"));
  }

  @Test
  void whenServerHasRuntimeClassName_createPodWithIt() {
    configureServer()
        .withRuntimeClassName("RuntimeClassName");

    assertThat(
        getCreatedPod().getSpec().getRuntimeClassName(),
        is("RuntimeClassName"));
  }

  @Test
  void whenDomainHasPriorityClassName_createPodWithIt() {
    getConfigurator()
        .withPriorityClassName("PriorityClassName");

    assertThat(
        getCreatedPod().getSpec().getPriorityClassName(),
        is("PriorityClassName"));
  }

  @Test
  void whenServerHasPriorityClassName_createPodWithIt() {
    configureServer()
        .withPriorityClassName("PriorityClassName");

    assertThat(
        getCreatedPod().getSpec().getPriorityClassName(),
        is("PriorityClassName"));
  }

  @Test
  void whenDomainHasRestartPolicy_createPodWithIt() {
    getConfigurator()
        .withRestartPolicy(V1PodSpec.RestartPolicyEnum.ALWAYS);

    assertThat(
        getCreatedPod().getSpec().getRestartPolicy(),
        is(V1PodSpec.RestartPolicyEnum.ALWAYS));
  }

  @Test
  void whenServerHasRestartPolicy_createPodWithIt() {
    configureServer()
        .withRestartPolicy(V1PodSpec.RestartPolicyEnum.ALWAYS);

    assertThat(
        getCreatedPod().getSpec().getRestartPolicy(),
        is(V1PodSpec.RestartPolicyEnum.ALWAYS));
  }

  @Test
  void whenDomainHasPodSecurityContext_createPodWithIt() {
    getConfigurator()
        .withPodSecurityContext(podSecurityContext);

    assertThat(
        getCreatedPod().getSpec().getSecurityContext(),
        is(podSecurityContext));
  }

  @Test
  void whenServerHasPodSecurityContext_createPodWithIt() {
    configureServer()
        .withPodSecurityContext(podSecurityContext);

    assertThat(
        getCreatedPod().getSpec().getSecurityContext(),
        is(podSecurityContext));
  }

  @Test
  void whenDomainHasContainerSecurityContext_createContainersWithIt() {
    getConfigurator()
        .withContainerSecurityContext(containerSecurityContext);

    getCreatedPodSpecContainers()
        .forEach(c -> assertThat(
            c.getSecurityContext(),
            is(containerSecurityContext)));
  }

  @Test
  void whenServerHasContainerSecurityContext_createContainersWithIt() {
    configureServer()
        .withContainerSecurityContext(containerSecurityContext);

    getCreatedPodSpecContainers()
        .forEach(c -> assertThat(
            c.getSecurityContext(),
            is(containerSecurityContext)));
  }

  @Test
  void whenServerHasResources_createContainersWithThem() {
    configureServer()
        .withLimitRequirement("cpu", "1Gi")
        .withRequestRequirement("memory", "250m");

    List<V1Container> containers = getCreatedPodSpecContainers();

    containers.forEach(c -> assertThat(c.getResources().getLimits(), hasResourceQuantity("cpu", "1Gi")));
    containers.forEach(c -> assertThat(c.getResources().getRequests(), hasResourceQuantity("memory", "250m")));
  }

  @Test
  void whenDomainHasResources_createContainersWithThem() {
    getConfigurator()
        .withLimitRequirement("cpu", "1Gi")
        .withRequestRequirement("memory", "250m");

    List<V1Container> containers = getCreatedPodSpecContainers();

    containers.forEach(c -> assertThat(c.getResources().getLimits(), hasResourceQuantity("cpu", "1Gi")));
    containers.forEach(c -> assertThat(c.getResources().getRequests(), hasResourceQuantity("memory", "250m")));
  }

  @Test
  void whenPodCreated_createPodWithOwnerReference() {
    V1OwnerReference expectedReference = new V1OwnerReference()
        .apiVersion(KubernetesConstants.DOMAIN_GROUP + "/" + KubernetesConstants.DOMAIN_VERSION)
        .kind(DOMAIN)
        .name(DOMAIN_NAME)
        .uid(KUBERNETES_UID)
        .controller(true);

    assertThat(getCreatedPod().getMetadata().getOwnerReferences(), contains(expectedReference));
  }

  protected void assertContainsEventWithNamespace(EventHelper.EventItem event, String ns) {
    MatcherAssert.assertThat(
        "Expected Event " + event.getReason() + " was not created",
        containsEventWithNamespace(getEvents(), event.getReason(), ns),
        is(true));
  }

  protected String getExpectedEventMessage(EventHelper.EventItem event) {
    List<CoreV1Event> events = getEventsWithReason(getEvents(), event.getReason());
    //System.out.println(events);
    return Optional.ofNullable(events)
        .filter(list -> list.size() != 0)
        .map(n -> n.get(0))
        .map(CoreV1Event::getMessage)
        .orElse("Event not found");
  }

  List<CoreV1Event> getEvents() {
    return testSupport.getResources(KubernetesTestSupport.EVENT);
  }

  interface PodMutator {
    void mutate(V1Pod pod);
  }

  protected static class PassthroughPodAwaiterStepFactory implements PodAwaiterStepFactory {
    @Override
    public Step waitForReady(V1Pod pod, Step next) {
      return next;
    }

    @Override
    public Step waitForReady(String podName, Step next) {
      return next;
    }

    @Override
    public Step waitForDelete(V1Pod pod, Step next) {
      return next;
    }
  }

  public static class DelayedPodAwaiterStepFactory implements PodAwaiterStepFactory {
    private final int delaySeconds;

    public DelayedPodAwaiterStepFactory(int delaySeconds) {
      this.delaySeconds = delaySeconds;
    }

    @Override
    public Step waitForReady(V1Pod pod, Step next) {
      return new DelayStep(next, delaySeconds);
    }

    @Override
    public Step waitForReady(String podName, Step next) {
      return new DelayStep(next, delaySeconds);
    }

    @Override
    public Step waitForDelete(V1Pod pod, Step next) {
      return new DelayStep(next, delaySeconds);
    }
  }

  private static class DelayStep extends Step {
    private final int delay;
    private final Step next;

    DelayStep(Step next, int delay) {
      this.delay = delay;
      this.next = next;
    }

    @Override
    public NextAction apply(Packet packet) {
      return doDelay(next, packet, delay, TimeUnit.SECONDS);
    }
  }
}<|MERGE_RESOLUTION|>--- conflicted
+++ resolved
@@ -821,8 +821,6 @@
     assertThat(AnnotationHelper.getHash(patchedPod), equalTo(AnnotationHelper.getHash(createPodModel())));
   }
 
-<<<<<<< HEAD
-=======
   @Test
   void afterUpgradingMiiDomainWith3_4_1_ConvertedAuxImages_patchIt() {
     configureDomain().withInitContainer(createInitContainer())
@@ -879,10 +877,24 @@
     assertThat(patchedPod.getMetadata().getLabels().get(OPERATOR_VERSION), equalTo(TEST_PRODUCT_VERSION));
     assertThat(AnnotationHelper.getHash(patchedPod), equalTo(AnnotationHelper.getHash(createPodModel())));
   }
->>>>>>> ffd0924a
 
   void useProductionHash() {
     hashMemento.revert();
+  }
+
+  @Test
+  void afterUpgradingMiiPodFrom31_patchIt() {
+    useProductionHash();
+    testSupport.addToPacket(SECRETS_MD_5, "originalSecret");
+    testSupport.addToPacket(DOMAINZIP_HASH, "originalSecret");
+    disableAutoIntrospectOnNewMiiPods();
+    initializeExistingPod(loadPodModel(getReferenceMiiPodYaml()));
+
+    verifyPodPatched();
+
+    V1Pod patchedPod = domainPresenceInfo.getServerPod(getServerName());
+    assertThat(patchedPod.getMetadata().getLabels().get(OPERATOR_VERSION), equalTo(TEST_PRODUCT_VERSION));
+    assertThat(AnnotationHelper.getHash(patchedPod), equalTo(AnnotationHelper.getHash(createPodModel())));
   }
 
   private V1Pod loadPodModel(String podYaml) {
