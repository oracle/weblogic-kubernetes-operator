// Copyright (c) 2018, 2022, Oracle and/or its affiliates.
// Licensed under the Universal Permissive License v 1.0 as shown at https://oss.oracle.com/licenses/upl.

package oracle.kubernetes.operator.helpers;

import java.io.File;
import java.io.IOException;
import java.lang.reflect.InvocationTargetException;
import java.lang.reflect.Method;
import java.net.HttpURLConnection;
import java.util.ArrayList;
import java.util.Arrays;
import java.util.Collections;
import java.util.LinkedHashMap;
import java.util.List;
import java.util.Map;
import java.util.Optional;
import java.util.concurrent.ConcurrentHashMap;
import java.util.concurrent.TimeUnit;
import java.util.logging.Level;
import java.util.logging.LogRecord;
import javax.annotation.Nonnull;

import com.google.common.collect.ImmutableMap;
import com.meterware.simplestub.Memento;
import com.meterware.simplestub.StaticStubSupport;
import io.kubernetes.client.custom.Quantity;
import io.kubernetes.client.openapi.ApiException;
import io.kubernetes.client.openapi.models.CoreV1Event;
import io.kubernetes.client.openapi.models.V1Affinity;
import io.kubernetes.client.openapi.models.V1ConfigMapKeySelector;
import io.kubernetes.client.openapi.models.V1Container;
import io.kubernetes.client.openapi.models.V1ContainerPort;
import io.kubernetes.client.openapi.models.V1EmptyDirVolumeSource;
import io.kubernetes.client.openapi.models.V1EnvVar;
import io.kubernetes.client.openapi.models.V1EnvVarSource;
import io.kubernetes.client.openapi.models.V1ExecAction;
import io.kubernetes.client.openapi.models.V1HTTPGetAction;
import io.kubernetes.client.openapi.models.V1HostAlias;
import io.kubernetes.client.openapi.models.V1LabelSelector;
import io.kubernetes.client.openapi.models.V1LabelSelectorRequirement;
import io.kubernetes.client.openapi.models.V1Lifecycle;
import io.kubernetes.client.openapi.models.V1LifecycleHandler;
import io.kubernetes.client.openapi.models.V1LocalObjectReference;
import io.kubernetes.client.openapi.models.V1ObjectFieldSelector;
import io.kubernetes.client.openapi.models.V1ObjectMeta;
import io.kubernetes.client.openapi.models.V1OwnerReference;
import io.kubernetes.client.openapi.models.V1Pod;
import io.kubernetes.client.openapi.models.V1PodAffinity;
import io.kubernetes.client.openapi.models.V1PodAffinityTerm;
import io.kubernetes.client.openapi.models.V1PodAntiAffinity;
import io.kubernetes.client.openapi.models.V1PodSecurityContext;
import io.kubernetes.client.openapi.models.V1PodSpec;
import io.kubernetes.client.openapi.models.V1Probe;
import io.kubernetes.client.openapi.models.V1ResourceRequirements;
import io.kubernetes.client.openapi.models.V1SecretKeySelector;
import io.kubernetes.client.openapi.models.V1SecretReference;
import io.kubernetes.client.openapi.models.V1SecurityContext;
import io.kubernetes.client.openapi.models.V1Toleration;
import io.kubernetes.client.openapi.models.V1Volume;
import io.kubernetes.client.openapi.models.V1VolumeMount;
import io.kubernetes.client.openapi.models.V1WeightedPodAffinityTerm;
import io.kubernetes.client.util.Yaml;
import oracle.kubernetes.common.helpers.AuxiliaryImageEnvVars;
import oracle.kubernetes.common.utils.SchemaConversionUtils;
import oracle.kubernetes.operator.DomainProcessorImpl;
import oracle.kubernetes.operator.DomainSourceType;
import oracle.kubernetes.operator.KubernetesConstants;
import oracle.kubernetes.operator.LabelConstants;
import oracle.kubernetes.operator.LogHomeLayoutType;
import oracle.kubernetes.operator.MakeRightDomainOperation;
import oracle.kubernetes.operator.OverrideDistributionStrategy;
import oracle.kubernetes.operator.PodAwaiterStepFactory;
import oracle.kubernetes.operator.ProcessingConstants;
import oracle.kubernetes.operator.calls.unprocessable.UnrecoverableErrorBuilderImpl;
import oracle.kubernetes.operator.tuning.TuningParametersStub;
import oracle.kubernetes.operator.utils.InMemoryCertificates;
import oracle.kubernetes.operator.utils.WlsDomainConfigSupport;
import oracle.kubernetes.operator.wlsconfig.NetworkAccessPoint;
import oracle.kubernetes.operator.wlsconfig.WlsDomainConfig;
import oracle.kubernetes.operator.wlsconfig.WlsServerConfig;
import oracle.kubernetes.operator.work.FiberTestSupport;
import oracle.kubernetes.operator.work.NextAction;
import oracle.kubernetes.operator.work.Packet;
import oracle.kubernetes.operator.work.Step;
import oracle.kubernetes.operator.work.TerminalStep;
import oracle.kubernetes.utils.TestUtils;
import oracle.kubernetes.weblogic.domain.DomainConfigurator;
import oracle.kubernetes.weblogic.domain.DomainConfiguratorFactory;
import oracle.kubernetes.weblogic.domain.ServerConfigurator;
import oracle.kubernetes.weblogic.domain.model.AuxiliaryImage;
import oracle.kubernetes.weblogic.domain.model.Domain;
import oracle.kubernetes.weblogic.domain.model.DomainSpec;
import oracle.kubernetes.weblogic.domain.model.DomainValidationTestBase;
import oracle.kubernetes.weblogic.domain.model.ServerEnvVars;
import org.hamcrest.junit.MatcherAssert;
import org.jetbrains.annotations.NotNull;
import org.junit.jupiter.api.AfterEach;
import org.junit.jupiter.api.BeforeEach;
import org.junit.jupiter.api.Test;

import static com.meterware.simplestub.Stub.createStrictStub;
import static com.meterware.simplestub.Stub.createStub;
import static oracle.kubernetes.common.AuxiliaryImageConstants.AUXILIARY_IMAGE_DEFAULT_INIT_CONTAINER_COMMAND;
import static oracle.kubernetes.common.AuxiliaryImageConstants.AUXILIARY_IMAGE_INIT_CONTAINER_NAME_PREFIX;
import static oracle.kubernetes.common.AuxiliaryImageConstants.AUXILIARY_IMAGE_INIT_CONTAINER_WRAPPER_SCRIPT;
import static oracle.kubernetes.common.AuxiliaryImageConstants.AUXILIARY_IMAGE_TARGET_PATH;
import static oracle.kubernetes.common.AuxiliaryImageConstants.AUXILIARY_IMAGE_VOLUME_NAME_PREFIX;
import static oracle.kubernetes.common.CommonConstants.COMPATIBILITY_MODE;
import static oracle.kubernetes.common.CommonConstants.SCRIPTS_VOLUME;
import static oracle.kubernetes.common.helpers.AuxiliaryImageEnvVars.AUXILIARY_IMAGE_COMMAND;
import static oracle.kubernetes.common.helpers.AuxiliaryImageEnvVars.AUXILIARY_IMAGE_CONTAINER_IMAGE;
import static oracle.kubernetes.common.helpers.AuxiliaryImageEnvVars.AUXILIARY_IMAGE_CONTAINER_NAME;
import static oracle.kubernetes.common.helpers.AuxiliaryImageEnvVars.AUXILIARY_IMAGE_PATH;
import static oracle.kubernetes.common.helpers.AuxiliaryImageEnvVars.AUXILIARY_IMAGE_PATHS;
import static oracle.kubernetes.common.logging.MessageKeys.KUBERNETES_EVENT_ERROR;
import static oracle.kubernetes.common.utils.LogMatcher.containsFine;
import static oracle.kubernetes.common.utils.LogMatcher.containsInfo;
import static oracle.kubernetes.operator.DomainStatusMatcher.hasStatus;
import static oracle.kubernetes.operator.EventConstants.DOMAIN_FAILED_EVENT;
import static oracle.kubernetes.operator.EventTestUtils.containsEventWithNamespace;
import static oracle.kubernetes.operator.EventTestUtils.getEventsWithReason;
import static oracle.kubernetes.operator.EventTestUtils.getLocalizedString;
import static oracle.kubernetes.operator.IntrospectorConfigMapConstants.DOMAINZIP_HASH;
import static oracle.kubernetes.operator.IntrospectorConfigMapConstants.INTROSPECTOR_CONFIG_MAP_NAME_SUFFIX;
import static oracle.kubernetes.operator.IntrospectorConfigMapConstants.NUM_CONFIG_MAPS;
import static oracle.kubernetes.operator.IntrospectorConfigMapConstants.SECRETS_MD_5;
import static oracle.kubernetes.operator.KubernetesConstants.DEFAULT_EXPORTER_SIDECAR_PORT;
import static oracle.kubernetes.operator.KubernetesConstants.DEFAULT_IMAGE;
import static oracle.kubernetes.operator.KubernetesConstants.DOMAIN;
import static oracle.kubernetes.operator.KubernetesConstants.DOMAIN_DEBUG_CONFIG_MAP_SUFFIX;
import static oracle.kubernetes.operator.KubernetesConstants.EXPORTER_CONTAINER_NAME;
import static oracle.kubernetes.operator.KubernetesConstants.HTTP_INTERNAL_ERROR;
import static oracle.kubernetes.operator.KubernetesConstants.POD;
import static oracle.kubernetes.operator.KubernetesConstants.SCRIPT_CONFIG_MAP_NAME;
import static oracle.kubernetes.operator.KubernetesConstants.WLS_CONTAINER_NAME;
import static oracle.kubernetes.operator.LabelConstants.MII_UPDATED_RESTART_REQUIRED_LABEL;
import static oracle.kubernetes.operator.LabelConstants.OPERATOR_VERSION;
import static oracle.kubernetes.operator.ProcessingConstants.ENVVARS;
import static oracle.kubernetes.operator.ProcessingConstants.MAKE_RIGHT_DOMAIN_OPERATION;
import static oracle.kubernetes.operator.ProcessingConstants.MII_DYNAMIC_UPDATE;
import static oracle.kubernetes.operator.ProcessingConstants.MII_DYNAMIC_UPDATE_RESTART_REQUIRED;
import static oracle.kubernetes.operator.ProcessingConstants.MII_DYNAMIC_UPDATE_SUCCESS;
import static oracle.kubernetes.operator.ProcessingConstants.SERVER_SCAN;
import static oracle.kubernetes.operator.helpers.AnnotationHelper.SHA256_ANNOTATION;
import static oracle.kubernetes.operator.helpers.DomainIntrospectorJobTest.TEST_VOLUME_NAME;
import static oracle.kubernetes.operator.helpers.EventHelper.EventItem.DOMAIN_FAILED;
import static oracle.kubernetes.operator.helpers.ManagedPodHelperTest.JavaOptMatcher.hasJavaOption;
import static oracle.kubernetes.operator.helpers.Matchers.ProbeMatcher.hasExpectedTuning;
import static oracle.kubernetes.operator.helpers.Matchers.VolumeMatcher.volume;
import static oracle.kubernetes.operator.helpers.Matchers.VolumeMountMatcher.readOnlyVolumeMount;
import static oracle.kubernetes.operator.helpers.Matchers.VolumeMountMatcher.writableVolumeMount;
import static oracle.kubernetes.operator.helpers.Matchers.hasEnvVar;
import static oracle.kubernetes.operator.helpers.Matchers.hasPvClaimVolume;
import static oracle.kubernetes.operator.helpers.Matchers.hasResourceQuantity;
import static oracle.kubernetes.operator.helpers.Matchers.hasVolume;
import static oracle.kubernetes.operator.helpers.Matchers.hasVolumeMount;
import static oracle.kubernetes.operator.helpers.StepContextConstants.DEBUG_CM_VOLUME;
import static oracle.kubernetes.operator.helpers.StepContextConstants.FLUENTD_CONTAINER_NAME;
import static oracle.kubernetes.operator.helpers.StepContextConstants.INTROSPECTOR_VOLUME;
import static oracle.kubernetes.operator.helpers.StepContextConstants.RUNTIME_ENCRYPTION_SECRET_MOUNT_PATH;
import static oracle.kubernetes.operator.helpers.StepContextConstants.RUNTIME_ENCRYPTION_SECRET_VOLUME;
import static oracle.kubernetes.operator.tuning.TuningParameters.KUBERNETES_PLATFORM_NAME;
import static oracle.kubernetes.operator.tuning.TuningParameters.LIVENESS_FAILURE_COUNT_THRESHOLD;
import static oracle.kubernetes.operator.tuning.TuningParameters.LIVENESS_INITIAL_DELAY_SECONDS;
import static oracle.kubernetes.operator.tuning.TuningParameters.LIVENESS_PERIOD_SECONDS;
import static oracle.kubernetes.operator.tuning.TuningParameters.LIVENESS_SUCCESS_COUNT_THRESHOLD;
import static oracle.kubernetes.operator.tuning.TuningParameters.LIVENESS_TIMEOUT_SECONDS;
import static oracle.kubernetes.operator.tuning.TuningParameters.READINESS_FAILURE_COUNT_THRESHOLD;
import static oracle.kubernetes.operator.tuning.TuningParameters.READINESS_INITIAL_DELAY_SECONDS;
import static oracle.kubernetes.operator.tuning.TuningParameters.READINESS_PERIOD_SECONDS;
import static oracle.kubernetes.operator.tuning.TuningParameters.READINESS_SUCCESS_COUNT_THRESHOLD;
import static oracle.kubernetes.operator.tuning.TuningParameters.READINESS_TIMEOUT_SECONDS;
import static oracle.kubernetes.weblogic.domain.model.AuxiliaryImage.AUXILIARY_IMAGE_INTERNAL_VOLUME_NAME;
import static oracle.kubernetes.weblogic.domain.model.DomainFailureReason.KUBERNETES;
import static oracle.kubernetes.weblogic.domain.model.Model.DEFAULT_AUXILIARY_IMAGE_MOUNT_PATH;
import static org.hamcrest.Matchers.allOf;
import static org.hamcrest.Matchers.contains;
import static org.hamcrest.Matchers.containsInAnyOrder;
import static org.hamcrest.Matchers.empty;
import static org.hamcrest.Matchers.equalTo;
import static org.hamcrest.Matchers.hasEntry;
import static org.hamcrest.Matchers.hasItem;
import static org.hamcrest.Matchers.hasItems;
import static org.hamcrest.Matchers.hasKey;
import static org.hamcrest.Matchers.hasSize;
import static org.hamcrest.Matchers.is;
import static org.hamcrest.Matchers.not;
import static org.hamcrest.Matchers.notNullValue;
import static org.hamcrest.Matchers.nullValue;
import static org.hamcrest.Matchers.stringContainsInOrder;
import static org.hamcrest.junit.MatcherAssert.assertThat;

@SuppressWarnings({"SameParameterValue", "ConstantConditions", "OctalInteger", "unchecked"})
public abstract class PodHelperTestBase extends DomainValidationTestBase {

  public static final String EXPORTER_IMAGE = "monexp:latest";
  public static final String CUSTOM_WDT_INSTALL_SOURCE_HOME = "/myaux/weblogic-deploy";
  public static final String CUSTOM_MODEL_SOURCE_HOME = "/myaux/models";
  public static final String CUSTOM_MOUNT_PATH = "/myaux";

  static final String NS = "namespace";
  static final String ADMIN_SERVER = "ADMIN_SERVER";
  static final Integer ADMIN_PORT = 7001;
  static final Integer SSL_PORT = 7002;
  protected static final String DOMAIN_NAME = "domain1";
  protected static final String UID = "uid1";
  protected static final String KUBERNETES_UID = "12345";
  // Pod tuning
  private static final int LIVENESS_FAILURE_THRESHOLD = 1;
  private static final int LIVENESS_SUCCESS_THRESHOLD = 1;
  private static final int LIVENESS_TIMEOUT = 5;
  private static final int LIVENESS_PERIOD = 6;
  private static final int LIVENESS_INITIAL_DELAY = 4;
  private static final int READINESS_FAILURE_THRESHOLD = 1;
  private static final int READINESS_SUCCESS_THRESHOLD = 1;
  private static final int READINESS_PERIOD = 3;
  private static final int READINESS_TIMEOUT = 2;
  private static final int READINESS_INITIAL_DELAY = 1;
  private static final boolean INCLUDE_SERVER_OUT_IN_POD_LOG = true;

  private static final String CREDENTIALS_SECRET_NAME = "webLogicCredentialsSecretName";
  private static final String STORAGE_VOLUME_NAME = "weblogic-domain-storage-volume";
  private static final String LATEST_IMAGE = "image:latest";
  private static final String VERSIONED_IMAGE = "image:1.2.3";
  private static final int CONFIGURED_DELAY = 21;
  private static final int CONFIGURED_TIMEOUT = 27;
  private static final int CONFIGURED_PERIOD = 35;
  public static final int CONFIGURED_FAILURE_THRESHOLD = 1;
  public static final int CONFIGURED_SUCCESS_THRESHOLD = 2;
  private static final Integer DEFAULT_SUCCESS_THRESHOLD = null;
  private static final String LOG_HOME = "/shared/logs";
  private static final String NODEMGR_HOME = "/u01/nodemanager";
  private static final String CONFIGMAP_VOLUME_NAME = "weblogic-scripts-cm-volume";
  private static final int READ_AND_EXECUTE_MODE = 0555;
  private static final String TEST_PRODUCT_VERSION = "unit-test";
  private static final String NOOP_EXPORTER_CONFIG = "queries:\n";
  public static final String LONG_CHANNEL_NAME = "Very_Long_Channel_Name";
  public static final String TRUNCATED_PORT_NAME_PREFIX = "very-long-ch";
  public static final String CUSTOM_COMMAND_SCRIPT = "customScript.sh";
  static final String DEFAULT_LEGACY_AUXILIARY_IMAGE_MOUNT_PATH = "/auxiliary";

  final TerminalStep terminalStep = new TerminalStep();
  private final Domain domain = createDomain();
  private final DomainPresenceInfo domainPresenceInfo = createDomainPresenceInfo(domain);
  protected final KubernetesTestSupport testSupport = new KubernetesTestSupport();
  protected final List<Memento> mementos = new ArrayList<>();
  protected final List<LogRecord> logRecords = new ArrayList<>();
  final RetryStrategyStub retryStrategy = createStrictStub(RetryStrategyStub.class);
  private Method getDomainSpec;
  private final DomainConfigurator configurator = DomainConfiguratorFactory.forDomain(domain);
  private final String serverName;
  private final int listenPort;
  private WlsDomainConfig domainTopology;
  protected final V1PodSecurityContext podSecurityContext = createPodSecurityContext(123L);
  protected final V1SecurityContext containerSecurityContext = createSecurityContext(222L);
  protected final V1Affinity affinity = createAffinity();
  private Memento hashMemento;
  private final Map<String, Map<String, KubernetesEventObjects>> domainEventObjects = new ConcurrentHashMap<>();
  private TestUtils.ConsoleHandlerMemento consoleHandlerMemento;
  private final SchemaConversionUtils conversionUtils = new SchemaConversionUtils();

  PodHelperTestBase(String serverName, int listenPort) {
    this.serverName = serverName;
    this.listenPort = listenPort;
  }

  TestUtils.ConsoleHandlerMemento getConsoleHandlerMemento() {
    return consoleHandlerMemento;
  }

  Domain getDomain() {
    return testSupport.getResourceWithName(DOMAIN, DOMAIN_NAME);
  }

  String getPodName() {
    return LegalNames.toPodName(UID, getServerName());
  }

  static V1Container createContainer(String name, String image, String... command) {
    return new V1Container().name(name).image(image).command(Arrays.asList(command));
  }

  static List<V1EnvVar> getPredefinedEnvVariables(String serverName) {
    List<V1EnvVar> envVars  = new ArrayList<>();
    envVars.add(createEnvVar("DOMAIN_NAME", DOMAIN_NAME));
    envVars.add(createEnvVar("DOMAIN_HOME", "/u01/oracle/user_projects/domains"));
    envVars.add(createEnvVar("ADMIN_NAME", ADMIN_SERVER));
    envVars.add(createEnvVar("ADMIN_PORT", Integer.toString(ADMIN_PORT)));
    envVars.add(createEnvVar("SERVER_NAME", serverName));
    envVars.add(createEnvVar("DOMAIN_UID", UID));
    envVars.add(createEnvVar("NODEMGR_HOME", NODEMGR_HOME));
    envVars.add(createEnvVar("LOG_HOME", null));
    envVars.add(createEnvVar("SERVER_OUT_IN_POD_LOG", Boolean.toString(INCLUDE_SERVER_OUT_IN_POD_LOG)));
    envVars.add(createEnvVar("SERVICE_NAME", LegalNames.toServerServiceName(UID, serverName)));
    envVars.add(createEnvVar("AS_SERVICE_NAME", LegalNames.toServerServiceName(UID, ADMIN_SERVER)));
    envVars.add(createEnvVar(
            "USER_MEM_ARGS",
            "-Djava.security.egd=file:/dev/./urandom"));
    envVars.add(createEnvVar("ADMIN_USERNAME", null));
    envVars.add(createEnvVar("ADMIN_PASSWORD", null));
    return envVars;
  }

  static List<V1EnvVar> getAuxiliaryImageEnvVariables(String image, String sourceWDTInstallHome,
                                                      String sourceModelHome, String name) {
    List<V1EnvVar> envVars = new ArrayList<>();
    envVars.add(createEnvVar(AuxiliaryImageEnvVars.AUXILIARY_IMAGE_TARGET_PATH, AUXILIARY_IMAGE_TARGET_PATH));
    envVars.add(createEnvVar(AuxiliaryImageEnvVars.AUXILIARY_IMAGE_SOURCE_WDT_INSTALL_HOME, sourceWDTInstallHome));
    envVars.add(createEnvVar(AuxiliaryImageEnvVars.AUXILIARY_IMAGE_SOURCE_MODEL_HOME, sourceModelHome));
    envVars.add(createEnvVar(AUXILIARY_IMAGE_CONTAINER_IMAGE, image));
    envVars.add(createEnvVar(AUXILIARY_IMAGE_CONTAINER_NAME, name));
    return envVars;
  }

  static List<V1EnvVar> getLegacyAuxiliaryImageEnvVariables(String image, String name, String command) {
    List<V1EnvVar> envVars = new ArrayList<>();
    envVars.add(createEnvVar(AUXILIARY_IMAGE_PATH, DEFAULT_LEGACY_AUXILIARY_IMAGE_MOUNT_PATH));
    envVars.add(createEnvVar(AuxiliaryImageEnvVars.AUXILIARY_IMAGE_TARGET_PATH, AUXILIARY_IMAGE_TARGET_PATH));
    envVars.add(createEnvVar(AuxiliaryImageEnvVars.AUXILIARY_IMAGE_COMMAND, command));
    envVars.add(createEnvVar(AUXILIARY_IMAGE_CONTAINER_IMAGE, image));
    envVars.add(createEnvVar(AUXILIARY_IMAGE_CONTAINER_NAME, COMPATIBILITY_MODE + name));
    return envVars;
  }

  private static V1EnvVar createEnvVar(String name, String value) {
    return new V1EnvVar().name(name).value(value);
  }

  private String getServerName() {
    return serverName;
  }

  DomainConfigurator getConfigurator() {
    return configurator;
  }

  DomainSpec getConfiguredDomainSpec()
      throws NoSuchMethodException, InvocationTargetException, IllegalAccessException {
    if (getDomainSpec == null) {
      getDomainSpec = DomainConfigurator.class.getDeclaredMethod("getDomainSpec");
      getDomainSpec.setAccessible(true);
    }
    return (DomainSpec) getDomainSpec.invoke(configurator);
  }

  @BeforeEach
  public void setUp() throws Exception {
    mementos.add(testSupport.install());
    mementos.add(TuningParametersStub.install());
    mementos.add(hashMemento = UnitTestHash.install());
    mementos.add(InMemoryCertificates.install());
    mementos.add(setProductVersion(TEST_PRODUCT_VERSION));
    mementos.add(
          consoleHandlerMemento = TestUtils.silenceOperatorLogger()
            .collectLogMessages(logRecords, getMessageKeys())
            .withLogLevel(Level.FINE)
            .ignoringLoggedExceptions(ApiException.class));
    mementos.add(StaticStubSupport.install(DomainProcessorImpl.class, "domainEventK8SObjects", domainEventObjects));

    WlsDomainConfigSupport configSupport = new WlsDomainConfigSupport(DOMAIN_NAME);
    configSupport.addWlsServer(ADMIN_SERVER, ADMIN_PORT);
    if (!ADMIN_SERVER.equals(serverName)) {
      configSupport.addWlsServer(serverName, listenPort);
    }
    configSupport.setAdminServerName(ADMIN_SERVER);

    testSupport.defineResources(domain);
    domainTopology = configSupport.createDomainConfig();
    testSupport
        .addToPacket(ProcessingConstants.DOMAIN_TOPOLOGY, domainTopology)
        .addToPacket(SERVER_SCAN, domainTopology.getServerConfig(serverName))
        .addDomainPresenceInfo(domainPresenceInfo);
    testSupport.addComponent(
        ProcessingConstants.PODWATCHER_COMPONENT_NAME,
        PodAwaiterStepFactory.class,
        new PassthroughPodAwaiterStepFactory());

    definePodTuning();
  }

  private Memento setProductVersion(String productVersion) throws NoSuchFieldException {
    return StaticStubSupport.install(PodStepContext.class, "productVersion", productVersion);
  }

  abstract V1Pod createPod(Packet packet);

  private String[] getMessageKeys() {
    return new String[] {
      getCreatedMessageKey(),
        getExistsMessageKey(),
        getPatchedMessageKey(),
        getReplacedMessageKey(),
        getDomainValidationFailedKey()
    };
  }

  void definePodTuning() {
    defineTuningParameter(READINESS_INITIAL_DELAY_SECONDS, READINESS_INITIAL_DELAY);
    defineTuningParameter(READINESS_TIMEOUT_SECONDS, READINESS_TIMEOUT);
    defineTuningParameter(READINESS_PERIOD_SECONDS, READINESS_PERIOD);
    defineTuningParameter(READINESS_SUCCESS_COUNT_THRESHOLD, READINESS_SUCCESS_THRESHOLD);
    defineTuningParameter(READINESS_FAILURE_COUNT_THRESHOLD, READINESS_FAILURE_THRESHOLD);
    defineTuningParameter(LIVENESS_INITIAL_DELAY_SECONDS, LIVENESS_INITIAL_DELAY);
    defineTuningParameter(LIVENESS_TIMEOUT_SECONDS, LIVENESS_TIMEOUT);
    defineTuningParameter(LIVENESS_PERIOD_SECONDS, LIVENESS_PERIOD);
    defineTuningParameter(LIVENESS_SUCCESS_COUNT_THRESHOLD, LIVENESS_SUCCESS_THRESHOLD);
    defineTuningParameter(LIVENESS_FAILURE_COUNT_THRESHOLD, LIVENESS_FAILURE_THRESHOLD);
  }

  private void defineTuningParameter(String name, int value) {
    TuningParametersStub.setParameter(name, Integer.toString(value));
  }

  @AfterEach
  public void tearDown() throws Exception {
    mementos.forEach(Memento::revert);

    testSupport.throwOnCompletionFailure();
  }

  private DomainPresenceInfo createDomainPresenceInfo(Domain domain) {
    return new DomainPresenceInfo(domain);
  }

  WlsServerConfig getServerTopology() {
    return domainTopology.getServerConfig(getServerName());
  }

  @Test
  void whenPodCreatedWithoutExportConfiguration_hasPrometheusAnnotations() {
    assertThat(
        getCreatedPod().getMetadata().getAnnotations(),
        allOf(
            hasEntry("prometheus.io/port", Integer.toString(getServerTopology().getListenPort())),
            hasEntry("prometheus.io/path", "/wls-exporter/metrics"),
            hasEntry("prometheus.io/scrape", "true")));
  }

  @Test
  void whenPodCreatedWithAdminNap_prometheusAnnotationsSpecifyPlainTextPort() {
    getServerTopology().addNetworkAccessPoint(new NetworkAccessPoint("test", "admin", 8001, 8001));
    getServerTopology().setListenPort(7001);
    getServerTopology().setSslListenPort(7002);
    assertThat(
        getCreatedPod().getMetadata().getAnnotations(),
        allOf(
            hasEntry("prometheus.io/port", "7001"),
            hasEntry("prometheus.io/path", "/wls-exporter/metrics"),
            hasEntry("prometheus.io/scrape", "true")));
  }

  @Test
  void whenPodCreatedWithAdminNapNameExceedingMaxPortNameLength_podContainerCreatedWithTruncatedPortName() {
    getServerTopology().addNetworkAccessPoint(new NetworkAccessPoint(LONG_CHANNEL_NAME, "admin", 8001, 8001));
    assertThat(
            getContainerPorts(),
            hasItem(createContainerPort(TRUNCATED_PORT_NAME_PREFIX + "-01")));
  }

  private List<V1ContainerPort> getContainerPorts() {
    return getCreatedPod().getSpec().getContainers().stream()
            .filter(c -> c.getName().equals(WLS_CONTAINER_NAME)).findFirst().map(V1Container::getPorts).orElse(null);
  }

  private V1ContainerPort createContainerPort(String portName) {
    return new V1ContainerPort().name(portName).containerPort(8001).protocol(V1ContainerPort.ProtocolEnum.TCP);
  }

  @Test
  void whenPodCreatedWithMultipleNapsWithNamesExceedingMaxPortNameLength_podContainerCreatedWithTruncatedPortNames() {
    getServerTopology().addNetworkAccessPoint(new NetworkAccessPoint(LONG_CHANNEL_NAME + "1", "admin", 8001, 8001));
    getServerTopology().addNetworkAccessPoint(new NetworkAccessPoint(LONG_CHANNEL_NAME + "11", "admin", 8001, 8001));
    assertThat(
            getContainerPorts(),
            hasItems(createContainerPort(TRUNCATED_PORT_NAME_PREFIX + "-01"),
                     createContainerPort(TRUNCATED_PORT_NAME_PREFIX + "-02")));
  }

  @Test
  void whenPodCreatedWithMultipleNapsSomeWithNamesExceedingMaxPortNameLength_podContainerCreatedWithMixedPortNames() {
    getServerTopology().addNetworkAccessPoint(new NetworkAccessPoint(LONG_CHANNEL_NAME, "admin", 8001, 8001));
    getServerTopology().addNetworkAccessPoint(new NetworkAccessPoint("My_Channel_Name", "admin", 8001, 8001));
    assertThat(
            getContainerPorts(),
            hasItems(createContainerPort(TRUNCATED_PORT_NAME_PREFIX + "-01"),
                     createContainerPort("my-channel-name")));
  }

  protected DomainConfigurator defineExporterConfiguration() {
    return configureDomain()
          .withMonitoringExporterConfiguration(NOOP_EXPORTER_CONFIG)
          .withMonitoringExporterImage(EXPORTER_IMAGE);
  }

  protected void defineFluentdConfiguration(boolean watchIntrospectorLog) {
    configureDomain()
            .withFluentdConfiguration(watchIntrospectorLog, "fluentd-cred",
                    null);
  }

  @Test
  void whenDomainHasMonitoringExporterConfiguration_hasPrometheusAnnotations() {
    defineExporterConfiguration();

    assertThat(
        getCreatedPod().getMetadata().getAnnotations(),
        allOf(
            hasEntry("prometheus.io/port", Integer.toString(DEFAULT_EXPORTER_SIDECAR_PORT)),
            hasEntry("prometheus.io/path", "/metrics"),
            hasEntry("prometheus.io/scrape", "true")));
  }

  protected V1Container getExporterContainer() {
    return getCreatedPodSpecContainers().stream().filter(this::isMonitoringExporterContainer).findFirst().orElse(null);
  }

  protected V1Container getFluentdContainer() {
    return getCreatedPodSpecContainers().stream().filter(this::isFluentdContainer).findFirst().orElse(null);
  }

  private boolean isMonitoringExporterContainer(V1Container container) {
    return container.getName().contains(EXPORTER_CONTAINER_NAME);
  }

  private boolean isFluentdContainer(V1Container container) {
    return container.getName().contains(FLUENTD_CONTAINER_NAME);
  }

  @Test
  void monitoringExporterContainer_hasExporterName() {
    defineExporterConfiguration();

    assertThat(getExporterContainer().getName(), equalTo(EXPORTER_CONTAINER_NAME));
  }

  @Test
  void monitoringExporterContainerCommand_isNotDefined() {
    defineExporterConfiguration();

    assertThat(getExporterContainer().getCommand(), nullValue());
  }

  @Test
  void monitoringExporterContainer_hasDefaultImageName() {
    defineExporterConfiguration();

    assertThat(getExporterContainer().getImage(), equalTo(EXPORTER_IMAGE));
  }

  @Test
  void monitoringExporterContainer_hasInferredPullPolicy() {
    defineExporterConfiguration();

    assertThat(getExporterContainer().getImagePullPolicy(), equalTo(V1Container.ImagePullPolicyEnum.ALWAYS));
  }

  @Test
  void whenExporterContainerCreated_hasMetricsPortsItem() {
    defineExporterConfiguration();

    V1ContainerPort metricsPort = getExporterContainerPort("metrics");
    assertThat(metricsPort, notNullValue());
    assertThat(metricsPort.getProtocol(), equalTo(V1ContainerPort.ProtocolEnum.TCP));
    assertThat(metricsPort.getContainerPort(), equalTo(DEFAULT_EXPORTER_SIDECAR_PORT));
  }

  @Test
  void whenExporterContainerCreatedWithPort_hasMetricsPortsItem() {
    defineExporterConfiguration().withMonitoringExporterPort(300);

    V1ContainerPort metricsPort = getExporterContainerPort("metrics");
    assertThat(metricsPort, notNullValue());
    assertThat(metricsPort.getProtocol(), equalTo(V1ContainerPort.ProtocolEnum.TCP));
    assertThat(metricsPort.getContainerPort(), equalTo(300));
  }

  @Test
  void whenExporterContainerCreatedAndIstioEnabled_hasMetricsPortsItem() {
    defineExporterConfiguration().withIstio();

    V1ContainerPort metricsPort = getExporterContainerPort("metrics");
    assertThat(metricsPort, notNullValue());
    assertThat(metricsPort.getProtocol(), equalTo(V1ContainerPort.ProtocolEnum.TCP));
    assertThat(metricsPort.getContainerPort(), equalTo(DEFAULT_EXPORTER_SIDECAR_PORT));
  }

  private V1ContainerPort getExporterContainerPort(@Nonnull String name) {
    return Optional.ofNullable(getExporterContainer().getPorts()).orElse(Collections.emptyList()).stream()
          .filter(p -> name.equals(p.getName())).findFirst().orElse(null);
  }

  @Test
  void whenExporterContainerCreated_specifyOperatorDomain() {
    defineExporterConfiguration();

    assertThat(getExporterContainer(), hasJavaOption("-DDOMAIN=" + getDomain().getDomainUid()));
  }

  @Test
  void whenDomainHasFluentdInServerPod_createPodShouldHaveFluentdContainer() {
    defineFluentdConfiguration(true);
    
    assertThat(getFluentdContainer(), notNullValue());
  }

  @Test
  void whenDomainHasFluentdInServerPod_podRequiredEnvSet() {
    defineFluentdConfiguration(true);

    V1Container fluentContainer = getFluentdContainer();
    assertThat(fluentContainer, notNullValue());

    assertThat(hasContainerEnvName(fluentContainer, "FLUENTD_CONF"), equalTo(true));
    assertThat(hasContainerEnvName(fluentContainer, "FLUENT_ELASTICSEARCH_SED_DISABLE"), equalTo(true));
    assertThat(hasContainerEnvName(fluentContainer, "DOMAIN_UID"), equalTo(true));
    assertThat(hasContainerEnvName(fluentContainer, "SERVER_NAME"), equalTo(true));
    assertThat(hasContainerEnvName(fluentContainer, "LOG_PATH"), equalTo(true));
    assertThat(hasContainerEnvName(fluentContainer, "ELASTICSEARCH_HOST"), equalTo(true));
    assertThat(hasContainerEnvName(fluentContainer, "ELASTICSEARCH_PORT"), equalTo(true));
    assertThat(hasContainerEnvName(fluentContainer, "ELASTICSEARCH_USER"), equalTo(true));
    assertThat(hasContainerEnvName(fluentContainer, "ELASTICSEARCH_PASSWORD"), equalTo(true));

    assertThat(hasContainerEnvNameReferenceSecretKey(fluentContainer,
            "ELASTICSEARCH_HOST","fluentd-cred", "elasticsearchhost"),
            equalTo(true));
    assertThat(hasContainerEnvNameReferenceSecretKey(fluentContainer,
                    "ELASTICSEARCH_PORT","fluentd-cred", "elasticsearchport"),
            equalTo(true));
    assertThat(hasContainerEnvNameReferenceSecretKey(fluentContainer,
                    "ELASTICSEARCH_USER","fluentd-cred", "elasticsearchuser"),
            equalTo(true));
    assertThat(hasContainerEnvNameReferenceSecretKey(fluentContainer,
                    "ELASTICSEARCH_PASSWORD","fluentd-cred", "elasticsearchpassword"),
            equalTo(true));
  }

  private boolean hasContainerEnvName(V1Container container, String name) {

    return Optional.ofNullable(container)
            .map(V1Container::getEnv).orElse(Collections.emptyList()).stream()
            .anyMatch(e -> e.getName().equals(name));

  }

  private boolean hasContainerEnvNameReferenceSecretKey(V1Container container, String envName, String secretName,
                                                        String secretKey) {

    V1SecretKeySelector ref = Optional.ofNullable(container)
            .map(V1Container::getEnv).orElse(Collections.emptyList()).stream()
            .filter(c -> c.getName().equals(envName))
            .findFirst()
            .map(V1EnvVar::getValueFrom)
            .map(V1EnvVarSource::getSecretKeyRef)
            .orElse(null);

    return ref != null && ref.getName().equals(secretName) && ref.getKey().equals(secretKey);
  }

  abstract void setServerPort(int port);

  private Domain createDomain() {
    return new Domain()
        .withApiVersion(KubernetesConstants.DOMAIN_VERSION)
        .withKind(DOMAIN)
        .withMetadata(new V1ObjectMeta().namespace(NS).name(DOMAIN_NAME).uid(KUBERNETES_UID))
        .withSpec(createDomainSpec());
  }

  private DomainSpec createDomainSpec() {
    return new DomainSpec()
        .withDomainUid(UID)
        .withWebLogicCredentialsSecret(new V1SecretReference().name(CREDENTIALS_SECRET_NAME))
        .withIncludeServerOutInPodLog(INCLUDE_SERVER_OUT_IN_POD_LOG)
        .withImage(LATEST_IMAGE);
  }

  private void defineDomainImage(String image) {
    configureDomain().withDefaultImage(image);
  }

  final DomainConfigurator configureDomain() {
    return DomainConfiguratorFactory.forDomain(domainPresenceInfo.getDomain());
  }

  V1Container getCreatedPodSpecContainer() {
    return getCreatedPod().getSpec().getContainers().get(0);
  }

  List<V1Container> getCreatedPodSpecContainers() {
    return getCreatedPod().getSpec().getContainers();
  }

  List<V1Container> getCreatedPodSpecInitContainers() {
    return getCreatedPod().getSpec().getInitContainers();
  }

  @Test
  void whenNoPod_createIt() {
    testSupport.runSteps(getStepFactory(), terminalStep);

    assertThat(testSupport.getResources(KubernetesTestSupport.POD), notNullValue());
    assertThat(logRecords, containsInfo(getCreatedMessageKey()));
  }

  @Test
  void whenPodCreated_specHasOneContainer() {
    assertThat(getCreatedPod().getSpec().getContainers(), hasSize(1));
  }

  @Test
  void whenPodCreated_hasSha256HashAnnotationForRecipe() {
    assertThat(getCreatedPod().getMetadata().getAnnotations(), hasKey(SHA256_ANNOTATION));
  }

  // Returns the YAML for a 3.0 domain-in-image pod with only the plain port enabled.
  abstract String getReferencePlainPortPodYaml_3_0();

  // Returns the YAML for a 3.1 domain-in-image pod with only the plain port enabled.
  abstract String getReferencePlainPortPodYaml_3_1();

  // Returns the YAML for a 3.0 domain-in-image pod with the SSL port enabled.
  abstract String getReferenceSslPortPodYaml_3_0();

  // Returns the YAML for a 3.1 domain-in-image pod with the SSL port enabled.
  abstract String getReferenceSslPortPodYaml_3_1();

  // Returns the YAML for a 3.1 Mii Pod.
  abstract String getReferenceMiiPodYaml();

  // Returns the YAML for a 3.3 Mii pod with aux image.
  abstract String getReferenceMiiAuxImagePodYaml_3_3();

  // Returns the YAML for a 3.4 Mii pod with converted aux image.
  abstract String getReferenceMiiConvertedAuxImagePodYaml_3_4();

  @Test
  void afterUpgradingPlainPortPodFrom30_patchIt() {
  //    useProductionHash();
  //    initializeExistingPod(loadPodModel(getReferencePlainPortPodYaml_3_0()));
  //
  //    verifyPodPatched();
  //
  //    V1Pod patchedPod = domainPresenceInfo.getServerPod(getServerName());
  //    assertThat(patchedPod.getMetadata().getLabels().get(OPERATOR_VERSION), equalTo(TEST_PRODUCT_VERSION));
  //    assertThat(AnnotationHelper.getHash(patchedPod), equalTo(AnnotationHelper.getHash(createPodModel())));
  }

  @Test
<<<<<<< HEAD
  void afterUpgradingMiiDomainWithAuxImages_patchIt() {
  //    configureDomain().withInitContainer(createInitContainer())
  //        .withRequestRequirement("memory", "768Mi")
  //        .withRequestRequirement("cpu", "250m")
  //        .withAdditionalVolumeMount("compatibility-mode-aux-image-volume-auxiliaryimagevolume1", "/auxiliary")
  //        .withAdditionalVolume(new V1Volume().name("compatibility-mode-aux-image-volume-auxiliaryimagevolume1")
  //            .emptyDir(new V1EmptyDirVolumeSource()));
  //
  //    useProductionHash();
  //    initializeExistingPod(loadPodModel(getReferenceMiiAuxImagePodYaml_3_3()));
  //
  //    verifyPodPatched();
  //
  //    V1Pod patchedPod = domainPresenceInfo.getServerPod(getServerName());
  //    assertThat(patchedPod.getMetadata().getLabels().get(OPERATOR_VERSION), equalTo(TEST_PRODUCT_VERSION));
  //    assertThat(AnnotationHelper.getHash(patchedPod), equalTo(AnnotationHelper.getHash(createPodModel())));
=======
  void afterUpgradingMiiDomainWith3_3_AuxImages_patchIt() {
    configureDomain().withInitContainer(createInitContainer())
        .withRequestRequirement("memory", "768Mi")
        .withRequestRequirement("cpu", "250m")
        .withAdditionalVolumeMount("compatibility-mode-aux-image-volume-auxiliaryimagevolume1", "/auxiliary")
        .withAdditionalVolume(new V1Volume().name("compatibility-mode-aux-image-volume-auxiliaryimagevolume1")
            .emptyDir(new V1EmptyDirVolumeSource()));

    useProductionHash();
    initializeExistingPod(loadPodModel(getReferenceMiiAuxImagePodYaml_3_3()));

    verifyPodPatched();

    V1Pod patchedPod = domainPresenceInfo.getServerPod(getServerName());
    assertThat(patchedPod.getMetadata().getLabels().get(OPERATOR_VERSION), equalTo(TEST_PRODUCT_VERSION));
    assertThat(AnnotationHelper.getHash(patchedPod), equalTo(AnnotationHelper.getHash(createPodModel())));
>>>>>>> e2ff6bf1
  }

  private V1Container createInitContainer() {
    return new V1Container().name("compatibility-mode-operator-aux-container1").image("model-in-image:WLS-AI-v1")
        .command(Collections.singletonList(AUXILIARY_IMAGE_INIT_CONTAINER_WRAPPER_SCRIPT))
        .imagePullPolicy(V1Container.ImagePullPolicyEnum.IFNOTPRESENT)
        .addEnvItem(envItem(AUXILIARY_IMAGE_PATH, DEFAULT_LEGACY_AUXILIARY_IMAGE_MOUNT_PATH))
        .addEnvItem(envItem(AuxiliaryImageEnvVars.AUXILIARY_IMAGE_TARGET_PATH, AUXILIARY_IMAGE_TARGET_PATH))
        .addEnvItem(envItem(AUXILIARY_IMAGE_COMMAND, AUXILIARY_IMAGE_DEFAULT_INIT_CONTAINER_COMMAND))
        .addEnvItem(envItem(AUXILIARY_IMAGE_CONTAINER_IMAGE, "model-in-image:WLS-AI-v1"))
        .addEnvItem(envItem(AUXILIARY_IMAGE_CONTAINER_NAME, "compatibility-mode-operator-aux-container1"))
        .addVolumeMountsItem(new V1VolumeMount().mountPath(AUXILIARY_IMAGE_TARGET_PATH)
            .name("aux-image-volume-auxiliaryimagevolume1"))
        .addVolumeMountsItem(new V1VolumeMount().mountPath("/weblogic-operator/scripts")
            .name("weblogic-scripts-cm-volume"));
  }

  @Test
  void afterUpgradingMiiDomainWith3_4_ConvertedAuxImages_patchIt() {
    configureDomain().withInitContainer(createInitContainer())
        .withRequestRequirement("memory", "768Mi")
        .withRequestRequirement("cpu", "250m")
        .withAdditionalVolumeMount("compatibility-mode-aux-image-volume-auxiliaryimagevolume1", "/auxiliary")
        .withAdditionalVolume(new V1Volume().name("compatibility-mode-aux-image-volume-auxiliaryimagevolume1")
            .emptyDir(new V1EmptyDirVolumeSource()));

    useProductionHash();
    initializeExistingPod(loadPodModel(getReferenceMiiConvertedAuxImagePodYaml_3_4()));

    verifyPodPatched();

    V1Pod patchedPod = domainPresenceInfo.getServerPod(getServerName());
    assertThat(patchedPod.getMetadata().getLabels().get(OPERATOR_VERSION), equalTo(TEST_PRODUCT_VERSION));
    assertThat(AnnotationHelper.getHash(patchedPod), equalTo(AnnotationHelper.getHash(createPodModel())));
  }

  @Test
  void afterUpgradingPlainPortPodFrom31_patchIt() {
  //    useProductionHash();
  //    initializeExistingPod(loadPodModel(getReferencePlainPortPodYaml_3_1()));
  //
  //    verifyPodPatched();
  //
  //    V1Pod patchedPod = domainPresenceInfo.getServerPod(getServerName());
  //    assertThat(patchedPod.getMetadata().getLabels().get(OPERATOR_VERSION), equalTo(TEST_PRODUCT_VERSION));
  //    assertThat(AnnotationHelper.getHash(patchedPod), equalTo(AnnotationHelper.getHash(createPodModel())));
  }

  @Test
  void afterUpgradingSslPortPodFrom30_patchIt() {
  //    useProductionHash();
  //    getServerTopology().setSslListenPort(7002);
  //    initializeExistingPod(loadPodModel(getReferenceSslPortPodYaml_3_0()));
  //
  //    verifyPodPatched();
  //
  //    V1Pod patchedPod = domainPresenceInfo.getServerPod(getServerName());
  //    assertThat(patchedPod.getMetadata().getLabels().get(OPERATOR_VERSION), equalTo(TEST_PRODUCT_VERSION));
  //    assertThat(AnnotationHelper.getHash(patchedPod), equalTo(AnnotationHelper.getHash(createPodModel())));
  }

  @Test
  void afterUpgradingSslPortPodFrom31_patchIt() {
  //    useProductionHash();
  //    getServerTopology().setSslListenPort(7002);
  //    initializeExistingPod(loadPodModel(getReferenceSslPortPodYaml_3_1()));
  //
  //    verifyPodPatched();
  //
  //    V1Pod patchedPod = domainPresenceInfo.getServerPod(getServerName());
  //    assertThat(patchedPod.getMetadata().getLabels().get(OPERATOR_VERSION), equalTo(TEST_PRODUCT_VERSION));
  //    assertThat(AnnotationHelper.getHash(patchedPod), equalTo(AnnotationHelper.getHash(createPodModel())));
  }

  void useProductionHash() {
    hashMemento.revert();
  }

  @Test
  void afterUpgradingMiiPodFrom31_patchIt() {
  //    useProductionHash();
  //    testSupport.addToPacket(SECRETS_MD_5, "originalSecret");
  //    testSupport.addToPacket(DOMAINZIP_HASH, "originalSecret");
  //    disableAutoIntrospectOnNewMiiPods();
  //    initializeExistingPod(loadPodModel(getReferenceMiiPodYaml()));
  //
  //    verifyPodPatched();
  //
  //    V1Pod patchedPod = domainPresenceInfo.getServerPod(getServerName());
  //    assertThat(patchedPod.getMetadata().getLabels().get(OPERATOR_VERSION), equalTo(TEST_PRODUCT_VERSION));
  //    assertThat(AnnotationHelper.getHash(patchedPod), equalTo(AnnotationHelper.getHash(createPodModel())));
  }

  private V1Pod loadPodModel(String podYaml) {
    return Yaml.loadAs(podYaml, V1Pod.class);
  }

  @Test
  void whenPodCreatedWithLatestImage_useAlwaysPullPolicy() {
    defineDomainImage(LATEST_IMAGE);

    V1Container v1Container = getCreatedPodSpecContainer();

    assertThat(v1Container.getName(), equalTo(WLS_CONTAINER_NAME));
    assertThat(v1Container.getImage(), equalTo(LATEST_IMAGE));
    assertThat(v1Container.getImagePullPolicy(), equalTo(V1Container.ImagePullPolicyEnum.ALWAYS));
  }

  @Test
  void whenPodCreatedWithVersionedImage_useIfNotPresentPolicy() {
    defineDomainImage(VERSIONED_IMAGE);

    V1Container v1Container = getCreatedPodSpecContainer();

    assertThat(v1Container.getImage(), equalTo(VERSIONED_IMAGE));
    assertThat(v1Container.getImagePullPolicy(), equalTo(V1Container.ImagePullPolicyEnum.IFNOTPRESENT));
  }

  @Test
  void whenPodCreatedWithoutPullSecret_doNotAddToPod() {
    assertThat(getCreatedPod().getSpec().getImagePullSecrets(), empty());
  }

  @Test
  void whenPodCreatedWithPullSecret_addToPod() {
    V1LocalObjectReference imagePullSecret = new V1LocalObjectReference().name("secret");
    configureDomain().withDefaultImagePullSecrets(imagePullSecret);

    assertThat(getCreatedPod().getSpec().getImagePullSecrets(), hasItem(imagePullSecret));
  }

  @Test
  void whenPodCreatedWithHostAliases_addToPod() {
    V1HostAlias hostAlias = new V1HostAlias().addHostnamesItem("www.test.com").ip("1.1.1.1");
    configureDomain().withHostAliases(hostAlias);

    assertThat(getCreatedPod().getSpec().getHostAliases(), hasItem(hostAlias));
  }

  @Test
  void whenPodCreated_withNoPvc_image_containerHasExpectedVolumeMounts() {
    configurator.withDomainHomeSourceType(DomainSourceType.IMAGE);
    assertThat(
        getCreatedPodSpecContainer().getVolumeMounts(),
        containsInAnyOrder(
            writableVolumeMount(
                  INTROSPECTOR_VOLUME, "/weblogic-operator/introspector"),
            readOnlyVolumeMount("weblogic-domain-debug-cm-volume", "/weblogic-operator/debug"),
            readOnlyVolumeMount("weblogic-scripts-cm-volume", "/weblogic-operator/scripts")));
  }

  @Test
  void whenPodCreated_withNoPvc_fromModel_containerHasExpectedVolumeMounts() {
    reportInspectionWasRun();
    configurator.withDomainHomeSourceType(DomainSourceType.FROM_MODEL)
        .withRuntimeEncryptionSecret("my-runtime-encryption-secret");
    assertThat(
        getCreatedPodSpecContainer().getVolumeMounts(),
        containsInAnyOrder(
            writableVolumeMount(
                  INTROSPECTOR_VOLUME, "/weblogic-operator/introspector"),
            readOnlyVolumeMount("weblogic-domain-debug-cm-volume", "/weblogic-operator/debug"),
            readOnlyVolumeMount("weblogic-scripts-cm-volume", "/weblogic-operator/scripts"),
            readOnlyVolumeMount(RUNTIME_ENCRYPTION_SECRET_VOLUME,
                RUNTIME_ENCRYPTION_SECRET_MOUNT_PATH))); 
  }

  @Test
  void whenDomainHasAuxiliaryImageAndNoVolumeMount_createPodsWithInitContainerEmptyDirVolumeAndVolumeMounts() {
    getConfigurator()
            .withAuxiliaryImages(Collections.singletonList(getAuxiliaryImage("wdt-image:v1")));

    assertThat(getCreatedPodSpecInitContainers(),
            allOf(Matchers.hasAuxiliaryImageInitContainer(AUXILIARY_IMAGE_INIT_CONTAINER_NAME_PREFIX + 1,
                    "wdt-image:v1", V1Container.ImagePullPolicyEnum.IFNOTPRESENT)));
    assertThat(getCreatedPod().getSpec().getVolumes(),
            hasItem(new V1Volume().name(AUXILIARY_IMAGE_INTERNAL_VOLUME_NAME).emptyDir(
                    new V1EmptyDirVolumeSource())));
    assertThat(getCreatedPodSpecContainers().get(0).getVolumeMounts(),
            hasItem(new V1VolumeMount().name(AUXILIARY_IMAGE_INTERNAL_VOLUME_NAME)
                    .mountPath(DEFAULT_AUXILIARY_IMAGE_MOUNT_PATH)));
  }

  @Test
  void whenDomainHasAuxiliaryImage_createPodsWithInitContainerEmptyDirVolumeAndVolumeMounts() {
    getConfigurator()
            .withAuxiliaryImages(Collections.singletonList(getAuxiliaryImage("wdt-image:v1")));

    assertThat(getCreatedPodSpecInitContainers(),
            allOf(Matchers.hasAuxiliaryImageInitContainer(AUXILIARY_IMAGE_INIT_CONTAINER_NAME_PREFIX + 1,
                "wdt-image:v1", V1Container.ImagePullPolicyEnum.IFNOTPRESENT)));
    assertThat(getCreatedPod().getSpec().getVolumes(),
            hasItem(new V1Volume().name(AUXILIARY_IMAGE_INTERNAL_VOLUME_NAME).emptyDir(
                    new V1EmptyDirVolumeSource())));
    assertThat(getCreatedPodSpecContainers().get(0).getVolumeMounts(),
            hasItem(new V1VolumeMount().name(AUXILIARY_IMAGE_INTERNAL_VOLUME_NAME)
                    .mountPath(DEFAULT_AUXILIARY_IMAGE_MOUNT_PATH)));
  }

  @Test
  void whenDomainHasAuxiliaryImageAndVolumeWithCustomMountPath_createPodsWithVolumeMountHavingCustomMountPath() {
    getConfigurator()
            .withAuxiliaryImageVolumeMountPath(CUSTOM_MOUNT_PATH)
            .withAuxiliaryImages(getAuxiliaryImages("wdt-image:v1"));

    assertThat(getCreatedPodSpecContainers().get(0).getVolumeMounts(),
            hasItem(new V1VolumeMount().name(AUXILIARY_IMAGE_INTERNAL_VOLUME_NAME).mountPath(CUSTOM_MOUNT_PATH)));
  }

  @Test
  void whenDomainHasAuxiliaryImageVolumeWithMedium_createPodsWithVolumeHavingSpecifiedMedium() {
    getConfigurator()
            .withAuxiliaryImageVolumeMedium("Memory")
            .withAuxiliaryImages(getAuxiliaryImages("wdt-image:v1"));

    assertThat(getCreatedPod().getSpec().getVolumes(),
            hasItem(new V1Volume().name(AUXILIARY_IMAGE_INTERNAL_VOLUME_NAME).emptyDir(
                    new V1EmptyDirVolumeSource().medium("Memory"))));
  }

  @Test
  void whenDomainHasAuxiliaryImageVolumeWithSizeLimit_createPodsWithVolumeHavingSpecifiedSizeLimit() {
    getConfigurator()
            .withAuxiliaryImageVolumeSizeLimit("100G")
            .withAuxiliaryImages(getAuxiliaryImages("wdt-image:v1"));

    assertThat(getCreatedPod().getSpec().getVolumes(),
            hasItem(new V1Volume().name(AUXILIARY_IMAGE_INTERNAL_VOLUME_NAME).emptyDir(
                    new V1EmptyDirVolumeSource().sizeLimit(Quantity.fromString("100G")))));
  }

  @Test
  void whenDomainHasAuxiliaryImagesWithImagePullPolicy_createPodsWithAIInitContainerHavingImagePullPolicy() {
    getConfigurator()
            .withAuxiliaryImages(Collections.singletonList(getAuxiliaryImage("wdt-image:v1")
                    .imagePullPolicy(V1Container.ImagePullPolicyEnum.ALWAYS)));

    assertThat(getCreatedPodSpecInitContainers(),
            allOf(Matchers.hasAuxiliaryImageInitContainer(AUXILIARY_IMAGE_INIT_CONTAINER_NAME_PREFIX + 1,
                "wdt-image:v1", V1Container.ImagePullPolicyEnum.ALWAYS)));
  }

  @Test
  void whenDomainHasAuxiliaryImagesWithResourceRequirements_createPodsWithAIInitContainerHavingResourceRequirements() {
    getConfigurator()
        .withAuxiliaryImages(Collections.singletonList(getAuxiliaryImage("wdt-image:v1")
            .imagePullPolicy(V1Container.ImagePullPolicyEnum.ALWAYS)))
        .withLimitRequirement("cpu", "250m")
        .withRequestRequirement("memory", "1Gi");

    assertThat(getCreatedPodSpecInitContainers(),
        allOf(Matchers.hasAuxiliaryImageInitContainer(AUXILIARY_IMAGE_INIT_CONTAINER_NAME_PREFIX + 1,
            "wdt-image:v1", V1Container.ImagePullPolicyEnum.ALWAYS, new V1ResourceRequirements()
                .limits(Collections.singletonMap("cpu", new Quantity("250m")))
                .requests(Collections.singletonMap("memory", new Quantity("1Gi"))))));
  }

  @Test
  void whenDomainHasAIWithCustomSourceWdtInstallHome_createPodsWithAIInitContainerHavingCustomSourceWdtInstallHome() {
    getConfigurator()
            .withAuxiliaryImages(Collections.singletonList(getAuxiliaryImage("wdt-image:v1")
                    .sourceWDTInstallHome(CUSTOM_WDT_INSTALL_SOURCE_HOME)));

    assertThat(getCreatedPodSpecInitContainers(),
            allOf(Matchers.hasAuxiliaryImageInitContainer(AUXILIARY_IMAGE_INIT_CONTAINER_NAME_PREFIX + 1,
                "wdt-image:v1", V1Container.ImagePullPolicyEnum.IFNOTPRESENT, CUSTOM_WDT_INSTALL_SOURCE_HOME)));
  }

  @Test
  void whenDomainHasAIWithCustomSourceModelHome_createPodsWithAIInitContainerHavingCustomSourceModelHome() {
    getConfigurator()
            .withAuxiliaryImages(Collections.singletonList(getAuxiliaryImage("wdt-image:v1")
                    .sourceWDTInstallHome(CUSTOM_WDT_INSTALL_SOURCE_HOME).sourceModelHome(CUSTOM_MODEL_SOURCE_HOME)));

    assertThat(getCreatedPodSpecInitContainers(),
            allOf(Matchers.hasAuxiliaryImageInitContainer(AUXILIARY_IMAGE_INIT_CONTAINER_NAME_PREFIX + 1,
                    "wdt-image:v1", V1Container.ImagePullPolicyEnum.IFNOTPRESENT, CUSTOM_WDT_INSTALL_SOURCE_HOME,
                    CUSTOM_MODEL_SOURCE_HOME)));
  }

  @Test
  void whenDomainHasMultipleAuxiliaryImages_createPodsWithAuxiliaryImageInitContainersInCorrectOrder() {
    getConfigurator()
            .withAuxiliaryImages(getAuxiliaryImages("wdt-image1:v1", "wdt-image2:v1"));

    assertThat(getCreatedPodSpecInitContainers(),
            allOf(Matchers.hasAuxiliaryImageInitContainer(AUXILIARY_IMAGE_INIT_CONTAINER_NAME_PREFIX + 1,
                "wdt-image1:v1", V1Container.ImagePullPolicyEnum.IFNOTPRESENT),
                Matchers.hasAuxiliaryImageInitContainer(AUXILIARY_IMAGE_INIT_CONTAINER_NAME_PREFIX + 2,
                    "wdt-image2:v1", V1Container.ImagePullPolicyEnum.IFNOTPRESENT)));
    assertThat(getCreatedPodSpecContainers().get(0).getVolumeMounts(), hasSize(5));
    assertThat(getCreatedPodSpecContainers().get(0).getVolumeMounts(),
            hasItem(new V1VolumeMount().name(AUXILIARY_IMAGE_INTERNAL_VOLUME_NAME)
                    .mountPath(DEFAULT_AUXILIARY_IMAGE_MOUNT_PATH)));
  }

  @Test
  void whenDomainHasLegacyAuxiliaryImage_createPodsWithInitContainerEmptyDirVolumeAndVolumeMounts() {
    Map<String, Object> auxiliaryImageVolume = createAuxiliaryImageVolume(TEST_VOLUME_NAME,
            DEFAULT_LEGACY_AUXILIARY_IMAGE_MOUNT_PATH);
    Map<String, Object> auxiliaryImage =
        createAuxiliaryImage("wdt-image:v1", V1Container.ImagePullPolicyEnum.IFNOTPRESENT);

    convertDomainWithLegacyAuxImages(
            createLegacyDomainMap(
                    createDomainSpecMap(
                            Collections.singletonList(auxiliaryImageVolume),
                            Collections.singletonList(auxiliaryImage))));

    assertThat(getCreatedPodSpecInitContainers(),
            allOf(Matchers.hasLegacyAuxiliaryImageInitContainer(AUXILIARY_IMAGE_INIT_CONTAINER_NAME_PREFIX + 1,
                    "wdt-image:v1",
                    V1Container.ImagePullPolicyEnum.IFNOTPRESENT,
                    AUXILIARY_IMAGE_DEFAULT_INIT_CONTAINER_COMMAND, serverName)));
    assertThat(getCreatedPod().getSpec().getVolumes(),
            hasItem(new V1Volume().name(getLegacyAuxiliaryImageVolumeName()).emptyDir(
                    new V1EmptyDirVolumeSource())));
    assertThat(getCreatedPodSpecContainers().get(0).getVolumeMounts(),
            hasItem(new V1VolumeMount().name(getLegacyAuxiliaryImageVolumeName())
                    .mountPath(DEFAULT_LEGACY_AUXILIARY_IMAGE_MOUNT_PATH)));
  }

  @NotNull
  protected String getAuxiliaryImageVolumeName() {
    return getAuxiliaryImageVolumeName(TEST_VOLUME_NAME);
  }

  @NotNull
  protected static String getAuxiliaryImageVolumeName(String testVolumeName) {
    return AUXILIARY_IMAGE_VOLUME_NAME_PREFIX + testVolumeName;
  }

  @NotNull
  protected static String getLegacyAuxiliaryImageVolumeName() {
    return COMPATIBILITY_MODE + getAuxiliaryImageVolumeName(TEST_VOLUME_NAME);
  }

  @NotNull
  protected String getLegacyAuxiliaryImageVolumeName(String testVolumeName) {
    return COMPATIBILITY_MODE + AUXILIARY_IMAGE_VOLUME_NAME_PREFIX + testVolumeName;
  }

  @Test
  void whenDomainHasLegacyAuxiliaryImageAndVolumeWithCustomMountPath_createPodsWithVolumeMountHavingCustomMountPath() {
    Map<String, Object> auxiliaryImageVolume = createAuxiliaryImageVolume(TEST_VOLUME_NAME, CUSTOM_MOUNT_PATH);
    Map<String, Object> auxiliaryImage =
        createAuxiliaryImage("wdt-image:v1", V1Container.ImagePullPolicyEnum.IFNOTPRESENT);

    convertDomainWithLegacyAuxImages(
            createLegacyDomainMap(
                    createDomainSpecMap(
                            Collections.singletonList(auxiliaryImageVolume),
                            Collections.singletonList(auxiliaryImage))));

    assertThat(getCreatedPodSpecContainers().get(0).getVolumeMounts(),
            hasItem(new V1VolumeMount().name(COMPATIBILITY_MODE + getAuxiliaryImageVolumeName())
                    .mountPath(CUSTOM_MOUNT_PATH)));
  }

  @Test
  void whenDomainHasLegacyAuxiliaryImageVolumeWithMedium_createPodsWithVolumeHavingSpecifiedMedium() {
    Map<String, Object> auxiliaryImageVolume = createAuxiliaryImageVolume(TEST_VOLUME_NAME,
            DEFAULT_LEGACY_AUXILIARY_IMAGE_MOUNT_PATH, null, "Memory");
    Map<String, Object> auxiliaryImage =
        createAuxiliaryImage("wdt-image1:v1", V1Container.ImagePullPolicyEnum.IFNOTPRESENT);

    convertDomainWithLegacyAuxImages(
            createLegacyDomainMap(
                    createDomainSpecMap(
                            Collections.singletonList(auxiliaryImageVolume),
                            Collections.singletonList(auxiliaryImage))));

    assertThat(getCreatedPod().getSpec().getVolumes(),
            hasItem(new V1Volume().name(getLegacyAuxiliaryImageVolumeName()).emptyDir(
                    new V1EmptyDirVolumeSource().medium("Memory"))));
  }

  @Test
  void whenDomainHasLegacyAuxiliaryImageVolumeWithSizeLimit_createPodsWithVolumeHavingSpecifiedSizeLimit() {
    Map<String, Object> auxiliaryImageVolume = createAuxiliaryImageVolume(TEST_VOLUME_NAME,
            DEFAULT_LEGACY_AUXILIARY_IMAGE_MOUNT_PATH, "100G", null);
    Map<String, Object> auxiliaryImage =
        createAuxiliaryImage("wdt-image1:v1", V1Container.ImagePullPolicyEnum.IFNOTPRESENT);

    convertDomainWithLegacyAuxImages(
            createLegacyDomainMap(
                    createDomainSpecMap(
                            Collections.singletonList(auxiliaryImageVolume),
                            Collections.singletonList(auxiliaryImage))));

    assertThat(getCreatedPod().getSpec().getVolumes(),
            hasItem(new V1Volume().name(getLegacyAuxiliaryImageVolumeName()).emptyDir(
                    new V1EmptyDirVolumeSource().sizeLimit(Quantity.fromString("100G")))));
  }

  @Test
  void whenDomainHasLegacyAuxiliaryImagesWithImagePullPolicy_createPodsWithAIInitContainerHavingImagePullPolicy() {
    Map<String, Object> auxiliaryImageVolume = createAuxiliaryImageVolume(DEFAULT_LEGACY_AUXILIARY_IMAGE_MOUNT_PATH);
    Map<String, Object> auxiliaryImage =
        createAuxiliaryImage("wdt-image:v1", V1Container.ImagePullPolicyEnum.ALWAYS);

    convertDomainWithLegacyAuxImages(
            createLegacyDomainMap(
                    createDomainSpecMap(Collections.singletonList(auxiliaryImageVolume),
                            Collections.singletonList(auxiliaryImage))));

    assertThat(getCreatedPodSpecInitContainers(),
            allOf(Matchers.hasLegacyAuxiliaryImageInitContainer(AUXILIARY_IMAGE_INIT_CONTAINER_NAME_PREFIX + 1,
                    "wdt-image:v1", V1Container.ImagePullPolicyEnum.ALWAYS,
                    AUXILIARY_IMAGE_DEFAULT_INIT_CONTAINER_COMMAND,
                    serverName)));
  }

  @Test
  void whenDomainHasLegacyAuxiliaryImagesWithResources_createPodsWithAIInitContainerHavingResourceRequirements() {
    Map<String, Object> auxiliaryImageVolume = createAuxiliaryImageVolume(DEFAULT_LEGACY_AUXILIARY_IMAGE_MOUNT_PATH);
    Map<String, Object> auxiliaryImage =
        createAuxiliaryImage("wdt-image:v1", V1Container.ImagePullPolicyEnum.ALWAYS);

    convertDomainWithLegacyAuxImages(
        createLegacyDomainMap(
            createDomainSpecMapWithResources(Collections.singletonList(auxiliaryImageVolume),
                Collections.singletonList(auxiliaryImage), createResources())));

    assertThat(getCreatedPodSpecInitContainers(),
        allOf(Matchers.hasLegacyAuxiliaryImageInitContainer(AUXILIARY_IMAGE_INIT_CONTAINER_NAME_PREFIX + 1,
            "wdt-image:v1", V1Container.ImagePullPolicyEnum.ALWAYS,
            AUXILIARY_IMAGE_DEFAULT_INIT_CONTAINER_COMMAND,
            new V1ResourceRequirements().limits(Collections.singletonMap("cpu", new Quantity("250m")))
                .requests(Collections.singletonMap("memory", new Quantity("1Gi"))))));
  }

  static ImmutableMap<String, Object> createLegacyDomainMap(Map<String, Object> spec) {
    return ImmutableMap.of("apiVersion", "weblogic.oracle/v8",
            "kind", "Domain",
            "metadata", createMetadata(),
            "spec", spec);
  }

  static Map<String, Object> createDomainSpecMap(List<Object> auxiliaryImageVolumes, List<Object> auxiliaryImages) {
    Map<String, Object> spec = new LinkedHashMap<>();
    spec.put("domainUID", "uid1");
    spec.put("webLogicCredentialsSecret", createWebLogicCredentialsSecret());
    spec.put("includeServerOutInPodLog", Boolean.TRUE);
    spec.put("image", "image:latest");
    spec.put("auxiliaryImageVolumes", auxiliaryImageVolumes);
    spec.put("serverPod", createServerPod(auxiliaryImages));
    return spec;
  }

  static Map<String, Object> createDomainSpecMapWithResources(List<Object> auxiliaryImageVolumes,
                                                              List<Object> auxiliaryImages,
                                                              Map<String, Object> resources) {
    Map<String, Object> spec = new LinkedHashMap<>();
    spec.put("domainUID", "uid1");
    spec.put("webLogicCredentialsSecret", createWebLogicCredentialsSecret());
    spec.put("includeServerOutInPodLog", Boolean.TRUE);
    spec.put("image", "image:latest");
    spec.put("auxiliaryImageVolumes", auxiliaryImageVolumes);
    spec.put("serverPod", createServerPod(auxiliaryImages, resources));
    return spec;
  }

  static Map<String, Object> createSpecWithAdminServer(List<Object> auxiliaryImageVolumes, List<Object> auxiliaryImages,
                                                       Map<String,Object> adminSpec) {
    Map<String, Object> spec = new LinkedHashMap<>();
    spec.put("domainUID", "uid1");
    spec.put("webLogicCredentialsSecret", createWebLogicCredentialsSecret());
    spec.put("includeServerOutInPodLog", Boolean.TRUE);
    spec.put("image", "image:latest");
    spec.put("auxiliaryImageVolumes", auxiliaryImageVolumes);
    spec.put("serverPod", createServerPod(auxiliaryImages));
    spec.put("adminServer", adminSpec);
    return spec;
  }

  static Map<String, Object> createSpecWithClusters(List<Object> auxiliaryImageVolumes, List<Object> auxiliaryImages,
                                                       List<Object> clustersSpec) {
    Map<String, Object> spec = new LinkedHashMap<>();
    spec.put("domainUID", "uid1");
    spec.put("webLogicCredentialsSecret", createWebLogicCredentialsSecret());
    spec.put("includeServerOutInPodLog", Boolean.TRUE);
    spec.put("image", "image:latest");
    spec.put("auxiliaryImageVolumes", auxiliaryImageVolumes);
    spec.put("serverPod", createServerPod(auxiliaryImages));
    spec.put("clusters", clustersSpec);
    return spec;
  }

  static Map<String, Object> createSpecWithManagedServers(List<Object> auxiliaryImageVolumes, List<Object>
          auxiliaryImages, List<Object> managedServersSpec) {
    Map<String, Object> spec = new LinkedHashMap<>();
    spec.put("domainUID", "uid1");
    spec.put("webLogicCredentialsSecret", createWebLogicCredentialsSecret());
    spec.put("includeServerOutInPodLog", Boolean.TRUE);
    spec.put("image", "image:latest");
    spec.put("auxiliaryImageVolumes", auxiliaryImageVolumes);
    spec.put("serverPod", createServerPod(auxiliaryImages));
    spec.put("managedServers", managedServersSpec);
    return spec;
  }

  static List<Object> createClusterSpecWithAuxImages(List<Object> auxiliaryImages, String clusterName) {
    List<Object> clusterSpec = new ArrayList<>();
    clusterSpec.add(ImmutableMap.of("clusterName", clusterName,
            "serverPod", createServerPod(auxiliaryImages)));
    return clusterSpec;
  }

  static List<Object> createManagedServersSpecWithAuxImages(List<Object> auxiliaryImages, String msName) {
    List<Object> managedServersSpec = new ArrayList<>();
    managedServersSpec.add(ImmutableMap.of("serverName", msName,
            "serverPod", createServerPod(auxiliaryImages)));
    return managedServersSpec;
  }

  static Map<String, Object> createServerPodWithAuxImages(List<Object> auxiliaryImages) {
    return ImmutableMap.of("serverPod", createServerPod(auxiliaryImages));
  }

  @NotNull
  private static Map<String, Object> createServerPod(List<Object> auxiliaryImages) {
    Map<String, Object> serverPod = new LinkedHashMap<>();
    serverPod.put("auxiliaryImages", auxiliaryImages);
    return serverPod;
  }

  @NotNull
  private static Map<String, Object> createServerPod(List<Object> auxiliaryImages, Map<String, Object> resources) {
    Map<String, Object> serverPod = new LinkedHashMap<>();
    serverPod.put("auxiliaryImages", auxiliaryImages);
    serverPod.put("resources", resources);
    return serverPod;
  }

  @NotNull
  private static Map<String, Object> createWebLogicCredentialsSecret() {
    Map<String, Object> webLogicCredentialsSecret = new LinkedHashMap<>();
    webLogicCredentialsSecret.put("name", "webLogicCredentialsSecretName");
    return webLogicCredentialsSecret;
  }

  @NotNull
  static Map<String, Object> createMetadata() {
    Map<String, Object> metadata = new LinkedHashMap<>();
    metadata.put("name", "domain1");
    metadata.put("namespace", "namespace");
    metadata.put("uid", "12345");
    return metadata;
  }

  static Map<String, Object> createAuxiliaryImage(String image, V1Container.ImagePullPolicyEnum imagePullPolicy) {
    return createAuxiliaryImage(image, imagePullPolicy,
            AUXILIARY_IMAGE_DEFAULT_INIT_CONTAINER_COMMAND, TEST_VOLUME_NAME);
  }

  static Map<String, Object> createAuxiliaryImage(String image, V1Container.ImagePullPolicyEnum imagePullPolicy,
                                                  String command) {
    return createAuxiliaryImage(image, imagePullPolicy, command,
            TEST_VOLUME_NAME);
  }

  @NotNull
  private static Map<String, Object> createAuxiliaryImage(String image, V1Container.ImagePullPolicyEnum imagePullPolicy,
                                                          String command, String volume) {
    Map<String, Object> auxiliaryImage = new LinkedHashMap<>();
    auxiliaryImage.put("image", image);
    auxiliaryImage.put("imagePullPolicy", imagePullPolicy.toString());
    auxiliaryImage.put("volume", volume);
    auxiliaryImage.put("command", command);
    return auxiliaryImage;
  }

  static Map<String, Object> createResources() {
    Map<String, Object> resources = new LinkedHashMap<>();
    resources.put("requests", Collections.singletonMap("memory", "1Gi"));
    resources.put("limits", Collections.singletonMap("cpu", "250m"));
    return resources;
  }

  static Map<String, Object> createAuxiliaryImageVolume(String mountPath) {
    return createAuxiliaryImageVolume(TEST_VOLUME_NAME, mountPath);
  }

  @NotNull
  static Map<String, Object> createAuxiliaryImageVolume(String name, String mountPath) {
    Map<String, Object> auxiliaryImageVolumes = new LinkedHashMap<>();
    auxiliaryImageVolumes.put("name", name);
    auxiliaryImageVolumes.put("mountPath", mountPath);
    return auxiliaryImageVolumes;
  }

  @NotNull
  static Map<String, Object> createAuxiliaryImageVolume(String name, String mountPath, String sizeLimit,
                                                                String medium) {
    Map<String, Object> auxiliaryImageVolume = new LinkedHashMap<>();
    auxiliaryImageVolume.put("name", name);
    auxiliaryImageVolume.put("mountPath", mountPath);
    Optional.ofNullable(sizeLimit).ifPresent(s -> auxiliaryImageVolume.put("sizeLimit", s));
    Optional.ofNullable(medium).ifPresent(m -> auxiliaryImageVolume.put("medium", m));
    return auxiliaryImageVolume;
  }

  void convertDomainWithLegacyAuxImages(Map<String, Object> map) {
    try {
      testSupport.addDomainPresenceInfo(new DomainPresenceInfo(
              readDomain(conversionUtils.convertDomainSchema(Yaml.dump(map)))));
      addAuxiliaryImagePathsEnvToPacket();
    } catch (IOException ioe) {
      ioe.printStackTrace();
    }
  }

  @Test
  void whenDomainHasLegacyAuxImagesWithCustomCommand_createPodsWithAuxImageInitContainerHavingCustomCommand() {
    Map<String, Object> auxiliaryImageVolume = createAuxiliaryImageVolume(DEFAULT_LEGACY_AUXILIARY_IMAGE_MOUNT_PATH);
    Map<String, Object> auxiliaryImage =
        createAuxiliaryImage("wdt-image:v1", V1Container.ImagePullPolicyEnum.IFNOTPRESENT,
            CUSTOM_COMMAND_SCRIPT);

    convertDomainWithLegacyAuxImages(
            createLegacyDomainMap(
                    createDomainSpecMap(Collections.singletonList(auxiliaryImageVolume),
                            Collections.singletonList(auxiliaryImage))));
    assertThat(getCreatedPodSpecInitContainers(),
            allOf(Matchers.hasLegacyAuxiliaryImageInitContainer(AUXILIARY_IMAGE_INIT_CONTAINER_NAME_PREFIX + 1,
                    "wdt-image:v1", V1Container.ImagePullPolicyEnum.IFNOTPRESENT, CUSTOM_COMMAND_SCRIPT, serverName)));
  }

  private void addAuxiliaryImagePathsEnvToPacket() {
    testSupport.addToPacket(ENVVARS,
            Collections.singletonList(new V1EnvVar().name(AUXILIARY_IMAGE_PATHS)
                    .value(DEFAULT_LEGACY_AUXILIARY_IMAGE_MOUNT_PATH)));
  }

  @Test
  void whenDomainHasMultipleLegacyAuxiliaryImages_createPodsWithAuxiliaryImageInitContainersInCorrectOrder() {
    Map<String, Object> auxiliaryImageVolume = createAuxiliaryImageVolume(DEFAULT_LEGACY_AUXILIARY_IMAGE_MOUNT_PATH);
    Map<String, Object> auxiliaryImage =
        createAuxiliaryImage("wdt-image1:v1", V1Container.ImagePullPolicyEnum.IFNOTPRESENT);
    Map<String, Object> auxiliaryImage2 =
        createAuxiliaryImage("wdt-image2:v1", V1Container.ImagePullPolicyEnum.IFNOTPRESENT);

    convertDomainWithLegacyAuxImages(
            createLegacyDomainMap(
                    createDomainSpecMap(
                            Collections.singletonList(auxiliaryImageVolume),
                            Arrays.asList(auxiliaryImage, auxiliaryImage2))));

    assertThat(getCreatedPodSpecInitContainers(),
        allOf(Matchers.hasLegacyAuxiliaryImageInitContainer(AUXILIARY_IMAGE_INIT_CONTAINER_NAME_PREFIX + 1,
                "wdt-image1:v1", V1Container.ImagePullPolicyEnum.IFNOTPRESENT,
                AUXILIARY_IMAGE_DEFAULT_INIT_CONTAINER_COMMAND, serverName),
            Matchers.hasLegacyAuxiliaryImageInitContainer(AUXILIARY_IMAGE_INIT_CONTAINER_NAME_PREFIX + 2,
                "wdt-image2:v1",
                V1Container.ImagePullPolicyEnum.IFNOTPRESENT,
                AUXILIARY_IMAGE_DEFAULT_INIT_CONTAINER_COMMAND, serverName)));
    assertThat(getCreatedPodSpecContainers().get(0).getVolumeMounts(), hasSize(4));
    assertThat(getCreatedPodSpecContainers().get(0).getVolumeMounts(),
            hasItem(new V1VolumeMount().name(COMPATIBILITY_MODE + AUXILIARY_IMAGE_VOLUME_NAME_PREFIX + TEST_VOLUME_NAME)
                    .mountPath(DEFAULT_LEGACY_AUXILIARY_IMAGE_MOUNT_PATH)));
  }

  @NotNull
  List<AuxiliaryImage> getAuxiliaryImages(String... images) {
    List<AuxiliaryImage> auxiliaryImageList = new ArrayList<>();
    Arrays.stream(images).forEach(image -> auxiliaryImageList
            .add(new AuxiliaryImage().image(image)));
    return auxiliaryImageList;
  }

  @NotNull
  public static AuxiliaryImage getAuxiliaryImage(String image) {
    return new AuxiliaryImage().image(image);
  }

  @Test
  void whenIntrospectionCreatesMultipleConfigMaps_createCorrespondingVolumeMounts() {
    testSupport.addToPacket(NUM_CONFIG_MAPS, "3");

    assertThat(
        getCreatedPodSpecContainer().getVolumeMounts(),
        allOf(
              hasItem(writableVolumeMount(INTROSPECTOR_VOLUME, "/weblogic-operator/introspector")),
              hasItem(writableVolumeMount(INTROSPECTOR_VOLUME + "-1", "/weblogic-operator/introspector-1")),
              hasItem(writableVolumeMount(INTROSPECTOR_VOLUME + "-2", "/weblogic-operator/introspector-2"))
              ));
  }

  public void reportInspectionWasRun() {
    testSupport.addToPacket(MAKE_RIGHT_DOMAIN_OPERATION, reportIntrospectionRun());
  }

  private MakeRightDomainOperation reportIntrospectionRun() {
    return createStub(InspectionWasRun.class);
  }

  abstract static class InspectionWasRun implements MakeRightDomainOperation {
    @Override
    public boolean wasInspectionRun() {
      return true;
    }
  }

  @Test
  void whenPodCreated_lifecyclePreStopHasStopServerCommand() {
    assertThat(
        getCreatedPodSpecContainer().getLifecycle().getPreStop().getExec().getCommand(),
        contains("/weblogic-operator/scripts/stopServer.sh"));
  }

  @Test
  void whenPodCreated_livenessProbeHasLivenessCommand() {
    assertThat(
        getCreatedPodSpecContainer().getLivenessProbe().getExec().getCommand(),
        contains("/weblogic-operator/scripts/livenessProbe.sh"));
  }

  @Test
  void whenPodCreated_livenessProbeHasDefinedTuning() {
    assertThat(
        getCreatedPodSpecContainer().getLivenessProbe(),
        hasExpectedTuning(LIVENESS_INITIAL_DELAY, LIVENESS_TIMEOUT, LIVENESS_PERIOD, DEFAULT_SUCCESS_THRESHOLD,
                CONFIGURED_FAILURE_THRESHOLD));
  }

  @Test
  void whenPodCreated_readinessProbeHasReadinessCommand() {
    V1HTTPGetAction getAction = getCreatedPodSpecContainer().getReadinessProbe().getHttpGet();
    assertThat(getAction.getPath(), equalTo("/weblogic/ready"));
    assertThat(getAction.getPort().getIntValue(), equalTo(listenPort));
  }

  @Test
  void whenPodCreated_readinessProbeHasDefinedTuning() {
    assertThat(
        getCreatedPodSpecContainer().getReadinessProbe(),
        hasExpectedTuning(READINESS_INITIAL_DELAY, READINESS_TIMEOUT, READINESS_PERIOD, DEFAULT_SUCCESS_THRESHOLD,
                CONFIGURED_FAILURE_THRESHOLD));
  }

  @Test
  void whenPodCreatedWithAdminPortEnabled_readinessProbeHasReadinessCommand() {
    final Integer adminPort = 9002;
    domainTopology.getServerConfig(serverName).setAdminPort(adminPort);
    V1HTTPGetAction getAction = getCreatedPodSpecContainer().getReadinessProbe().getHttpGet();
    assertThat(getAction.getPath(), equalTo("/weblogic/ready"));
    assertThat(getAction.getPort().getIntValue(), equalTo(adminPort));
    assertThat(getAction.getScheme(), equalTo(V1HTTPGetAction.SchemeEnum.HTTPS));
  }

  @Test
  void whenPodCreatedWithAdminPortEnabled_adminPortSecureEnvVarIsTrue() {
    final Integer adminPort = 9002;
    domainTopology.getServerConfig(serverName).setAdminPort(adminPort);
    assertThat(getCreatedPodSpecContainer().getEnv(), hasEnvVar("ADMIN_PORT_SECURE", "true"));
  }

  @Test
  void whenPodCreatedWithOnRestartDistribution_dontAddDynamicUpdateEnvVar() {
    configureDomain().withConfigOverrideDistributionStrategy(OverrideDistributionStrategy.ON_RESTART);

    assertThat(getCreatedPodSpecContainer().getEnv(), not(hasEnvVar("DYNAMIC_CONFIG_OVERRIDE")));
  }

  @Test
  void whenPodCreatedWithDynamicDistribution_addDynamicUpdateEnvVar() {
    configureDomain().withConfigOverrideDistributionStrategy(OverrideDistributionStrategy.DYNAMIC);

    assertThat(getCreatedPodSpecContainer().getEnv(), hasEnvVar("DYNAMIC_CONFIG_OVERRIDE"));
  }

  @Test
  void whenDistributionStrategyModified_dontReplacePod() {
    configureDomain().withConfigOverrideDistributionStrategy(OverrideDistributionStrategy.DYNAMIC);
    initializeExistingPod();

    configureDomain().withConfigOverrideDistributionStrategy(OverrideDistributionStrategy.ON_RESTART);
    verifyPodNotReplaced();
  }

  @Test
  void whenPodCreatedWithDomainV2Settings_livenessProbeHasConfiguredTuning() {
    configureServer()
        .withLivenessProbeSettings(CONFIGURED_DELAY, CONFIGURED_TIMEOUT, CONFIGURED_PERIOD)
        .withLivenessProbeThresholds(CONFIGURED_SUCCESS_THRESHOLD, CONFIGURED_FAILURE_THRESHOLD);
    assertThat(
        getCreatedPodSpecContainer().getLivenessProbe(),
        hasExpectedTuning(CONFIGURED_DELAY, CONFIGURED_TIMEOUT, CONFIGURED_PERIOD, CONFIGURED_SUCCESS_THRESHOLD,
                CONFIGURED_FAILURE_THRESHOLD));
  }

  @Test
  void whenPodCreated_readinessProbeHasConfiguredTuning() {
    configureServer()
        .withReadinessProbeSettings(CONFIGURED_DELAY, CONFIGURED_TIMEOUT, CONFIGURED_PERIOD)
        .withReadinessProbeThresholds(CONFIGURED_SUCCESS_THRESHOLD, CONFIGURED_FAILURE_THRESHOLD);
    assertThat(
        getCreatedPodSpecContainer().getReadinessProbe(),
        hasExpectedTuning(CONFIGURED_DELAY, CONFIGURED_TIMEOUT, CONFIGURED_PERIOD,
                CONFIGURED_SUCCESS_THRESHOLD, CONFIGURED_FAILURE_THRESHOLD));
  }

  @Test
  public void whenPodCreationFailsDueToUnprocessableEntityFailure_reportInDomainStatus() {
    testSupport.failOnCreate(POD, NS, new UnrecoverableErrorBuilderImpl()
        .withReason("FieldValueNotFound")
        .withMessage("Test this failure")
        .build());

    testSupport.runSteps(getStepFactory(), terminalStep);

    assertThat(getDomain(), hasStatus().withReason(KUBERNETES)
        .withMessageContaining("create", "pod", NS, "Test this failure"));
  }

  @Test
  public void whenPodCreationFailsDueToUnprocessableEntityFailure_createFailedKubernetesEvent() {
    testSupport.failOnCreate(POD, NS, new UnrecoverableErrorBuilderImpl()
        .withReason("FieldValueNotFound")
        .withMessage("Test this failure")
        .build());

    testSupport.runSteps(getStepFactory(), terminalStep);

    assertThat(
        "Expected Event " + DOMAIN_FAILED + " expected with message not found",
        getExpectedEventMessage(DOMAIN_FAILED),
        stringContainsInOrder("Domain", UID, "failed due to",
            getLocalizedString(KUBERNETES_EVENT_ERROR)));
  }

  @Test
  void whenPodCreationFailsDueToUnprocessableEntityFailure_abortFiber() {
    testSupport.failOnCreate(POD, NS, new UnrecoverableErrorBuilderImpl()
        .withReason("FieldValueNotFound")
        .withMessage("Test this failure")
        .build());

    testSupport.runSteps(getStepFactory(), terminalStep);

    assertThat(terminalStep.wasRun(), is(false));
  }

  @Test
  void whenPodCreationFailsDueToQuotaExceeded_reportInDomainStatus() {
    testSupport.failOnCreate(POD, NS, createQuotaExceededException());

    testSupport.runSteps(getStepFactory(), terminalStep);

    assertThat(getDomain(), hasStatus().withReason(KUBERNETES)
          .withMessageContaining("create", "pod", NS, getQuotaExceededMessage()));
  }

  @Test
  void whenPodCreationFailsDueToQuotaExceeded_generateFailedEvent() {
    testSupport.failOnCreate(POD, NS, createQuotaExceededException());

    testSupport.runSteps(getStepFactory(), terminalStep);

    assertThat(
        "Expected Event " + DOMAIN_FAILED + " expected with message not found",
        getExpectedEventMessage(DOMAIN_FAILED),
        stringContainsInOrder("Domain", UID, "failed due to",
            getLocalizedString(KUBERNETES_EVENT_ERROR)));
  }

  private ApiException createQuotaExceededException() {
    return new ApiException(HttpURLConnection.HTTP_FORBIDDEN, getQuotaExceededMessage());
  }

  private String getQuotaExceededMessage() {
    return "pod " + getPodName() + " is forbidden: quota exceeded";
  }

  @Test
  void whenPodCreationFailsDueToQuotaExceeded_abortFiber() {
    testSupport.failOnCreate(POD, NS, createQuotaExceededException());

    testSupport.runSteps(getStepFactory(), terminalStep);

    assertThat(terminalStep.wasRun(), is(false));
  }

  // todo set property to indicate dynamic/on_restart copying
  protected abstract void verifyPodReplaced();

  protected void verifyPodPatched() {
    testSupport.runSteps(getStepFactory(), terminalStep);

    assertThat(logRecords, not(containsFine(getExistsMessageKey())));
    assertThat(logRecords, containsInfo(getPatchedMessageKey()));
  }

  protected void verifyPodNotPatched() {
    testSupport.runSteps(getStepFactory(), terminalStep);

    assertThat(logRecords, containsFine(getExistsMessageKey()));
    assertThat(logRecords, not(containsInfo(getPatchedMessageKey())));
  }

  protected void verifyPodNotReplaced() {
    testSupport.runSteps(getStepFactory(), terminalStep);

    assertThat(logRecords, not(containsInfo(getReplacedMessageKey())));
    assertThat(logRecords, containsFine(getExistsMessageKey()));
  }

  protected abstract void verifyPodNotReplacedWhen(PodMutator mutator);

  private void misconfigurePod(PodMutator mutator) {
    V1Pod existingPod = createPodModel();
    mutator.mutate(existingPod);
    initializeExistingPod(existingPod);
  }

  private V1Pod getPatchedPod() {
    testSupport.runSteps(getStepFactory(), terminalStep);

    assertThat(logRecords, containsInfo(getPatchedMessageKey()));

    return testSupport.getResourceWithName(KubernetesTestSupport.POD, getPodName());
  }

  abstract ServerConfigurator configureServer();

  @SuppressWarnings("unchecked")
  @Test
  void whenPodCreated_hasPredefinedEnvVariables() {
    assertThat(
        getCreatedPodSpecContainer().getEnv(),
        allOf(
            hasEnvVar("DOMAIN_NAME", DOMAIN_NAME),
            hasEnvVar("DOMAIN_HOME", "/u01/oracle/user_projects/domains"),
            hasEnvVar("ADMIN_NAME", ADMIN_SERVER),
            hasEnvVar("ADMIN_PORT", Integer.toString(ADMIN_PORT)),
            hasEnvVar("SERVER_NAME", getServerName()),
            hasEnvVar("ADMIN_USERNAME", null),
            hasEnvVar("ADMIN_PASSWORD", null),
            hasEnvVar("DOMAIN_UID", UID),
            hasEnvVar("NODEMGR_HOME", NODEMGR_HOME),
            hasEnvVar("SERVER_OUT_IN_POD_LOG", Boolean.toString(INCLUDE_SERVER_OUT_IN_POD_LOG)),
            hasEnvVar("LOG_HOME", null),
            hasEnvVar("SERVICE_NAME", LegalNames.toServerServiceName(UID, getServerName())),
            hasEnvVar("AS_SERVICE_NAME", LegalNames.toServerServiceName(UID, ADMIN_SERVER)),
            hasEnvVar(
                "USER_MEM_ARGS",
                "-Djava.security.egd=file:/dev/./urandom")));
  }

  @Test
  void whenPodCreated_hasProductVersion() {
    assertThat(getCreatedPod().getMetadata().getLabels(), hasEntry(OPERATOR_VERSION, TEST_PRODUCT_VERSION));
  }

  @Test
  void whenPodCreated_withLogHomeSpecified_hasLogHomeEnvVariable() {
    final String myLogHome = "/shared/mylogs/";
    domainPresenceInfo.getDomain().getSpec().setLogHomeEnabled(true);
    domainPresenceInfo.getDomain().getSpec().setLogHome("/shared/mylogs/");
    assertThat(getCreatedPodSpecContainer().getEnv(), hasEnvVar("LOG_HOME", myLogHome));
  }

  @Test
  void whenPodCreated_withLogHomeLayoutFlat_hasLogHomeLayoutEnvVariableSet() {
    final String myLogHome = "/shared/mylogs/";
    domainPresenceInfo.getDomain().getSpec().setLogHomeEnabled(true);
    domainPresenceInfo.getDomain().getSpec().setLogHome("/shared/mylogs/");
    domainPresenceInfo.getDomain().getSpec().setLogHomeLayout(LogHomeLayoutType.FLAT);
    assertThat(getCreatedPodSpecContainer().getEnv(), hasEnvVar("LOG_HOME_LAYOUT",
        LogHomeLayoutType.FLAT.toString()));
  }

  @Test
  void whenPodCreated_withoutLogHomeLayout_hasNoLogHomeLayoutEnvVariableSet() {
    final String myLogHome = "/shared/mylogs/";
    domainPresenceInfo.getDomain().getSpec().setLogHomeEnabled(true);
    domainPresenceInfo.getDomain().getSpec().setLogHome("/shared/mylogs/");
    assertThat(getCreatedPodSpecContainer().getEnv(), not(hasEnvVar("LOG_HOME_LAYOUT",
        LogHomeLayoutType.FLAT.toString())));
  }

  @Test
  void whenPodCreated_withoutLogHomeSpecified_hasDefaultLogHomeEnvVariable() {
    domainPresenceInfo.getDomain().getSpec().setLogHomeEnabled(true);
    domainPresenceInfo.getDomain().getSpec().setLogHome(null);
    assertThat(getCreatedPodSpecContainer().getEnv(), hasEnvVar("LOG_HOME", LOG_HOME + "/" + UID));
  }

  @Test
  void whenPodCreated_withLivenessCustomScriptSpecified_hasEnvVariable() {
    final String customScript = "/u01/customLiveness.sh";
    domainPresenceInfo.getDomain().getSpec().setLivenessProbeCustomScript(customScript);
    assertThat(getCreatedPodSpecContainer().getEnv(), hasEnvVar("LIVENESS_PROBE_CUSTOM_SCRIPT", customScript));
  }

  @Test
  void whenOperatorHasKubernetesPlatformConfigured_createdPodSpecContainerHasKubernetesPlatformEnvVariable() {
    TuningParametersStub.setParameter(KUBERNETES_PLATFORM_NAME, "Openshift");
    assertThat(getCreatedPodSpecContainer().getEnv(),
            hasEnvVar(ServerEnvVars.KUBERNETES_PLATFORM, "Openshift")
    );
  }

  @Test
  void whenNotConfigured_KubernetesPlatform_createdPodSpecContainerHasNoKubernetesPlatformEnvVariable() {
    assertThat(getCreatedPodSpecContainer().getEnv(),
            not(hasEnvVar(ServerEnvVars.KUBERNETES_PLATFORM, "Openshift"))
    );
  }

  private static final String OVERRIDE_DATA_DIR = "/u01/data";
  private static final String OVERRIDE_DATA_HOME = OVERRIDE_DATA_DIR + File.separator + UID;

  @Test
  void whenPodCreated_withDataHomeSpecified_verifyDataHomeEnvDefined() {
    domainPresenceInfo.getDomain().getSpec().setDataHome(OVERRIDE_DATA_DIR);
    assertThat(getCreatedPodSpecContainer().getEnv(), hasEnvVar(ServerEnvVars.DATA_HOME, OVERRIDE_DATA_HOME));
  }

  private static final String EMPTY_DATA_HOME = "";

  @Test
  void whenPodCreated_withDataHomeNotSpecified_verifyDataHomeEnvNotDefined() {
    assertThat(getCreatedPodSpecContainer().getEnv(), not(hasEnvVar(ServerEnvVars.DATA_HOME, EMPTY_DATA_HOME)));
  }

  @Test
  void whenPodCreated_withEmptyDataHomeSpecified_verifyDataHomeEnvNotDefined() {
    domainPresenceInfo.getDomain().getSpec().setDataHome(EMPTY_DATA_HOME);
    assertThat(getCreatedPodSpecContainer().getEnv(), not(hasEnvVar(ServerEnvVars.DATA_HOME, EMPTY_DATA_HOME)));
  }

  private static final String NULL_DATA_HOME = null;

  @Test
  void whenPodCreated_withNullDataHomeSpecified_verifyDataHomeEnvNotDefined() {
    domainPresenceInfo.getDomain().getSpec().setDataHome(NULL_DATA_HOME);
    assertThat(getCreatedPodSpecContainer().getEnv(), not(hasEnvVar(ServerEnvVars.DATA_HOME, NULL_DATA_HOME)));
  }

  @Test
  void whenDomainPresenceLacksClaims_adminPodSpecHasNoDomainStorageVolume() {
    assertThat(getVolumeWithName(getCreatedPod(), STORAGE_VOLUME_NAME), nullValue());
  }

  @Test
  void createdPod_hasConfigMapVolume() {
    V1Volume credentialsVolume = getVolumeWithName(getCreatedPod(), CONFIGMAP_VOLUME_NAME);

    assertThat(credentialsVolume.getConfigMap().getName(), equalTo(SCRIPT_CONFIG_MAP_NAME));
    assertThat(credentialsVolume.getConfigMap().getDefaultMode(), equalTo(READ_AND_EXECUTE_MODE));
  }

  private V1Volume getVolumeWithName(V1Pod pod, String volumeName) {
    for (V1Volume volume : pod.getSpec().getVolumes()) {
      if (volume.getName().equals(volumeName)) {
        return volume;
      }
    }
    return null;
  }

  @Test
  void whenPodCreated_hasExpectedLabels() {
    assertThat(
        getCreatedPod().getMetadata().getLabels(),
        allOf(
            hasEntry(LabelConstants.DOMAINUID_LABEL, UID),
            hasEntry(LabelConstants.DOMAINNAME_LABEL, DOMAIN_NAME),
            hasEntry(LabelConstants.SERVERNAME_LABEL, getServerName()),
            hasEntry(LabelConstants.CREATEDBYOPERATOR_LABEL, "true")));
  }

  @Test
  void whenPodCreated_containerUsesListenPort() {
    final V1ContainerPort plainPort = getContainerPort("default");
    assertThat(plainPort, notNullValue());
    assertThat(plainPort.getProtocol(), equalTo(V1ContainerPort.ProtocolEnum.TCP));
    assertThat(plainPort.getContainerPort(), equalTo(listenPort));
  }

  private V1ContainerPort getContainerPort(String portName) {
    return getCreatedPodSpecContainer().getPorts().stream().filter(
          p -> p.getName().equalsIgnoreCase(portName)).findFirst().orElse(null);
  }

  @Test
  void whenPodCreatedWithSslPort_containerUsesIt() {
    domainTopology.getServerConfig(serverName).setSslListenPort(SSL_PORT);
    final V1ContainerPort sslPort = getContainerPort("default-secure");

    assertThat(sslPort, notNullValue());
    assertThat(sslPort.getProtocol(), equalTo(V1ContainerPort.ProtocolEnum.TCP));
    assertThat(sslPort.getContainerPort(), equalTo(SSL_PORT));
  }

  @Test
  void whenPodCreatedWithAdminPortEnabled__containerUsesIt() {
    final Integer adminPort = 9002;
    domainTopology.getServerConfig(serverName).setAdminPort(adminPort);
    final V1ContainerPort sslPort = getContainerPort("default-admin");

    assertThat(sslPort, notNullValue());
    assertThat(sslPort.getProtocol(), equalTo(V1ContainerPort.ProtocolEnum.TCP));
    assertThat(sslPort.getContainerPort(), equalTo(adminPort));
  }

  abstract String getCreatedMessageKey();

  abstract FiberTestSupport.StepFactory getStepFactory();

  V1Pod getCreatedPod() {
    testSupport.runSteps(getStepFactory(), terminalStep);
    logRecords.clear();

    return (V1Pod) testSupport.getResources(KubernetesTestSupport.POD).get(0);
  }

  @Test
  void whenPodHasUnknownCustomerLabel_ignoreIt() {
    verifyPodNotReplacedWhen(pod -> pod.getMetadata().putLabelsItem("customer.label", "value"));
  }

  @Test
  void whenPodLacksExpectedCustomerLabel_addIt() {
    initializeExistingPod();
    configurator.withPodLabel("customer.label", "value");

    V1Pod patchedPod = getPatchedPod();

    assertThat(patchedPod.getMetadata().getLabels().get("customer.label"), equalTo("value"));
  }

  @Test
  void whenPodLacksExpectedCustomerAnnotations_addIt() {
    initializeExistingPod();
    configurator.withPodAnnotation("customer.annotation", "value");

    V1Pod patchedPod = getPatchedPod();

    assertThat(patchedPod.getMetadata().getAnnotations().get("customer.annotation"), equalTo("value"));
  }

  @Test
  void whenPodCustomerLabelHasBadValue_replaceIt() {
    configurator.withPodLabel("customer.label", "value");
    misconfigurePod(pod -> pod.getMetadata().putLabelsItem("customer.label", "badvalue"));

    V1Pod patchedPod = getPatchedPod();

    assertThat(patchedPod.getMetadata().getLabels().get("customer.label"), equalTo("value"));
  }

  @Test
  void whenPodCustomerAnnotationHasBadValue_replaceIt() {
    configurator.withPodAnnotation("customer.annotation", "value");
    misconfigurePod(pod -> pod.getMetadata().putAnnotationsItem("customer.annotation", "badvalue"));

    V1Pod patchedPod = getPatchedPod();

    assertThat(patchedPod.getMetadata().getAnnotations().get("customer.annotation"), equalTo("value"));
  }

  @Test
  void whenPodLacksExpectedCustomerLabelAndRequestRequirement_replaceIt() {
    initializeExistingPod();

    configurator.withPodLabel("expected.label", "value").withRequestRequirement("widgets", "10");

    verifyPodReplaced();
  }

  void initializeExistingPod() {
    initializeExistingPod(createPodModel());
  }

  void initializeExistingPod(V1Pod pod) {
    testSupport.defineResources(pod);
    domainPresenceInfo.setServerPod(getServerName(), pod);
  }

  void initializeExistingPodWithIntrospectVersion(String introspectVersion) {
    initializeExistingPodWithIntrospectVersion(createPodModel(), introspectVersion);
  }

  void initializeExistingPodWithIntrospectVersion(V1Pod pod, String introspectVersion) {
    testSupport.defineResources(pod);
    pod.getMetadata().getLabels().put(LabelConstants.INTROSPECTION_STATE_LABEL, introspectVersion);
    domainPresenceInfo.setServerPod(getServerName(), pod);
  }

  private V1Pod createPodModel() {
    return createPod(testSupport.getPacket());
  }

  @Test
  void whenPodHasUnknownCustomerAnnotations_ignoreIt() {
    verifyPodNotReplacedWhen(pod -> pod.getMetadata().putAnnotationsItem("annotation", "value"));
  }

  @Test
  void whenConfigurationModifiesPodSecurityContext_replacePod() {
    initializeExistingPod();

    configurator.withPodSecurityContext(new V1PodSecurityContext().runAsGroup(12345L));

    verifyPodReplaced();
  }

  @Test
  void whenConfigurationAddsNodeSelector_replacePod() {
    initializeExistingPod();

    configurator.withNodeSelector("key", "value");

    verifyPodReplaced();
  }

  @Test
  void whenNullVsEmptyNodeSelector_dontReplaceIt() {
    verifyPodNotReplacedWhen(pod -> pod.getSpec().setNodeSelector(null));
  }

  @Test
  void whenConfigurationModifiesContainerSecurityContext_replacePod() {
    initializeExistingPod();

    configurator.withContainerSecurityContext(new V1SecurityContext().runAsGroup(9876L));

    verifyPodReplaced();
  }

  @Test
  void whenPodLivenessProbeSettingsChanged_replacePod() {
    initializeExistingPod();

    configurator.withDefaultLivenessProbeSettings(8, 7, 6);

    verifyPodReplaced();
  }

  @Test
  void whenPodReadinessProbeSettingsChanged_replacePod() {
    initializeExistingPod();

    configurator.withDefaultReadinessProbeSettings(5, 4, 3);

    verifyPodReplaced();
  }

  @Test
  void whenPodRequestRequirementChanged_replacePod() {
    initializeExistingPod();

    configurator.withRequestRequirement("resource", "5");

    verifyPodReplaced();
  }

  @Test
  void whenPodRequestRequirementsEmptyVsNull_dontReplaceIt() {
    verifyPodNotReplacedWhen(pod -> pod.getSpec().getContainers().get(0).resources(null));
  }

  @Test
  void whenPodLimitRequirementChanged_replacePod() {
    initializeExistingPod();

    configurator.withLimitRequirement("limit", "7");

    verifyPodReplaced();
  }

  private V1Container getSpecContainer(V1Pod pod) {
    return pod.getSpec().getContainers().get(0);
  }

  @Test
  void whenExistingPodSpecHasK8sVolume_ignoreIt() {
    verifyPodNotReplacedWhen(
        (pod) -> {
          pod.getSpec().addVolumesItem(new V1Volume().name("k8s"));
          getSpecContainer(pod)
              .addVolumeMountsItem(
                  new V1VolumeMount()
                      .name("k8s")
                      .mountPath(PodDefaults.K8S_SERVICE_ACCOUNT_MOUNT_PATH));
        });
  }

  @Test
  void whenExistingPodSpecHasK8sVolumeMount_ignoreIt() {
    verifyPodNotReplacedWhen(
        (pod) ->
            getSpecContainer(pod)
                .addVolumeMountsItem(
                    new V1VolumeMount()
                        .name("dummy")
                        .mountPath(PodDefaults.K8S_SERVICE_ACCOUNT_MOUNT_PATH)));
  }

  @Test
  void whenPodConfigurationAddsVolume_replacePod() {
    initializeExistingPod();

    configureServer().withAdditionalVolume("dummy", "/dummy");

    verifyPodReplaced();
  }

  @Test
  void whenPodConfigurationAddsImagePullSecret_replacePod() {
    initializeExistingPod();

    configureDomain().withDefaultImagePullSecrets(new V1LocalObjectReference().name("secret"));

    verifyPodReplaced();
  }

  @Test
  void whenPodConfigurationAddsVolumeMount_replacePod() {
    initializeExistingPod();

    configureServer().withAdditionalVolumeMount("dummy", "/dummy");

    verifyPodReplaced();
  }

  @Test
  void whenPodConfigurationChangesImageName_replacePod() {
    initializeExistingPod();

    configureDomain().withDefaultImage(VERSIONED_IMAGE);

    verifyPodReplaced();
  }

  @Test
  void whenPodConfigurationChangesImagePullPolicy_replacePod() {
    initializeExistingPod();

    configureDomain().withDefaultImagePullPolicy(V1Container.ImagePullPolicyEnum.NEVER);

    verifyPodReplaced();
  }

  @Test
  void whenDomainConfigurationAddsRestartVersion_replacePod() {
    initializeExistingPod();

    configureDomain().withRestartVersion("123");

    verifyPodReplaced();
  }

  @Test
  void whenServerConfigurationAddsRestartVersion_replacePod() {
    initializeExistingPod();

    configureServer().withRestartVersion("123");

    verifyPodReplaced();
  }

  @Test
  void whenServerConfigurationAddsIntrospectionVersion_patchPod() {
    initializeExistingPod();

    configurator.withIntrospectVersion("123");

    testSupport.runSteps(getStepFactory(), terminalStep);

    assertThat(logRecords, not(containsFine(getExistsMessageKey())));
    assertThat(logRecords, containsInfo(getPatchedMessageKey()));
  }

  @Test
  void whenServerConfigurationIntrospectionVersionTheSame_dontPatchPod() {
    initializeExistingPodWithIntrospectVersion("123");

    configurator.withIntrospectVersion("123");

    verifyPodNotPatched();
  }

  @Test
  void whenServerListenPortChanged_replacePod() {
    initializeExistingPod();

    setServerPort(12345);

    verifyPodReplaced();
  }

  @Test
  void whenServerAddsNap_replacePod() {
    initializeExistingPod();

    getServerTopology().addNetworkAccessPoint(new NetworkAccessPoint("nap1", "TCP", 1234, 9001));

    verifyPodReplaced();
  }

  @Test
  void whenMiiSecretsHashChanged_replacePod() {
    testSupport.addToPacket(SECRETS_MD_5, "originalSecret");
    initializeExistingPod();

    testSupport.addToPacket(SECRETS_MD_5, "newSecret");

    verifyPodReplaced();
  }

  @Test
  void whenMiiDomainZipHashChanged_replacePod() {
    testSupport.addToPacket(DOMAINZIP_HASH, "originalSecret");
    initializeExistingPod();

    testSupport.addToPacket(DOMAINZIP_HASH, "newSecret");

    verifyPodReplaced();
  }

  @Test
  void whenMiiDynamicUpdateDynamicChangesOnlyButOnlineUpdateDisabled_replacePod() {
    initializeMiiUpdateTest(MII_DYNAMIC_UPDATE_SUCCESS);

    verifyPodReplaced();
  }

  @Test
  void whenMiiDynamicUpdateDynamicChangesOnly_dontReplacePod() {
    configureDomain().withMIIOnlineUpdate();
    initializeMiiUpdateTest(MII_DYNAMIC_UPDATE_SUCCESS);

    verifyPodPatched();
  }

  private void initializeMiiUpdateTest(String miiDynamicUpdateResult) {
    testSupport.addToPacket(DOMAINZIP_HASH, "originalZip");
    disableAutoIntrospectOnNewMiiPods();
    initializeExistingPod();

    testSupport.addToPacket(DOMAINZIP_HASH, "newZipHash");
    testSupport.addToPacket(MII_DYNAMIC_UPDATE, miiDynamicUpdateResult);
  }

  // Mii requires an introspection when bringing up a new pod. To disable that in these tests,
  // we will pretend that the domain is not MII.
  private void disableAutoIntrospectOnNewMiiPods() {
    domain.getSpec().setDomainHomeSourceType(DomainSourceType.IMAGE);
  }

  @Test
  void whenMiiDynamicUpdateDynamicChangesOnly_updateDomainZipHash() {
    configureDomain().withMIIOnlineUpdate();
    initializeMiiUpdateTest(MII_DYNAMIC_UPDATE_SUCCESS);

    verifyPodPatched();

    assertThat(getPodLabel(LabelConstants.MODEL_IN_IMAGE_DOMAINZIP_HASH), equalTo(paddedZipHash("newZipHash")));
  }

  @Test
  void whenMiiOnlineUpdateSettingEnabled_dontReplacePod() {
    testSupport.addToPacket(DOMAINZIP_HASH, "originalZip");
    disableAutoIntrospectOnNewMiiPods();
    initializeExistingPod();

    configureDomain().withMIIOnlineUpdate();
    verifyPodNotReplaced();
  }

  private String getPodLabel(String labelName) {
    return domainPresenceInfo.getServerPod(getServerName()).getMetadata().getLabels().get(labelName);
  }

  @Test
  void whenMiiNonDynamicUpdateDynamicChangesCommitOnly_dontReplacePod() {
    configureDomain().withMIIOnlineUpdate();
    initializeMiiUpdateTest(MII_DYNAMIC_UPDATE_RESTART_REQUIRED);

    verifyPodPatched();
  }

  @Test
  void whenMiiNonDynamicUpdateDynamicChangesCommitOnly_addRestartRequiredLabel() {
    configureDomain().withMIIOnlineUpdate();
    initializeMiiUpdateTest(MII_DYNAMIC_UPDATE_RESTART_REQUIRED);

    assertThat(getPatchedPod().getMetadata().getLabels(), hasEntry(MII_UPDATED_RESTART_REQUIRED_LABEL, "true"));
  }

  @Test
  void whenMiiNonDynamicUpdateDynamicChangesCommitAndRoll_replacePod() {
    configureDomain().withMIIOnlineUpdateOnDynamicChangesUpdateAndRoll();
    initializeMiiUpdateTest(MII_DYNAMIC_UPDATE_RESTART_REQUIRED);

    verifyPodReplaced();
  }

  private String paddedZipHash(String hash) {
    return "md5." + hash + ".md5";
  }

  @Test
  void whenNoPod_onInternalError() {
    testSupport.addRetryStrategy(retryStrategy);
    testSupport.failOnCreate(KubernetesTestSupport.POD, NS, HTTP_INTERNAL_ERROR);

    FiberTestSupport.StepFactory stepFactory = getStepFactory();
    Step initialStep = stepFactory.createStepList(terminalStep);
    testSupport.runSteps(initialStep);

    assertThat(getDomain(), hasStatus().withReason(KUBERNETES).withMessageContaining("create", "pod", NS));
  }

  @Test
  void whenNoPod_generateFailedEvent() {
    testSupport.addRetryStrategy(retryStrategy);
    testSupport.failOnCreate(KubernetesTestSupport.POD, NS, HTTP_INTERNAL_ERROR);

    FiberTestSupport.StepFactory stepFactory = getStepFactory();
    Step initialStep = stepFactory.createStepList(terminalStep);
    testSupport.runSteps(initialStep);

    assertThat(getEvents().stream().anyMatch(this::isKubernetesFailedEvent), is(true));
  }

  private boolean isKubernetesFailedEvent(CoreV1Event e) {
    return DOMAIN_FAILED_EVENT.equals(e.getReason())
        && e.getMessage().contains(getLocalizedString(KUBERNETES_EVENT_ERROR));
  }

  @Test
  void whenCompliantPodExists_logIt() {
    initializeExistingPod();
    testSupport.runSteps(getStepFactory(), terminalStep);

    assertThat(logRecords, containsFine(getExistsMessageKey()));
    assertThat(domainPresenceInfo.getServerPod(serverName), equalTo(createPodModel()));
  }

  abstract String getExistsMessageKey();

  abstract String getPatchedMessageKey();

  abstract String getReplacedMessageKey();

  abstract String getDomainValidationFailedKey();

  V1EnvVar envItem(String name, String value) {
    return new V1EnvVar().name(name).value(value);
  }

  private V1Lifecycle createLifecycle() {
    return new V1Lifecycle()
        .preStop(
            new V1LifecycleHandler()
                .exec(
                    new V1ExecAction().addCommandItem("/weblogic-operator/scripts/stopServer.sh")));
  }

  private V1Probe createReadinessProbe() {
    return new V1Probe()
        .exec(new V1ExecAction().addCommandItem("/weblogic-operator/scripts/readinessProbe.sh"))
        .initialDelaySeconds(READINESS_INITIAL_DELAY)
        .timeoutSeconds(READINESS_TIMEOUT)
        .periodSeconds(READINESS_PERIOD)
        .failureThreshold(1);
  }

  private V1Probe createLivenessProbe() {
    return new V1Probe()
        .exec(new V1ExecAction().addCommandItem("/weblogic-operator/scripts/livenessProbe.sh"))
        .initialDelaySeconds(LIVENESS_INITIAL_DELAY)
        .timeoutSeconds(LIVENESS_TIMEOUT)
        .periodSeconds(LIVENESS_PERIOD)
        .failureThreshold(1);
  }

  V1ObjectMeta createPodMetadata() {
    V1ObjectMeta meta =
        new V1ObjectMeta()
            .putLabelsItem(LabelConstants.DOMAINUID_LABEL, UID)
            .putLabelsItem(LabelConstants.DOMAINNAME_LABEL, DOMAIN_NAME)
            .putLabelsItem(LabelConstants.DOMAINHOME_LABEL, "/u01/oracle/user_projects/domains")
            .putLabelsItem(LabelConstants.SERVERNAME_LABEL, getServerName())
            .putLabelsItem(LabelConstants.CREATEDBYOPERATOR_LABEL, "true");
    AnnotationHelper.annotateForPrometheus(meta, "/wls-exporter", listenPort);
    return meta;
  }

  V1Container createPodSpecContainer() {
    return new V1Container()
        .name(WLS_CONTAINER_NAME)
        .image(LATEST_IMAGE)
        .imagePullPolicy(V1Container.ImagePullPolicyEnum.ALWAYS)
        .securityContext(new V1SecurityContext())
        .addPortsItem(
            new V1ContainerPort().name("default").containerPort(listenPort).protocol(V1ContainerPort.ProtocolEnum.TCP))
        .lifecycle(createLifecycle())
        .volumeMounts(PodDefaults.getStandardVolumeMounts(UID, 1))
        .command(createStartCommand())
        .addEnvItem(envItem("DOMAIN_NAME", DOMAIN_NAME))
        .addEnvItem(envItem("DOMAIN_HOME", "/u01/oracle/user_projects/domains"))
        .addEnvItem(envItem("ADMIN_NAME", ADMIN_SERVER))
        .addEnvItem(envItem("ADMIN_PORT", Integer.toString(ADMIN_PORT)))
        .addEnvItem(envItem("SERVER_NAME", getServerName()))
        .addEnvItem(envItem("ADMIN_USERNAME", null))
        .addEnvItem(envItem("ADMIN_PASSWORD", null))
        .addEnvItem(envItem("DOMAIN_UID", UID))
        .addEnvItem(envItem("NODEMGR_HOME", NODEMGR_HOME))
        .addEnvItem(
            envItem("SERVER_OUT_IN_POD_LOG", Boolean.toString(INCLUDE_SERVER_OUT_IN_POD_LOG)))
        .addEnvItem(envItem("LOG_HOME", null))
        .addEnvItem(envItem("SERVICE_NAME", LegalNames.toServerServiceName(UID, getServerName())))
        .addEnvItem(envItem("AS_SERVICE_NAME", LegalNames.toServerServiceName(UID, ADMIN_SERVER)))
        .addEnvItem(
            envItem(
                "USER_MEM_ARGS",
                "-Djava.security.egd=file:/dev/./urandom"))
        .livenessProbe(createLivenessProbe())
        .readinessProbe(createReadinessProbe());
  }

  V1PodSpec createPodSpec() {
    return new V1PodSpec()
        .securityContext(new V1PodSecurityContext())
        .containers(Collections.singletonList(createPodSpecContainer()))
        .nodeSelector(Collections.emptyMap())
        .volumes(PodDefaults.getStandardVolumes(UID, 1));
  }

  static V1PodSecurityContext createPodSecurityContext(long runAsGroup) {
    return new V1PodSecurityContext().runAsGroup(runAsGroup);
  }

  static V1SecurityContext createSecurityContext(long runAsGroup) {
    return new V1SecurityContext().runAsGroup(runAsGroup);
  }

  static V1Affinity createAffinity() {
    V1PodAffinity podAffinity = new V1PodAffinity()
        .addRequiredDuringSchedulingIgnoredDuringExecutionItem(
            new V1PodAffinityTerm()
                .labelSelector(
                    new V1LabelSelector()
                        .addMatchExpressionsItem(
                            new V1LabelSelectorRequirement().key("security").operator("In").addValuesItem("S1")
                        )
                )
                .topologyKey("failure-domain.beta.kubernetes.io/zone")
        );
    V1PodAntiAffinity podAntiAffinity = new V1PodAntiAffinity()
        .addPreferredDuringSchedulingIgnoredDuringExecutionItem(
            new V1WeightedPodAffinityTerm()
                .weight(100)
                .podAffinityTerm(
                    new V1PodAffinityTerm()
                        .labelSelector(
                            new V1LabelSelector()
                                .addMatchExpressionsItem(
                                    new V1LabelSelectorRequirement().key("security").operator("In").addValuesItem("S2")
                                )
                        )
                        .topologyKey("failure-domain.beta.kubernetes.io/zon")
                )
        );
    return new V1Affinity().podAffinity(podAffinity).podAntiAffinity(podAntiAffinity);
  }

  static V1Toleration createToleration(String key, V1Toleration.OperatorEnum operator, String value,
                                       V1Toleration.EffectEnum effect) {
    return new V1Toleration().key(key).operator(operator).value(value).effect(effect);
  }

  static V1EnvVar createFieldRefEnvVar(String name, String fieldPath) {
    return new V1EnvVar().name(name).valueFrom(
        new V1EnvVarSource().fieldRef(new V1ObjectFieldSelector().fieldPath(fieldPath)));
  }

  static V1EnvVar createConfigMapKeyRefEnvVar(String name, String configMapName, String key) {
    return new V1EnvVar().name(name).valueFrom(
        new V1EnvVarSource().configMapKeyRef(new V1ConfigMapKeySelector().name(configMapName).key(key)));
  }

  static V1EnvVar createSecretKeyRefEnvVar(String name, String secretName, String key) {
    return new V1EnvVar().name(name).valueFrom(
        new V1EnvVarSource().secretKeyRef(new V1SecretKeySelector().name(secretName).key(key)));
  }

  abstract List<String> createStartCommand();

  @Test
  void whenDomainPresenceInfoLacksImageName_createdPodUsesDefaultImage() {
    configureDomain().withDefaultImage(null);

    assertThat(getCreatedPodSpecContainer().getImage(), equalTo(DEFAULT_IMAGE));
  }

  @Test
  void verifyStandardVolumes() {
    assertThat(
        getCreatedPod().getSpec().getVolumes(),
        allOf(hasItem(volume(INTROSPECTOR_VOLUME, UID + INTROSPECTOR_CONFIG_MAP_NAME_SUFFIX)),
              hasItem(volume(DEBUG_CM_VOLUME, UID + DOMAIN_DEBUG_CONFIG_MAP_SUFFIX)),
              hasItem(volume(SCRIPTS_VOLUME, SCRIPT_CONFIG_MAP_NAME))));
  }

  @Test
  void whenIntrospectionCreatesMultipleConfigMaps_createCorrespondingVolumes() {
    testSupport.addToPacket(NUM_CONFIG_MAPS, "3");

    assertThat(
          getCreatedPod().getSpec().getVolumes(),
          allOf(hasItem(volume(INTROSPECTOR_VOLUME, UID + INTROSPECTOR_CONFIG_MAP_NAME_SUFFIX)),
                hasItem(volume(INTROSPECTOR_VOLUME + "-1", UID + INTROSPECTOR_CONFIG_MAP_NAME_SUFFIX + "-1")),
                hasItem(volume(INTROSPECTOR_VOLUME + "-2", UID + INTROSPECTOR_CONFIG_MAP_NAME_SUFFIX + "-2"))));
  }

  @Test
  void whenDomainHasAdditionalVolumes_createPodWithThem() {
    getConfigurator()
        .withAdditionalVolume("volume1", "/source-path1")
        .withAdditionalVolume("volume2", "/source-path2");

    assertThat(
        getCreatedPod().getSpec().getVolumes(),
        allOf(hasVolume("volume1", "/source-path1"), hasVolume("volume2", "/source-path2")));
  }

  @Test
  void whenDomainHasAdditionalPvClaimVolume_createPodWithIt() {
    getConfigurator()
        .withAdditionalPvClaimVolume("volume1", "myPersistentVolumeClaim");

    assertThat(
        getCreatedPod().getSpec().getVolumes(),
        allOf(hasPvClaimVolume("volume1", "myPersistentVolumeClaim")));
  }

  @Test
  void whenDomainHasAdditionalVolumeMounts_createAdminPodWithThem() {
    getConfigurator()
        .withAdditionalVolumeMount("volume1", "/destination-path1")
        .withAdditionalVolumeMount("volume2", "/destination-path2");
    assertThat(
        getCreatedPodSpecContainer().getVolumeMounts(),
        allOf(
            hasVolumeMount("volume1", "/destination-path1"),
            hasVolumeMount("volume2", "/destination-path2")));
  }

  @Test
  void whenDomainHasAffinity_createPodWithIt() {
    getConfigurator()
        .withAffinity(affinity);

    assertThat(
        getCreatedPod().getSpec().getAffinity(),
        is(affinity));
  }

  @Test
  void whenServerHasAffinity_createPodWithIt() {
    configureServer()
        .withAffinity(affinity);

    assertThat(
        getCreatedPod().getSpec().getAffinity(),
        is(affinity));
  }

  @Test
  void whenDomainHasNodeSelector_createPodWithIt() {
    getConfigurator()
        .withNodeSelector("os_arch", "x86_64");

    assertThat(
        getCreatedPod().getSpec().getNodeSelector(),
        hasEntry("os_arch", "x86_64"));
  }

  @Test
  void whenServerHasNodeSelector_createPodWithIt() {
    configureServer()
        .withNodeSelector("os_arch", "x86_64");

    assertThat(
        getCreatedPod().getSpec().getNodeSelector(),
        hasEntry("os_arch", "x86_64"));
  }

  @Test
  void whenDomainHasNodeName_createPodWithIt() {
    getConfigurator()
        .withNodeName("kube-01");

    assertThat(
        getCreatedPod().getSpec().getNodeName(),
        is("kube-01"));
  }

  @Test
  void whenServerHasNodeName_createPodWithIt() {
    configureServer()
        .withNodeName("kube-01");

    assertThat(
        getCreatedPod().getSpec().getNodeName(),
        is("kube-01"));
  }

  @Test
  void whenDomainHasSchedulerName_createPodWithIt() {
    getConfigurator()
        .withSchedulerName("my-scheduler");

    assertThat(
        getCreatedPod().getSpec().getSchedulerName(),
        is("my-scheduler"));
  }

  @Test
  void whenServerHasSchedulerName_createPodWithIt() {
    configureServer()
        .withSchedulerName("my-scheduler");

    assertThat(
        getCreatedPod().getSpec().getSchedulerName(),
        is("my-scheduler"));
  }

  @Test
  void whenDomainHasRuntimeClassName_createPodWithIt() {
    getConfigurator()
        .withRuntimeClassName("RuntimeClassName");

    assertThat(
        getCreatedPod().getSpec().getRuntimeClassName(),
        is("RuntimeClassName"));
  }

  @Test
  void whenServerHasRuntimeClassName_createPodWithIt() {
    configureServer()
        .withRuntimeClassName("RuntimeClassName");

    assertThat(
        getCreatedPod().getSpec().getRuntimeClassName(),
        is("RuntimeClassName"));
  }

  @Test
  void whenDomainHasPriorityClassName_createPodWithIt() {
    getConfigurator()
        .withPriorityClassName("PriorityClassName");

    assertThat(
        getCreatedPod().getSpec().getPriorityClassName(),
        is("PriorityClassName"));
  }

  @Test
  void whenServerHasPriorityClassName_createPodWithIt() {
    configureServer()
        .withPriorityClassName("PriorityClassName");

    assertThat(
        getCreatedPod().getSpec().getPriorityClassName(),
        is("PriorityClassName"));
  }

  @Test
  void whenDomainHasRestartPolicy_createPodWithIt() {
    getConfigurator()
        .withRestartPolicy(V1PodSpec.RestartPolicyEnum.ALWAYS);

    assertThat(
        getCreatedPod().getSpec().getRestartPolicy(),
        is(V1PodSpec.RestartPolicyEnum.ALWAYS));
  }

  @Test
  void whenServerHasRestartPolicy_createPodWithIt() {
    configureServer()
        .withRestartPolicy(V1PodSpec.RestartPolicyEnum.ALWAYS);

    assertThat(
        getCreatedPod().getSpec().getRestartPolicy(),
        is(V1PodSpec.RestartPolicyEnum.ALWAYS));
  }

  @Test
  void whenDomainHasPodSecurityContext_createPodWithIt() {
    getConfigurator()
        .withPodSecurityContext(podSecurityContext);

    assertThat(
        getCreatedPod().getSpec().getSecurityContext(),
        is(podSecurityContext));
  }

  @Test
  void whenServerHasPodSecurityContext_createPodWithIt() {
    configureServer()
        .withPodSecurityContext(podSecurityContext);

    assertThat(
        getCreatedPod().getSpec().getSecurityContext(),
        is(podSecurityContext));
  }

  @Test
  void whenDomainHasContainerSecurityContext_createContainersWithIt() {
    getConfigurator()
        .withContainerSecurityContext(containerSecurityContext);

    getCreatedPodSpecContainers()
        .forEach(c -> assertThat(
            c.getSecurityContext(),
            is(containerSecurityContext)));
  }

  @Test
  void whenServerHasContainerSecurityContext_createContainersWithIt() {
    configureServer()
        .withContainerSecurityContext(containerSecurityContext);

    getCreatedPodSpecContainers()
        .forEach(c -> assertThat(
            c.getSecurityContext(),
            is(containerSecurityContext)));
  }

  @Test
  void whenServerHasResources_createContainersWithThem() {
    configureServer()
        .withLimitRequirement("cpu", "1Gi")
        .withRequestRequirement("memory", "250m");

    List<V1Container> containers = getCreatedPodSpecContainers();

    containers.forEach(c -> assertThat(c.getResources().getLimits(), hasResourceQuantity("cpu", "1Gi")));
    containers.forEach(c -> assertThat(c.getResources().getRequests(), hasResourceQuantity("memory", "250m")));
  }

  @Test
  void whenDomainHasResources_createContainersWithThem() {
    getConfigurator()
        .withLimitRequirement("cpu", "1Gi")
        .withRequestRequirement("memory", "250m");

    List<V1Container> containers = getCreatedPodSpecContainers();

    containers.forEach(c -> assertThat(c.getResources().getLimits(), hasResourceQuantity("cpu", "1Gi")));
    containers.forEach(c -> assertThat(c.getResources().getRequests(), hasResourceQuantity("memory", "250m")));
  }

  @Test
  void whenPodCreated_createPodWithOwnerReference() {
    V1OwnerReference expectedReference = new V1OwnerReference()
        .apiVersion(KubernetesConstants.DOMAIN_GROUP + "/" + KubernetesConstants.DOMAIN_VERSION)
        .kind(DOMAIN)
        .name(DOMAIN_NAME)
        .uid(KUBERNETES_UID)
        .controller(true);

    assertThat(getCreatedPod().getMetadata().getOwnerReferences(), contains(expectedReference));
  }

  protected void assertContainsEventWithNamespace(EventHelper.EventItem event, String ns) {
    MatcherAssert.assertThat(
        "Expected Event " + event.getReason() + " was not created",
        containsEventWithNamespace(getEvents(), event.getReason(), ns),
        is(true));
  }

  protected String getExpectedEventMessage(EventHelper.EventItem event) {
    List<CoreV1Event> events = getEventsWithReason(getEvents(), event.getReason());
    //System.out.println(events);
    return Optional.ofNullable(events)
        .filter(list -> list.size() != 0)
        .map(n -> n.get(0))
        .map(CoreV1Event::getMessage)
        .orElse("Event not found");
  }

  List<CoreV1Event> getEvents() {
    return testSupport.getResources(KubernetesTestSupport.EVENT);
  }

  interface PodMutator {
    void mutate(V1Pod pod);
  }

  protected static class PassthroughPodAwaiterStepFactory implements PodAwaiterStepFactory {
    @Override
    public Step waitForReady(V1Pod pod, Step next) {
      return next;
    }

    @Override
    public Step waitForReady(String podName, Step next) {
      return next;
    }

    @Override
    public Step waitForDelete(V1Pod pod, Step next) {
      return next;
    }
  }

  public static class DelayedPodAwaiterStepFactory implements PodAwaiterStepFactory {
    private final int delaySeconds;

    public DelayedPodAwaiterStepFactory(int delaySeconds) {
      this.delaySeconds = delaySeconds;
    }

    @Override
    public Step waitForReady(V1Pod pod, Step next) {
      return new DelayStep(next, delaySeconds);
    }

    @Override
    public Step waitForReady(String podName, Step next) {
      return new DelayStep(next, delaySeconds);
    }

    @Override
    public Step waitForDelete(V1Pod pod, Step next) {
      return new DelayStep(next, delaySeconds);
    }
  }

  private static class DelayStep extends Step {
    private final int delay;
    private final Step next;

    DelayStep(Step next, int delay) {
      this.delay = delay;
      this.next = next;
    }

    @Override
    public NextAction apply(Packet packet) {
      return doDelay(next, packet, delay, TimeUnit.SECONDS);
    }
  }
}<|MERGE_RESOLUTION|>--- conflicted
+++ resolved
@@ -747,7 +747,6 @@
   }
 
   @Test
-<<<<<<< HEAD
   void afterUpgradingMiiDomainWithAuxImages_patchIt() {
   //    configureDomain().withInitContainer(createInitContainer())
   //        .withRequestRequirement("memory", "768Mi")
@@ -764,24 +763,6 @@
   //    V1Pod patchedPod = domainPresenceInfo.getServerPod(getServerName());
   //    assertThat(patchedPod.getMetadata().getLabels().get(OPERATOR_VERSION), equalTo(TEST_PRODUCT_VERSION));
   //    assertThat(AnnotationHelper.getHash(patchedPod), equalTo(AnnotationHelper.getHash(createPodModel())));
-=======
-  void afterUpgradingMiiDomainWith3_3_AuxImages_patchIt() {
-    configureDomain().withInitContainer(createInitContainer())
-        .withRequestRequirement("memory", "768Mi")
-        .withRequestRequirement("cpu", "250m")
-        .withAdditionalVolumeMount("compatibility-mode-aux-image-volume-auxiliaryimagevolume1", "/auxiliary")
-        .withAdditionalVolume(new V1Volume().name("compatibility-mode-aux-image-volume-auxiliaryimagevolume1")
-            .emptyDir(new V1EmptyDirVolumeSource()));
-
-    useProductionHash();
-    initializeExistingPod(loadPodModel(getReferenceMiiAuxImagePodYaml_3_3()));
-
-    verifyPodPatched();
-
-    V1Pod patchedPod = domainPresenceInfo.getServerPod(getServerName());
-    assertThat(patchedPod.getMetadata().getLabels().get(OPERATOR_VERSION), equalTo(TEST_PRODUCT_VERSION));
-    assertThat(AnnotationHelper.getHash(patchedPod), equalTo(AnnotationHelper.getHash(createPodModel())));
->>>>>>> e2ff6bf1
   }
 
   private V1Container createInitContainer() {
@@ -1859,6 +1840,7 @@
   @Test
   void whenPodCreated_containerUsesListenPort() {
     final V1ContainerPort plainPort = getContainerPort("default");
+
     assertThat(plainPort, notNullValue());
     assertThat(plainPort.getProtocol(), equalTo(V1ContainerPort.ProtocolEnum.TCP));
     assertThat(plainPort.getContainerPort(), equalTo(listenPort));
