--- conflicted
+++ resolved
@@ -136,12 +136,9 @@
   static final String NS = "namespace";
   static final String ADMIN_SERVER = "ADMIN_SERVER";
   static final Integer ADMIN_PORT = 7001;
-<<<<<<< HEAD
+  static final Integer SSL_PORT = 7002;
   protected static final String SIP_CLEAR = "sip-clear";
   protected static final String SIP_SECURE = "sip-secure";
-=======
-  static final Integer SSL_PORT = 7002;
->>>>>>> e86cc78f
   protected static final String DOMAIN_NAME = "domain1";
   protected static final String UID = "uid1";
   protected static final String KUBERNETES_UID = "12345";
@@ -776,16 +773,9 @@
     domainTopology.getServerConfig(serverName).setAdminPort(adminPort);
     final V1ContainerPort sslPort = getContainerPort("default-admin");
 
-<<<<<<< HEAD
-    assertThat(v1Container.getPorts().stream()
-        .filter(p -> p.getName().equals("default")).findFirst().orElseThrow().getProtocol(), equalTo("TCP"));
-    assertThat(v1Container.getPorts().stream()
-        .filter(p -> p.getName().equals("default")).findFirst().orElseThrow().getContainerPort(), equalTo(listenPort));
-=======
     assertThat(sslPort, notNullValue());
     assertThat(sslPort.getProtocol(), equalTo("TCP"));
     assertThat(sslPort.getContainerPort(), equalTo(adminPort));
->>>>>>> e86cc78f
   }
 
   abstract String getCreatedMessageKey();
