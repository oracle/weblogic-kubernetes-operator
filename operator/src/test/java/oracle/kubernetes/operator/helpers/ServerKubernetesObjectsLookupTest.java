// Copyright 2018, Oracle Corporation and/or its affiliates.  All rights reserved.
// Licensed under the Universal Permissive License v 1.0 as shown at
// http://oss.oracle.com/licenses/upl.

package oracle.kubernetes.operator.helpers;

import static org.hamcrest.Matchers.anEmptyMap;
import static org.hamcrest.Matchers.equalTo;
import static org.hamcrest.Matchers.hasEntry;
import static org.hamcrest.Matchers.is;
import static org.hamcrest.Matchers.sameInstance;
import static org.hamcrest.junit.MatcherAssert.assertThat;

import com.google.code.tempusfugit.concurrency.IntermittentTestRunner;
import com.google.code.tempusfugit.concurrency.annotations.Intermittent;
import com.meterware.simplestub.Memento;
import com.meterware.simplestub.StaticStubSupport;
import io.kubernetes.client.models.V1ObjectMeta;
import java.util.ArrayList;
import java.util.List;
import java.util.Map;
import java.util.concurrent.ConcurrentHashMap;
import oracle.kubernetes.TestUtils;
import oracle.kubernetes.weblogic.domain.v2.Domain;
import oracle.kubernetes.weblogic.domain.v2.DomainSpec;
import org.junit.After;
import org.junit.Before;
import org.junit.Ignore;
import org.junit.Rule;
import org.junit.Test;
import org.junit.rules.TestWatcher;
import org.junit.runner.Description;
import org.junit.runner.RunWith;

@RunWith(IntermittentTestRunner.class)
public class ServerKubernetesObjectsLookupTest {

  private List<Memento> mementos = new ArrayList<>();

  private String retryLegalName;
  private ServerKubernetesObjects retryInstance;

  @Rule
  public TestWatcher watcher =
      new TestWatcher() {
        @Override
        protected void failed(Throwable e, Description description) {
          super.failed(e, description);
          System.out.println("Tell Russell\n" + DomainPresenceMonitor.getExplanation());
          Map<String, ServerKubernetesObjects> returnedMap =
              ServerKubernetesObjectsManager.getServerKubernetesObjects();

          System.out.printf(
              "\nObject in map with key %s is %s, which compares %b",
              retryLegalName,
              returnedMap.get(retryLegalName),
              retryInstance == returnedMap.get(retryLegalName));
        }
      };

  @Before
  public void setUp() throws Exception {
    mementos.add(TestUtils.silenceOperatorLogger());
    mementos.add(
        StaticStubSupport.install(
            DomainPresenceInfoManager.class, "domains", new ConcurrentHashMap<>()));
    mementos.add(
        StaticStubSupport.install(
            ServerKubernetesObjectsManager.class, "serverMap", new ConcurrentHashMap<>()));
    ServerKubernetesObjectsManager.clear();
    DomainPresenceMonitor.clear();
  }

  @After
  public void tearDown() {
    for (Memento memento : mementos) memento.revert();
  }

  private Domain createDomain(String uid, String namespace) {
    return new Domain()
        .withSpec(new DomainSpec().withDomainUID(uid))
        .withMetadata(new V1ObjectMeta().namespace(namespace));
  }

  @Test
  public void whenNoPreexistingDomains_createEmptyServerKubernetesObjectsMap() {
    assertThat(ServerKubernetesObjectsManager.getServerKubernetesObjects(), is(anEmptyMap()));
  }

  @Test
<<<<<<< HEAD
  @Ignore
=======
  @Intermittent(repetition = 10)
>>>>>>> ba6fd1a3
  public void whenK8sHasDomainWithOneServer_canLookupFromServerKubernetesObjectsFactory() {
    Domain domain = createDomain("UID1", "ns1");
    DomainPresenceInfo info = DomainPresenceInfoManager.getOrCreate(domain);

    ServerKubernetesObjects sko = ServerKubernetesObjectsManager.getOrCreate(info, "admin");

    assertThat(info.getServers(), hasEntry(equalTo("admin"), sameInstance(sko)));

    retryLegalName = LegalNames.toServerName("UID1", "admin");
    retryInstance = sko;
    assertThat(
        ServerKubernetesObjectsManager.getServerKubernetesObjects(),
        hasEntry(equalTo(LegalNames.toServerName("UID1", "admin")), sameInstance(sko)));
  }

  @Test
  public void
      whenK8sHasDomainAndServerIsRemoved_canNoLongerLookupFromServerKubernetesObjectsFactory() {
    Domain domain = createDomain("UID1", "ns1");
    DomainPresenceInfo info = DomainPresenceInfoManager.getOrCreate(domain);

    ServerKubernetesObjects sko = ServerKubernetesObjectsManager.getOrCreate(info, "admin");

    info.getServers().remove("admin", sko);

    assertThat(info.getServers(), is(anEmptyMap()));

    assertThat(ServerKubernetesObjectsManager.getServerKubernetesObjects(), is(anEmptyMap()));
  }
}<|MERGE_RESOLUTION|>--- conflicted
+++ resolved
@@ -25,7 +25,6 @@
 import oracle.kubernetes.weblogic.domain.v2.DomainSpec;
 import org.junit.After;
 import org.junit.Before;
-import org.junit.Ignore;
 import org.junit.Rule;
 import org.junit.Test;
 import org.junit.rules.TestWatcher;
@@ -88,11 +87,7 @@
   }
 
   @Test
-<<<<<<< HEAD
-  @Ignore
-=======
   @Intermittent(repetition = 10)
->>>>>>> ba6fd1a3
   public void whenK8sHasDomainWithOneServer_canLookupFromServerKubernetesObjectsFactory() {
     Domain domain = createDomain("UID1", "ns1");
     DomainPresenceInfo info = DomainPresenceInfoManager.getOrCreate(domain);
