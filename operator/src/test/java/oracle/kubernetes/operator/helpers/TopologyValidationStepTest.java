--- conflicted
+++ resolved
@@ -27,10 +27,6 @@
 import oracle.kubernetes.utils.TestUtils;
 import oracle.kubernetes.weblogic.domain.DomainConfigurator;
 import oracle.kubernetes.weblogic.domain.DomainConfiguratorFactory;
-<<<<<<< HEAD
-import oracle.kubernetes.weblogic.domain.model.ClusterSpec;
-=======
->>>>>>> e0194f32
 import oracle.kubernetes.weblogic.domain.model.Domain;
 import oracle.kubernetes.weblogic.domain.model.DomainCommonConfigurator;
 import oracle.kubernetes.weblogic.domain.model.DomainCondition;
@@ -934,30 +930,8 @@
                       getFormattedMessage(NO_MANAGED_SERVER_IN_DOMAIN, "no-such-server")));
   }
 
-<<<<<<< HEAD
-  @Test
-  void whenIsExplicitRecheck_doNotCreateEvent() {
-    consoleControl.ignoreMessage(NO_CLUSTER_IN_DOMAIN);
-    setExplicitRecheck();
-    domain.getSpec().withCluster(createCluster("no-such-cluster"));
-
-    runTopologyValidationStep();
-
-    assertThat(testSupport, not(hasEvent(DOMAIN_FAILED_EVENT)));
-  }
-
-  @SuppressWarnings("SameParameterValue")
-  private ClusterSpec createCluster(String clusterName) {
-    ClusterSpec cluster = new ClusterSpec();
-    cluster.setClusterName(clusterName);
-    cluster.setReplicas(1);
-    cluster.setServerStartPolicy(ServerStartPolicy.IF_NEEDED);
-    return cluster;
-  }
-=======
   // todo compute ReplicasTooHigh
   // todo remove ReplicasTooHigh
->>>>>>> e0194f32
 
   private String getFormattedMessage(String msgId, Object... params) {
     LoggingFacade logger = LoggingFactory.getLogger("Operator", "Operator");
