// Copyright (c) 2022, Oracle and/or its affiliates.
// Licensed under the Universal Permissive License v 1.0 as shown at https://oss.oracle.com/licenses/upl.

package oracle.kubernetes.operator.helpers;

import java.util.Collections;

import oracle.kubernetes.operator.DomainSourceType;
import oracle.kubernetes.operator.utils.ValidationUtils;
<<<<<<< HEAD
import oracle.kubernetes.weblogic.domain.model.Domain;
=======
import oracle.kubernetes.weblogic.domain.model.AuxiliaryImage;
import oracle.kubernetes.weblogic.domain.model.Cluster;
import oracle.kubernetes.weblogic.domain.model.ClusterStatus;
import oracle.kubernetes.weblogic.domain.model.Configuration;
import oracle.kubernetes.weblogic.domain.model.DomainResource;
import oracle.kubernetes.weblogic.domain.model.DomainStatus;
import oracle.kubernetes.weblogic.domain.model.Model;
>>>>>>> 78493001
import org.junit.jupiter.api.Test;

import static java.util.Arrays.asList;
import static oracle.kubernetes.operator.helpers.AdmissionWebhookTestSetUp.AUX_IMAGE_1;
import static oracle.kubernetes.operator.helpers.AdmissionWebhookTestSetUp.AUX_IMAGE_2;
import static oracle.kubernetes.operator.helpers.AdmissionWebhookTestSetUp.BAD_REPLICAS;
import static oracle.kubernetes.operator.helpers.AdmissionWebhookTestSetUp.GOOD_REPLICAS;
import static oracle.kubernetes.operator.helpers.AdmissionWebhookTestSetUp.NEW_IMAGE_NAME;
import static oracle.kubernetes.operator.helpers.AdmissionWebhookTestSetUp.NEW_INTROSPECT_VERSION;
import static oracle.kubernetes.operator.helpers.AdmissionWebhookTestSetUp.NEW_LOG_HOME;
import static oracle.kubernetes.operator.helpers.AdmissionWebhookTestSetUp.createAuxiliaryImage;
import static oracle.kubernetes.operator.helpers.AdmissionWebhookTestSetUp.setAuxiliaryImages;
import static org.hamcrest.Matchers.equalTo;
import static org.hamcrest.junit.MatcherAssert.assertThat;

class ValidationUtilsTest {
<<<<<<< HEAD
  private final Domain existingDomain = AdmissionWebhookTestSetUp.createDomain();
  private final Domain proposedDomain = AdmissionWebhookTestSetUp.createDomain();
=======
  private static final String CLUSTER_NAME_1 = "C1";
  private static final String CLUSTER_NAME_2 = "C2";
  public static final String ORIGINAL_IMAGE_NAME = "abcd";
  public static final int ORIGINAL_REPLICAS = 2;
  public static final String ORIGINAL_INTROSPECT_VERSION = "1234";
  public static final String NEW_IMAGE_NAME = "NewImage";
  public static final String NEW_INTROSPECT_VERSION = "5678";
  public static final int BAD_REPLICAS = 4;
  public static final int GOOD_REPLICAS = 1;
  public static final String NEW_LOG_HOME = "/home/dir";
  public static final String AUX_IMAGE_1 = "image1";
  public static final String AUX_IMAGE_2 = "Image2";

  private final DomainResource existingDomain = createDomain();
  private final DomainResource proposedDomain = createDomain();

  private DomainResource createDomain() {
    DomainResource domain = createTestDomain().withStatus(createDomainStatus());
    domain.getSpec()
        .withReplicas(ORIGINAL_REPLICAS)
        .withImage(ORIGINAL_IMAGE_NAME)
        .setIntrospectVersion(ORIGINAL_INTROSPECT_VERSION);
    domain.getSpec()
        .withCluster(createCluster(CLUSTER_NAME_1))
        .withCluster(createCluster(CLUSTER_NAME_2));
    return domain;
  }

  private Cluster createCluster(String clusterName) {
    return new Cluster().withClusterName(clusterName);
  }

  private DomainStatus createDomainStatus() {
    return new DomainStatus()
        .addCluster(createClusterStatus(CLUSTER_NAME_1))
        .addCluster(createClusterStatus(CLUSTER_NAME_2));
  }

  private ClusterStatus createClusterStatus(String clusterName) {
    return new ClusterStatus().withClusterName(clusterName).withMaximumReplicas(ORIGINAL_REPLICAS);
  }
>>>>>>> 78493001

  @Test
  void whenSameObject_returnTrue() {
    assertThat(ValidationUtils.isProposedChangeAllowed(existingDomain, existingDomain), equalTo(true));
  }

  @Test
  void whenNothingChanged_returnTrue() {
    assertThat(ValidationUtils.isProposedChangeAllowed(existingDomain, proposedDomain), equalTo(true));
  }

  @Test
  void whenNoSpec_returnTrue() {
    existingDomain.withSpec(null);
    proposedDomain.withSpec(null);
    assertThat(ValidationUtils.isProposedChangeAllowed(existingDomain, proposedDomain), equalTo(true));
  }

  @Test
  void whenSpecRemoved_returnTrue() {
    proposedDomain.withSpec(null);
    assertThat(ValidationUtils.isProposedChangeAllowed(existingDomain, proposedDomain), equalTo(true));
  }

  @Test
  void whenSpecAdded_returnTrue() {
    existingDomain.withSpec(null);
    assertThat(ValidationUtils.isProposedChangeAllowed(existingDomain, proposedDomain), equalTo(true));
  }

  @Test
  void whenDomainReplicasChangedAloneValid_returnTrue() {
    proposedDomain.getSpec().withReplicas(GOOD_REPLICAS);

    assertThat(ValidationUtils.isProposedChangeAllowed(existingDomain, proposedDomain), equalTo(true));
  }

  @Test
  void whenDomainReplicasChangedAloneAndInvalid_returnFalse() {
    proposedDomain.getSpec().withReplicas(BAD_REPLICAS);

    assertThat(ValidationUtils.isProposedChangeAllowed(existingDomain, proposedDomain), equalTo(false));
  }

  @Test
  void whenIntrospectionVersionChangedAndDomainReplicasInvalid_returnTrue() {
    proposedDomain.getSpec().setIntrospectVersion(NEW_INTROSPECT_VERSION);
    proposedDomain.getSpec().withReplicas(BAD_REPLICAS);

    assertThat(ValidationUtils.isProposedChangeAllowed(existingDomain, proposedDomain), equalTo(true));
  }

  @Test
  void whenDomainImageChangedAndReplicasInvalid_returnTrue() {
    proposedDomain.getSpec().withImage(NEW_IMAGE_NAME);
    proposedDomain.getSpec().withReplicas(BAD_REPLICAS);

    assertThat(ValidationUtils.isProposedChangeAllowed(existingDomain, proposedDomain), equalTo(true));
  }

  @Test
  void whenLogHomeChangedAndDomainReplicasInvalid_returnFalse() {
    proposedDomain.getSpec().withReplicas(BAD_REPLICAS);
    proposedDomain.getSpec().setLogHome("/home/dir");

    assertThat(ValidationUtils.isProposedChangeAllowed(existingDomain, proposedDomain), equalTo(false));
  }

  @Test
  void whenOneClusterReplicasChangedAloneAndValid_returnTrue() {
    proposedDomain.getSpec().getClusters().get(0).withReplicas(GOOD_REPLICAS);

    assertThat(ValidationUtils.isProposedChangeAllowed(existingDomain, proposedDomain), equalTo(true));
  }

  @Test
  void whenOneClusterReplicasChangedAloneAndInvalid_returnFalse() {
    proposedDomain.getSpec().getClusters().get(0).withReplicas(BAD_REPLICAS);

    assertThat(ValidationUtils.isProposedChangeAllowed(existingDomain, proposedDomain), equalTo(false));
  }

  @Test
  void whenIntrospectionVersionChangedAndOneClusterReplicasInvalid_returnTrue() {
    proposedDomain.getSpec().setIntrospectVersion(NEW_INTROSPECT_VERSION);
    proposedDomain.getSpec().getClusters().get(0).withReplicas(BAD_REPLICAS);

    assertThat(ValidationUtils.isProposedChangeAllowed(existingDomain, proposedDomain), equalTo(true));
  }

  @Test
  void whenImageChangedAndOneClusterReplicasInvalid_returnTrue() {
    proposedDomain.getSpec().withImage(NEW_IMAGE_NAME);
    proposedDomain.getSpec().getClusters().get(0).withReplicas(BAD_REPLICAS);
    assertThat(ValidationUtils.isProposedChangeAllowed(existingDomain, proposedDomain), equalTo(true));
  }

  @Test
  void whenLogHomeChangedAndOneClusterReplicasChangedInvalid_returnFalse() {
    proposedDomain.getSpec().getClusters().get(0).withReplicas(BAD_REPLICAS);
    proposedDomain.getSpec().setLogHome(NEW_LOG_HOME);

    assertThat(ValidationUtils.isProposedChangeAllowed(existingDomain, proposedDomain), equalTo(false));
  }

  @Test
  void whenDomainReplicasChangedInvalidAndOneClusterReplicasChangedValid_returnFalse() {
    proposedDomain.getSpec().withReplicas(BAD_REPLICAS);
    proposedDomain.getSpec().getClusters().get(0).withReplicas(1);

    assertThat(ValidationUtils.isProposedChangeAllowed(existingDomain, proposedDomain), equalTo(false));
  }

  @Test
  void whenDomainReplicasChangedInvalidAndBothClusterReplicasChangedValid_returnTrue() {
    proposedDomain.getSpec().withReplicas(BAD_REPLICAS);
    proposedDomain.getSpec().getClusters().get(0).withReplicas(GOOD_REPLICAS);
    proposedDomain.getSpec().getClusters().get(1).withReplicas(GOOD_REPLICAS);

    assertThat(ValidationUtils.isProposedChangeAllowed(existingDomain, proposedDomain), equalTo(true));
  }

  @Test
  void whenDomainReplicasChangedValidAndOneClusterReplicasChangedInvalid_returnFalse() {
    proposedDomain.getSpec().withReplicas(GOOD_REPLICAS);
    proposedDomain.getSpec().getClusters().get(0).withReplicas(GOOD_REPLICAS);
    proposedDomain.getSpec().getClusters().get(1).withReplicas(BAD_REPLICAS);

    assertThat(ValidationUtils.isProposedChangeAllowed(existingDomain, proposedDomain), equalTo(false));
  }

  @Test
  void whenDomainSourceTypeChanged_returnTrue() {
    proposedDomain.getSpec().withDomainHomeSourceType(DomainSourceType.IMAGE);

    assertThat(ValidationUtils.isProposedChangeAllowed(existingDomain, proposedDomain), equalTo(true));
  }

  @Test
  void whenDomainSourceTypeUnchanged_returnTrue() {
    existingDomain.getSpec().withDomainHomeSourceType(DomainSourceType.IMAGE);
    proposedDomain.getSpec().withDomainHomeSourceType(DomainSourceType.IMAGE);

    assertThat(ValidationUtils.isProposedChangeAllowed(existingDomain, proposedDomain), equalTo(true));
  }

  @Test
  void whenDomainSourceTypeUnchangedAndDomainReplicasValid_returnTrue() {
    proposedDomain.getSpec().withReplicas(GOOD_REPLICAS);
    existingDomain.getSpec().withDomainHomeSourceType(DomainSourceType.IMAGE);
    proposedDomain.getSpec().withDomainHomeSourceType(DomainSourceType.IMAGE);

    assertThat(ValidationUtils.isProposedChangeAllowed(existingDomain, proposedDomain), equalTo(true));
  }

  @Test
  void whenDomainSourceTypeUnchangedAndDomainReplicasInvalid_returnFalse() {
    proposedDomain.getSpec().withReplicas(BAD_REPLICAS);
    existingDomain.getSpec().withDomainHomeSourceType(DomainSourceType.IMAGE);
    proposedDomain.getSpec().withDomainHomeSourceType(DomainSourceType.IMAGE);

    assertThat(ValidationUtils.isProposedChangeAllowed(existingDomain, proposedDomain), equalTo(false));
  }

  @Test
  void whenDomainSourceTypePVAndDomainImageChangedReplicasInvalid_returnFalse() {
    proposedDomain.getSpec().withReplicas(BAD_REPLICAS);
    proposedDomain.getSpec().withImage(NEW_IMAGE_NAME);
    existingDomain.getSpec().withDomainHomeSourceType(DomainSourceType.PERSISTENT_VOLUME);
    proposedDomain.getSpec().withDomainHomeSourceType(DomainSourceType.PERSISTENT_VOLUME);

    assertThat(ValidationUtils.isProposedChangeAllowed(existingDomain, proposedDomain), equalTo(false));
  }

  @Test
  void whenDomainSourceTypeBothMIINoAuxImgImageChangedAndDomainImageChangedReplicasInvalid_returnTrue() {
    proposedDomain.getSpec().withReplicas(BAD_REPLICAS);
    proposedDomain.getSpec().withImage(NEW_IMAGE_NAME);
    existingDomain.getSpec().withDomainHomeSourceType(DomainSourceType.FROM_MODEL);
    proposedDomain.getSpec().withDomainHomeSourceType(DomainSourceType.FROM_MODEL);

    assertThat(ValidationUtils.isProposedChangeAllowed(existingDomain, proposedDomain), equalTo(true));
  }

  @Test
  void whenDomainSourceTypeBothMIINoAuxImgAndDomainImageChangedReplicasInvalid_returnFalse() {
    proposedDomain.getSpec().withReplicas(BAD_REPLICAS);
    existingDomain.getSpec().withDomainHomeSourceType(DomainSourceType.FROM_MODEL);
    proposedDomain.getSpec().withDomainHomeSourceType(DomainSourceType.FROM_MODEL);

    assertThat(ValidationUtils.isProposedChangeAllowed(existingDomain, proposedDomain), equalTo(false));
  }

  @Test
  void whenDomainSourceTypeBothMIIAddAuxImgAndDomainImageChangedReplicasInvalid_returnTrue() {
    proposedDomain.getSpec().withReplicas(BAD_REPLICAS);
    proposedDomain.getSpec().withImage(NEW_IMAGE_NAME);
    setAuxiliaryImages(proposedDomain, asList(createAuxiliaryImage(AUX_IMAGE_1), createAuxiliaryImage(AUX_IMAGE_2)));
    existingDomain.getSpec().withDomainHomeSourceType(DomainSourceType.FROM_MODEL);
    proposedDomain.getSpec().withDomainHomeSourceType(DomainSourceType.FROM_MODEL);

    assertThat(ValidationUtils.isProposedChangeAllowed(existingDomain, proposedDomain), equalTo(true));
  }

  @Test
  void whenDomainSourceTypeBothMIIRemoveAuxImgAndDomainImageChangedReplicasInvalid_returnTrue() {
    proposedDomain.getSpec().withReplicas(BAD_REPLICAS);
    proposedDomain.getSpec().withImage(NEW_IMAGE_NAME);
    setAuxiliaryImages(existingDomain, asList(createAuxiliaryImage(AUX_IMAGE_1), createAuxiliaryImage(AUX_IMAGE_2)));
    existingDomain.getSpec().withDomainHomeSourceType(DomainSourceType.FROM_MODEL);
    proposedDomain.getSpec().withDomainHomeSourceType(DomainSourceType.FROM_MODEL);

    assertThat(ValidationUtils.isProposedChangeAllowed(existingDomain, proposedDomain), equalTo(true));
  }

  @Test
  void whenDomainSourceTypeBothMIIAuxImgSameAndDomainImageChangedReplicasInvalid_returnFalse() {
    proposedDomain.getSpec().withReplicas(BAD_REPLICAS);
    proposedDomain.getSpec().withImage(NEW_IMAGE_NAME);
    setAuxiliaryImages(existingDomain, asList(createAuxiliaryImage(AUX_IMAGE_1), createAuxiliaryImage(AUX_IMAGE_2)));
    setAuxiliaryImages(proposedDomain, asList(createAuxiliaryImage(AUX_IMAGE_1), createAuxiliaryImage(AUX_IMAGE_2)));
    existingDomain.getSpec().withDomainHomeSourceType(DomainSourceType.FROM_MODEL);
    proposedDomain.getSpec().withDomainHomeSourceType(DomainSourceType.FROM_MODEL);

    assertThat(ValidationUtils.isProposedChangeAllowed(existingDomain, proposedDomain), equalTo(false));
  }

  @Test
  void whenDomainSourceTypeBothMIIAuxImgSameInDifferentOrderAndDomainImageChangedReplicasInvalid_returnFalse() {
    proposedDomain.getSpec().withReplicas(BAD_REPLICAS);
    proposedDomain.getSpec().withImage(NEW_IMAGE_NAME);
    setAuxiliaryImages(existingDomain, asList(createAuxiliaryImage(AUX_IMAGE_2), createAuxiliaryImage(AUX_IMAGE_1)));
    setAuxiliaryImages(proposedDomain, asList(createAuxiliaryImage(AUX_IMAGE_1), createAuxiliaryImage(AUX_IMAGE_2)));
    existingDomain.getSpec().withDomainHomeSourceType(DomainSourceType.FROM_MODEL);
    proposedDomain.getSpec().withDomainHomeSourceType(DomainSourceType.FROM_MODEL);

    assertThat(ValidationUtils.isProposedChangeAllowed(existingDomain, proposedDomain), equalTo(false));
  }

  @Test
  void whenDomainSourceTypeBothMIIAuxImgDifferentAndDomainImageChangedReplicasInvalid_returnTrue() {
    proposedDomain.getSpec().withReplicas(BAD_REPLICAS);
    proposedDomain.getSpec().withImage(NEW_IMAGE_NAME);
    setAuxiliaryImages(existingDomain, Collections.singletonList(createAuxiliaryImage(AUX_IMAGE_1)));
    setAuxiliaryImages(proposedDomain, asList(createAuxiliaryImage(AUX_IMAGE_1), createAuxiliaryImage(AUX_IMAGE_2)));
    existingDomain.getSpec().withDomainHomeSourceType(DomainSourceType.FROM_MODEL);
    proposedDomain.getSpec().withDomainHomeSourceType(DomainSourceType.FROM_MODEL);

    assertThat(ValidationUtils.isProposedChangeAllowed(existingDomain, proposedDomain), equalTo(true));
  }

  @Test
  void whenDomainSourceTypeNullWithModelAndDomainImageChangedReplicasInvalid_returnTrue() {
    proposedDomain.getSpec().withReplicas(BAD_REPLICAS);
    proposedDomain.getSpec().withImage(NEW_IMAGE_NAME);
    setAuxiliaryImages(proposedDomain, asList(createAuxiliaryImage(AUX_IMAGE_1), createAuxiliaryImage(AUX_IMAGE_2)));

    assertThat(ValidationUtils.isProposedChangeAllowed(existingDomain, proposedDomain), equalTo(true));
  }
<<<<<<< HEAD
=======

  private AuxiliaryImage createAuxiliaryImage(String imageName) {
    return new AuxiliaryImage().image(imageName);
  }

  private void setAuxiliaryImages(DomainResource domain, List<AuxiliaryImage> images) {
    domain.getSpec().withConfiguration(new Configuration().withModel(new Model().withAuxiliaryImages(images)));
  }

>>>>>>> 78493001
}<|MERGE_RESOLUTION|>--- conflicted
+++ resolved
@@ -7,17 +7,7 @@
 
 import oracle.kubernetes.operator.DomainSourceType;
 import oracle.kubernetes.operator.utils.ValidationUtils;
-<<<<<<< HEAD
-import oracle.kubernetes.weblogic.domain.model.Domain;
-=======
-import oracle.kubernetes.weblogic.domain.model.AuxiliaryImage;
-import oracle.kubernetes.weblogic.domain.model.Cluster;
-import oracle.kubernetes.weblogic.domain.model.ClusterStatus;
-import oracle.kubernetes.weblogic.domain.model.Configuration;
 import oracle.kubernetes.weblogic.domain.model.DomainResource;
-import oracle.kubernetes.weblogic.domain.model.DomainStatus;
-import oracle.kubernetes.weblogic.domain.model.Model;
->>>>>>> 78493001
 import org.junit.jupiter.api.Test;
 
 import static java.util.Arrays.asList;
@@ -34,52 +24,8 @@
 import static org.hamcrest.junit.MatcherAssert.assertThat;
 
 class ValidationUtilsTest {
-<<<<<<< HEAD
-  private final Domain existingDomain = AdmissionWebhookTestSetUp.createDomain();
-  private final Domain proposedDomain = AdmissionWebhookTestSetUp.createDomain();
-=======
-  private static final String CLUSTER_NAME_1 = "C1";
-  private static final String CLUSTER_NAME_2 = "C2";
-  public static final String ORIGINAL_IMAGE_NAME = "abcd";
-  public static final int ORIGINAL_REPLICAS = 2;
-  public static final String ORIGINAL_INTROSPECT_VERSION = "1234";
-  public static final String NEW_IMAGE_NAME = "NewImage";
-  public static final String NEW_INTROSPECT_VERSION = "5678";
-  public static final int BAD_REPLICAS = 4;
-  public static final int GOOD_REPLICAS = 1;
-  public static final String NEW_LOG_HOME = "/home/dir";
-  public static final String AUX_IMAGE_1 = "image1";
-  public static final String AUX_IMAGE_2 = "Image2";
-
-  private final DomainResource existingDomain = createDomain();
-  private final DomainResource proposedDomain = createDomain();
-
-  private DomainResource createDomain() {
-    DomainResource domain = createTestDomain().withStatus(createDomainStatus());
-    domain.getSpec()
-        .withReplicas(ORIGINAL_REPLICAS)
-        .withImage(ORIGINAL_IMAGE_NAME)
-        .setIntrospectVersion(ORIGINAL_INTROSPECT_VERSION);
-    domain.getSpec()
-        .withCluster(createCluster(CLUSTER_NAME_1))
-        .withCluster(createCluster(CLUSTER_NAME_2));
-    return domain;
-  }
-
-  private Cluster createCluster(String clusterName) {
-    return new Cluster().withClusterName(clusterName);
-  }
-
-  private DomainStatus createDomainStatus() {
-    return new DomainStatus()
-        .addCluster(createClusterStatus(CLUSTER_NAME_1))
-        .addCluster(createClusterStatus(CLUSTER_NAME_2));
-  }
-
-  private ClusterStatus createClusterStatus(String clusterName) {
-    return new ClusterStatus().withClusterName(clusterName).withMaximumReplicas(ORIGINAL_REPLICAS);
-  }
->>>>>>> 78493001
+  private final DomainResource existingDomain = AdmissionWebhookTestSetUp.createDomain();
+  private final DomainResource proposedDomain = AdmissionWebhookTestSetUp.createDomain();
 
   @Test
   void whenSameObject_returnTrue() {
@@ -339,16 +285,4 @@
 
     assertThat(ValidationUtils.isProposedChangeAllowed(existingDomain, proposedDomain), equalTo(true));
   }
-<<<<<<< HEAD
-=======
-
-  private AuxiliaryImage createAuxiliaryImage(String imageName) {
-    return new AuxiliaryImage().image(imageName);
-  }
-
-  private void setAuxiliaryImages(DomainResource domain, List<AuxiliaryImage> images) {
-    domain.getSpec().withConfiguration(new Configuration().withModel(new Model().withAuxiliaryImages(images)));
-  }
-
->>>>>>> 78493001
 }