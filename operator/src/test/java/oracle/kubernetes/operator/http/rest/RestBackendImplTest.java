--- conflicted
+++ resolved
@@ -302,12 +302,8 @@
   @Test
   void whenPerClusterReplicaSettingGreaterThanMax_throwsException() {
     final String cluster1 = "cluster1";
-<<<<<<< HEAD
     DomainPresenceInfo info = new DomainPresenceInfo(domain1);
-    configureCluster(info, cluster1);
-=======
-    configureCluster(cluster1).withReplicas(5);
->>>>>>> 7115b3b3
+    configureCluster(info, cluster1).withReplicas(5);
     domain1ConfigSupport.addWlsCluster(new WlsDomainConfigSupport.DynamicClusterConfigBuilder(cluster1)
             .withClusterLimits(0, 5));
     info.getReferencedClusters().forEach(testSupport::defineResources);
