// Copyright (c) 2018, 2020, Oracle Corporation and/or its affiliates.
// Licensed under the Universal Permissive License v 1.0 as shown at https://oss.oracle.com/licenses/upl.

package oracle.kubernetes.operator.steps;

import java.util.ArrayList;
import java.util.Arrays;
import java.util.Collection;
import java.util.Collections;
import java.util.List;
import java.util.logging.Level;
import java.util.logging.LogRecord;
import java.util.stream.Collectors;

import com.meterware.simplestub.Memento;
import com.meterware.simplestub.StaticStubSupport;
import io.kubernetes.client.openapi.models.V1EnvVar;
import io.kubernetes.client.openapi.models.V1ObjectMeta;
import io.kubernetes.client.openapi.models.V1Pod;
import oracle.kubernetes.operator.DomainStatusUpdater;
import oracle.kubernetes.operator.LabelConstants;
import oracle.kubernetes.operator.ProcessingConstants;
import oracle.kubernetes.operator.helpers.DomainPresenceInfo;
import oracle.kubernetes.operator.helpers.DomainPresenceInfo.ServerStartupInfo;
import oracle.kubernetes.operator.helpers.LegalNames;
import oracle.kubernetes.operator.helpers.PodHelper;
import oracle.kubernetes.operator.steps.ManagedServersUpStep.ServersUpStepFactory;
import oracle.kubernetes.operator.utils.WlsDomainConfigSupport;
import oracle.kubernetes.operator.wlsconfig.WlsDomainConfig;
import oracle.kubernetes.operator.wlsconfig.WlsServerConfig;
import oracle.kubernetes.operator.work.FiberTestSupport;
import oracle.kubernetes.operator.work.Step;
import oracle.kubernetes.operator.work.TerminalStep;
import oracle.kubernetes.utils.TestUtils;
import oracle.kubernetes.weblogic.domain.AdminServerConfigurator;
import oracle.kubernetes.weblogic.domain.ClusterConfigurator;
import oracle.kubernetes.weblogic.domain.DomainConfigurator;
import oracle.kubernetes.weblogic.domain.DomainConfiguratorFactory;
import oracle.kubernetes.weblogic.domain.ServerConfigurator;
import oracle.kubernetes.weblogic.domain.model.ConfigurationConstants;
import oracle.kubernetes.weblogic.domain.model.Domain;
import oracle.kubernetes.weblogic.domain.model.DomainSpec;
import org.junit.After;
import org.junit.Before;
import org.junit.Test;

import static oracle.kubernetes.operator.steps.ManagedServersUpStep.SERVERS_UP_MSG;
import static oracle.kubernetes.operator.steps.ManagedServersUpStepTest.TestStepFactory.getPreCreateServers;
import static oracle.kubernetes.operator.steps.ManagedServersUpStepTest.TestStepFactory.getServerStartupInfo;
import static oracle.kubernetes.operator.steps.ManagedServersUpStepTest.TestStepFactory.getServers;
import static oracle.kubernetes.utils.LogMatcher.containsFine;
import static oracle.kubernetes.weblogic.domain.model.ConfigurationConstants.START_ALWAYS;
import static oracle.kubernetes.weblogic.domain.model.ConfigurationConstants.START_IF_NEEDED;
import static oracle.kubernetes.weblogic.domain.model.ConfigurationConstants.START_NEVER;
import static org.hamcrest.Matchers.allOf;
import static org.hamcrest.Matchers.contains;
import static org.hamcrest.Matchers.containsInAnyOrder;
import static org.hamcrest.Matchers.empty;
import static org.hamcrest.Matchers.equalTo;
import static org.hamcrest.Matchers.hasItem;
import static org.hamcrest.Matchers.instanceOf;
import static org.hamcrest.Matchers.notNullValue;
import static org.hamcrest.Matchers.nullValue;
import static org.hamcrest.Matchers.sameInstance;
import static org.hamcrest.junit.MatcherAssert.assertThat;

/**
 * Tests the code to bring up managed servers. "Wls Servers" and "WLS Clusters" are those defined in
 * the admin server for the domain. There is also a kubernetes "Domain Spec," which specifies which
 * servers should be running.
 */
@SuppressWarnings({"ConstantConditions", "SameParameterValue"})
public class ManagedServersUpStepTest {

  private static final String DOMAIN = "domain";
  private static final String NS = "namespace";
  private static final String UID = "uid1";
  private static final String ADMIN = "asName";
  private final Domain domain = createDomain();
  private final DomainConfigurator configurator = DomainConfiguratorFactory.forDomain(domain);

  private WlsDomainConfigSupport configSupport = new WlsDomainConfigSupport(DOMAIN);

  private Step nextStep = new TerminalStep();
  private FiberTestSupport testSupport = new FiberTestSupport();
  private List<Memento> mementos = new ArrayList<>();
  private DomainPresenceInfo domainPresenceInfo = createDomainPresenceInfo();
  private ManagedServersUpStep step = new ManagedServersUpStep(nextStep);
  private TestUtils.ConsoleHandlerMemento consoleHandlerMemento;
  private Memento factoryMemento;

  private static void addServer(DomainPresenceInfo domainPresenceInfo, String serverName) {
    domainPresenceInfo.setServerPod(serverName, createPod(serverName));
  }

  private static V1Pod createPod(String serverName) {
    return new V1Pod().metadata(withNames(new V1ObjectMeta().namespace(NS), serverName));
  }

  private static V1ObjectMeta withNames(V1ObjectMeta objectMeta, String serverName) {
    return objectMeta
        .name(LegalNames.toPodName(UID, serverName))
        .putLabelsItem(LabelConstants.SERVERNAME_LABEL, serverName);
  }

  private DomainPresenceInfo createDomainPresenceInfo() {
    return new DomainPresenceInfo(domain);
  }

  private Domain createDomain() {
    return new Domain().withMetadata(createMetaData()).withSpec(createDomainSpec());
  }

  private V1ObjectMeta createMetaData() {
    return new V1ObjectMeta().namespace(NS);
  }

  private DomainSpec createDomainSpec() {
    return new DomainSpec().withDomainUid(UID).withReplicas(1);
  }

  /**
   * Setup env for tests.
   * @throws NoSuchFieldException if TestStepFactory fails to install
   */
  @Before
  public void setUp() throws NoSuchFieldException {
    mementos.add(consoleHandlerMemento = TestUtils.silenceOperatorLogger());
    mementos.add(factoryMemento = TestStepFactory.install());
    testSupport.addDomainPresenceInfo(domainPresenceInfo);
  }

  /**
   * Cleanup env after tests.
   * @throws Exception if test support failed
   */
  @After
  public void tearDown() throws Exception {
    for (Memento memento : mementos) {
      memento.revert();
    }

    testSupport.throwOnCompletionFailure();
  }

  @Test
  public void whenEnabled_logCurrentServers() {
    List<LogRecord> messages = new ArrayList<>();
    consoleHandlerMemento.withLogLevel(Level.FINE).collectLogMessages(messages, SERVERS_UP_MSG);
    addRunningServer("admin");
    addRunningServer("ms1");
    addRunningServer("ms2");

    invokeStep();

    assertThat(messages, containsFine(SERVERS_UP_MSG));
  }

  private void addRunningServer(String serverName) {
    addServer(domainPresenceInfo, serverName);
  }

  private void addWlsCluster(String clusterName, String... serverNames) {
    configSupport.addWlsCluster(clusterName, serverNames);
  }

  private void addDynamicWlsCluster(String clusterName,
      int minDynamicClusterSize,
      int maxDynamicClusterSize,
      String... serverNames) {
    configSupport.addDynamicWlsCluster(clusterName, serverNames);
    configSupport.getWlsCluster(clusterName).getDynamicServersConfig().setMinDynamicClusterSize(minDynamicClusterSize);
    configSupport.getWlsCluster(clusterName).getDynamicServersConfig().setMaxDynamicClusterSize(maxDynamicClusterSize);
  }

  @Test
  public void whenStartPolicyUndefined_startServers() {
    invokeStepWithConfiguredServer();

    assertServersToBeStarted();
  }

  private void invokeStepWithConfiguredServer() {
    configureServer("configured");
    addWlsServer("configured");
    invokeStep();
  }

  @Test
  public void whenStartPolicyIfNeeded_startServers() {
    setDefaultServerStartPolicy(ConfigurationConstants.START_IF_NEEDED);

    invokeStepWithConfiguredServer();

    assertServersToBeStarted();
  }

  @Test
  public void whenStartPolicyAlways_startServers() {
    startAllServers();

    invokeStepWithConfiguredServer();

    assertServersToBeStarted();
  }

  private void startAllServers() {
    configurator.withDefaultServerStartPolicy(START_ALWAYS);
  }

  private void startConfiguredServers() {
    setDefaultServerStartPolicy(ConfigurationConstants.START_IF_NEEDED);
  }

  private void assertServersToBeStarted() {
    assertThat(TestStepFactory.next, instanceOf(ManagedServerUpIteratorStep.class));
  }

  @Test
  public void whenStartPolicyAdminOnly_dontStartServers() {
    startAdminServerOnly();

    invokeStepWithConfiguredServer();

    assertServersWillNotBeStarted();
  }

  private void startAdminServerOnly() {
    configurator
        .withDefaultServerStartPolicy(START_NEVER)
        .configureAdminServer()
        .withServerStartPolicy(START_ALWAYS);
  }

  @Test
  public void whenNoServerStartRequested_dontStartServers() {
    startNoServers();

    invokeStepWithConfiguredServer();

    assertServersWillNotBeStarted();
  }

  private void startNoServers() {
    configurator.withDefaultServerStartPolicy(START_NEVER);
  }

  @Test
  public void whenWlsServerInDomainSpec_addToServerList() {
    configureServerToStart("wls1");
    addWlsServer("wls1");

    invokeStep();

    assertThat(getServers(), contains("wls1"));
  }

  @Test
  public void whenServerInDomainSpecButNotDefinedInWls_dontAddToServerList() {
    configureServerToStart("wls1");

    invokeStep();

    assertThat(getServers(), empty());
  }

  @Test
  public void whenMultipleWlsServersInDomainSpec_addToServerList() {
    configureServers("wls1", "wls2", "wls3");
    addWlsServers("wls1", "wls2", "wls3");

    invokeStep();

    assertThat(getServers(), containsInAnyOrder("wls1", "wls2", "wls3"));
  }

  @Test
  public void whenMultipleWlsServersInDomainSpec_skipAdminServer() {
    defineAdminServer();
    configureServers("wls1", ADMIN, "wls3");
    addWlsServers("wls1", ADMIN, "wls3");

    invokeStep();

    assertThat(getServers(), containsInAnyOrder("wls1", "wls3"));
  }

  @Test
  public void whenWlsServersDuplicatedInDomainSpec_skipDuplicates() {
    defineAdminServer();
    configureServers("wls1", "wls1", "wls2");
    addWlsServers("wls1", "wls2");

    invokeStep();

    assertThat(getServers(), containsInAnyOrder("wls1", "wls2"));
  }

  @Test
  public void whenWlsServersInDomainSpec_addStartupInfo() {
    configureServerToStart("wls1");
    configureServerToStart("wls2");
    addWlsServers("wls1", "wls2");

    invokeStep();

    assertThat(getServerStartupInfo("wls1"), notNullValue());
    assertThat(getServerStartupInfo("wls2"), notNullValue());
  }

  @Test
  public void serverStartupInfo_containsEnvironmentVariable() {
    configureServerToStart("wls1")
        .withEnvironmentVariable("item1", "value1")
        .withEnvironmentVariable("item2", "value2");
    addWlsServer("wls1");

    invokeStep();

    assertThat(
        getServerStartupInfo("wls1").getEnvironment(),
        containsInAnyOrder(envVar("item1", "value1"), envVar("item2", "value2")));
  }

  @Test
  public void whenWlsServerNotInCluster_serverStartupInfoHasNoClusterConfig() {
    configureServerToStart("wls1");
    addWlsServer("wls1");

    invokeStep();

    assertThat(getServerStartupInfo("wls1").getClusterName(), nullValue());
  }

  @Test
  public void whenWlsServerInCluster_serverStartupInfoHasMatchingClusterConfig() {
    configureServerToStart("ms1");

    addWlsCluster("cluster1", "ms1");
    addWlsCluster("cluster2");

    invokeStep();

    assertThat(getServerStartupInfo("ms1").getClusterName(), equalTo("cluster1"));
  }

  @Test
  public void whenClusterStartupDefinedForServerNotRunning_addToServers() {
    configureServerToStart("ms1");
    configureCluster("cluster1");
    addWlsCluster("cluster1", "ms1");

    invokeStep();

    assertThat(getServers(), hasItem("ms1"));
  }

  @Test
  public void whenClusterStartupDefinedWithZeroReplicas_addNothingToServers() {
    configureCluster("cluster1").withReplicas(0);
    addWlsCluster("cluster1", "ms1", "ms2");

    invokeStep();

    assertThat(getServers(), empty());
  }

  @Test
  public void whenServerStartupNotDefined_useEnvForCluster() {
    configureCluster("cluster1").withEnvironmentVariable("item1", "value1");
    addWlsCluster("cluster1", "ms1");

    configureCluster("cluster1").withServerStartPolicy(START_IF_NEEDED);

    invokeStep();

    assertThat(getServerStartupInfo("ms1").getEnvironment(), contains(envVar("item1", "value1")));
  }

  @Test
  public void withStartSpecifiedWhenWlsClusterNotInDomainSpec_dontAddServersToList() {
    startConfiguredServers();
    setDefaultReplicas(0);
    setCluster1Replicas(3);
    addWlsCluster("cluster2", "ms1", "ms2", "ms3", "ms4", "ms5");

    invokeStep();

    assertThat(getServers(), empty());
  }

  @Test
  public void withStartNoneWhenWlsClusterNotInDomainSpec_dontAddServersToList() {
    startNoServers();
    setCluster1Replicas(3);
    addWlsCluster("cluster1", "ms1", "ms2", "ms3", "ms4", "ms5");

    invokeStep();

    assertThat(getServers(), empty());
  }

  @Test
  public void withStartAdminWhenWlsClusterNotInDomainSpec_dontAddServersToList() {
    startAdminServerOnly();
    setCluster1Replicas(3);
    addWlsCluster("cluster1", "ms1", "ms2", "ms3", "ms4", "ms5");

    invokeStep();

    assertThat(getServers(), empty());
  }

  @Test
  public void withStartAutoWhenWlsClusterNotInDomainSpec_addServersToListUpToReplicaLimit() {
    setDefaultServerStartPolicy(ConfigurationConstants.START_IF_NEEDED);
    setCluster1Replicas(3);
    addWlsCluster("cluster1", "ms1", "ms2", "ms3", "ms4", "ms5");

    invokeStep();

    assertThat(getServers(), containsInAnyOrder("ms1", "ms2", "ms3"));
  }

  @Test
  public void withStartAllWhenWlsClusterNotInDomainSpec_addClusteredServersToListUpWithoutLimit() {
    startAllServers();
    setCluster1Replicas(3);
    addWlsCluster("cluster1", "ms1", "ms2", "ms3", "ms4", "ms5");

    invokeStep();

    assertThat(getServers(), containsInAnyOrder("ms1", "ms2", "ms3", "ms4", "ms5"));
    assertThat(getServerStartupInfo("ms4").getClusterName(), equalTo("cluster1"));
    assertThat(getServerStartupInfo("ms4").serverConfig, equalTo(getWlsServer("cluster1", "ms4")));
  }

  @Test
  public void whenWlsClusterNotInDomainSpec_recordServerAndClusterConfigs() {
    setCluster1Replicas(3);
    addWlsServers("ms1", "ms2", "ms3", "ms4", "ms5");
    addWlsCluster("cluster1", "ms1", "ms2", "ms3", "ms4", "ms5");

    invokeStep();

    assertThat(getServerStartupInfo("ms1").serverConfig, equalTo(getWlsServer("cluster1", "ms1")));
    assertThat(getServerStartupInfo("ms1").getClusterName(), equalTo("cluster1"));
    assertThat(getServerStartupInfo("ms1").getEnvironment(), empty());
  }

  @Test
  public void whenWlsClusterNotInDomainSpec_startUpToLimit() {
    setCluster1Replicas(3);
    addWlsServers("ms1", "ms2", "ms3", "ms4", "ms5");
    addWlsCluster("cluster1", "ms1", "ms2", "ms3", "ms4", "ms5");

    invokeStep();

    assertThat(getServers(), containsInAnyOrder("ms1", "ms2", "ms3"));
  }

  @Test
  public void withStartPolicyAlways_addNonManagedServers() {
    startAllServers();
    addWlsServer("ms1");

    invokeStep();

    assertThat(getServers(), hasItem("ms1"));
    assertThat(getServerStartupInfo("ms1").serverConfig, equalTo(getWlsServer("ms1")));
  }

  @Test
  public void whenShuttingDown_insertCreateAvailableStep() {
    configurator.setShuttingDown(true);

    assertThat(createNextStep().getClass().getSimpleName(), equalTo("AvailableStep"));
  }

  @Test
  public void whenNotShuttingDown_dontInsertCreateAvailableStep() {
    configurator.setShuttingDown(false);

    assertThat(createNextStep(), instanceOf(ClusterServicesStep.class));
  }

  @Test
  public void whenShuttingDownAtLeastOneServer_prependServerDownIteratorStep() {
    addServer(domainPresenceInfo, "server1");

    assertThat(skipProgressingStep(createNextStep()), instanceOf(ServerDownIteratorStep.class));
  }

  @Test
  public void whenExclusionsSpecified_doNotAddToListOfServers() {
    addServer(domainPresenceInfo, "server1");
    addServer(domainPresenceInfo, "server2");
    addServer(domainPresenceInfo, "server3");
    addServer(domainPresenceInfo, ADMIN);

<<<<<<< HEAD
    assertStoppingServers(skipProgressingStep(createNextStepWithout("server2")),
            "server1", "server3");
=======
    assertStoppingServers(skipProgressingStep(createNextStepWithout("server2")), "server1", "server3");
>>>>>>> 8e58dc10
  }

  @Test
  public void whenShuttingDown_allowAdminServerNameInListOfServers() {
    configurator.setShuttingDown(true);

    addServer(domainPresenceInfo, "server1");
    addServer(domainPresenceInfo, "server2");
    addServer(domainPresenceInfo, "server3");
    addServer(domainPresenceInfo, ADMIN);

<<<<<<< HEAD
    assertStoppingServers(skipProgressingStep(createNextStepWithout("server2")), "server1",
            "server3", ADMIN);
=======
    assertStoppingServers(skipProgressingStep(createNextStepWithout("server2")), "server1", "server3", ADMIN);
>>>>>>> 8e58dc10
  }

  @Test
  public void whenClusterStartupDefinedWithPreCreateServerService_addAllToServers() {
    configureCluster("cluster1").withPrecreateServerService(true);
    addWlsCluster("cluster1", "ms1", "ms2");

    invokeStep();

    assertThat(TestStepFactory.getPreCreateServers(), allOf(hasItem("ms1"), hasItem("ms2")));
  }

  @Test
  public void whenClusterStartupDefinedWithPreCreateServerService_adminServerDown_addAllToServers() {
    configureCluster("cluster1").withPrecreateServerService(true);
    addWlsCluster("cluster1", "ms1", "ms2");
    configureAdminServer().withServerStartPolicy(START_NEVER);

    invokeStep();

    assertThat(getPreCreateServers(), allOf(hasItem("ms1"), hasItem("ms2")));
  }

  @Test
  public void whenClusterStartupDefinedWithPreCreateServerService_managedServerDown_addAllToServers() {
    configureCluster("cluster1").withPrecreateServerService(true).withServerStartPolicy(START_NEVER);
    addWlsCluster("cluster1", "ms1", "ms2");

    invokeStep();

    assertThat(getPreCreateServers(), allOf(hasItem("ms1"), hasItem("ms2")));
  }

  @Test
  public void whenClusterStartupDefinedWithPreCreateServerService_allServersDown_addNothingToServers() {
    configureCluster("cluster1").withPrecreateServerService(true).withServerStartPolicy(START_NEVER);
    addWlsCluster("cluster1", "ms1", "ms2");
    configureAdminServer().withServerStartPolicy(START_NEVER);

    invokeStep();

    assertThat(getServers(), empty());
  }

  @Test
  public void whenReplicasLessThanMinDynClusterSize_setReplicaCountToMinClusterSize() {
    startNoServers();
    setCluster1Replicas(0);
    setCluster1AllowReplicasBelowMinDynClusterSize(false);

    addDynamicWlsCluster("cluster1", 2, 5,"ms1", "ms2", "ms3", "ms4", "ms5");

    invokeStep();

    assertThat(2, equalTo(domain.getReplicaCount("cluster1")));
  }

  @Test
  public void whenReplicasLessThanMinDynClusterSize_allowBelowMin_doNotChangeReplicaCount() {
    startNoServers();
    setCluster1Replicas(0);

    addDynamicWlsCluster("cluster1", 2, 5,"ms1", "ms2", "ms3", "ms4", "ms5");

    invokeStep();

    assertThat(0, equalTo(domain.getReplicaCount("cluster1")));
  }

  @Test
  public void whenReplicasMoreThanMinDynClusterSize_doNotChangeReplicaCount() {
    startNoServers();
    setCluster1Replicas(3);
    setCluster1AllowReplicasBelowMinDynClusterSize(false);

    addDynamicWlsCluster("cluster1", 2, 5,"ms1", "ms2", "ms3", "ms4", "ms5");

    invokeStep();

    assertThat(3, equalTo(domain.getReplicaCount("cluster1")));
  }

  @Test
  public void whenDomainToplogyIsMissing_noExceptionAndDontStartServers() {
    invokeStepWithoutDomainTopology();

    assertServersWillNotBeStarted();
  }

  private static Step skipProgressingStep(Step step) {
    if (step instanceof DomainStatusUpdater.ProgressingStep) {
      return step.getNext();
    }
    return step;
  }

  private void assertStoppingServers(Step step, String... servers) {
    assertThat(((ServerDownIteratorStep) step).getServersToStop(), containsInAnyOrder(servers));
  }

  private Step createNextStepWithout(String... serverNames) {
    return createNextStep(Arrays.asList(serverNames));
  }

  private Step createNextStep() {
    return createNextStep(Collections.emptyList());
  }

  private Step createNextStep(List<String> servers) {
    configSupport.setAdminServerName(ADMIN);
    WlsDomainConfig config = configSupport.createDomainConfig();
    ManagedServersUpStep.NextStepFactory factory = factoryMemento.getOriginalValue();
    ServersUpStepFactory serversUpStepFactory = new ServersUpStepFactory(config, domain);
    List<DomainPresenceInfo.ServerShutdownInfo> ssi = new ArrayList<>();
    domainPresenceInfo.getServerPods().map(PodHelper::getPodServerName).collect(Collectors.toList())
            .forEach(s -> addShutdownServerInfo(s, servers, ssi));
    serversUpStepFactory.shutdownInfos.addAll(ssi);
    return factory.createServerStep(domainPresenceInfo, config, serversUpStepFactory, nextStep);
  }

  private void addShutdownServerInfo(String serverName, List<String> servers,
                                     List<DomainPresenceInfo.ServerShutdownInfo> ssi) {
    if (serverName.equals(configSupport.createDomainConfig().getAdminServerName())) {
      return;
    } else if (!servers.contains(serverName)) {
      ssi.add(new DomainPresenceInfo.ServerShutdownInfo(serverName, null));
    }
  }

  private void addWlsServer(String serverName) {
    configSupport.addWlsServer(serverName);
  }

  private void setDefaultReplicas(int replicas) {
    configurator.withDefaultReplicaCount(replicas);
  }

  private void setCluster1Replicas(int replicas) {
    configurator.configureCluster("cluster1").withReplicas(replicas);
  }

  private void setCluster1AllowReplicasBelowMinDynClusterSize(boolean allowReplicasBelowMinDynClusterSize) {
    configurator.configureCluster("cluster1").withAllowReplicasBelowDynClusterSize(allowReplicasBelowMinDynClusterSize);
  }

  private void configureServers(String... serverNames) {
    for (String serverName : serverNames) {
      configureServerToStart(serverName);
    }
  }

  private void addWlsServers(String... serverNames) {
    for (String serverName : serverNames) {
      addWlsServer(serverName);
    }
  }

  private void defineAdminServer() {
    configurator.configureAdminServer();
  }

  private WlsServerConfig getWlsServer(String serverName) {
    return configSupport.getWlsServer(serverName);
  }

  private WlsServerConfig getWlsServer(String clusterName, String serverName) {
    return configSupport.getWlsServer(clusterName, serverName);
  }

  private void configureServer(String serverName) {
    configurator.configureServer(serverName);
  }

  private AdminServerConfigurator configureAdminServer() {
    return configurator.configureAdminServer();
  }

  private ServerConfigurator configureServerToStart(String serverName) {
    ServerConfigurator serverConfigurator = configurator.configureServer(serverName);
    serverConfigurator.withServerStartPolicy(START_ALWAYS);
    return serverConfigurator;
  }

  private V1EnvVar envVar(String name, String value) {
    return new V1EnvVar().name(name).value(value);
  }

  private ClusterConfigurator configureCluster(String clusterName) {
    return configurator.configureCluster(clusterName).withReplicas(1);
  }

  private void assertServersWillNotBeStarted() {
    assertThat(TestStepFactory.next, sameInstance(nextStep));
  }

  private void setDefaultServerStartPolicy(String startPolicy) {
    configurator.withDefaultServerStartPolicy(startPolicy);
  }

  private void invokeStep() {
    configSupport.setAdminServerName(ADMIN);

    testSupport.addToPacket(
        ProcessingConstants.DOMAIN_TOPOLOGY, configSupport.createDomainConfig());
    testSupport.runSteps(step);
  }

  private void invokeStepWithoutDomainTopology() {
    configSupport.setAdminServerName(ADMIN);

    testSupport.runSteps(step);
  }

  static class TestStepFactory implements ManagedServersUpStep.NextStepFactory {
    private static DomainPresenceInfo info;

    @SuppressWarnings("unused")
    private static WlsDomainConfig config;

    private static Collection<String> servers;
    private static Collection<String> preCreateServers;
    private static Step next;
    private static TestStepFactory factory = new TestStepFactory();

    private static Memento install() throws NoSuchFieldException {
      factory = new TestStepFactory();
      return StaticStubSupport.install(ManagedServersUpStep.class, "NEXT_STEP_FACTORY", factory);
    }

    static Collection<String> getServers() {
      return servers;
    }

    static Collection<String> getPreCreateServers() {
      return preCreateServers;
    }

    static ServerStartupInfo getServerStartupInfo(String serverName) {
      for (ServerStartupInfo startupInfo : info.getServerStartupInfo()) {
        if (startupInfo.serverConfig.getName().equals(serverName)) {
          return startupInfo;
        }
      }
      return null;
    }

    @Override
    public Step createServerStep(
            DomainPresenceInfo info, WlsDomainConfig config, ServersUpStepFactory factory, Step next) {
      TestStepFactory.info = info;
      TestStepFactory.config = config;
      TestStepFactory.servers = factory.servers;
      TestStepFactory.preCreateServers = factory.preCreateServers;
      TestStepFactory.next = next;
      return new TerminalStep();
    }
  }
}<|MERGE_RESOLUTION|>--- conflicted
+++ resolved
@@ -498,12 +498,8 @@
     addServer(domainPresenceInfo, "server3");
     addServer(domainPresenceInfo, ADMIN);
 
-<<<<<<< HEAD
     assertStoppingServers(skipProgressingStep(createNextStepWithout("server2")),
-            "server1", "server3");
-=======
-    assertStoppingServers(skipProgressingStep(createNextStepWithout("server2")), "server1", "server3");
->>>>>>> 8e58dc10
+        "server1", "server3");
   }
 
   @Test
@@ -515,12 +511,8 @@
     addServer(domainPresenceInfo, "server3");
     addServer(domainPresenceInfo, ADMIN);
 
-<<<<<<< HEAD
     assertStoppingServers(skipProgressingStep(createNextStepWithout("server2")), "server1",
-            "server3", ADMIN);
-=======
-    assertStoppingServers(skipProgressingStep(createNextStepWithout("server2")), "server1", "server3", ADMIN);
->>>>>>> 8e58dc10
+        "server3", ADMIN);
   }
 
   @Test
