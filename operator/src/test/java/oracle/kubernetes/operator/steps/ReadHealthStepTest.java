--- conflicted
+++ resolved
@@ -202,11 +202,8 @@
             .withGetKeyReturnValue(httpClientStub);
     packet.put(
         ProcessingConstants.SERVER_HEALTH_MAP, new ConcurrentHashMap<String, ServerHealth>());
-<<<<<<< HEAD
-    packet.put(ProcessingConstants.REMAINING_SERVERS_HEALTH_TO_READ, new AtomicInteger(1));
-=======
+    packet.put(ProcessingConstants.REMAINING_SERVERS_HEALTH_TO_READ, new AtomicInteger(1));
     packet.put(ProcessingConstants.SERVER_STATE_MAP, new ConcurrentHashMap<String, ServerHealth>());
->>>>>>> f93e8466
 
     withHttpClientStep.apply(packet);
 
