// Copyright (c) 2022, Oracle and/or its affiliates.
// Licensed under the Universal Permissive License v 1.0 as shown at https://oss.oracle.com/licenses/upl.

package oracle.kubernetes.operator.webhooks;

import java.io.BufferedReader;
import java.io.ByteArrayInputStream;
import java.io.InputStream;
import java.io.InputStreamReader;
import java.nio.charset.StandardCharsets;
import java.util.Collections;
import java.util.HashMap;
import java.util.List;
import java.util.Map;
import java.util.Optional;
import java.util.function.Supplier;
import java.util.stream.Collectors;

import jakarta.ws.rs.client.Entity;
import jakarta.ws.rs.core.Application;
import jakarta.ws.rs.core.MediaType;
import jakarta.ws.rs.core.Response;
import oracle.kubernetes.operator.helpers.KubernetesTestSupport;
import oracle.kubernetes.operator.http.rest.RestConfig;
import oracle.kubernetes.operator.http.rest.RestTestBase;
import oracle.kubernetes.operator.http.rest.backend.RestBackend;
import oracle.kubernetes.operator.webhooks.model.AdmissionRequest;
import oracle.kubernetes.operator.webhooks.model.AdmissionResponse;
import oracle.kubernetes.operator.webhooks.model.AdmissionResponseStatus;
import oracle.kubernetes.operator.webhooks.model.AdmissionReview;
import oracle.kubernetes.operator.webhooks.model.ConversionRequest;
import oracle.kubernetes.operator.webhooks.model.ConversionResponse;
import oracle.kubernetes.operator.webhooks.model.ConversionReviewModel;
import oracle.kubernetes.operator.webhooks.model.Result;
import oracle.kubernetes.weblogic.domain.model.ClusterResource;
import oracle.kubernetes.weblogic.domain.model.DomainResource;
import org.hamcrest.MatcherAssert;
import org.junit.jupiter.api.Disabled;
import org.junit.jupiter.api.Test;

import static com.meterware.simplestub.Stub.createStrictStub;
import static java.net.HttpURLConnection.HTTP_FORBIDDEN;
import static java.net.HttpURLConnection.HTTP_OK;
import static oracle.kubernetes.operator.DomainProcessorTestSetup.NS;
import static oracle.kubernetes.operator.DomainProcessorTestSetup.UID;
import static oracle.kubernetes.operator.EventConstants.CONVERSION_WEBHOOK_FAILED_EVENT;
import static oracle.kubernetes.operator.EventTestUtils.containsEventsWithCountOne;
import static oracle.kubernetes.operator.EventTestUtils.getEvents;
import static oracle.kubernetes.operator.KubernetesConstants.ADMISSION_REVIEW_API_VERSION;
import static oracle.kubernetes.operator.KubernetesConstants.ADMISSION_REVIEW_KIND;
import static oracle.kubernetes.operator.KubernetesConstants.CLUSTER_PLURAL;
import static oracle.kubernetes.operator.KubernetesConstants.CLUSTER_VERSION;
import static oracle.kubernetes.operator.KubernetesConstants.DOMAIN_GROUP;
import static oracle.kubernetes.operator.KubernetesConstants.DOMAIN_PLURAL;
import static oracle.kubernetes.operator.KubernetesConstants.DOMAIN_VERSION;
import static oracle.kubernetes.operator.webhooks.AdmissionWebhookTestSetUp.BAD_REPLICAS;
import static oracle.kubernetes.operator.webhooks.AdmissionWebhookTestSetUp.GOOD_REPLICAS;
import static oracle.kubernetes.operator.webhooks.AdmissionWebhookTestSetUp.createCluster;
import static oracle.kubernetes.operator.webhooks.AdmissionWebhookTestSetUp.createDomain;
import static oracle.kubernetes.operator.webhooks.WebhookRestTest.RestConfigStub.create;
import static oracle.kubernetes.operator.webhooks.utils.GsonBuilderUtils.readAdmissionReview;
import static oracle.kubernetes.operator.webhooks.utils.GsonBuilderUtils.readCluster;
import static oracle.kubernetes.operator.webhooks.utils.GsonBuilderUtils.readConversionReview;
import static oracle.kubernetes.operator.webhooks.utils.GsonBuilderUtils.writeAdmissionReview;
import static oracle.kubernetes.operator.webhooks.utils.GsonBuilderUtils.writeClusterToMap;
import static oracle.kubernetes.operator.webhooks.utils.GsonBuilderUtils.writeConversionReview;
import static oracle.kubernetes.operator.webhooks.utils.GsonBuilderUtils.writeDomainToMap;
import static oracle.kubernetes.operator.webhooks.utils.GsonBuilderUtils.writeMap;
import static org.hamcrest.Matchers.containsString;
import static org.hamcrest.Matchers.equalTo;
import static org.hamcrest.Matchers.is;
import static org.hamcrest.Matchers.notNullValue;
import static org.hamcrest.junit.MatcherAssert.assertThat;

@SuppressWarnings("SameParameterValue")
class WebhookRestTest extends RestTestBase {
  private static final String CONVERSION_REVIEW_RESPONSE = "conversion-review-response.yaml";
  private static final String CONVERSION_REVIEW_REQUEST = "conversion-review-request.yaml";
  private static final String VALIDATING_REVIEW_RESPONSE_ACCEPT = "domain-validating-webhook-response-accept.yaml";
  private static final String VALIDATING_REVIEW_REQUEST_1 = "domain-validating-webhook-request-1.yaml";
  private static final String VALIDATING_REVIEW_REQUEST_2 = "domain-validating-webhook-request-2.yaml";
  private static final String V1 = "v1";
  private static final String WEBHOOK_HREF = "/webhook";
  private static final String VALIDATING_WEBHOOK_HREF = "/admission";
  private static final String RESPONSE_UID = "705ab4f5-6393-11e8-b7cc-42010a800002";
  private static final String REJECT_MESSAGE_PATTERN = "Change request to domain resource '%s' cannot be honored"
<<<<<<< HEAD
          + " because the replica count for cluster '%s' would exceed the cluster size '%s'";
  private static final String REJECT_MESSAGE_PATTERN_CLUSTER = "Change request to cluster resource '%s' cannot be "
      + "honored because the replica count would exceed the cluster size '%s'";
=======
          + " because the replica count for cluster '%s' would exceed the cluster size '%s'.";
>>>>>>> 89aaa30a

  private final AdmissionReview domainReview = createDomainAdmissionReview();
  private final AdmissionReview clusterReview = createClusterAdmissionReview();
  private final DomainResource existingDomain = createDomain();
  private final DomainResource proposedDomain = createDomain();
  private final ClusterResource existingCluster = createCluster();
  private final ClusterResource proposedCluster = createCluster();

  private final ConversionReviewModel conversionReview = createConversionReview();

  private AdmissionReview createDomainAdmissionReview() {
    return new AdmissionReview().apiVersion(V1).kind("AdmissionReview").request(createDomainAdmissionRequest());
  }

  private AdmissionRequest createDomainAdmissionRequest() {
    AdmissionRequest request = new AdmissionRequest();
    request.setUid(RESPONSE_UID);
    request.setKind(new HashMap<>());
    request.setResource(createDomainResource());
    request.setSubResource(new HashMap<>());
    return request;
  }

  private Map<String, String> createDomainResource() {
    Map<String, String> resource = new HashMap<>();
    resource.put("group", DOMAIN_GROUP);
    resource.put("version", DOMAIN_VERSION);
    resource.put("resource", DOMAIN_PLURAL);
    return resource;
  }

  private AdmissionReview createClusterAdmissionReview() {
    return new AdmissionReview().apiVersion(V1).kind("AdmissionReview").request(createClusterAdmissionRequest());
  }

  private AdmissionRequest createClusterAdmissionRequest() {
    AdmissionRequest request = new AdmissionRequest();
    request.setUid(RESPONSE_UID);
    request.setKind(new HashMap<>());
    request.setResource(createClusterResource());
    request.setSubResource(new HashMap<>());
    return request;
  }

  private Map<String, String> createClusterResource() {
    Map<String, String> resource = new HashMap<>();
    resource.put("group", DOMAIN_GROUP);
    resource.put("version", CLUSTER_VERSION);
    resource.put("resource", CLUSTER_PLURAL);
    return resource;
  }

  private ConversionReviewModel createConversionReview() {
    ConversionReviewModel review = new ConversionReviewModel().apiVersion(V1).kind("ConversionReview");
    review.setRequest(createConversionRequest());
    return review;
  }

  private ConversionRequest createConversionRequest() {
    ConversionRequest request = new ConversionRequest();
    request.setUid(RESPONSE_UID);
    return request;
  }

  final RestBackendStub restBackend = createStrictStub(RestBackendStub.class, this);

  @Override
  protected Application configure() {
    return new WebhookRestServer(create(this::getRestBackend)).createResourceConfig();
  }

  // Note: the #configure method is called during class initialization, before the restBackend field
  // is initialized. We therefore populate the ResourceConfig with this supplier method, so that
  // it will return the initialized and configured field.
  private RestBackend getRestBackend() {
    return restBackend;
  }

  // test cases for conversion webhook

  @Test
  void whenConversionWebhookRequestSent_hasExpectedResponse() {
    String conversionReview = getAsString(CONVERSION_REVIEW_REQUEST);
    String responseString = sendConversionWebhookRequestAsString(conversionReview);

    assertThat(responseString, equalTo(getAsString(CONVERSION_REVIEW_RESPONSE)));

    ClusterResource clusterResource = testSupport
        .getResourceWithName(KubernetesTestSupport.CLUSTER, "sample-domain1-cluster-1");
    assertThat(clusterResource,  notNullValue());
  }

  @Test
  void whenConversionWebhookRequestSent_hasExpectedResponseResult() {
    Result result = new Result().message("").status("Success");
    String conversionReview = getAsString(CONVERSION_REVIEW_REQUEST);

    String responseString = sendConversionWebhookRequestAsString(conversionReview);
    ConversionReviewModel responseReview = readConversionReview(responseString);
    Result responseResult = getResult(responseReview);

    assertThat(responseResult.equals(result), is(true));
    assertThat(responseResult.toString(), equalTo(result.toString()));
    assertThat(responseResult.hashCode(), equalTo(result.hashCode()));
    assertThat(responseResult.getStatus(), equalTo("Success"));
  }

  @Test
  void whenConversionWebhookHasAnException_responseHasFailedStatusAndFailedEventGenerated() {
    String conversionReview = "some_unexpected_string";
    String responseString = sendConversionWebhookRequestAsString(conversionReview);

    assertThat(responseString.contains("\"status\":\"Failed\""), equalTo(Boolean.TRUE));

    MatcherAssert.assertThat("Found 1 CONVERSION_WEBHOOK_FAILED_EVENT event with expected count 1",
        containsEventsWithCountOne(getEvents(testSupport),
            CONVERSION_WEBHOOK_FAILED_EVENT, 1), is(true));
  }

  @Test
  void whenConversionWebhookHasAnException_responseHasMessageWithException() {
    String conversionReview = "some_unexpected_string";
    String responseString = sendConversionWebhookRequestAsString(conversionReview);

    ConversionReviewModel responseReview = readConversionReview(responseString);
    Result responseResult = getResult(responseReview);
    assertThat(responseResult.getMessage(), containsString("Exception"));
  }

  private String sendConversionWebhookRequestAsString(String conversionReview) {
    Response response = sendConversionWebhookRequest(conversionReview);
    return getAsString((ByteArrayInputStream) response.getEntity());
  }

  private Response sendConversionWebhookRequest(String conversionReview) {
    return createRequest(WEBHOOK_HREF)
            .post(createWebhookRequest(conversionReview));
  }

  private ConversionReviewModel sendConversionWebhookRequestAsReview(ConversionReviewModel conversionReview) {
    return readConversionReview(sendConversionWebhookRequestAsString(writeConversionReview(conversionReview)));
  }

  @Test
  void whenConversionWebhookRequestSent_hasExpectedResponseInJava() {
    ConversionReviewModel expectedReview = readConversionReview(getAsString(CONVERSION_REVIEW_RESPONSE));
    ConversionReviewModel conversionReview = readConversionReview(getAsString(CONVERSION_REVIEW_REQUEST));
    ConversionReviewModel responseReview  = sendConversionWebhookRequestAsReview(conversionReview);

    assertThat(responseReview.getResponse().equals(expectedReview.getResponse()), is(true));
    assertThat(responseReview.getResponse().toString(), equalTo(expectedReview.getResponse().toString()));
    assertThat(responseReview.getResponse().hashCode(), equalTo(expectedReview.getResponse().hashCode()));
    assertThat(responseReview.toString(), equalTo(expectedReview.toString()));
    assertThat(responseReview.hashCode(), equalTo(expectedReview.hashCode()));
    assertThat(responseReview.equals(expectedReview), is(true));
  }

  @Test
  void whenGoodConversionWebhookRequestSentUsingJavaRequest_hasExpectedResponse() {
    ConversionReviewModel responseReview = sendConversionWebhookRequestAsReview(conversionReview);

    assertThat(getStatus(responseReview), equalTo("Success"));
    assertThat(getConversionUid(responseReview), equalTo(RESPONSE_UID));
    assertThat(getConvertedObject(responseReview).size(),is(0));
  }

  private String getConversionUid(ConversionReviewModel conversionReview) {
    return Optional.ofNullable(conversionReview)
        .map(ConversionReviewModel::getResponse).map(ConversionResponse::getUid).orElse("");
  }

  private String getStatus(ConversionReviewModel conversionReview) {
    return Optional.ofNullable(conversionReview)
        .map(ConversionReviewModel::getResponse).map(ConversionResponse::getResult).map(Result::getStatus).orElse("");
  }

  private Result getResult(ConversionReviewModel conversionReview) {
    return Optional.ofNullable(conversionReview)
        .map(ConversionReviewModel::getResponse).map(ConversionResponse::getResult).orElse(null);
  }

  private List<Object> getConvertedObject(ConversionReviewModel conversionReview) {
    return Optional.ofNullable(conversionReview)
        .map(ConversionReviewModel::getResponse)
        .map(ConversionResponse::getConvertedObjects).orElse(Collections.emptyList());
  }

  // test cases for validating webhook domainResource

  @Test
  void whenGoodValidatingWebhookRequestSent_hasExpectedResponse() {
    String responseString = sendValidatingRequestAsString(getAsString(VALIDATING_REVIEW_REQUEST_1));

    assertThat(responseString, equalTo(getAsString(VALIDATING_REVIEW_RESPONSE_ACCEPT)));
  }

  @Test
  void whenInvalidValidatingWebhookRequestSent_hasExpectedResponse() {
    String resultAllowed = "\"allowed\":false";
    String resultMessage = "\"message\":\"Exception: com.google.gson.JsonSyntaxException";

    String responseString = sendValidatingRequestAsString(getAsString(VALIDATING_REVIEW_REQUEST_2));

    assertThat(responseString, containsString(resultAllowed));
    assertThat(responseString, containsString(resultMessage));
  }

  @Test
  void whenGoodValidatingWebhookRequestSentUsingJavaResponse_hasExpectedResponse() {
    AdmissionResponse expectedResponse = new AdmissionResponse().uid(RESPONSE_UID).allowed(true);
    AdmissionReview expectedReview = new AdmissionReview()
        .response(expectedResponse).apiVersion(ADMISSION_REVIEW_API_VERSION).kind(ADMISSION_REVIEW_KIND);

    AdmissionReview responseReview
        = sendValidatingRequestAsAdmissionReview(readAdmissionReview(getAsString(VALIDATING_REVIEW_REQUEST_1)));

    assertThat(responseReview.toString(), equalTo(expectedReview.toString()));
  }

  @Test
  void whenInvalidValidatingWebhookRequestSentUsingJavaResponse_hasExpectedResponse() {
    String resultMessage = "Exception: com.google.gson.JsonSyntaxException";

    AdmissionReview responseReview
        = readAdmissionReview(sendValidatingRequestAsString(getAsString(VALIDATING_REVIEW_REQUEST_2)));

    assertThat(isAllowed(responseReview), equalTo(false));
    assertThat(getResultMessage(responseReview), containsString(resultMessage));
  }

  @Test
  void whenGoodValidatingWebhookRequestSentUsingJavaRequest_hasExpectedResponse() {
    AdmissionReview responseReview = sendValidatingRequestAsAdmissionReview(domainReview);

    assertThat(isAllowed(responseReview), equalTo(true));
    assertThat(getAdmissionUid(responseReview), equalTo(RESPONSE_UID));
  }

  @Test
  void whenGoodValidatingWebhookRequestSentUsingJavaWithoutRequest_hasExpectedResponse() {
    domainReview.request(null);

    AdmissionReview responseReview = sendValidatingRequestAsAdmissionReview(domainReview);

    assertThat(isAllowed(responseReview), equalTo(true));
    assertThat(getResultStatus(responseReview), equalTo(null));
  }

  @Test
  void whenDomainReplicasChangedAloneValid_acceptIt() {
    proposedDomain.getSpec().withReplicas(GOOD_REPLICAS);
    setExistingAndProposedDomain();

    AdmissionReview responseReview = sendValidatingRequestAsAdmissionReview(domainReview);

    assertThat(getResultCode(responseReview), equalTo(HTTP_OK));
    assertThat(isAllowed(responseReview), equalTo(true));
  }

  @Test
  @Disabled("Cluster replicas are no longer included in Domain specification")
  void whenDomainReplicasChangedAloneAndInvalid_rejectIt() {
    proposedDomain.getSpec().withReplicas(BAD_REPLICAS);
    setExistingAndProposedDomain();

    AdmissionReview responseReview = sendValidatingRequestAsAdmissionReview(domainReview);

    assertThat(isAllowed(responseReview), equalTo(false));
  }

  @Test
  void whenProposedObjectMissing_acceptIt() {
    setExistingDomain();

    AdmissionReview responseReview = sendValidatingRequestAsAdmissionReview(domainReview);

    assertThat(getResultCode(responseReview), equalTo(HTTP_OK));
    assertThat(isAllowed(responseReview), equalTo(true));
  }

  @Test
  void whenExistingDomainMissing_acceptIt() {
    setProposedDomain();

    AdmissionReview responseReview = sendValidatingRequestAsAdmissionReview(domainReview);

    assertThat(getResultCode(responseReview), equalTo(HTTP_OK));
    assertThat(isAllowed(responseReview), equalTo(true));
  }

  @Test
  void whenBothExistingAndProposedDomainMissing_acceptIt() {
    AdmissionReview responseReview = sendValidatingRequestAsAdmissionReview(domainReview);

    assertThat(getResultCode(responseReview), equalTo(HTTP_OK));
    assertThat(isAllowed(responseReview), equalTo(true));
  }

  private void setExistingAndProposedDomain() {
    domainReview.getRequest().oldObject(writeDomainToMap(existingDomain)).object(writeDomainToMap(proposedDomain));
  }

  private void setProposedDomain() {
    setProposedDomain(proposedDomain);
  }

  private void setProposedDomain(DomainResource domain) {
    domainReview.getRequest().setObject(writeDomainToMap(domain));
  }

  private void setExistingDomain() {
    setExistingDomain(existingDomain);
  }

  private void setExistingDomain(DomainResource domain) {
    domainReview.getRequest().setOldObject(writeDomainToMap(domain));
  }

  private void setExistingAndProposedCluster() {
    clusterReview.getRequest().oldObject(writeClusterToMap(existingCluster)).object(writeClusterToMap(proposedCluster));
  }

  private void setExistingCluster() {
    setExistingCluster(existingCluster);
  }

  private void setExistingCluster(ClusterResource cluster) {
    clusterReview.getRequest().setOldObject(writeClusterToMap(cluster));
  }

  private void setProposedCluster() {
    setProposedCluster(proposedCluster);
  }

  private void setProposedCluster(ClusterResource cluster) {
    clusterReview.getRequest().setObject(writeClusterToMap(cluster));
  }

  // test cases for validating webhook ClusterResource

  @Test
  void whenClusterReplicasUnchanged_acceptIt() {
    existingCluster.getSpec().withReplicas(GOOD_REPLICAS);
    proposedCluster.getSpec().withReplicas(GOOD_REPLICAS);
    setExistingAndProposedCluster();

    AdmissionReview responseReview = sendValidatingRequestAsAdmissionReview(clusterReview);

    assertThat(getResultCode(responseReview), equalTo(HTTP_OK));
    assertThat(isAllowed(responseReview), equalTo(true));
  }

  @Test
  void whenClusterReplicasChangedAloneValid_acceptIt() {
    proposedCluster.getSpec().withReplicas(GOOD_REPLICAS);
    setExistingAndProposedCluster();

    AdmissionReview responseReview = sendValidatingRequestAsAdmissionReview(clusterReview);

    assertThat(getResultCode(responseReview), equalTo(HTTP_OK));
    assertThat(isAllowed(responseReview), equalTo(true));
  }

  @Test
  void whenClusterReplicasChangedAloneAndInvalid_rejectIt() {
    proposedCluster.getSpec().withReplicas(BAD_REPLICAS);
    setExistingAndProposedCluster();

    AdmissionReview responseReview = sendValidatingRequestAsAdmissionReview(clusterReview);

    assertThat(isAllowed(responseReview), equalTo(false));
  }

  @Test
  void whenClusterReplicasChangedAloneAndInvalid_rejectItWithExpectedMessage() {
    proposedCluster.getSpec().withReplicas(BAD_REPLICAS);
    setExistingAndProposedCluster();

    AdmissionReview responseReview = sendValidatingRequestAsAdmissionReview(clusterReview);

    assertThat(getResponseStatusMessage(responseReview), equalTo(getRejectMessageForClusterResource()));
  }

  private Object getRejectMessageForClusterResource() {
    return String.format(REJECT_MESSAGE_PATTERN_CLUSTER, proposedCluster.getClusterName(), ORIGINAL_REPLICAS);
  }

  @Test
  void whenProposedClusterMissing_acceptIt() {
    setExistingCluster();

    AdmissionReview responseReview = sendValidatingRequestAsAdmissionReview(clusterReview);

    assertThat(getResultCode(responseReview), equalTo(HTTP_OK));
    assertThat(isAllowed(responseReview), equalTo(true));
  }

  @Test
  void whenExistingClusterMissing_acceptIt() {
    setProposedCluster();

    AdmissionReview responseReview = sendValidatingRequestAsAdmissionReview(clusterReview);

    assertThat(getResultCode(responseReview), equalTo(HTTP_OK));
    assertThat(isAllowed(responseReview), equalTo(true));
  }

  @Test
  void whenBothExistingAndProposedClusterMissing_acceptIt() {
    AdmissionReview responseReview = sendValidatingRequestAsAdmissionReview(clusterReview);

    assertThat(getResultCode(responseReview), equalTo(HTTP_OK));
    assertThat(isAllowed(responseReview), equalTo(true));
  }

  @Test
  void whenBothExistingAndProposedClusterSpecSame_acceptIt() {
    setProposedCluster(existingCluster);

    AdmissionReview responseReview = sendValidatingRequestAsAdmissionReview(clusterReview);

    assertThat(getResultCode(responseReview), equalTo(HTTP_OK));
    assertThat(isAllowed(responseReview), equalTo(true));
  }

  @Test
  void whenClusterReplicasChangedValidAndReadDomainFailed404_acceptIt() {
    testSupport.defineResources(proposedDomain);
    existingCluster.getSpec().withReplicas(GOOD_REPLICAS + 1);
    proposedCluster.getSpec().withReplicas(GOOD_REPLICAS);
    setExistingAndProposedCluster();

    testSupport.failOnRead(KubernetesTestSupport.DOMAIN, UID, NS, HTTP_FORBIDDEN);

    AdmissionReview responseReview = sendValidatingRequestAsAdmissionReview(clusterReview);

    assertThat(isAllowed(responseReview), equalTo(true));
  }

  @Test
  @Disabled("Cluster replicas are no longer included in Domain specification")
  void whenClusterReplicasChangedUnsetAndReadDomainFailed404_rejectItWithException() {
    testSupport.defineResources(proposedDomain);
    existingCluster.getSpec().withReplicas(GOOD_REPLICAS);
    proposedCluster.getSpec().withReplicas(null);
    setExistingAndProposedCluster();

    testSupport.failOnRead(KubernetesTestSupport.DOMAIN, UID, NS, HTTP_FORBIDDEN);

    AdmissionReview responseReview = sendValidatingRequestAsAdmissionReview(clusterReview);

    assertThat(isAllowed(responseReview), equalTo(false));
    assertThat(getResponseStatusMessage(responseReview).contains("failure reported in test"), equalTo(true));
  }

  private AdmissionReview sendValidatingRequestAsAdmissionReview(AdmissionReview admissionReview) {
    return readAdmissionReview(sendValidatingRequestAsString(writeAdmissionReview(admissionReview)));
  }

  private String sendValidatingRequestAsString(String admissionReviewString) {
    Response response = sendValidatingWebhookRequest(admissionReviewString);
    return getAsString((ByteArrayInputStream)response.getEntity());
  }

  private AdmissionResponseStatus getResultStatus(AdmissionReview responseReview) {
    return Optional.ofNullable(responseReview)
        .map(AdmissionReview::getResponse).map(AdmissionResponse::getStatus).orElse(null);
  }

  private String getResultMessage(AdmissionReview responseReview) {
    return Optional.ofNullable(responseReview)
        .map(AdmissionReview::getResponse)
        .map(AdmissionResponse::getStatus)
        .map(AdmissionResponseStatus::getMessage)
        .orElse("");
  }

  private int getResultCode(AdmissionReview responseReview) {
    return Optional.ofNullable(responseReview)
        .map(AdmissionReview::getResponse)
        .map(AdmissionResponse::getStatus)
        .map(AdmissionResponseStatus::getCode)
        .orElse(HTTP_OK);
  }

  private String getAdmissionUid(AdmissionReview admissionReview) {
    return Optional.ofNullable(admissionReview)
        .map(AdmissionReview::getResponse).map(AdmissionResponse::getUid).orElse("");
  }

  private boolean isAllowed(AdmissionReview admissionResponse) {
    return Optional.ofNullable(admissionResponse)
        .map(AdmissionReview::getResponse).map(AdmissionResponse::isAllowed).orElse(false);
  }

  private String getResponseStatusMessage(AdmissionReview admissionResponse) {
    return Optional.ofNullable(admissionResponse).map(AdmissionReview::getResponse).map(AdmissionResponse::getStatus)
        .map(AdmissionResponseStatus::getMessage).orElse("");
  }

  private Response sendValidatingWebhookRequest(String admissionReview) {
    return createRequest(VALIDATING_WEBHOOK_HREF)
        .post(createWebhookRequest(admissionReview));
  }

  private String getAsString(String fileName) {
    return getAsString(inputStreamFromClasspath(fileName));
  }

  private String getAsString(InputStream inputStream) {
    return new BufferedReader(
        new InputStreamReader(inputStream, StandardCharsets.UTF_8))
        .lines()
        .collect(Collectors.joining("\n"));
  }

  private Entity<String> createWebhookRequest(String jsonStr) {
    return Entity.entity(jsonStr, MediaType.APPLICATION_JSON);
  }

  abstract class RestBackendStub implements RestBackend {
    public Object createOrReplaceCluster(Map<String, Object> body) {
      ClusterResource cluster = readCluster(writeMap(body));
      testSupport.defineResources(cluster);
      return body;
    }

    public List<Map<String, Object>> listClusters(String namespace) {
      return null; // TODO
    }
  }

  abstract static class RestConfigStub implements RestConfig {
    private final Supplier<RestBackend> restBackendSupplier;

    RestConfigStub(Supplier<RestBackend> restBackendSupplier) {
      this.restBackendSupplier = restBackendSupplier;
    }

    static RestConfig create(Supplier<RestBackend> restBackendSupplier) {
      return createStrictStub(RestConfigStub.class, restBackendSupplier);
    }

    @Override
    public RestBackend getBackend(String accessToken) {
      return restBackendSupplier.get();
    }

    @Override
    public String getHost() {
      return "localhost";
    }

    @Override
    public int getWebhookHttpsPort() {
      return 8084;
    }
  }

  public static InputStream inputStreamFromClasspath(String path) {
    return WebhookRestTest.class.getResourceAsStream(path);
  }
}<|MERGE_RESOLUTION|>--- conflicted
+++ resolved
@@ -84,13 +84,9 @@
   private static final String VALIDATING_WEBHOOK_HREF = "/admission";
   private static final String RESPONSE_UID = "705ab4f5-6393-11e8-b7cc-42010a800002";
   private static final String REJECT_MESSAGE_PATTERN = "Change request to domain resource '%s' cannot be honored"
-<<<<<<< HEAD
           + " because the replica count for cluster '%s' would exceed the cluster size '%s'";
   private static final String REJECT_MESSAGE_PATTERN_CLUSTER = "Change request to cluster resource '%s' cannot be "
       + "honored because the replica count would exceed the cluster size '%s'";
-=======
-          + " because the replica count for cluster '%s' would exceed the cluster size '%s'.";
->>>>>>> 89aaa30a
 
   private final AdmissionReview domainReview = createDomainAdmissionReview();
   private final AdmissionReview clusterReview = createClusterAdmissionReview();
