--- conflicted
+++ resolved
@@ -255,169 +255,6 @@
     assertThat(wlsClusterConfig.getMaxClusterSize(), equalTo(2));
   }
 
-  @Test
-<<<<<<< HEAD
-  public void verifyValidateClusterStartupDoNotWarnIfOfNoServers_mixedCluster() {
-    WlsDynamicServersConfig wlsDynamicServersConfig =
-        createDynamicServersConfig(1, 1, 1,"ms-", "cluster1");
-    WlsClusterConfig wlsClusterConfig = new WlsClusterConfig("cluster1", wlsDynamicServersConfig);
-    wlsClusterConfig.addServerConfig(createWlsServerConfig("ms-0", 8011, null));
-
-    wlsClusterConfig.validateCluster(2, null);
-    assertTrue(logRecords.isEmpty());
-  }
-
-  @Test
-  public void verifyValidateClusterStartupSuggestsUpdateToDynamicClusterIfReplicasTooHigh() {
-    WlsDynamicServersConfig wlsDynamicServersConfig =
-        createDynamicServersConfig(1, 2, 1,"ms-", "cluster1");
-    WlsClusterConfig wlsClusterConfig = new WlsClusterConfig("cluster1", wlsDynamicServersConfig);
-    ArrayList<ConfigUpdate> suggestedConfigUpdates = new ArrayList<>();
-
-    wlsClusterConfig.validateCluster(2, suggestedConfigUpdates);
-
-    assertEquals(1, suggestedConfigUpdates.size());
-    WlsClusterConfig.DynamicClusterSizeConfigUpdate configUpdate =
-        (WlsClusterConfig.DynamicClusterSizeConfigUpdate) suggestedConfigUpdates.get(0);
-    assertEquals(2, configUpdate.targetClusterSize);
-  }
-
-  @Test
-  public void
-      verifyValidateClusterStartupDoNotSuggestsUpdateToDynamicClusterIfReplicasSameAsClusterSize() {
-    WlsDynamicServersConfig wlsDynamicServersConfig =
-        createDynamicServersConfig(1, 2, 1,"ms-", "cluster2");
-    WlsClusterConfig wlsClusterConfig = new WlsClusterConfig("cluster2", wlsDynamicServersConfig);
-    ArrayList<ConfigUpdate> suggestedConfigUpdates = new ArrayList<>();
-
-    wlsClusterConfig.validateCluster(1, suggestedConfigUpdates);
-
-    assertEquals(0, suggestedConfigUpdates.size());
-  }
-
-  @Test
-  public void
-      verifyValidateClusterStartupDoNotSuggestsUpdateToDynamicClusterIfReplicasLowerThanClusterSize() {
-    WlsDynamicServersConfig wlsDynamicServersConfig =
-        createDynamicServersConfig(2, 2, 1,"ms-", "cluster1");
-    WlsClusterConfig wlsClusterConfig = new WlsClusterConfig("cluster1", wlsDynamicServersConfig);
-    ArrayList<ConfigUpdate> suggestedConfigUpdates = new ArrayList<>();
-
-    wlsClusterConfig.validateCluster(1, suggestedConfigUpdates);
-
-    assertEquals(0, suggestedConfigUpdates.size());
-  }
-
-  @Test
-  public void
-      verifyValidateClusterStartupDoNotSuggestsUpdateToDynamicClusterIfCurrentSizeAlreadyMax() {
-    WlsDynamicServersConfig wlsDynamicServersConfig =
-        createDynamicServersConfig(2, 2, 1,"ms-", "cluster1");
-    WlsClusterConfig wlsClusterConfig = new WlsClusterConfig("cluster1", wlsDynamicServersConfig);
-    ArrayList<ConfigUpdate> suggestedConfigUpdates = new ArrayList<>();
-
-    wlsClusterConfig.validateCluster(3, suggestedConfigUpdates);
-    assertEquals(0, suggestedConfigUpdates.size());
-  }
-
-  @Test
-  public void
-      verifyValidateClusterStartupSuggestsUpdateToDynamicClusterEvenIfReplicasExceedsMaxClusterSize() {
-    WlsDynamicServersConfig wlsDynamicServersConfig =
-        createDynamicServersConfig(1, 2, 1,"ms-", "cluster1");
-    WlsClusterConfig wlsClusterConfig = new WlsClusterConfig("cluster1", wlsDynamicServersConfig);
-    ArrayList<ConfigUpdate> suggestedConfigUpdates = new ArrayList<>();
-
-    wlsClusterConfig.validateCluster(10, suggestedConfigUpdates);
-
-    WlsClusterConfig.DynamicClusterSizeConfigUpdate configUpdate =
-        (WlsClusterConfig.DynamicClusterSizeConfigUpdate) suggestedConfigUpdates.get(0);
-    assertEquals(2, configUpdate.targetClusterSize);
-  }
-
-  @Ignore // we are currently not suggesting updates based on number of machines
-  @Test
-  public void verifyValidateClusterStartupSuggestsUpdateToDynamicClusterIfNotEnoughMachines() {
-    WlsDynamicServersConfig wlsDynamicServersConfig =
-        createDynamicServersConfig(2, 1, 1,"ms-", "cluster1");
-    WlsClusterConfig wlsClusterConfig = new WlsClusterConfig("cluster1", wlsDynamicServersConfig);
-
-    Map<String, WlsClusterConfig> clusters = new HashMap<>();
-    clusters.put(wlsClusterConfig.getClusterName(), wlsClusterConfig);
-
-    WlsMachineConfig machine1 =
-        new WlsMachineConfig("domain1-cluster1-machine1", 5556, "localhost", "SSL");
-    Map<String, WlsMachineConfig> machines = new HashMap<>();
-    machines.put(machine1.getName(), machine1);
-
-    WlsDomainConfig wlsDomainConfig =
-        new WlsDomainConfig("base_domain", ADMIN_SERVER, clusters, null, null, machines);
-    wlsClusterConfig.setWlsDomainConfig(wlsDomainConfig);
-
-    ArrayList<ConfigUpdate> suggestedConfigUpdates = new ArrayList<>();
-
-    wlsClusterConfig.validateCluster(2, suggestedConfigUpdates);
-
-    assertEquals(1, suggestedConfigUpdates.size());
-    WlsClusterConfig.DynamicClusterSizeConfigUpdate configUpdate =
-        (WlsClusterConfig.DynamicClusterSizeConfigUpdate) suggestedConfigUpdates.get(0);
-    assertEquals(2, configUpdate.targetClusterSize);
-  }
-
-  @Ignore // we are currently not suggesting updates based on number of machines
-  @Test
-  public void verifyValidateClusterStartupDoNotLowerClusterSizeIfNotEnoughMachines() {
-    WlsDynamicServersConfig wlsDynamicServersConfig =
-        createDynamicServersConfig(2, 1, 1,"ms-", "cluster1");
-    WlsClusterConfig wlsClusterConfig = new WlsClusterConfig("cluster1", wlsDynamicServersConfig);
-
-    Map<String, WlsClusterConfig> clusters = new HashMap<>();
-    clusters.put(wlsClusterConfig.getClusterName(), wlsClusterConfig);
-
-    Map<String, WlsMachineConfig> machines = new HashMap<>();
-
-    WlsDomainConfig wlsDomainConfig =
-        new WlsDomainConfig("base_domain", ADMIN_SERVER, clusters, null, null, machines);
-    wlsClusterConfig.setWlsDomainConfig(wlsDomainConfig);
-
-    ArrayList<ConfigUpdate> suggestedConfigUpdates = new ArrayList<>();
-
-    // replica = 1, dynamicClusterSize = 2, num of machines = 0 ==> need to create one machine
-    // but need to ensure that the update will not reduce dynamicClusterSize from 2 to 1
-    wlsClusterConfig.validateCluster(1, suggestedConfigUpdates);
-    assertEquals(1, suggestedConfigUpdates.size());
-    WlsClusterConfig.DynamicClusterSizeConfigUpdate configUpdate =
-        (WlsClusterConfig.DynamicClusterSizeConfigUpdate) suggestedConfigUpdates.get(0);
-    assertEquals(2, configUpdate.targetClusterSize);
-  }
-
-  @Ignore // we are currently not suggesting updates based on number of machines
-  @Test
-  public void verifyValidateClusterStartupDoNotSuggestUpdateToDynamicClusterIfEnoughMachines() {
-    WlsDynamicServersConfig wlsDynamicServersConfig =
-        createDynamicServersConfig(1, 1, 1,"ms-", "cluster1");
-    WlsClusterConfig wlsClusterConfig = new WlsClusterConfig("cluster1", wlsDynamicServersConfig);
-
-    Map<String, WlsClusterConfig> clusters = new HashMap<>();
-    clusters.put(wlsClusterConfig.getClusterName(), wlsClusterConfig);
-
-    WlsMachineConfig machine1 =
-        new WlsMachineConfig("domain1-cluster1-machine1", 5556, "localhost", "SSL");
-    Map<String, WlsMachineConfig> machines = new HashMap<>();
-    machines.put(machine1.getName(), machine1);
-
-    WlsDomainConfig wlsDomainConfig =
-        new WlsDomainConfig("base_domain", ADMIN_SERVER, clusters, null, null, machines);
-    wlsClusterConfig.setWlsDomainConfig(wlsDomainConfig);
-
-    ArrayList<ConfigUpdate> suggestedConfigUpdates = new ArrayList<>();
-    wlsClusterConfig.validateCluster(1, suggestedConfigUpdates);
-    assertEquals(0, suggestedConfigUpdates.size());
-  }
-
-  @Test
-=======
->>>>>>> 7b91449d
   public void verifyGetUpdateDynamicClusterSizeUrlIncludesClusterName() {
     WlsDynamicServersConfig wlsDynamicServersConfig =
         createDynamicServersConfig(1, 1, 1,"ms-", "cluster1");
