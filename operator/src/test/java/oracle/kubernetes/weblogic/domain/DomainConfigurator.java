// Copyright (c) 2018, 2023, Oracle and/or its affiliates.
// Licensed under the Universal Permissive License v 1.0 as shown at https://oss.oracle.com/licenses/upl.

package oracle.kubernetes.weblogic.domain;

import java.util.Arrays;
import java.util.List;
import java.util.Optional;
import javax.annotation.Nonnull;

import io.kubernetes.client.openapi.models.V1Affinity;
import io.kubernetes.client.openapi.models.V1Container;
import io.kubernetes.client.openapi.models.V1EnvVar;
import io.kubernetes.client.openapi.models.V1HostAlias;
import io.kubernetes.client.openapi.models.V1LocalObjectReference;
import io.kubernetes.client.openapi.models.V1PodReadinessGate;
import io.kubernetes.client.openapi.models.V1PodSecurityContext;
import io.kubernetes.client.openapi.models.V1ResourceRequirements;
import io.kubernetes.client.openapi.models.V1SecurityContext;
import io.kubernetes.client.openapi.models.V1Toleration;
import io.kubernetes.client.openapi.models.V1Volume;
import oracle.kubernetes.operator.DomainSourceType;
import oracle.kubernetes.operator.DomainType;
import oracle.kubernetes.operator.LogHomeLayoutType;
import oracle.kubernetes.operator.ModelInImageDomainType;
import oracle.kubernetes.operator.OverrideDistributionStrategy;
import oracle.kubernetes.operator.ServerStartPolicy;
import oracle.kubernetes.operator.helpers.DomainPresenceInfo;
import oracle.kubernetes.weblogic.domain.model.AuxiliaryImage;
import oracle.kubernetes.weblogic.domain.model.Configuration;
import oracle.kubernetes.weblogic.domain.model.DomainResource;
import oracle.kubernetes.weblogic.domain.model.DomainSpec;
import oracle.kubernetes.weblogic.domain.model.InitializeDomainOnPV;

/**
 * Configures a domain, adding settings independently of the version of the domain representation.
 * Note that the configurator uses a predefined domain schema, and should only be used for testing.
 * Using it in the runtime runs the risk of corrupting the domain.
 */
@SuppressWarnings("UnusedReturnValue")
public abstract class DomainConfigurator {

  private DomainResource domain;

  protected DomainConfigurator() {
    // no-op
  }

  protected DomainConfigurator(DomainResource domain) {
    this.domain = domain;
  }

  public abstract DomainConfigurator createFor(DomainResource domain);

  /**
   * Sets the home for the domain.
   *
   * @param domainHome the home of the domain
   * @return this object
   */
  public DomainConfigurator withDomainHome(String domainHome) {
    getDomainSpec().setDomainHome(domainHome);
    return this;
  }

  /**
   * Sets the full path of liveness probe custom script for domain.
   *
   * @param livenessProbeCustomScript full path of the liveness probe custom script
   * @return this object
   */
  public DomainConfigurator withLivenessProbeCustomScript(String livenessProbeCustomScript) {
    getDomainSpec().setLivenessProbeCustomScript(livenessProbeCustomScript);
    return this;
  }

  public DomainConfigurator withDomainHomeSourceType(DomainSourceType domainHomeSourceType) {
    getDomainSpec().setDomainHomeSourceType(domainHomeSourceType);
    return this;
  }

  public DomainConfigurator withWDTInstallationHome(String wdtInstallationHome) {
    getDomainSpec().setWdtInstallHome(wdtInstallationHome);
    return this;
  }

  public DomainConfigurator withModelHome(String modelHome) {
    getDomainSpec().setModelHome(modelHome);
    return this;
  }

  /**
   * Sets the configuration for initialization for the domain on PV.
   *
   * @param initializeDomainOnPv configuration for initialization for the domain on PV
   * @return this object
   */
  public DomainConfigurator withInitializeDomainOnPv(InitializeDomainOnPV initializeDomainOnPv) {
    Configuration configuration = getDomainSpec().getConfiguration();
    if (configuration == null) {
      getDomainSpec().setConfiguration(new Configuration());
    }
    Optional.ofNullable(getDomainSpec().getConfiguration())
        .ifPresent(c -> c.withInitializeDomainOnPv(initializeDomainOnPv));
    return this;
  }

  /**
   * Configure introspector.
   *
   * @return An IntrospectorConfigurator object for configuring an admin server
   */
  public abstract IntrospectorConfigurator configureIntrospector();

  /**
   * Configure admin server.
   *
   * @return An AdminServerConfigurator object for configuring an admin server
   */
  public abstract AdminServerConfigurator configureAdminServer();

  public void withDefaultReplicaCount(int replicas) {
    getDomainSpec().setReplicas(replicas);
  }

  /**
   * Sets the default image for the domain.
   *
   * @param image the name of the image
   * @return this object
   */
  public DomainConfigurator withDefaultImage(String image) {
    getDomainSpec().setImage(image);
    return this;
  }

  /**
   * Sets the default image pull policy for the domain.
   *
   * @param imagepullpolicy the new policy
   * @return this object
   */
  public DomainConfigurator withDefaultImagePullPolicy(String imagepullpolicy) {
    getDomainSpec().setImagePullPolicy(imagepullpolicy);
    return this;
  }

  /**
   * Sets the default image pull secret for the domain.
   *
   * @param secretReference the object referring to the secret
   * @return this object
   */
  public DomainConfigurator withDefaultImagePullSecret(V1LocalObjectReference secretReference) {
    getDomainSpec().setImagePullSecret(secretReference);
    return this;
  }

  /**
   * Sets the image pull secrets for the domain.
   *
   * @param secretReferences a list of objects referring to secrets
   * @return this object
   */
  public DomainConfigurator withDefaultImagePullSecrets(
      V1LocalObjectReference... secretReferences) {
    getDomainSpec().setImagePullSecrets(Arrays.asList(secretReferences));
    return this;
  }

  /**
   * Sets the host aliases in the server pod for the domain.
   *
   * @param hostAliases a list of host aliases
   * @return this object
   */
  public DomainConfigurator withHostAliases(
      V1HostAlias... hostAliases) {
    getDomainSpec().setHostAliases(Arrays.asList(hostAliases));
    return this;
  }

  /**
   * Sets the log home value.
   *
   * @param logHome the log home value
   * @return this object
   */
  public DomainConfigurator withLogHome(String logHome) {
    getDomainSpec().setLogHome(logHome);
    return this;
  }

  /**
   * Sets the log home layout value.
   *
   * @param logHomeLayout the log home layout value
   * @return this object
   */
  public DomainConfigurator withLogHomeLayout(LogHomeLayoutType logHomeLayout) {
    getDomainSpec().setLogHomeLayout(logHomeLayout);
    return this;
  }

  /**
   * Sets the log home enabled flag.
   *
   * @param logHomeEnabled true if log home is enabled, false otherwise
   * @return this object
   */
  public DomainConfigurator withLogHomeEnabled(boolean logHomeEnabled) {
    getDomainSpec().setLogHomeEnabled(logHomeEnabled);
    return this;
  }

  /**
   * Sets the admin channel port forwarding enabled flag.
   *
   * @param adminChannelPortForwardingEnabled true if admin channel port forwarding is enabled, false otherwise
   * @return this object
   */
  public DomainConfigurator withAdminChannelPortForwardingEnabled(boolean adminChannelPortForwardingEnabled) {
    Optional.ofNullable(getDomainSpec().getAdminServer())
            .ifPresent(admin -> admin.setAdminChannelPortForwardingEnabled(adminChannelPortForwardingEnabled));
    return this;
  }

  /**
   * Sets the data home value.
   *
   * @param dataHome the data home value
   * @return this object
   */
  public DomainConfigurator withDataHome(String dataHome) {
    getDomainSpec().setDataHome(dataHome);
    return this;
  }

  /**
   * Sets whether to write server HTTP access log files to the directory specified in
   * logHome.
   *
   * @param httpAccessLogInLogHome boolean specifying whether to write server HTTP
   *                               access log files to the logHome directory
   * @return this object
   */
  public DomainConfigurator withHttpAccessLogInLogHome(boolean httpAccessLogInLogHome) {
    getDomainSpec().setHttpAccessLogInLogHome(httpAccessLogInLogHome);
    return this;
  }

  public DomainConfigurator withMaxConcurrentStartup(Integer maxConcurrentStartup) {
    getDomainSpec().setMaxClusterConcurrentStartup(maxConcurrentStartup);
    return this;
  }

  public DomainConfigurator withMaximumReadyWaitTimeSeconds(Long readyWaitTimeSeconds) {
    getDomainSpec().setMaxReadyWaitTimeSeconds(readyWaitTimeSeconds);
    return this;
  }

  public DomainConfigurator withMaximumPendingWaitTimeSeconds(Long pendingWaitTimeSeconds) {
    getDomainSpec().setMaxPendingWaitTimeSeconds(pendingWaitTimeSeconds);
    return this;
  }

  public DomainConfigurator withMaxConcurrentShutdown(Integer maxConcurrentShutdown) {
    getDomainSpec().setMaxClusterConcurrentShutdown(maxConcurrentShutdown);
    return this;
  }

  public DomainConfigurator withMaxUnavailable(Integer maxUnavailable) {
    getDomainSpec().setMaxClusterUnavailable(maxUnavailable);
    return this;
  }

  public DomainConfigurator withClusterReference(String clusterResourceName) {
    getDomainSpec().getClusters().add(new V1LocalObjectReference().name(clusterResourceName));
    return this;
  }

  /**
   * Sets the WebLogic configuration overrides configmap name for the domain.
   *
   * @param configMapName Name of the Kubernetes configmap that contains the config overrides
   * @return this object
   */
  public abstract DomainConfigurator withConfigOverrides(String configMapName);

  /**
   * Sets the WebLogic configuration overrides secret names for the domain.
   *
   * @param secretNames a list of secret names
   * @return this object
   */
  public abstract DomainConfigurator withConfigOverrideSecrets(String... secretNames);

  public abstract DomainConfigurator withConfigOverrideDistributionStrategy(
        OverrideDistributionStrategy strategy);

  /**
   * Sets the default settings for the readiness probe. Any settings left null will default to the
   * tuning parameters.
   *
   * @param initialDelay the default initial delay, in seconds.
   * @param timeout the default timeout, in seconds.
   * @param period the default probe period, in seconds.
   */
  public abstract void withDefaultReadinessProbeSettings(Integer initialDelay, Integer timeout, Integer period);

  /**
   * Add auxiliary images for the domain resource.
   */
  public abstract DomainConfigurator withAuxiliaryImages(List<AuxiliaryImage> ai);

  /**
   * Configure auxiliary image volume mount path.
   */
  public abstract DomainConfigurator withAuxiliaryImageVolumeMountPath(String auxiliaryImageVolumeMountPath);

  /**
   * Configure auxiliary image volume withAuxiliaryImageVolumeMedium.
   */
  public abstract DomainConfigurator withAuxiliaryImageVolumeMedium(String auxiliaryImageVolumeMedium);

  /**
   * Configure auxiliary image volume size limit.
   */
  public abstract DomainConfigurator withAuxiliaryImageVolumeSizeLimit(String auxiliaryImageSizeLimit);

  /**
   * Sets the default settings for the liveness probe. Any settings left null will default to the
   * tuning parameters.
   *
   * @param initialDelay the default initial delay, in seconds.
   * @param timeout the default timeout, in seconds.
   * @param period the default probe period, in seconds.
   *
   */
  public abstract void withDefaultLivenessProbeSettings(Integer initialDelay, Integer timeout, Integer period);

  /**
   * Sets the default thresholds for the liveness probe. Any thresholds left null will default to the
   * tuning parameters.
   *
   * @param successThreshold the default success threshold.
   * @param failureThreshold the default failure threshold.
   */
  public abstract void withDefaultLivenessProbeThresholds(Integer successThreshold, Integer failureThreshold);

  /**
   * Sets the default server start policy ("Always", "Never" or "IfNeeded") for the domain.
   *
   * @param startPolicy the new default policy
   * @return this object
   */
  public abstract DomainConfigurator withDefaultServerStartPolicy(ServerStartPolicy startPolicy);

  /**
   * Add an environment variable with the given name and value to the domain.
   *
   * @param name variable name
   * @param value value
   * @return this object
   */
  public abstract DomainConfigurator withEnvironmentVariable(String name, String value);

  /**
   * Add an environment variable to the domain.
   * @param envVar V1EnvVar to be added to the domain
   * @return this object
   */
  public abstract DomainConfigurator withEnvironmentVariable(V1EnvVar envVar);

  protected DomainSpec getDomainSpec() {
    return domain.getSpec();
  }

  public abstract DomainConfigurator withAdditionalVolume(String name, String path);

  public abstract DomainConfigurator withAdditionalVolume(V1Volume volume);

  public abstract DomainConfigurator withAdditionalPvClaimVolume(String name, String claimName);

  public abstract DomainConfigurator withAdditionalVolumeMount(String name, String path);

  public abstract DomainConfigurator withInitContainer(V1Container initContainer);

  public abstract DomainConfigurator withContainer(V1Container container);

  public abstract DomainConfigurator withPodLabel(String name, String value);

  public abstract DomainConfigurator withPodAnnotation(String name, String value);

  public abstract DomainConfigurator withMonitoringExporterConfiguration(String configuration);

  public abstract DomainConfigurator withMonitoringExporterResources(V1ResourceRequirements resourceRequirements);

  public abstract DomainConfigurator withMonitoringExporterImage(String imageName);

  public abstract DomainConfigurator withMonitoringExporterPort(Integer port);

  public abstract DomainConfigurator withFluentdConfiguration(boolean watchIntrospectorLog,
                                                              String credentialName, String fluentdConfig,
                                                              List<String> args, List<String> command);

  /**
   * Adds a default server configuration to the domain, if not already present.
   *
   * @param serverName the name of the server to add
   * @return an object to add additional configurations
   */
  public abstract ServerConfigurator configureServer(@Nonnull String serverName);

  /**
   * Adds a default cluster configuration to the domain, if not already present.
   *
   * @param info Domain processor info
   * @param clusterName the name of the server to add
   * @return an object to add additional configurations
   */
  public abstract ClusterConfigurator configureCluster(DomainPresenceInfo info, @Nonnull String clusterName);

  public abstract void setShuttingDown(boolean start);

  /**
   * Add a node label to the Domain's node selector.
   *
   * @param labelKey the pod label key
   * @param labelValue the pod label value
   * @return this object
   */
  public abstract DomainConfigurator withNodeSelector(String labelKey, String labelValue);

  /**
   * Add a resource requirement at domain level. The requests for memory are measured in bytes. You
   * can express memory as a plain integer or as a fixed-point integer using one of these suffixes:
   * E, P, T, G, M, K. You can also use the power-of-two equivalents: Ei, Pi, Ti, Gi, Mi, Ki. The
   * requests for cpu are measured in cpu units and can be expressed in millicores i.e. 100m is the
   * same as 0.1
   *
   * @param resource the resource to be added as requirement cpu or memory
   * @param quantity the quantity required for the resource
   * @return this object
   */
  public abstract DomainConfigurator withRequestRequirement(String resource, String quantity);

  /**
   * Add a resource limit at domain level, the requests for memory are measured in bytes. You can
   * express memory as a plain integer or as a fixed-point integer using one of these suffixes: E,
   * P, T, G, M, K. You can also use the power-of-two equivalents: Ei, Pi, Ti, Gi, Mi, Ki. The
   * requests for cpu are measured in cpu units and can be expressed in millicores i.e. 100m is the
   * same as 0.1
   *
   * @param resource the resource to be added as requirement cpu or memory
   * @param quantity the quantity required for the resource
   * @return this object
   */
  public abstract DomainConfigurator withLimitRequirement(String resource, String quantity);

  /**
   * Add security constraints at container level, if the same constraint is also defined at pod
   * level then container constraint take precedence.
   *
   * @param containerSecurityContext the security context object
   * @return this object
   */
  public abstract DomainConfigurator withContainerSecurityContext(
      V1SecurityContext containerSecurityContext);

  /**
   * Add security constraints at pod level, if the same constraint is also defined at container
   * level then container constraint take precedence.
   *
   * @param podSecurityContext pod-level security attributes to be added to this DomainConfigurator
   * @return this object
   */
  public abstract DomainConfigurator withPodSecurityContext(
      V1PodSecurityContext podSecurityContext);

  /**
   * Tells the operator whether the customer wants to restart the server pods. The value can be any
   * String and it can be defined on domain, cluster or server to restart the different pods. After
   * the value is added, the corresponding pods will be terminated and created again. If customer
   * modifies the value again after the pods were recreated, then the pods will again be terminated
   * and recreated.
   *
   * @since 2.0
   * @param restartVersion If present, every time this value is updated the operator will restart
   *     the required servers
   * @return this object
   */
  public abstract DomainConfigurator withRestartVersion(String restartVersion);


  /**
   * Tells the operator to start the introspect domain job.
   *
   * @since 2.0
   * @param introspectVersion If present, every time this value is updated the operator will start
   *     the introspect domain job.
   * @return this object
   */
  public abstract DomainConfigurator withIntrospectVersion(String introspectVersion);


  /**
   * Defines a secret reference for the domain.
   * @param secretName the name of the secret
   * @return this object
   */
  public abstract DomainConfigurator withWebLogicCredentialsSecret(String secretName);

  /**
   * Set affinity for the pod configuration.
   *
   * @param affinity affinity to be set to this DomainConfigurator
   * @return this object
   */
  public abstract DomainConfigurator withAffinity(V1Affinity affinity);

  /**
   * Set restart policy for the pod configuration.
   *
   * @param restartPolicy restart policy to be set to this DomainConfigurator
   * @return this object
   */
  public abstract DomainConfigurator withRestartPolicy(String restartPolicy);

  /**
   * Add readiness gate to the pod configuration.
   *
   * @param readinessGate readiness gate to be added to this DomainConfigurator
   * @return this object
   */
  public abstract DomainConfigurator withReadinessGate(V1PodReadinessGate readinessGate);

  /**
   * Set node name for the pod configuration.
   *
   * @param nodeName node name to be set to this DomainConfigurator
   * @return this object
   */
  public abstract DomainConfigurator withNodeName(String nodeName);

  /**
   * Set scheduler name for the pod configuration.
   *
   * @param schedulerName scheduler name to be set to this DomainConfigurator
   * @return this object
   */
  public abstract DomainConfigurator withSchedulerName(String schedulerName);

  /**
   * Set runtime class name for the pod configuration.
   *
   * @param runtimeClassName runtime class name to be set to this DomainConfigurator
   * @return this object
   */
  public abstract DomainConfigurator withRuntimeClassName(String runtimeClassName);

  /**
   * Set priority class name for the pod configuration.
   *
   * @param priorityClassName priority class name to be set to this DomainConfigurator
   * @return this object
   */
  public abstract DomainConfigurator withPriorityClassName(String priorityClassName);

  /**
   * Add a toleration to the pod configuration.
   *
   * @param toleration toleration to be added to this DomainConfigurator
   * @return this object
   */
  public abstract DomainConfigurator withToleration(V1Toleration toleration);

  /**
   * Add the introspector job active deadline.
   *
   * @param deadline the deadline value to be set to this DomainConfigurator
   * @return this object
   */
  public abstract DomainConfigurator withIntrospectorJobActiveDeadlineSeconds(long deadline);

  /**
   * Add the maximum server pod wait time.
   *
   * @param waitTime the wait time value to be set to this DomainConfigurator
   * @return this object
   */
  public abstract DomainConfigurator withMaxReadyWaitTimeSeconds(long waitTime);

  /**
   * Add WDT model config map for the domain resource.
   *
   * @param configmap the configmap for WDT model
   * @return this object
   */
  public abstract DomainConfigurator withModelConfigMap(String configmap);

  /**
   * Add model runtime encryption secret for the domain resource.
   *
   * @param secret the runtime encryption secret for WDT model
   * @return this object
   */
  public abstract DomainConfigurator withRuntimeEncryptionSecret(String secret);

  /**
   * Enable MII Online Update.
   *
   * @return this object
   */
  public abstract DomainConfigurator withMIIOnlineUpdate();

  /**
   * Set onNonDynamicChanges to CommitUpdateAndRoll for  MII Online Update.
   *
   * @return this object
   */
  public abstract DomainConfigurator withMIIOnlineUpdateOnDynamicChangesUpdateAndRoll();


  /**
   * Add OPSS wallet password secret for the domain resource.
   *
   * @param secret the OPSS wallet password secret
   * @return this object
   */
  public abstract DomainConfigurator withOpssWalletPasswordSecret(String secret);

  /**
   * Add OPSS wallet file secret for the domain resource.
   *
   * @param secret the OPSS wallet file secret
   * @return this object
   */
  public abstract DomainConfigurator withOpssWalletFileSecret(String secret);

  /**
   * Add domain type for the domain resource.
   *
   * @param type the domain type
   * @return this object
   */
  public abstract DomainConfigurator withDomainType(ModelInImageDomainType type);

  /**
   * Specify the Severe error retry interval in seconds.
   * @param retrySeconds the new value
   * @return this object
   */
  public abstract DomainConfigurator withFailureRetryIntervalSeconds(long retrySeconds);

  /**
   * Specify the Severe error retry limit in minutes.
   * @param limitMinutes the new value
   * @return this object
   */
  public abstract DomainConfigurator withFailureRetryLimitMinutes(long limitMinutes);

<<<<<<< HEAD
  /**
   * Add OPSS wallet password secret for the domain resource's initializeDomainOnPV.
   *
   * @param secret the OPSS wallet password secret
   * @return this object
   */
  public abstract DomainConfigurator withInitPvDomainOpssWalletPasswordSecret(String secret);

  /**
   * Add OPSS wallet file secret for the domain resource's initializeDomainOnPV.
   *
   * @param secret the OPSS wallet file secret
   * @return this object
   */
  public abstract DomainConfigurator withInitPvDomainOpssWalletFileSecret(String secret);

  /**
   * Add domain type for the domain resource's initializeDomainOnPV.
   *
   * @param type the domain type
   * @return this object
   */
  public abstract DomainConfigurator withInitPvDomainType(DomainType type);

  /**
   * Add domain type for the domain resource's initializeDomainOnPV.
   *
   * @param cm the configmap
   * @return this object
   */
  public abstract DomainConfigurator withDomainCreationConfigMap(String cm);
=======
  public abstract DomainConfigurator withInitializeDomainOnPV(InitializeDomainOnPV initPvDomain);
>>>>>>> 5ac0209c
}<|MERGE_RESOLUTION|>--- conflicted
+++ resolved
@@ -660,7 +660,6 @@
    */
   public abstract DomainConfigurator withFailureRetryLimitMinutes(long limitMinutes);
 
-<<<<<<< HEAD
   /**
    * Add OPSS wallet password secret for the domain resource's initializeDomainOnPV.
    *
@@ -692,7 +691,6 @@
    * @return this object
    */
   public abstract DomainConfigurator withDomainCreationConfigMap(String cm);
-=======
+
   public abstract DomainConfigurator withInitializeDomainOnPV(InitializeDomainOnPV initPvDomain);
->>>>>>> 5ac0209c
 }