// Copyright (c) 2019, 2022, Oracle and/or its affiliates.
// Licensed under the Universal Permissive License v 1.0 as shown at https://oss.oracle.com/licenses/upl.

package oracle.kubernetes.weblogic.domain.model;

import java.util.ArrayList;
import java.util.Collections;
import java.util.List;

import com.meterware.simplestub.Memento;
import io.kubernetes.client.openapi.models.V1Container;
import io.kubernetes.client.openapi.models.V1ContainerPort;
import io.kubernetes.client.openapi.models.V1LocalObjectReference;
<<<<<<< HEAD
=======
import oracle.kubernetes.operator.ModelInImageDomainType;
import oracle.kubernetes.operator.TuningParameters;
>>>>>>> ba8fd764
import oracle.kubernetes.operator.helpers.KubernetesTestSupport;
import oracle.kubernetes.operator.helpers.LegalNames;
import oracle.kubernetes.operator.helpers.TuningParametersStub;
import oracle.kubernetes.weblogic.domain.DomainConfigurator;
import org.junit.jupiter.api.AfterEach;
import org.junit.jupiter.api.BeforeEach;
import org.junit.jupiter.api.Test;

import static oracle.kubernetes.operator.DomainProcessorTestSetup.NS;
import static oracle.kubernetes.operator.DomainProcessorTestSetup.UID;
import static oracle.kubernetes.operator.DomainProcessorTestSetup.createTestDomain;
import static oracle.kubernetes.operator.DomainSourceType.FROM_MODEL;
import static oracle.kubernetes.operator.DomainSourceType.IMAGE;
import static oracle.kubernetes.operator.KubernetesConstants.WLS_CONTAINER_NAME;
import static oracle.kubernetes.operator.helpers.PodHelperTestBase.getAuxiliaryImage;
import static oracle.kubernetes.weblogic.domain.model.Model.DEFAULT_AUXILIARY_IMAGE_MOUNT_PATH;
import static org.hamcrest.Matchers.contains;
import static org.hamcrest.Matchers.empty;
import static org.hamcrest.Matchers.stringContainsInOrder;
import static org.hamcrest.junit.MatcherAssert.assertThat;

class DomainValidationTest extends DomainValidationTestBase {

  private static final String ENV_NAME1 = "MY_ENV";
  private static final String RAW_VALUE_1 = "123";
  private static final String RAW_MOUNT_PATH_1 = "$(DOMAIN_HOME)/servers/$(SERVER_NAME)";
  private static final String RAW_MOUNT_PATH_2 = "$(MY_ENV)/bin";
  private static final String BAD_MOUNT_PATH_1 = "$DOMAIN_HOME/servers/$SERVER_NAME";
  private static final String BAD_MOUNT_PATH_2 = "$(DOMAIN_HOME/servers/$(SERVER_NAME";
  private static final String BAD_MOUNT_PATH_3 = "$()DOMAIN_HOME/servers/SERVER_NAME";
  private static final String LONG_CONTAINER_PORT_NAME = "long-container-port-name";

  private final Domain domain = createTestDomain();
  private final KubernetesTestSupport testSupport = new KubernetesTestSupport();
  private final List<Memento> mementos = new ArrayList<>();

  @BeforeEach
  public void setUp() throws Exception {
    mementos.add(testSupport.install());
    mementos.add(TuningParametersStub.install());
    resourceLookup.defineResource(SECRET_NAME, KubernetesResourceType.Secret, NS);
    resourceLookup.defineResource(OVERRIDES_CM_NAME_MODEL, KubernetesResourceType.ConfigMap, NS);
    resourceLookup.defineResource(OVERRIDES_CM_NAME_IMAGE, KubernetesResourceType.ConfigMap, NS);
    configureDomain(domain)
          .withWebLogicCredentialsSecret(SECRET_NAME, null);
  }

  @AfterEach
  public void tearDown() {
    mementos.forEach(Memento::revert);
  }

  @Test
  void whenManagerServerSpecsHaveUniqueNames_dontReportError() {
    domain.getSpec().getManagedServers().add(new ManagedServer().withServerName("ms1"));
    domain.getSpec().getManagedServers().add(new ManagedServer().withServerName("ms2"));

    assertThat(domain.getValidationFailures(resourceLookup), empty());
  }

  @Test
  void whenManagerServerSpecsHaveDuplicateNames_reportError() {
    domain.getSpec().getManagedServers().add(new ManagedServer().withServerName("ms1"));
    domain.getSpec().getManagedServers().add(new ManagedServer().withServerName("ms1"));

    assertThat(domain.getValidationFailures(resourceLookup),
          contains(stringContainsInOrder("managedServers", "ms1")));
  }

  @Test
  void whenManagerServerSpecsHaveDns1123DuplicateNames_reportError() {
    domain.getSpec().getManagedServers().add(new ManagedServer().withServerName("Server-1"));
    domain.getSpec().getManagedServers().add(new ManagedServer().withServerName("server_1"));

    assertThat(domain.getValidationFailures(resourceLookup),
          contains(stringContainsInOrder("managedServers", "server-1")));
  }

  @Test
  void whenDomainConfiguredWithAuxiliaryImageAndVolumeMountExists_reportError() {
    configureDomain(domain)
          .withAdditionalVolumeMount("test", DEFAULT_AUXILIARY_IMAGE_MOUNT_PATH)
          .withRuntimeEncryptionSecret("mysecret")
          .withAuxiliaryImages(Collections.singletonList(getAuxiliaryImage("wdt-image:v1")));

    assertThat(domain.getValidationFailures(resourceLookup),
          contains(stringContainsInOrder("auxiliary images", "mountPath", "already in use")));
  }

  @Test
  void whenDomainConfiguredWithAuxiliaryImageAndDomainHomeInImage_noErrorReported() {
    configureDomain(domain).withDomainHomeSourceType(IMAGE)
          .withModelConfigMap("wdt-cm")
          .withAuxiliaryImages(Collections.singletonList(getAuxiliaryImage("wdt-image:v1")));

    assertThat(domain.getValidationFailures(resourceLookup), empty());
  }

  @Test
  void whenMoreThanOneAuxiliaryImageSetsSourceWDTInstallHome_reportError() {
    List<AuxiliaryImage> auxiliaryImages = new ArrayList<>();
    auxiliaryImages.add(new AuxiliaryImage().image("image1").sourceWDTInstallHome("/wdtInstallHome1"));
    auxiliaryImages.add(new AuxiliaryImage().image("image2").sourceWDTInstallHome("/wdtInstallHome2"));

    configureDomainWithRuntimeEncryptionSecret(domain)
          .withAuxiliaryImages(auxiliaryImages);

    assertThat(domain.getValidationFailures(resourceLookup),
          contains(stringContainsInOrder("More than one auxiliary image under",
                "'spec.configuration.model.auxiliaryImages'",
                "sets a 'sourceWDTInstallHome'")));
  }

  @Test
  void whenTwoAuxiliaryImageSetsSourceWDTInstallHomeAndOneIsNone_noErrorReported() {
    List<AuxiliaryImage> auxiliaryImages = new ArrayList<>();
    auxiliaryImages.add(new AuxiliaryImage().image("image1").sourceWDTInstallHome("/wdtInstallHome1"));
    auxiliaryImages.add(new AuxiliaryImage().image("image2").sourceWDTInstallHome("None"));

    configureDomainWithRuntimeEncryptionSecret(domain)
          .withAuxiliaryImages(auxiliaryImages);

    assertThat(domain.getValidationFailures(resourceLookup), empty());
  }

  @Test
  void wheOnlyOneAuxiliaryImageSetsSourceWDTInstallHome_noErrorReported() {
    List<AuxiliaryImage> auxiliaryImages = new ArrayList<>();
    auxiliaryImages.add(new AuxiliaryImage().image("image1"));
    auxiliaryImages.add(new AuxiliaryImage().image("image2").sourceWDTInstallHome("/wdtInstallHome1"));

    configureDomainWithRuntimeEncryptionSecret(domain)
          .withAuxiliaryImages(auxiliaryImages);

    assertThat(domain.getValidationFailures(resourceLookup), empty());
  }

  @Test
  void whenModelHomePlacedUnderWDTInstallHome_reportError() {
    configureDomainWithRuntimeEncryptionSecret(domain)
          .withWDTInstallationHome("/aux")
          .withModelHome("/aux/y");

    assertThat(domain.getValidationFailures(resourceLookup),
          contains(stringContainsInOrder("modelHome", "is invalid",
                "modelHome must be outside the directory for the wdtInstallHome")));
  }

  private DomainConfigurator configureDomainWithRuntimeEncryptionSecret(Domain domain) {
    return configureDomain(domain)
          .withRuntimeEncryptionSecret("mysecret");
  }

  @Test
  void whenWDTInstallHomePlacedUnderModelHome_reportError() {
    configureDomainWithRuntimeEncryptionSecret(domain)
          .withWDTInstallationHome("/aux/y")
          .withModelHome("/aux");

    assertThat(domain.getValidationFailures(resourceLookup),
          contains(stringContainsInOrder("wdtInstallHome", "is invalid",
                "wdtInstallHome must be outside the directory for the modelHome")));
  }

  @Test
  void whenClusterSpecsHaveUniqueNames_dontReportError() {
    domain.getSpec().getClusters().add(new Cluster().withClusterName("cluster1"));
    domain.getSpec().getClusters().add(new Cluster().withClusterName("cluster2"));

    assertThat(domain.getValidationFailures(resourceLookup), empty());
  }

  @Test
  void whenClusterSpecsHaveDuplicateNames_reportError() {
    domain.getSpec().getClusters().add(new Cluster().withClusterName("cluster1"));
    domain.getSpec().getClusters().add(new Cluster().withClusterName("cluster1"));

    assertThat(domain.getValidationFailures(resourceLookup),
          contains(stringContainsInOrder("clusters", "cluster1")));
  }

  @Test
  void whenClusterSpecsHaveDns1123DuplicateNames_reportError() {
    domain.getSpec().getClusters().add(new Cluster().withClusterName("Cluster-1"));
    domain.getSpec().getClusters().add(new Cluster().withClusterName("cluster_1"));

    assertThat(domain.getValidationFailures(resourceLookup),
          contains(stringContainsInOrder("clusters", "cluster-1")));
  }

  @Test
  void whenLogHomeDisabled_dontReportError() {
    configureDomain(domain).withLogHomeEnabled(false);

    assertThat(domain.getValidationFailures(resourceLookup), empty());
  }

  @Test
  void whenPortForwardingDisabled_dontReportError() {
    configureDomain(domain).withAdminChannelPortForwardingEnabled(false);

    assertThat(domain.getValidationFailures(resourceLookup), empty());
  }

  @Test
  void whenVolumeMountHasNonValidPath_reportError() {
    configureDomain(domain).withAdditionalVolumeMount("sharedlogs", "shared/logs");

    assertThat(domain.getValidationFailures(resourceLookup),
          contains(stringContainsInOrder("shared/logs", "sharedlogs")));
  }

  @Test
  void whenVolumeMountHasLogHomeDirectory_dontReportError() {
    configureDomain(domain).withLogHomeEnabled(true).withLogHome("/shared/logs/mydomain");
    configureDomain(domain).withAdditionalVolumeMount("sharedlogs", "/shared/logs");

    assertThat(domain.getValidationFailures(resourceLookup), empty());
  }

  @Test
  void whenNoVolumeMountHasSpecifiedLogHomeDirectory_reportError() {
    configureDomain(domain).withLogHomeEnabled(true).withLogHome("/private/log/mydomain");
    configureDomain(domain).withAdditionalVolumeMount("sharedlogs", "/shared/logs");

    assertThat(domain.getValidationFailures(resourceLookup),
          contains(stringContainsInOrder("log home", "/private/log/mydomain")));
  }

  @Test
  void whenNoVolumeMountHasImplicitLogHomeDirectory_reportError() {
    configureDomain(domain).withLogHomeEnabled(true);

    assertThat(domain.getValidationFailures(resourceLookup),
          contains(stringContainsInOrder("log home", "/shared/logs/" + UID)));
  }

  @Test
  void whenDomainHasAdditionalVolumeMountsWithInvalidChar_1_reportError() {
    configureDomain(domain)
          .withAdditionalVolumeMount("volume1", BAD_MOUNT_PATH_1);

    assertThat(domain.getValidationFailures(resourceLookup),
          contains(stringContainsInOrder(
                "The mount path", BAD_MOUNT_PATH_1, "volume1", "of domain resource", "is not valid")));
  }

  @Test
  void whenDomainHasAdditionalVolumeMountsWithInvalidChar_2_reportError() {
    configureDomain(domain)
          .withAdditionalVolumeMount("volume2", BAD_MOUNT_PATH_2);

    assertThat(domain.getValidationFailures(resourceLookup),
          contains(stringContainsInOrder(
                "The mount path", BAD_MOUNT_PATH_2, "volume2", "of domain resource", "is not valid")));
  }

  @Test
  void whenDomainHasAdditionalVolumeMountsWithInvalidChar_3_reportError() {
    configureDomain(domain)
          .withAdditionalVolumeMount("volume3", BAD_MOUNT_PATH_3);

    assertThat(domain.getValidationFailures(resourceLookup),
          contains(stringContainsInOrder(
                "The mount path", BAD_MOUNT_PATH_3, "volume3", "of domain resource", "is not valid")));
  }

  @Test
  void whenDomainHasAdditionalVolumeMountsWithReservedVariables_dontReportError() {
    configureDomain(domain)
          .withAdditionalVolumeMount("volume1", RAW_MOUNT_PATH_1);

    assertThat(domain.getValidationFailures(resourceLookup), empty());
  }

  @Test
  void whenDomainHasAdditionalVolumeMountsWithCustomVariables_dontReportError() {
    configureDomain(domain)
          .withEnvironmentVariable(ENV_NAME1, RAW_VALUE_1)
          .withAdditionalVolumeMount("volume1", RAW_MOUNT_PATH_2);

    assertThat(domain.getValidationFailures(resourceLookup), empty());
  }

  @Test
  void whenDomainHasAdditionalVolumeMountsWithNonExistingVariables_reportError() {
    configureDomain(domain)
          .withAdditionalVolumeMount("volume1", RAW_MOUNT_PATH_2);

    assertThat(domain.getValidationFailures(resourceLookup),
          contains(stringContainsInOrder(
                "The mount path", RAW_MOUNT_PATH_2, "volume1", "of domain resource", "is not valid")));
  }

  @Test
  void whenDomainAdminServerHasAdditionalVolumeMountsWithInvalidChar_reportError() {
    configureDomain(domain)
          .configureAdminServer()
          .getAdminServer()
          .addAdditionalVolumeMount("volume1", BAD_MOUNT_PATH_1);

    assertThat(domain.getValidationFailures(resourceLookup),
          contains(stringContainsInOrder("The mount path", BAD_MOUNT_PATH_1,
                "volume1", "of domain resource", "is not valid")));
  }

  @Test
  void whenDomainAdminServerHasAdditionalVolumeMountsWithReservedVariables_dontReportError() {
    configureDomain(domain)
          .configureAdminServer()
          .getAdminServer()
          .addAdditionalVolumeMount("volume1", RAW_MOUNT_PATH_1);

    assertThat(domain.getValidationFailures(resourceLookup), empty());
  }

  @Test
  void whenDomainAdminServerHasAdditionalVolumeMountsWithCustomVariables_dontReportError() {
    configureDomain(domain)
          .withEnvironmentVariable(ENV_NAME1, RAW_VALUE_1)
          .configureAdminServer()
          .getAdminServer()
          .addAdditionalVolumeMount("volume1", RAW_MOUNT_PATH_2);

    assertThat(domain.getValidationFailures(resourceLookup), empty());
  }

  @Test
  void whenDomainAdminServerHasAdditionalVolumeMountsWithNonExistingVariables_reportError() {
    configureDomain(domain)
          .configureAdminServer()
          .getAdminServer()
          .addAdditionalVolumeMount("volume1", RAW_MOUNT_PATH_2);

    assertThat(domain.getValidationFailures(resourceLookup),
          contains(stringContainsInOrder("The mount path", "volume1", "of domain resource", "is not valid")));
  }

  @Test
  void whenClusterServerPodHasAdditionalVolumeMountsWithInvalidChar_reportError() {
    configureDomain(domain)
          .configureCluster("Cluster-1").withAdditionalVolumeMount("volume1", BAD_MOUNT_PATH_1);

    assertThat(domain.getValidationFailures(resourceLookup),
          contains(stringContainsInOrder("The mount path", "of domain resource", "is not valid")));
  }

  @Test
  void whenClusterServerPodHasAdditionalVolumeMountsWithReservedVariables_dontReportError() {
    configureDomain(domain)
          .configureCluster("Cluster-1").withAdditionalVolumeMount("volume1", RAW_MOUNT_PATH_1);

    assertThat(domain.getValidationFailures(resourceLookup), empty());
  }

  @Test
  void whenClusterServerPodHasAdditionalVolumeMountsWithCustomVariables_dontReportError() {
    configureDomain(domain)
          .withEnvironmentVariable(ENV_NAME1, RAW_VALUE_1)
          .configureCluster("Cluster-1").withAdditionalVolumeMount("volume1", RAW_MOUNT_PATH_2);

    assertThat(domain.getValidationFailures(resourceLookup), empty());
  }

  @Test
  void whenClusterServerPodHasAdditionalVolumeMountsWithNonExistingVariables_reportError() {
    configureDomain(domain)
          .configureCluster("Cluster-1").withAdditionalVolumeMount("volume1", RAW_MOUNT_PATH_2);

    assertThat(domain.getValidationFailures(resourceLookup),
          contains(stringContainsInOrder("The mount path", "volume1", "of domain resource", "is not valid")));
  }

  @Test
  void whenNonReservedEnvironmentVariableSpecifiedAtDomainLevel_dontReportError() {
    configureDomain(domain).withEnvironmentVariable("testname", "testValue");

    assertThat(domain.getValidationFailures(resourceLookup), empty());
  }

  @Test
  void whenReservedEnvironmentVariablesSpecifiedAtDomainLevel_reportError() {
    configureDomain(domain)
          .withEnvironmentVariable("ADMIN_NAME", "testValue")
          .withEnvironmentVariable("INTROSPECT_HOME", "/shared/home/introspection");

    assertThat(domain.getValidationFailures(resourceLookup),
          contains(stringContainsInOrder("variables", "ADMIN_NAME", "INTROSPECT_HOME", "spec.serverPod.env", "are")));
  }

  @Test
  void whenReservedEnvironmentVariablesSpecifiedForAdminServer_reportError() {
    configureDomain(domain)
          .configureAdminServer()
          .withEnvironmentVariable("LOG_HOME", "testValue")
          .withEnvironmentVariable("NAMESPACE", "badValue");

    assertThat(domain.getValidationFailures(resourceLookup),
          contains(
                stringContainsInOrder("variables", "LOG_HOME", "NAMESPACE", "spec.adminServer.serverPod.env", "are")));
  }

  @Test
  void whenReservedEnvironmentVariablesSpecifiedAtServerLevel_reportError() {
    configureDomain(domain)
          .configureServer("ms1")
          .withEnvironmentVariable("SERVER_NAME", "testValue");

    assertThat(domain.getValidationFailures(resourceLookup),
          contains(stringContainsInOrder("variable", "SERVER_NAME", "spec.managedServers[ms1].serverPod.env", "is")));
  }

  @Test
  void whenReservedEnvironmentVariablesSpecifiedAtClusterLevel_reportError() {
    configureDomain(domain)
          .configureCluster("cluster1")
          .withEnvironmentVariable("DOMAIN_HOME", "testValue");

    assertThat(domain.getValidationFailures(resourceLookup),
          contains(stringContainsInOrder("variable", "DOMAIN_HOME", "spec.clusters[cluster1].serverPod.env", "is")));
  }

  @Test
  void whenWebLogicCredentialsSecretNameFound_dontReportError() {
    assertThat(domain.getValidationFailures(resourceLookup), empty());
  }

  @Test
  void whenWebLogicCredentialsSecretNameFoundWithExplicitNamespace_dontReportError() {
    configureDomain(domain)
          .withWebLogicCredentialsSecret(SECRET_NAME, NS);

    assertThat(domain.getValidationFailures(resourceLookup), empty());
  }

  @Test
  void whenWebLogicCredentialsSecretNamespaceUndefined_useDomainNamespace() {
    configureDomain(domain)
          .withWebLogicCredentialsSecret(SECRET_NAME, null);

    assertThat(domain.getValidationFailures(resourceLookup), empty());
  }

  @Test
  void whenLivenessProbeSuccessThresholdValueInvalidForDomain_reportError() {
    configureDomain(domain).withDefaultLivenessProbeThresholds(2, 3);

    assertThat(domain.getValidationFailures(resourceLookup),
          contains(stringContainsInOrder("Invalid value", "2", "liveness probe success threshold",
                "adminServer")));
  }

  @Test
  void whenLivenessProbeSuccessThresholdValueInvalidForCluster_reportError() {
    configureDomain(domain)
          .configureCluster("cluster-1")
          .withLivenessProbeSettings(5, 4, 3).withLivenessProbeThresholds(2, 3);

    assertThat(domain.getValidationFailures(resourceLookup),
          contains(stringContainsInOrder("Invalid value", "2", "liveness probe success threshold",
                "cluster-1")));
  }

  @Test
  void whenLivenessProbeSuccessThresholdValueInvalidForServer_reportError() {
    configureDomain(domain)
          .configureServer("managed-server1")
          .withLivenessProbeSettings(5, 4, 3).withLivenessProbeThresholds(2, 3);

    assertThat(domain.getValidationFailures(resourceLookup),
          contains(stringContainsInOrder("Invalid value", "2", "liveness probe success threshold",
                "managed-server1")));
  }

  @Test
  void whenReservedContainerNameUsedForDomain_reportError() {
    configureDomain(domain)
          .withContainer(new V1Container().name(WLS_CONTAINER_NAME));

    assertThat(domain.getValidationFailures(resourceLookup),
          contains(stringContainsInOrder("container name", WLS_CONTAINER_NAME, "adminServer",
                "is reserved", "operator")));
  }

  @Test
  void whenReservedContainerNameUsedForCluster_reportError() {
    configureDomain(domain)
          .configureCluster("cluster-1")
          .withContainer(new V1Container().name(WLS_CONTAINER_NAME));

    assertThat(domain.getValidationFailures(resourceLookup),
          contains(stringContainsInOrder("container name", WLS_CONTAINER_NAME, "cluster-1",
                "is reserved", "operator")));
  }

  @Test
  void whenReservedContainerNameUsedForManagedServer_reportError() {
    configureDomain(domain)
          .configureServer("managed-server1")
          .withContainer(new V1Container().name(WLS_CONTAINER_NAME));

    assertThat(domain.getValidationFailures(resourceLookup),
          contains(stringContainsInOrder("container name", WLS_CONTAINER_NAME, "managed-server1",
                "is reserved", "operator")));
  }

  @Test
  void whenContainerPortNameExceedsMaxLength_ForAdminServerContainer_reportError() {
    configureDomain(domain)
          .withContainer(new V1Container().name("Test")
                .ports(List.of(new V1ContainerPort().name(LONG_CONTAINER_PORT_NAME))));

    assertThat(domain.getValidationFailures(resourceLookup), contains(stringContainsInOrder(
          "Container port name ", LONG_CONTAINER_PORT_NAME, "domainUID", UID, "adminServer", "Test",
          "exceeds maximum allowed length '15'")));
  }

  @Test
  void whenContainerPortNameExceedsMaxLength_ForClusteredServerContainer_reportError() {
    configureDomain(domain)
          .configureCluster("cluster-1")
          .withContainer(new V1Container().name("Test")
                .ports(List.of(new V1ContainerPort().name(LONG_CONTAINER_PORT_NAME))));

    assertThat(domain.getValidationFailures(resourceLookup), contains(stringContainsInOrder(
          "Container port name ", LONG_CONTAINER_PORT_NAME, "domainUID", UID, "cluster-1", "Test",
          "exceeds maximum allowed length '15'")));
  }

  @Test
  void whenContainerPortNameExceedsMaxLength_ForManagedServerContainer_reportError() {
    configureDomain(domain)
          .configureServer("managed-server1")
          .withContainer(new V1Container().name("Test")
                .ports(List.of(new V1ContainerPort().name(LONG_CONTAINER_PORT_NAME))));

    assertThat(domain.getValidationFailures(resourceLookup), contains(stringContainsInOrder(
          "Container port name ", LONG_CONTAINER_PORT_NAME, "domainUID", UID, "managed-server1", "Test",
          "exceeds maximum allowed length '15'")));
  }

  @Test
  void whenWebLogicCredentialsSecretNameNotFound_reportError() {
    resourceLookup.undefineResource(SECRET_NAME, KubernetesResourceType.Secret, NS);

    assertThat(domain.getValidationFailures(resourceLookup),
          contains(stringContainsInOrder("WebLogicCredentials", SECRET_NAME, "not found", NS)));
  }

  @Test
  void whenBadWebLogicCredentialsSecretNamespaceSpecified_reportError() {
    resourceLookup.defineResource(SECRET_NAME, KubernetesResourceType.Secret, "badNamespace");
    configureDomain(domain)
          .withWebLogicCredentialsSecret(SECRET_NAME, "badNamespace");

    assertThat(domain.getValidationFailures(resourceLookup),
          contains(stringContainsInOrder("Bad namespace", "badNamespace")));
  }

  @Test
  void whenImagePullSecretSpecifiedButDoesNotExist_reportError() {
    configureDomain(domain).withDefaultImagePullSecret(new V1LocalObjectReference().name("no-such-secret"));

    assertThat(domain.getValidationFailures(resourceLookup),
          contains(stringContainsInOrder("ImagePull", "no-such-secret", "not found", NS)));

  }

  @Test
  void whenImagePullSecretExists_dontReportError() {
    resourceLookup.defineResource("a-secret", KubernetesResourceType.Secret, NS);
    configureDomain(domain).withDefaultImagePullSecret(new V1LocalObjectReference().name("a-secret"));

    assertThat(domain.getValidationFailures(resourceLookup), empty());
  }

  @Test
  void whenConfigOverrideSecretSpecifiedButDoesNotExist_reportError() {
    configureDomain(domain).withConfigOverrideSecrets("override-secret");

    assertThat(domain.getValidationFailures(resourceLookup),
          contains(stringContainsInOrder("ConfigOverride", "override-secret", "not found", NS)));

  }

  @Test
  void whenConfigOverrideSecretExists_dontReportError() {
    resourceLookup.defineResource("override-secret", KubernetesResourceType.Secret, NS);
    configureDomain(domain).withConfigOverrideSecrets("override-secret");

    assertThat(domain.getValidationFailures(resourceLookup), empty());
  }

  @Test
  void whenConfigOverrideCmExistsTypeImage_dontReportError() {
    resourceLookup.defineResource("overrides-cm-image", KubernetesResourceType.ConfigMap, NS);
    configureDomain(domain).withConfigOverrides("overrides-cm-image").withDomainHomeSourceType(IMAGE);

    assertThat(domain.getValidationFailures(resourceLookup), empty());
  }

  @Test
  void whenConfigOverrideCmExistsTypeFromModel_reportError() {
    resourceLookup.defineResource("overrides-cm-model", KubernetesResourceType.ConfigMap, NS);
    resourceLookup.defineResource("wdt-cm-secret", KubernetesResourceType.Secret, NS);
    configureDomain(domain).withConfigOverrides("overrides-cm-model")
          .withRuntimeEncryptionSecret("wdt-cm-secret")
          .withDomainHomeSourceType(FROM_MODEL);

    assertThat(domain.getValidationFailures(resourceLookup),
          contains(stringContainsInOrder("Configuration overridesConfigMap",
                "overrides-cm", "not supported", "FromModel")));
  }

  @Test
  void whenWdtConfigMapExists_fromModel_dontReportError() {
    resourceLookup.defineResource("wdt-cm", KubernetesResourceType.ConfigMap, NS);
    resourceLookup.defineResource("wdt-cm-secret-model1", KubernetesResourceType.Secret, NS);
    configureDomain(domain)
          .withRuntimeEncryptionSecret("wdt-cm-secret-model1")
          .withModelConfigMap("wdt-cm")
          .withDomainHomeSourceType(FROM_MODEL);

    assertThat(domain.getValidationFailures(resourceLookup), empty());
  }

  @Test
  void whenWdtConfigMapSpecifiedButDoesNotExist_fromModel_reportError() {
    resourceLookup.defineResource("wdt-cm-secret-model2", KubernetesResourceType.Secret, NS);
    configureDomain(domain).withRuntimeEncryptionSecret("wdt-cm-secret-model2")
          .withModelConfigMap("wdt-configmap")
          .withDomainHomeSourceType(FROM_MODEL);

    assertThat(domain.getValidationFailures(resourceLookup),
          contains(stringContainsInOrder("ConfigMap", "wdt-configmap", "spec.configuration.model.configMap",
                "not found", NS)));
  }

  @Test
  void whenWdtConfigMapSpecifiedButDoesNotExist_Image_dontReportError() {
    configureDomain(domain).withDomainHomeSourceType(IMAGE)
          .withModelConfigMap("wdt-configmap");

    assertThat(domain.getValidationFailures(resourceLookup), empty());
  }

  @Test
  void whenRuntimeEncryptionSecretSpecifiedButDoesNotExist_Image_dontReportError() {
    configureDomain(domain).withDomainHomeSourceType(IMAGE)
          .withRuntimeEncryptionSecret("runtime-secret");

    assertThat(domain.getValidationFailures(resourceLookup), empty());
  }

  @Test
  void whenRuntimeEncryptionSecretUnspecified_Image_dontReportError() {
    configureDomain(domain).withDomainHomeSourceType(IMAGE);

    assertThat(domain.getValidationFailures(resourceLookup), empty());
  }

  @Test
  void whenRuntimeEncryptionSecretSpecifiedButDoesNotExist_fromModel_reportError() {
    configureDomain(domain).withDomainHomeSourceType(FROM_MODEL)
          .withRuntimeEncryptionSecret("runtime-secret");

    assertThat(domain.getValidationFailures(resourceLookup),
          contains(stringContainsInOrder("RuntimeEncryption", "runtime-secret", "not found", NS)));
  }

  @Test
  void whenRuntimeEncryptionSecretExists_fromModel_dontReportError() {
    configureDomain(domain).withDomainHomeSourceType(FROM_MODEL)
          .withRuntimeEncryptionSecret("runtime-good-secret");
    resourceLookup.defineResource("runtime-good-secret", KubernetesResourceType.Secret, NS);

    assertThat(domain.getValidationFailures(resourceLookup), empty());
  }

  @Test
  void whenRuntimeEncryptionSecretUnspecified_fromModel_reportError() {
    configureDomain(domain).withDomainHomeSourceType(FROM_MODEL);

    assertThat(domain.getValidationFailures(resourceLookup),
          contains(stringContainsInOrder("spec.configuration.model.runtimeEncryptionSecret",
                "must be specified", "FromModel")));
  }

  @Test
  void whenWalletPasswordSecretSpecifiedButDoesNotExist_fromModel_reportError() {
    configureDomain(domain).withDomainHomeSourceType(FROM_MODEL)
          .withRuntimeEncryptionSecret("runtime-encryption-secret-good")
          .withOpssWalletPasswordSecret("wallet-password-secret-missing");

    resourceLookup.defineResource("runtime-encryption-secret-good", KubernetesResourceType.Secret, NS);

    assertThat(domain.getValidationFailures(resourceLookup),
          contains(stringContainsInOrder("secret", "wallet-password-secret-missing", "not found", NS)));
  }

  @Test
  void whenWalletFileSecretSpecifiedButDoesNotExist_Image_reportError() {
    configureDomain(domain).withDomainHomeSourceType(FROM_MODEL)
          .withRuntimeEncryptionSecret("runtime-encryption-secret-good")
          .withOpssWalletFileSecret("wallet-file-secret-missing");

    resourceLookup.defineResource("runtime-encryption-secret-good", KubernetesResourceType.Secret, NS);

    assertThat(domain.getValidationFailures(resourceLookup),
          contains(stringContainsInOrder("secret",
                "wallet-file-secret-missing", "not found", NS)));
  }

  @Test
  void whenWalletPasswordSecretExists_fromModel_dontReportError() {
    configureDomain(domain).withDomainHomeSourceType(FROM_MODEL)
          .withRuntimeEncryptionSecret("runtime-encryption-secret-good")
          .withOpssWalletPasswordSecret("wallet-password-secret-good");
    resourceLookup.defineResource("runtime-encryption-secret-good", KubernetesResourceType.Secret, NS);
    resourceLookup.defineResource("wallet-password-secret-good", KubernetesResourceType.Secret, NS);

    assertThat(domain.getValidationFailures(resourceLookup), empty());
  }

  @Test
  void whenWalletFileSecretExists_fromModel_dontReportError() {
    configureDomain(domain).withDomainHomeSourceType(FROM_MODEL)
          .withRuntimeEncryptionSecret("runtime-encryption-secret-good")
          .withOpssWalletFileSecret("wallet-file-secret-good");
    resourceLookup.defineResource("runtime-encryption-secret-good", KubernetesResourceType.Secret, NS);
    resourceLookup.defineResource("wallet-file-secret-good", KubernetesResourceType.Secret, NS);

    assertThat(domain.getValidationFailures(resourceLookup), empty());
  }

  @Test
  void whenWalletPasswordSecretUnspecified_fromModel_jrf_reportError() {
    configureDomain(domain).withDomainHomeSourceType(FROM_MODEL)
<<<<<<< HEAD
          .withRuntimeEncryptionSecret("runtime-encryption-secret-good")
          .withDomainType("JRF");
=======
        .withRuntimeEncryptionSecret("runtime-encryption-secret-good")
        .withDomainType(ModelInImageDomainType.JRF);
>>>>>>> ba8fd764
    resourceLookup.defineResource("runtime-encryption-secret-good", KubernetesResourceType.Secret, NS);

    assertThat(domain.getValidationFailures(resourceLookup),
          contains(stringContainsInOrder("spec.configuration.opss.walletPasswordSecret",
                "must be specified", "FromModel", "JRF")));
  }

  @Test
  void whenWalletFileSecretUnspecified_fromModel_jrf_dontReportError() {
    configureDomain(domain).withDomainHomeSourceType(FROM_MODEL)
<<<<<<< HEAD
          .withDomainType("JRF")
          .withRuntimeEncryptionSecret("runtime-encryption-secret-good")
          .withOpssWalletPasswordSecret("wallet-password-secret-good");
=======
        .withDomainType(ModelInImageDomainType.JRF)
        .withRuntimeEncryptionSecret("runtime-encryption-secret-good")
        .withOpssWalletPasswordSecret("wallet-password-secret-good");
>>>>>>> ba8fd764

    resourceLookup.defineResource("runtime-encryption-secret-good", KubernetesResourceType.Secret, NS);
    resourceLookup.defineResource("wallet-password-secret-good", KubernetesResourceType.Secret, NS);

    assertThat(domain.getValidationFailures(resourceLookup), empty());
  }

  @Test
  void whenWalletPasswordSecretUnspecified_Image_dontReportError() {
    configureDomain(domain).withDomainHomeSourceType(IMAGE)
          .withOpssWalletFileSecret("wallet-file-secret");

    resourceLookup.defineResource("wallet-file-secret", KubernetesResourceType.Secret, NS);

    assertThat(domain.getValidationFailures(resourceLookup), empty());
  }

  @Test
  void whenWalletPasswordSecretUnspecified_fromModel_wls_dontReportError() {
    configureDomain(domain).withDomainHomeSourceType(IMAGE)
<<<<<<< HEAD
          .withRuntimeEncryptionSecret("runtime-encryption-secret-good")
          .withDomainType("WLS")
          .withOpssWalletFileSecret("wallet-file-secret");
=======
        .withRuntimeEncryptionSecret("runtime-encryption-secret-good")
        .withDomainType(ModelInImageDomainType.WLS)
        .withOpssWalletFileSecret("wallet-file-secret");
>>>>>>> ba8fd764

    resourceLookup.defineResource("runtime-encryption-secret-good", KubernetesResourceType.Secret, NS);
    resourceLookup.defineResource("wallet-file-secret", KubernetesResourceType.Secret, NS);

    assertThat(domain.getValidationFailures(resourceLookup), empty());
  }

  @Test
  void whenExposingDefaultChannelIfIstio_Enabled() {
    configureDomain(domain)
<<<<<<< HEAD
          .withDomainHomeSourceType(IMAGE)
          .withIstio()
          .withDomainType("WLS")
          .configureAdminServer()
          .configureAdminService()
          .withChannel("default");
=======
        .withDomainHomeSourceType(IMAGE)
        .withIstio()
        .withDomainType(ModelInImageDomainType.WLS)
        .configureAdminServer()
        .configureAdminService()
        .withChannel("default");
>>>>>>> ba8fd764

    assertThat(domain.getValidationFailures(resourceLookup), contains(stringContainsInOrder(
          "Istio is enabled and the domain resource specified to expose channel",
          "default")));
  }

  @Test
  void whenDomainUidExceedMaxAllowed_reportError() {
    String domainUID = "mydomainthatislongerthan46charactersandshouldfail";
    Domain myDomain = createTestDomain(domainUID);
    configureDomain(myDomain)
<<<<<<< HEAD
          .withDomainHomeSourceType(IMAGE)
          .withWebLogicCredentialsSecret(SECRET_NAME, null)
          .withDomainType("WLS")
          .configureAdminServer()
          .configureAdminService()
          .withChannel("default");
=======
        .withDomainHomeSourceType(IMAGE)
        .withWebLogicCredentialsSecret(SECRET_NAME, null)
        .withDomainType(ModelInImageDomainType.WLS)
        .configureAdminServer()
        .configureAdminService()
        .withChannel("default");
>>>>>>> ba8fd764

    assertThat(myDomain.getValidationFailures(resourceLookup), contains(stringContainsInOrder(
          "DomainUID ", domainUID, "exceeds maximum allowed length")));
  }

  @Test
  void whenDomainUidExceedMaxAllowedWithCustomSuffix_reportError() {
    String domainUID = "mydomainthatislongerthan42charactersandshould";
    Domain myDomain = createTestDomain(domainUID);
    configureDomain(myDomain)
<<<<<<< HEAD
          .withDomainHomeSourceType(IMAGE)
          .withWebLogicCredentialsSecret(SECRET_NAME, null)
          .withDomainType("WLS")
          .configureAdminServer()
          .configureAdminService()
          .withChannel("default");
=======
        .withDomainHomeSourceType(IMAGE)
        .withWebLogicCredentialsSecret(SECRET_NAME, null)
        .withDomainType(ModelInImageDomainType.WLS)
        .configureAdminServer()
        .configureAdminService()
        .withChannel("default");
>>>>>>> ba8fd764

    TuningParametersStub.setParameter(LegalNames.INTROSPECTOR_JOB_NAME_SUFFIX_PARAM, "introspect-domain-job");
    assertThat(myDomain.getValidationFailures(resourceLookup), contains(stringContainsInOrder(
          "DomainUID ", domainUID, "exceeds maximum allowed length")));
  }

  @Test
  void whenDomainUidNotExceedMaxAllowedWithCustomSuffix_dontReportError() {
    String domainUID = "mydomainthatislongerthan42charactersandshould";
    Domain myDomain = createTestDomain(domainUID);
    configureDomain(myDomain)
<<<<<<< HEAD
          .withWebLogicCredentialsSecret(SECRET_NAME, null)
          .configureAdminServer()
          .configureAdminService()
          .withChannel("default");
=======
        .withDomainHomeSourceType(IMAGE)
        .withWebLogicCredentialsSecret(SECRET_NAME, null)
        .withDomainType(ModelInImageDomainType.WLS)
        .configureAdminServer()
        .configureAdminService()
        .withChannel("default");
>>>>>>> ba8fd764

    TuningParametersStub.setParameter(LegalNames.INTROSPECTOR_JOB_NAME_SUFFIX_PARAM, "-job");
    assertThat(myDomain.getValidationFailures(resourceLookup), empty());
  }

  @Test
  void whenDomainUidNotExceedMaxAllowedWithEmptyCustomSuffix_dontReportError() {
    String domainUID = "mydomainthatislongerthan42charactersandshould";
    Domain myDomain = createTestDomain(domainUID);
    configureDomain(myDomain)
<<<<<<< HEAD
          .withWebLogicCredentialsSecret(SECRET_NAME, null)
          .configureAdminServer()
          .configureAdminService()
          .withChannel("default");
=======
        .withDomainHomeSourceType(IMAGE)
        .withWebLogicCredentialsSecret(SECRET_NAME, null)
        .withDomainType(ModelInImageDomainType.WLS)
        .configureAdminServer()
        .configureAdminService()
        .withChannel("default");

    TuningParameters.getInstance().put(LegalNames.INTROSPECTOR_JOB_NAME_SUFFIX_PARAM, "");
    assertThat(myDomain.getValidationFailures(resourceLookup),  empty());
  }

  @Test
  void whenDomainUidPlusASNameNotExceedMaxAllowed_externalServiceDisabled_dontReportError() {
    String domainUID = "mydomainnamecontains32characters";
    Domain myDomain = createTestDomain(domainUID);
    String asName = "servernamecontains30character";
    domainConfig.setAdminServerName(asName);
    configureDomain(myDomain)
        .withDomainHomeSourceType(IMAGE)
        .withWebLogicCredentialsSecret(SECRET_NAME, null)
        .withDomainType(ModelInImageDomainType.WLS)
        .configureAdminServer();

    testSupport.addToPacket(DOMAIN_TOPOLOGY, domainConfig);
    assertThat(myDomain.getAfterIntrospectValidationFailures(testSupport.getPacket()),  empty());
  }

  @Test
  void whenDomainUidPlusASNameNotExceedMaxAllowed_externalServiceEnabled_dontReportError() {
    String domainUID = "mydomainnamecontains32characters";
    Domain myDomain = createTestDomain(domainUID);
    String asName = "servernamecontains26chars";
    domainConfig.setAdminServerName(asName);
    configureDomain(myDomain)
        .withDomainHomeSourceType(IMAGE)
        .withWebLogicCredentialsSecret(SECRET_NAME, null)
        .withDomainType(ModelInImageDomainType.WLS)
        .configureAdminServer()
        .configureAdminService()
        .withChannel("default");

    testSupport.addToPacket(DOMAIN_TOPOLOGY, domainConfig);
    assertThat(myDomain.getAfterIntrospectValidationFailures(testSupport.getPacket()),  empty());
  }

  @Test
  void whenDomainUidPlusASNameExceedMaxAllowed_externalServiceEnabled_reportTwoErrors() {
    String domainUID = "mydomainnamecontains32characters";
    Domain myDomain = createTestDomain(domainUID);
    String asName = "servernamecontains32characterss";
    domainConfig.setAdminServerName(asName);
    configureDomain(myDomain)
        .withDomainHomeSourceType(IMAGE)
        .withWebLogicCredentialsSecret(SECRET_NAME, null)
        .withDomainType(ModelInImageDomainType.WLS)
        .configureAdminServer()
        .configureAdminService()
        .withChannel("default");
    testSupport.addToPacket(DOMAIN_TOPOLOGY, domainConfig);
    assertThat(myDomain.getAfterIntrospectValidationFailures(testSupport.getPacket()),  contains(
        stringContainsInOrder(
            "DomainUID ", domainUID, "server name", asName, "exceeds maximum allowed length"),
        stringContainsInOrder(
            "DomainUID ", domainUID, "admin server name", asName, "exceeds maximum allowed length")));
  }

  @Test
  void whenDomainUidPlusASNameExceedMaxAllowed_externalServiceDisabled_reportOneError() {
    String domainUID = "mydomainnamecontains32characters";
    Domain myDomain = createTestDomain(domainUID);
    String asName = "servernamecontains32characterss";
    domainConfig.setAdminServerName(asName);
    configureDomain(myDomain)
        .withDomainHomeSourceType(IMAGE)
        .withWebLogicCredentialsSecret(SECRET_NAME, null)
        .withDomainType(ModelInImageDomainType.WLS)
        .configureAdminServer();
    testSupport.addToPacket(DOMAIN_TOPOLOGY, domainConfig);
    assertThat(myDomain.getAfterIntrospectValidationFailures(testSupport.getPacket()),  contains(
        stringContainsInOrder(
            "DomainUID ", domainUID, "server name", asName, "exceeds maximum allowed length")));
  }

  @Test
  void whenDomainUidPlusASNameOnlyExternalServiceExceedMaxAllowed_reportOneError() {
    String domainUID = "mydomainnamecontains32characters";
    Domain myDomain = createTestDomain(domainUID);
    String asName = "servernamecontains30characters";
    domainConfig.setAdminServerName(asName);
    configureDomain(myDomain)
        .withDomainHomeSourceType(IMAGE)
        .withWebLogicCredentialsSecret(SECRET_NAME, null)
        .withDomainType(ModelInImageDomainType.WLS)
        .configureAdminServer()
        .configureAdminService()
        .withChannel("default");
    testSupport.addToPacket(DOMAIN_TOPOLOGY, domainConfig);
    assertThat(myDomain.getAfterIntrospectValidationFailures(testSupport.getPacket()),  contains(stringContainsInOrder(
        "DomainUID ", domainUID, "admin server name", asName, "exceeds maximum allowed length")));
  }

  @Test
  void whenDomainUidPlusASNameNotExceedMaxAllowedWithCustomSuffix_dontReportError() {
    String domainUID = "mydomainnamecontains32characters";
    Domain myDomain = createTestDomain(domainUID);
    String asName = "servernamecontains21c";
    domainConfig.setAdminServerName(asName);
    testSupport.addToPacket(DOMAIN_TOPOLOGY, domainConfig);
    configureDomain(myDomain)
        .withDomainHomeSourceType(IMAGE)
        .withWebLogicCredentialsSecret(SECRET_NAME, null)
        .withDomainType(ModelInImageDomainType.WLS)
        .configureAdminServer()
        .configureAdminService()
        .withChannel("default");
    TuningParameters.getInstance().put(LegalNames.EXTERNAL_SERVICE_NAME_SUFFIX_PARAM, "-external");
    assertThat(myDomain.getAfterIntrospectValidationFailures(testSupport.getPacket()),  empty());
  }

  @Test
  void whenDomainUidPlusASNameNotExceedMaxAllowedWithEmptyCustomSuffix_dontReportError() {
    String domainUID = "mydomainnamecontains32characters";
    Domain myDomain = createTestDomain(domainUID);
    String asName = "servernamecontains30characters";
    domainConfig.setAdminServerName(asName);
    testSupport.addToPacket(DOMAIN_TOPOLOGY, domainConfig);
    configureDomain(myDomain)
        .withDomainHomeSourceType(IMAGE)
        .withWebLogicCredentialsSecret(SECRET_NAME, null)
        .withDomainType(ModelInImageDomainType.WLS)
        .configureAdminServer()
        .configureAdminService()
        .withChannel("default");
    TuningParameters.getInstance().put(LegalNames.EXTERNAL_SERVICE_NAME_SUFFIX_PARAM, "");
    assertThat(myDomain.getAfterIntrospectValidationFailures(testSupport.getPacket()),  empty());
  }

  @Test
  void whenDomainUidPlusASNameExceedMaxAllowedWithCustomSuffix_reportTwoErrors() {
    String domainUID = "mydomainnamecontains32characters";
    Domain myDomain = createTestDomain(domainUID);
    String asName = "servernamecontains31characterss";
    configureDomain(myDomain)
        .withDomainHomeSourceType(IMAGE)
        .withWebLogicCredentialsSecret(SECRET_NAME, null)
        .withDomainType(ModelInImageDomainType.WLS)
        .configureAdminServer()
        .configureAdminService()
        .withChannel("default");
    domainConfig.setAdminServerName(asName);
    testSupport.addToPacket(DOMAIN_TOPOLOGY, domainConfig);
    TuningParameters.getInstance().put(LegalNames.EXTERNAL_SERVICE_NAME_SUFFIX_PARAM, "-external");
    assertThat(myDomain.getAfterIntrospectValidationFailures(testSupport.getPacket()),  contains(
        stringContainsInOrder(
            "DomainUID ", domainUID, "server name", asName, "exceeds maximum allowed length"),
        stringContainsInOrder(
            "DomainUID ", domainUID, "admin server name", asName, "exceeds maximum allowed length")));
  }

  @Test
  void whenDomainUidPlusMSNameNotExceedMaxAllowed_dontReportError() {
    String domainUID = "mydomainnamecontains32characters";
    Domain myDomain = createTestDomain(domainUID);
    String msName = "servernamecontains29characte";
    domainConfig.getClusterConfig(CLUSTER)
        .addServerConfig(new WlsServerConfig(msName, "domain1-" + msName, 8001));
    configureDomain(myDomain)
        .withDomainHomeSourceType(IMAGE)
        .withWebLogicCredentialsSecret(SECRET_NAME, null)
        .withDomainType(ModelInImageDomainType.WLS)
        .configureAdminServer()
        .configureAdminService()
        .withChannel("default");
    testSupport.addToPacket(DOMAIN_TOPOLOGY, domainConfig);
    assertThat(myDomain.getAfterIntrospectValidationFailures(testSupport.getPacket()),  empty());
  }

  @Test
  void whenDomainUidPlusMSNameNotExceedMaxAllowedWithClusterSize9_dontReportError() {
    WlsDomainConfig domainConfigWithCluster = createDomainConfig("CLUSTER-9");
    String domainUID = "mydomainnamecontains32characters";
    Domain myDomain = createTestDomain(domainUID);
    String msName = "servernamecontains27charact";
    for (int i = 1; i < 10; i++) {
      domainConfigWithCluster.getClusterConfig("CLUSTER-9")
          .addServerConfig(new WlsServerConfig(msName + i, "domain1-" + msName + "-" + i, 8001));
    }
    configureDomain(myDomain)
        .withDomainHomeSourceType(IMAGE)
        .withWebLogicCredentialsSecret(SECRET_NAME, null)
        .withDomainType(ModelInImageDomainType.WLS)
        .configureAdminServer()
        .configureAdminService()
        .withChannel("default");
    testSupport.addToPacket(DOMAIN_TOPOLOGY, domainConfig);
    assertThat(myDomain.getAfterIntrospectValidationFailures(testSupport.getPacket()),  empty());
  }

  @Test
  void whenDomainUidPlusMSNameNotExceedMaxAllowedWithClusterSize99_dontReportError() {
    WlsDomainConfig domainConfigWithCluster = createDomainConfig("CLUSTER-99-good");
    String domainUID = "mydomainnamecontains32characters";
    Domain myDomain = createTestDomain(domainUID);
    String msName = "servernamecontains27charact";

    for (int i = 1; i < 100; i++) {
      domainConfigWithCluster.getClusterConfig("CLUSTER-99-good")
          .addServerConfig(new WlsServerConfig(msName + i, "domain1-" + msName + "-" + i, 8001));
    }
    configureDomain(myDomain)
        .withDomainHomeSourceType(IMAGE)
        .withWebLogicCredentialsSecret(SECRET_NAME, null)
        .withDomainType(ModelInImageDomainType.WLS)
        .configureAdminServer()
        .configureAdminService()
        .withChannel("default");
    testSupport.addToPacket(DOMAIN_TOPOLOGY, domainConfigWithCluster);
    assertThat(myDomain.getAfterIntrospectValidationFailures(testSupport.getPacket()),  empty());
  }

  @Test
  void whenDomainUidPlusMSNameExceedMaxAllowedWithClusterSize9_reportError() {
    WlsDomainConfig domainConfigWithCluster = createDomainConfig("CLUSTER-9-bad");
    String domainUID = "mydomainnamecontains32characters";
    Domain myDomain = createTestDomain(domainUID);
    String msNameBase = "servernamecontains28characte";

    ArrayList<String> errors = new ArrayList<>();
    for (int i = 1; i < 10; i++) {
      String msName = msNameBase + i;
      domainConfigWithCluster.getClusterConfig("CLUSTER-9-bad")
          .addServerConfig(new WlsServerConfig(msName, "domain1-" + msName, 8001));
      errors.add(String.format(
          "DomainUID '%s' and server name '%s' combination '%s' exceeds maximum allowed length '61'.",
          domainUID, msName, LegalNames.toServerServiceName(domainUID, msName)));
    }

    configureDomain(myDomain)
        .withDomainHomeSourceType(IMAGE)
        .withWebLogicCredentialsSecret(SECRET_NAME, null)
        .withDomainType(ModelInImageDomainType.WLS)
        .configureAdminServer()
        .configureAdminService()
        .withChannel("default");
    testSupport.addToPacket(DOMAIN_TOPOLOGY, domainConfigWithCluster);
    List<String> reported = myDomain.getAfterIntrospectValidationFailures(testSupport.getPacket());
    assertThat(reported, hasSize(9));
    for (int i = 0; i < reported.size(); i++) {
      assertThat(reported.get(i), equalTo(errors.get(i)));
    }
  }

  @Test
  void whenDomainUidPlusMSNameExceedMaxAllowedWithClusterSize99_reportError() {
    WlsDomainConfig domainConfigWithCluster = createDomainConfig("CLUSTER-99-bad");
    String domainUID = "mydomainnamecontains32characterS";
    Domain myDomain = createTestDomain(domainUID);
    String msNameBase = "servernamecontains28charactE";
    ArrayList<String> errors = new ArrayList<>();
    for (int i = 1; i < 100; i++) {
      String msName = msNameBase + i;
      domainConfigWithCluster.getClusterConfig("CLUSTER-99-bad")
          .addServerConfig(new WlsServerConfig(msName, "domain1-" + msName, 8001));
      errors.add(String.format(
          "DomainUID '%s' and server name '%s' combination '%s' exceeds maximum allowed length '62'.",
          domainUID, msName, LegalNames.toServerServiceName(domainUID, msName)));
    }
    configureDomain(myDomain)
        .withDomainHomeSourceType(IMAGE)
        .withWebLogicCredentialsSecret(SECRET_NAME, null)
        .withDomainType(ModelInImageDomainType.WLS)
        .configureAdminServer()
        .configureAdminService()
        .withChannel("default");
    testSupport.addToPacket(DOMAIN_TOPOLOGY, domainConfigWithCluster);
    List<String> reported = myDomain.getAfterIntrospectValidationFailures(testSupport.getPacket());
    // the first 9 servers are fine so we only get 90 errors
    assertThat(reported, hasSize(90));
    for (int i = 0; i < reported.size(); i++) {
      assertThat(reported.get(i), equalTo(errors.get(i + 9)));
    }
  }

  @Test
  void whenDomainUidPlusMSNameExceedMaxAllowedWithClusterSize100_noExtrSpaceShouldBeReserved_dontReportError() {
    WlsDomainConfig domainConfigWithCluster = createDomainConfig("CLUSTER-100-good");
    String domainUID = "mydomainnamecontains32charactess";
    Domain myDomain2 = createTestDomain(domainUID);
    String msNameBase = "servernamecontains27characs";
    for (int i = 1; i <= 100; i++) {
      String msName = msNameBase + i;
      domainConfigWithCluster.getClusterConfig("CLUSTER-100-good")
          .addServerConfig(new WlsServerConfig(msName, "domain1-" + msName, 8001));
    }
    configureDomain(myDomain2)
        .withDomainHomeSourceType(IMAGE)
        .withWebLogicCredentialsSecret(SECRET_NAME, null)
        .withDomainType(ModelInImageDomainType.WLS)
        .configureAdminServer()
        .configureAdminService()
        .withChannel("default");
    testSupport.addToPacket(DOMAIN_TOPOLOGY, domainConfigWithCluster);
    assertThat(myDomain2.getAfterIntrospectValidationFailures(testSupport.getPacket()),  empty());
  }

  @Test
  void whenDomainUidPlusMSNameExceedMaxAllowedWithClusterSize9ButClusterPaddingDisabled_dontReportError() {
    WlsDomainConfig domainConfigWithCluster = createDomainConfig("CLUSTER-9-bad-ok");
    String domainUID = "mydomainnamecontains32characters";
    Domain myDomain = createTestDomain(domainUID);
    String msNameBase = "servernamecontains28characte";

    ArrayList<String> errors = new ArrayList<>();
    for (int i = 1; i < 10; i++) {
      String msName = msNameBase + i;
      domainConfigWithCluster.getClusterConfig("CLUSTER-9-bad-ok")
          .addServerConfig(new WlsServerConfig(msName, "domain1-" + msName, 8001));
      errors.add(String.format(
          "DomainUID '%s' and server name '%s' combination '%s' exceeds maximum allowed length '61'.",
          domainUID, msName, LegalNames.toServerServiceName(domainUID, msName)));
    }

    configureDomain(myDomain)
        .withDomainHomeSourceType(IMAGE)
        .withWebLogicCredentialsSecret(SECRET_NAME, null)
        .withDomainType(ModelInImageDomainType.WLS)
        .configureAdminServer()
        .configureAdminService()
        .withChannel("default");
    testSupport.addToPacket(DOMAIN_TOPOLOGY, domainConfigWithCluster);
    TuningParametersStub.setParameter(Domain.CLUSTER_SIZE_PADDING_VALIDATION_ENABLED_PARAM, "false");
    assertThat(myDomain.getAfterIntrospectValidationFailures(testSupport.getPacket()),  empty());
  }

  @Test
  void whenDomainUidPlusMSNameExceedMaxAllowedWithClusterSize99ButClusterPaddingDisabled_reportError() {
    WlsDomainConfig domainConfigWithCluster = createDomainConfig("CLUSTER-99-bad-ok");
    String domainUID = "mydomainnamecontains32characterS";
    Domain myDomain = createTestDomain(domainUID);
    String msNameBase = "servernamecontains28charactE";
    ArrayList<String> errors = new ArrayList<>();
    for (int i = 1; i < 100; i++) {
      String msName = msNameBase + i;
      domainConfigWithCluster.getClusterConfig("CLUSTER-99-bad-ok")
          .addServerConfig(new WlsServerConfig(msName, "domain1-" + msName, 8001));
      errors.add(String.format(
          "DomainUID '%s' and server name '%s' combination '%s' exceeds maximum allowed length '62'.",
          domainUID, msName, LegalNames.toServerServiceName(domainUID, msName)));
    }
    configureDomain(myDomain)
        .withDomainHomeSourceType(IMAGE)
        .withWebLogicCredentialsSecret(SECRET_NAME, null)
        .withDomainType(ModelInImageDomainType.WLS)
        .configureAdminServer()
        .configureAdminService()
        .withChannel("default");
    testSupport.addToPacket(DOMAIN_TOPOLOGY, domainConfigWithCluster);
    TuningParametersStub.setParameter(Domain.CLUSTER_SIZE_PADDING_VALIDATION_ENABLED_PARAM, "false");
    assertThat(myDomain.getAfterIntrospectValidationFailures(testSupport.getPacket()),  empty());
  }

  @Test
  void whenDomainUidPlusClusterNameNotExceedMaxAllowed_dontReportError() {
    String domainUID = "mydomainnamecontains32characters";
    Domain myDomain = createTestDomain(domainUID);
    String clusterName = "clusternamecontain21c";
    domainConfig.withCluster(new WlsClusterConfig(clusterName));
    configureDomain(myDomain)
        .withDomainHomeSourceType(IMAGE)
        .withWebLogicCredentialsSecret(SECRET_NAME, null)
        .withDomainType(ModelInImageDomainType.WLS)
        .configureAdminServer()
        .configureAdminService()
        .withChannel("default");

    testSupport.addToPacket(DOMAIN_TOPOLOGY, domainConfig);
    assertThat(myDomain.getAfterIntrospectValidationFailures(testSupport.getPacket()),  empty());
  }

  @Test
  void whenDomainUidPlusClusterNameExceedMaxAllowed_reportError() {
    String domainUID = "mydomainnamecontains32characters";
    Domain myDomain = createTestDomain(domainUID);
    String clusterName = "servernamecontains31characters";
    domainConfig.withCluster(new WlsClusterConfig(clusterName));
    configureDomain(myDomain)
        .withDomainHomeSourceType(IMAGE)
        .withWebLogicCredentialsSecret(SECRET_NAME, null)
        .withDomainType(ModelInImageDomainType.WLS)
        .configureAdminServer()
        .configureAdminService()
        .withChannel("default");

    testSupport.addToPacket(DOMAIN_TOPOLOGY, domainConfig);
    assertThat(myDomain.getAfterIntrospectValidationFailures(testSupport.getPacket()),  contains(stringContainsInOrder(
        "DomainUID ", domainUID, "cluster name", clusterName, "exceeds maximum allowed length")));
  }

  @Test
  void whenDomainServerHasListenPort_dontReportError() {
    String domainUID = "TestDomainForRest";
    WlsDomainConfig domainConfigWithCluster = createDomainConfig("TestClusterForRest");
    Domain myDomain = createTestDomain(domainUID);
    String msNameBase = "TestServerForRest";
    String msName = msNameBase + 1;
    WlsServerConfig server = new WlsServerConfig(msName, domainUID + "-" + msName, 8001);
    server.setSslListenPort(null);
    server.setAdminPort(null);
    server.addNetworkAccessPoint(new NetworkAccessPoint("test-nap", "t3", 9001, 9001));
    domainConfigWithCluster.getClusterConfig("TestClusterForRest").addServerConfig(server);

    configureDomain(myDomain)
        .withDomainHomeSourceType(IMAGE)
        .withWebLogicCredentialsSecret(SECRET_NAME, null)
        .withDomainType(ModelInImageDomainType.WLS)
        .configureAdminServer()
        .configureAdminService()
        .withChannel("default");

    testSupport.addToPacket(DOMAIN_TOPOLOGY, domainConfigWithCluster);

    assertThat(myDomain.getAfterIntrospectValidationFailures(testSupport.getPacket()),  empty());
  }

  @Test
  void whenDomainServerHasSSLListenPort_dontReportError() {
    String domainUID = "TestDomainForRest";
    WlsDomainConfig domainConfigWithCluster = createDomainConfig("TestClusterForRest");
    Domain myDomain = createTestDomain(domainUID);
    String msNameBase = "TestServerForRest";
    String msName = msNameBase + 1;
    WlsServerConfig server = new WlsServerConfig(msName, domainUID + "-" + msName, 0);
    server.setListenPort(null);
    server.setSslListenPort(9001);
    server.setAdminPort(null);
    domainConfigWithCluster.getClusterConfig("TestClusterForRest").addServerConfig(server);

    configureDomain(myDomain)
        .withDomainHomeSourceType(IMAGE)
        .withWebLogicCredentialsSecret(SECRET_NAME, null)
        .withDomainType(ModelInImageDomainType.WLS)
        .configureAdminServer()
        .configureAdminService()
        .withChannel("default");

    testSupport.addToPacket(DOMAIN_TOPOLOGY, domainConfigWithCluster);

    assertThat(myDomain.getAfterIntrospectValidationFailures(testSupport.getPacket()),  empty());
  }

  @Test
  void whenDomainServerHasAdminPort_dontReportError() {
    String domainUID = "TestDomainForRest";
    WlsDomainConfig domainConfigWithCluster = createDomainConfig("TestClusterForRest");
    Domain myDomain = createTestDomain(domainUID);
    String msNameBase = "TestServerForRest";
    String msName = msNameBase + 1;
    WlsServerConfig server = new WlsServerConfig(msName, domainUID + "-" + msName, 0);
    server.setListenPort(null);
    server.setSslListenPort(null);
    server.setAdminPort(8800);
    domainConfigWithCluster.getClusterConfig("TestClusterForRest").addServerConfig(server);

    configureDomain(myDomain)
        .withDomainHomeSourceType(IMAGE)
        .withWebLogicCredentialsSecret(SECRET_NAME, null)
        .withDomainType(ModelInImageDomainType.WLS)
        .configureAdminServer()
        .configureAdminService()
        .withChannel("default");

    testSupport.addToPacket(DOMAIN_TOPOLOGY, domainConfigWithCluster);

    assertThat(myDomain.getAfterIntrospectValidationFailures(testSupport.getPacket()),  empty());
  }

  @Test
  void whenDomainServerHasAdminNAP_dontReportError() {
    String domainUID = "TestDomainForRest";
    WlsDomainConfig domainConfigWithCluster = createDomainConfig("TestClusterForRest");
    Domain myDomain = createTestDomain(domainUID);
    String msNameBase = "TestServerForRest";
    String msName = msNameBase + 1;
    WlsServerConfig server = new WlsServerConfig(msName, domainUID + "-" + msName, 8001);
    server.setListenPort(null);
    server.setSslListenPort(null);
    server.setAdminPort(null);
    server.addNetworkAccessPoint(new NetworkAccessPoint("test-nap", "admin", 9001, 9001));
    domainConfigWithCluster.getClusterConfig("TestClusterForRest").addServerConfig(server);

    configureDomain(myDomain)
        .withDomainHomeSourceType(IMAGE)
        .withWebLogicCredentialsSecret(SECRET_NAME, null)
        .withDomainType(ModelInImageDomainType.WLS)
        .configureAdminServer()
        .configureAdminService()
        .withChannel("default");

    testSupport.addToPacket(DOMAIN_TOPOLOGY, domainConfigWithCluster);

    assertThat(myDomain.getAfterIntrospectValidationFailures(testSupport.getPacket()),  empty());
  }

  @Test
  void whenDomainServerNoAvailablePortForREST_reportError() {
    String domainUID = "TestDomainForRest";
    WlsDomainConfig domainConfigWithCluster = createDomainConfig("TestClusterForRest");
    Domain myDomain = createTestDomain(domainUID);
    String msNameBase = "TestServerForRest";
    String msName = msNameBase + 1;
    WlsServerConfig server = new WlsServerConfig(msName, domainUID + "-" + msName, 8001);
    server.setListenPort(null);
    server.setSslListenPort(null);
    server.setAdminPort(null);
    server.addNetworkAccessPoint(new NetworkAccessPoint("test-nap", "t3", 9001, 9001));
    domainConfigWithCluster.getClusterConfig("TestClusterForRest").addServerConfig(server);

    configureDomain(myDomain)
        .withDomainHomeSourceType(IMAGE)
        .withWebLogicCredentialsSecret(SECRET_NAME, null)
        .withDomainType(ModelInImageDomainType.WLS);

    testSupport.addToPacket(DOMAIN_TOPOLOGY, domainConfigWithCluster);
>>>>>>> ba8fd764

    TuningParametersStub.setParameter(LegalNames.INTROSPECTOR_JOB_NAME_SUFFIX_PARAM, "");
    assertThat(myDomain.getValidationFailures(resourceLookup), empty());
  }

  private DomainConfigurator configureDomain(Domain domain) {
    return new DomainCommonConfigurator(domain);
  }
}<|MERGE_RESOLUTION|>--- conflicted
+++ resolved
@@ -11,11 +11,8 @@
 import io.kubernetes.client.openapi.models.V1Container;
 import io.kubernetes.client.openapi.models.V1ContainerPort;
 import io.kubernetes.client.openapi.models.V1LocalObjectReference;
-<<<<<<< HEAD
-=======
 import oracle.kubernetes.operator.ModelInImageDomainType;
 import oracle.kubernetes.operator.TuningParameters;
->>>>>>> ba8fd764
 import oracle.kubernetes.operator.helpers.KubernetesTestSupport;
 import oracle.kubernetes.operator.helpers.LegalNames;
 import oracle.kubernetes.operator.helpers.TuningParametersStub;
@@ -754,13 +751,8 @@
   @Test
   void whenWalletPasswordSecretUnspecified_fromModel_jrf_reportError() {
     configureDomain(domain).withDomainHomeSourceType(FROM_MODEL)
-<<<<<<< HEAD
-          .withRuntimeEncryptionSecret("runtime-encryption-secret-good")
-          .withDomainType("JRF");
-=======
         .withRuntimeEncryptionSecret("runtime-encryption-secret-good")
         .withDomainType(ModelInImageDomainType.JRF);
->>>>>>> ba8fd764
     resourceLookup.defineResource("runtime-encryption-secret-good", KubernetesResourceType.Secret, NS);
 
     assertThat(domain.getValidationFailures(resourceLookup),
@@ -771,15 +763,9 @@
   @Test
   void whenWalletFileSecretUnspecified_fromModel_jrf_dontReportError() {
     configureDomain(domain).withDomainHomeSourceType(FROM_MODEL)
-<<<<<<< HEAD
-          .withDomainType("JRF")
-          .withRuntimeEncryptionSecret("runtime-encryption-secret-good")
-          .withOpssWalletPasswordSecret("wallet-password-secret-good");
-=======
         .withDomainType(ModelInImageDomainType.JRF)
         .withRuntimeEncryptionSecret("runtime-encryption-secret-good")
         .withOpssWalletPasswordSecret("wallet-password-secret-good");
->>>>>>> ba8fd764
 
     resourceLookup.defineResource("runtime-encryption-secret-good", KubernetesResourceType.Secret, NS);
     resourceLookup.defineResource("wallet-password-secret-good", KubernetesResourceType.Secret, NS);
@@ -800,15 +786,9 @@
   @Test
   void whenWalletPasswordSecretUnspecified_fromModel_wls_dontReportError() {
     configureDomain(domain).withDomainHomeSourceType(IMAGE)
-<<<<<<< HEAD
-          .withRuntimeEncryptionSecret("runtime-encryption-secret-good")
-          .withDomainType("WLS")
-          .withOpssWalletFileSecret("wallet-file-secret");
-=======
         .withRuntimeEncryptionSecret("runtime-encryption-secret-good")
         .withDomainType(ModelInImageDomainType.WLS)
         .withOpssWalletFileSecret("wallet-file-secret");
->>>>>>> ba8fd764
 
     resourceLookup.defineResource("runtime-encryption-secret-good", KubernetesResourceType.Secret, NS);
     resourceLookup.defineResource("wallet-file-secret", KubernetesResourceType.Secret, NS);
@@ -819,21 +799,12 @@
   @Test
   void whenExposingDefaultChannelIfIstio_Enabled() {
     configureDomain(domain)
-<<<<<<< HEAD
-          .withDomainHomeSourceType(IMAGE)
-          .withIstio()
-          .withDomainType("WLS")
-          .configureAdminServer()
-          .configureAdminService()
-          .withChannel("default");
-=======
         .withDomainHomeSourceType(IMAGE)
         .withIstio()
         .withDomainType(ModelInImageDomainType.WLS)
         .configureAdminServer()
         .configureAdminService()
         .withChannel("default");
->>>>>>> ba8fd764
 
     assertThat(domain.getValidationFailures(resourceLookup), contains(stringContainsInOrder(
           "Istio is enabled and the domain resource specified to expose channel",
@@ -844,120 +815,6 @@
   void whenDomainUidExceedMaxAllowed_reportError() {
     String domainUID = "mydomainthatislongerthan46charactersandshouldfail";
     Domain myDomain = createTestDomain(domainUID);
-    configureDomain(myDomain)
-<<<<<<< HEAD
-          .withDomainHomeSourceType(IMAGE)
-          .withWebLogicCredentialsSecret(SECRET_NAME, null)
-          .withDomainType("WLS")
-          .configureAdminServer()
-          .configureAdminService()
-          .withChannel("default");
-=======
-        .withDomainHomeSourceType(IMAGE)
-        .withWebLogicCredentialsSecret(SECRET_NAME, null)
-        .withDomainType(ModelInImageDomainType.WLS)
-        .configureAdminServer()
-        .configureAdminService()
-        .withChannel("default");
->>>>>>> ba8fd764
-
-    assertThat(myDomain.getValidationFailures(resourceLookup), contains(stringContainsInOrder(
-          "DomainUID ", domainUID, "exceeds maximum allowed length")));
-  }
-
-  @Test
-  void whenDomainUidExceedMaxAllowedWithCustomSuffix_reportError() {
-    String domainUID = "mydomainthatislongerthan42charactersandshould";
-    Domain myDomain = createTestDomain(domainUID);
-    configureDomain(myDomain)
-<<<<<<< HEAD
-          .withDomainHomeSourceType(IMAGE)
-          .withWebLogicCredentialsSecret(SECRET_NAME, null)
-          .withDomainType("WLS")
-          .configureAdminServer()
-          .configureAdminService()
-          .withChannel("default");
-=======
-        .withDomainHomeSourceType(IMAGE)
-        .withWebLogicCredentialsSecret(SECRET_NAME, null)
-        .withDomainType(ModelInImageDomainType.WLS)
-        .configureAdminServer()
-        .configureAdminService()
-        .withChannel("default");
->>>>>>> ba8fd764
-
-    TuningParametersStub.setParameter(LegalNames.INTROSPECTOR_JOB_NAME_SUFFIX_PARAM, "introspect-domain-job");
-    assertThat(myDomain.getValidationFailures(resourceLookup), contains(stringContainsInOrder(
-          "DomainUID ", domainUID, "exceeds maximum allowed length")));
-  }
-
-  @Test
-  void whenDomainUidNotExceedMaxAllowedWithCustomSuffix_dontReportError() {
-    String domainUID = "mydomainthatislongerthan42charactersandshould";
-    Domain myDomain = createTestDomain(domainUID);
-    configureDomain(myDomain)
-<<<<<<< HEAD
-          .withWebLogicCredentialsSecret(SECRET_NAME, null)
-          .configureAdminServer()
-          .configureAdminService()
-          .withChannel("default");
-=======
-        .withDomainHomeSourceType(IMAGE)
-        .withWebLogicCredentialsSecret(SECRET_NAME, null)
-        .withDomainType(ModelInImageDomainType.WLS)
-        .configureAdminServer()
-        .configureAdminService()
-        .withChannel("default");
->>>>>>> ba8fd764
-
-    TuningParametersStub.setParameter(LegalNames.INTROSPECTOR_JOB_NAME_SUFFIX_PARAM, "-job");
-    assertThat(myDomain.getValidationFailures(resourceLookup), empty());
-  }
-
-  @Test
-  void whenDomainUidNotExceedMaxAllowedWithEmptyCustomSuffix_dontReportError() {
-    String domainUID = "mydomainthatislongerthan42charactersandshould";
-    Domain myDomain = createTestDomain(domainUID);
-    configureDomain(myDomain)
-<<<<<<< HEAD
-          .withWebLogicCredentialsSecret(SECRET_NAME, null)
-          .configureAdminServer()
-          .configureAdminService()
-          .withChannel("default");
-=======
-        .withDomainHomeSourceType(IMAGE)
-        .withWebLogicCredentialsSecret(SECRET_NAME, null)
-        .withDomainType(ModelInImageDomainType.WLS)
-        .configureAdminServer()
-        .configureAdminService()
-        .withChannel("default");
-
-    TuningParameters.getInstance().put(LegalNames.INTROSPECTOR_JOB_NAME_SUFFIX_PARAM, "");
-    assertThat(myDomain.getValidationFailures(resourceLookup),  empty());
-  }
-
-  @Test
-  void whenDomainUidPlusASNameNotExceedMaxAllowed_externalServiceDisabled_dontReportError() {
-    String domainUID = "mydomainnamecontains32characters";
-    Domain myDomain = createTestDomain(domainUID);
-    String asName = "servernamecontains30character";
-    domainConfig.setAdminServerName(asName);
-    configureDomain(myDomain)
-        .withDomainHomeSourceType(IMAGE)
-        .withWebLogicCredentialsSecret(SECRET_NAME, null)
-        .withDomainType(ModelInImageDomainType.WLS)
-        .configureAdminServer();
-
-    testSupport.addToPacket(DOMAIN_TOPOLOGY, domainConfig);
-    assertThat(myDomain.getAfterIntrospectValidationFailures(testSupport.getPacket()),  empty());
-  }
-
-  @Test
-  void whenDomainUidPlusASNameNotExceedMaxAllowed_externalServiceEnabled_dontReportError() {
-    String domainUID = "mydomainnamecontains32characters";
-    Domain myDomain = createTestDomain(domainUID);
-    String asName = "servernamecontains26chars";
-    domainConfig.setAdminServerName(asName);
     configureDomain(myDomain)
         .withDomainHomeSourceType(IMAGE)
         .withWebLogicCredentialsSecret(SECRET_NAME, null)
@@ -966,16 +823,14 @@
         .configureAdminService()
         .withChannel("default");
 
-    testSupport.addToPacket(DOMAIN_TOPOLOGY, domainConfig);
-    assertThat(myDomain.getAfterIntrospectValidationFailures(testSupport.getPacket()),  empty());
-  }
-
-  @Test
-  void whenDomainUidPlusASNameExceedMaxAllowed_externalServiceEnabled_reportTwoErrors() {
-    String domainUID = "mydomainnamecontains32characters";
+    assertThat(myDomain.getValidationFailures(resourceLookup), contains(stringContainsInOrder(
+          "DomainUID ", domainUID, "exceeds maximum allowed length")));
+  }
+
+  @Test
+  void whenDomainUidExceedMaxAllowedWithCustomSuffix_reportError() {
+    String domainUID = "mydomainthatislongerthan42charactersandshould";
     Domain myDomain = createTestDomain(domainUID);
-    String asName = "servernamecontains32characterss";
-    domainConfig.setAdminServerName(asName);
     configureDomain(myDomain)
         .withDomainHomeSourceType(IMAGE)
         .withWebLogicCredentialsSecret(SECRET_NAME, null)
@@ -983,37 +838,16 @@
         .configureAdminServer()
         .configureAdminService()
         .withChannel("default");
-    testSupport.addToPacket(DOMAIN_TOPOLOGY, domainConfig);
-    assertThat(myDomain.getAfterIntrospectValidationFailures(testSupport.getPacket()),  contains(
-        stringContainsInOrder(
-            "DomainUID ", domainUID, "server name", asName, "exceeds maximum allowed length"),
-        stringContainsInOrder(
-            "DomainUID ", domainUID, "admin server name", asName, "exceeds maximum allowed length")));
-  }
-
-  @Test
-  void whenDomainUidPlusASNameExceedMaxAllowed_externalServiceDisabled_reportOneError() {
-    String domainUID = "mydomainnamecontains32characters";
+
+    TuningParametersStub.setParameter(LegalNames.INTROSPECTOR_JOB_NAME_SUFFIX_PARAM, "introspect-domain-job");
+    assertThat(myDomain.getValidationFailures(resourceLookup), contains(stringContainsInOrder(
+          "DomainUID ", domainUID, "exceeds maximum allowed length")));
+  }
+
+  @Test
+  void whenDomainUidNotExceedMaxAllowedWithCustomSuffix_dontReportError() {
+    String domainUID = "mydomainthatislongerthan42charactersandshould";
     Domain myDomain = createTestDomain(domainUID);
-    String asName = "servernamecontains32characterss";
-    domainConfig.setAdminServerName(asName);
-    configureDomain(myDomain)
-        .withDomainHomeSourceType(IMAGE)
-        .withWebLogicCredentialsSecret(SECRET_NAME, null)
-        .withDomainType(ModelInImageDomainType.WLS)
-        .configureAdminServer();
-    testSupport.addToPacket(DOMAIN_TOPOLOGY, domainConfig);
-    assertThat(myDomain.getAfterIntrospectValidationFailures(testSupport.getPacket()),  contains(
-        stringContainsInOrder(
-            "DomainUID ", domainUID, "server name", asName, "exceeds maximum allowed length")));
-  }
-
-  @Test
-  void whenDomainUidPlusASNameOnlyExternalServiceExceedMaxAllowed_reportOneError() {
-    String domainUID = "mydomainnamecontains32characters";
-    Domain myDomain = createTestDomain(domainUID);
-    String asName = "servernamecontains30characters";
-    domainConfig.setAdminServerName(asName);
     configureDomain(myDomain)
         .withDomainHomeSourceType(IMAGE)
         .withWebLogicCredentialsSecret(SECRET_NAME, null)
@@ -1021,18 +855,15 @@
         .configureAdminServer()
         .configureAdminService()
         .withChannel("default");
-    testSupport.addToPacket(DOMAIN_TOPOLOGY, domainConfig);
-    assertThat(myDomain.getAfterIntrospectValidationFailures(testSupport.getPacket()),  contains(stringContainsInOrder(
-        "DomainUID ", domainUID, "admin server name", asName, "exceeds maximum allowed length")));
-  }
-
-  @Test
-  void whenDomainUidPlusASNameNotExceedMaxAllowedWithCustomSuffix_dontReportError() {
-    String domainUID = "mydomainnamecontains32characters";
+
+    TuningParametersStub.setParameter(LegalNames.INTROSPECTOR_JOB_NAME_SUFFIX_PARAM, "-job");
+    assertThat(myDomain.getValidationFailures(resourceLookup), empty());
+  }
+
+  @Test
+  void whenDomainUidNotExceedMaxAllowedWithEmptyCustomSuffix_dontReportError() {
+    String domainUID = "mydomainthatislongerthan42charactersandshould";
     Domain myDomain = createTestDomain(domainUID);
-    String asName = "servernamecontains21c";
-    domainConfig.setAdminServerName(asName);
-    testSupport.addToPacket(DOMAIN_TOPOLOGY, domainConfig);
     configureDomain(myDomain)
         .withDomainHomeSourceType(IMAGE)
         .withWebLogicCredentialsSecret(SECRET_NAME, null)
@@ -1040,418 +871,9 @@
         .configureAdminServer()
         .configureAdminService()
         .withChannel("default");
-    TuningParameters.getInstance().put(LegalNames.EXTERNAL_SERVICE_NAME_SUFFIX_PARAM, "-external");
-    assertThat(myDomain.getAfterIntrospectValidationFailures(testSupport.getPacket()),  empty());
-  }
-
-  @Test
-  void whenDomainUidPlusASNameNotExceedMaxAllowedWithEmptyCustomSuffix_dontReportError() {
-    String domainUID = "mydomainnamecontains32characters";
-    Domain myDomain = createTestDomain(domainUID);
-    String asName = "servernamecontains30characters";
-    domainConfig.setAdminServerName(asName);
-    testSupport.addToPacket(DOMAIN_TOPOLOGY, domainConfig);
-    configureDomain(myDomain)
-        .withDomainHomeSourceType(IMAGE)
-        .withWebLogicCredentialsSecret(SECRET_NAME, null)
-        .withDomainType(ModelInImageDomainType.WLS)
-        .configureAdminServer()
-        .configureAdminService()
-        .withChannel("default");
-    TuningParameters.getInstance().put(LegalNames.EXTERNAL_SERVICE_NAME_SUFFIX_PARAM, "");
-    assertThat(myDomain.getAfterIntrospectValidationFailures(testSupport.getPacket()),  empty());
-  }
-
-  @Test
-  void whenDomainUidPlusASNameExceedMaxAllowedWithCustomSuffix_reportTwoErrors() {
-    String domainUID = "mydomainnamecontains32characters";
-    Domain myDomain = createTestDomain(domainUID);
-    String asName = "servernamecontains31characterss";
-    configureDomain(myDomain)
-        .withDomainHomeSourceType(IMAGE)
-        .withWebLogicCredentialsSecret(SECRET_NAME, null)
-        .withDomainType(ModelInImageDomainType.WLS)
-        .configureAdminServer()
-        .configureAdminService()
-        .withChannel("default");
-    domainConfig.setAdminServerName(asName);
-    testSupport.addToPacket(DOMAIN_TOPOLOGY, domainConfig);
-    TuningParameters.getInstance().put(LegalNames.EXTERNAL_SERVICE_NAME_SUFFIX_PARAM, "-external");
-    assertThat(myDomain.getAfterIntrospectValidationFailures(testSupport.getPacket()),  contains(
-        stringContainsInOrder(
-            "DomainUID ", domainUID, "server name", asName, "exceeds maximum allowed length"),
-        stringContainsInOrder(
-            "DomainUID ", domainUID, "admin server name", asName, "exceeds maximum allowed length")));
-  }
-
-  @Test
-  void whenDomainUidPlusMSNameNotExceedMaxAllowed_dontReportError() {
-    String domainUID = "mydomainnamecontains32characters";
-    Domain myDomain = createTestDomain(domainUID);
-    String msName = "servernamecontains29characte";
-    domainConfig.getClusterConfig(CLUSTER)
-        .addServerConfig(new WlsServerConfig(msName, "domain1-" + msName, 8001));
-    configureDomain(myDomain)
-        .withDomainHomeSourceType(IMAGE)
-        .withWebLogicCredentialsSecret(SECRET_NAME, null)
-        .withDomainType(ModelInImageDomainType.WLS)
-        .configureAdminServer()
-        .configureAdminService()
-        .withChannel("default");
-    testSupport.addToPacket(DOMAIN_TOPOLOGY, domainConfig);
-    assertThat(myDomain.getAfterIntrospectValidationFailures(testSupport.getPacket()),  empty());
-  }
-
-  @Test
-  void whenDomainUidPlusMSNameNotExceedMaxAllowedWithClusterSize9_dontReportError() {
-    WlsDomainConfig domainConfigWithCluster = createDomainConfig("CLUSTER-9");
-    String domainUID = "mydomainnamecontains32characters";
-    Domain myDomain = createTestDomain(domainUID);
-    String msName = "servernamecontains27charact";
-    for (int i = 1; i < 10; i++) {
-      domainConfigWithCluster.getClusterConfig("CLUSTER-9")
-          .addServerConfig(new WlsServerConfig(msName + i, "domain1-" + msName + "-" + i, 8001));
-    }
-    configureDomain(myDomain)
-        .withDomainHomeSourceType(IMAGE)
-        .withWebLogicCredentialsSecret(SECRET_NAME, null)
-        .withDomainType(ModelInImageDomainType.WLS)
-        .configureAdminServer()
-        .configureAdminService()
-        .withChannel("default");
-    testSupport.addToPacket(DOMAIN_TOPOLOGY, domainConfig);
-    assertThat(myDomain.getAfterIntrospectValidationFailures(testSupport.getPacket()),  empty());
-  }
-
-  @Test
-  void whenDomainUidPlusMSNameNotExceedMaxAllowedWithClusterSize99_dontReportError() {
-    WlsDomainConfig domainConfigWithCluster = createDomainConfig("CLUSTER-99-good");
-    String domainUID = "mydomainnamecontains32characters";
-    Domain myDomain = createTestDomain(domainUID);
-    String msName = "servernamecontains27charact";
-
-    for (int i = 1; i < 100; i++) {
-      domainConfigWithCluster.getClusterConfig("CLUSTER-99-good")
-          .addServerConfig(new WlsServerConfig(msName + i, "domain1-" + msName + "-" + i, 8001));
-    }
-    configureDomain(myDomain)
-        .withDomainHomeSourceType(IMAGE)
-        .withWebLogicCredentialsSecret(SECRET_NAME, null)
-        .withDomainType(ModelInImageDomainType.WLS)
-        .configureAdminServer()
-        .configureAdminService()
-        .withChannel("default");
-    testSupport.addToPacket(DOMAIN_TOPOLOGY, domainConfigWithCluster);
-    assertThat(myDomain.getAfterIntrospectValidationFailures(testSupport.getPacket()),  empty());
-  }
-
-  @Test
-  void whenDomainUidPlusMSNameExceedMaxAllowedWithClusterSize9_reportError() {
-    WlsDomainConfig domainConfigWithCluster = createDomainConfig("CLUSTER-9-bad");
-    String domainUID = "mydomainnamecontains32characters";
-    Domain myDomain = createTestDomain(domainUID);
-    String msNameBase = "servernamecontains28characte";
-
-    ArrayList<String> errors = new ArrayList<>();
-    for (int i = 1; i < 10; i++) {
-      String msName = msNameBase + i;
-      domainConfigWithCluster.getClusterConfig("CLUSTER-9-bad")
-          .addServerConfig(new WlsServerConfig(msName, "domain1-" + msName, 8001));
-      errors.add(String.format(
-          "DomainUID '%s' and server name '%s' combination '%s' exceeds maximum allowed length '61'.",
-          domainUID, msName, LegalNames.toServerServiceName(domainUID, msName)));
-    }
-
-    configureDomain(myDomain)
-        .withDomainHomeSourceType(IMAGE)
-        .withWebLogicCredentialsSecret(SECRET_NAME, null)
-        .withDomainType(ModelInImageDomainType.WLS)
-        .configureAdminServer()
-        .configureAdminService()
-        .withChannel("default");
-    testSupport.addToPacket(DOMAIN_TOPOLOGY, domainConfigWithCluster);
-    List<String> reported = myDomain.getAfterIntrospectValidationFailures(testSupport.getPacket());
-    assertThat(reported, hasSize(9));
-    for (int i = 0; i < reported.size(); i++) {
-      assertThat(reported.get(i), equalTo(errors.get(i)));
-    }
-  }
-
-  @Test
-  void whenDomainUidPlusMSNameExceedMaxAllowedWithClusterSize99_reportError() {
-    WlsDomainConfig domainConfigWithCluster = createDomainConfig("CLUSTER-99-bad");
-    String domainUID = "mydomainnamecontains32characterS";
-    Domain myDomain = createTestDomain(domainUID);
-    String msNameBase = "servernamecontains28charactE";
-    ArrayList<String> errors = new ArrayList<>();
-    for (int i = 1; i < 100; i++) {
-      String msName = msNameBase + i;
-      domainConfigWithCluster.getClusterConfig("CLUSTER-99-bad")
-          .addServerConfig(new WlsServerConfig(msName, "domain1-" + msName, 8001));
-      errors.add(String.format(
-          "DomainUID '%s' and server name '%s' combination '%s' exceeds maximum allowed length '62'.",
-          domainUID, msName, LegalNames.toServerServiceName(domainUID, msName)));
-    }
-    configureDomain(myDomain)
-        .withDomainHomeSourceType(IMAGE)
-        .withWebLogicCredentialsSecret(SECRET_NAME, null)
-        .withDomainType(ModelInImageDomainType.WLS)
-        .configureAdminServer()
-        .configureAdminService()
-        .withChannel("default");
-    testSupport.addToPacket(DOMAIN_TOPOLOGY, domainConfigWithCluster);
-    List<String> reported = myDomain.getAfterIntrospectValidationFailures(testSupport.getPacket());
-    // the first 9 servers are fine so we only get 90 errors
-    assertThat(reported, hasSize(90));
-    for (int i = 0; i < reported.size(); i++) {
-      assertThat(reported.get(i), equalTo(errors.get(i + 9)));
-    }
-  }
-
-  @Test
-  void whenDomainUidPlusMSNameExceedMaxAllowedWithClusterSize100_noExtrSpaceShouldBeReserved_dontReportError() {
-    WlsDomainConfig domainConfigWithCluster = createDomainConfig("CLUSTER-100-good");
-    String domainUID = "mydomainnamecontains32charactess";
-    Domain myDomain2 = createTestDomain(domainUID);
-    String msNameBase = "servernamecontains27characs";
-    for (int i = 1; i <= 100; i++) {
-      String msName = msNameBase + i;
-      domainConfigWithCluster.getClusterConfig("CLUSTER-100-good")
-          .addServerConfig(new WlsServerConfig(msName, "domain1-" + msName, 8001));
-    }
-    configureDomain(myDomain2)
-        .withDomainHomeSourceType(IMAGE)
-        .withWebLogicCredentialsSecret(SECRET_NAME, null)
-        .withDomainType(ModelInImageDomainType.WLS)
-        .configureAdminServer()
-        .configureAdminService()
-        .withChannel("default");
-    testSupport.addToPacket(DOMAIN_TOPOLOGY, domainConfigWithCluster);
-    assertThat(myDomain2.getAfterIntrospectValidationFailures(testSupport.getPacket()),  empty());
-  }
-
-  @Test
-  void whenDomainUidPlusMSNameExceedMaxAllowedWithClusterSize9ButClusterPaddingDisabled_dontReportError() {
-    WlsDomainConfig domainConfigWithCluster = createDomainConfig("CLUSTER-9-bad-ok");
-    String domainUID = "mydomainnamecontains32characters";
-    Domain myDomain = createTestDomain(domainUID);
-    String msNameBase = "servernamecontains28characte";
-
-    ArrayList<String> errors = new ArrayList<>();
-    for (int i = 1; i < 10; i++) {
-      String msName = msNameBase + i;
-      domainConfigWithCluster.getClusterConfig("CLUSTER-9-bad-ok")
-          .addServerConfig(new WlsServerConfig(msName, "domain1-" + msName, 8001));
-      errors.add(String.format(
-          "DomainUID '%s' and server name '%s' combination '%s' exceeds maximum allowed length '61'.",
-          domainUID, msName, LegalNames.toServerServiceName(domainUID, msName)));
-    }
-
-    configureDomain(myDomain)
-        .withDomainHomeSourceType(IMAGE)
-        .withWebLogicCredentialsSecret(SECRET_NAME, null)
-        .withDomainType(ModelInImageDomainType.WLS)
-        .configureAdminServer()
-        .configureAdminService()
-        .withChannel("default");
-    testSupport.addToPacket(DOMAIN_TOPOLOGY, domainConfigWithCluster);
-    TuningParametersStub.setParameter(Domain.CLUSTER_SIZE_PADDING_VALIDATION_ENABLED_PARAM, "false");
-    assertThat(myDomain.getAfterIntrospectValidationFailures(testSupport.getPacket()),  empty());
-  }
-
-  @Test
-  void whenDomainUidPlusMSNameExceedMaxAllowedWithClusterSize99ButClusterPaddingDisabled_reportError() {
-    WlsDomainConfig domainConfigWithCluster = createDomainConfig("CLUSTER-99-bad-ok");
-    String domainUID = "mydomainnamecontains32characterS";
-    Domain myDomain = createTestDomain(domainUID);
-    String msNameBase = "servernamecontains28charactE";
-    ArrayList<String> errors = new ArrayList<>();
-    for (int i = 1; i < 100; i++) {
-      String msName = msNameBase + i;
-      domainConfigWithCluster.getClusterConfig("CLUSTER-99-bad-ok")
-          .addServerConfig(new WlsServerConfig(msName, "domain1-" + msName, 8001));
-      errors.add(String.format(
-          "DomainUID '%s' and server name '%s' combination '%s' exceeds maximum allowed length '62'.",
-          domainUID, msName, LegalNames.toServerServiceName(domainUID, msName)));
-    }
-    configureDomain(myDomain)
-        .withDomainHomeSourceType(IMAGE)
-        .withWebLogicCredentialsSecret(SECRET_NAME, null)
-        .withDomainType(ModelInImageDomainType.WLS)
-        .configureAdminServer()
-        .configureAdminService()
-        .withChannel("default");
-    testSupport.addToPacket(DOMAIN_TOPOLOGY, domainConfigWithCluster);
-    TuningParametersStub.setParameter(Domain.CLUSTER_SIZE_PADDING_VALIDATION_ENABLED_PARAM, "false");
-    assertThat(myDomain.getAfterIntrospectValidationFailures(testSupport.getPacket()),  empty());
-  }
-
-  @Test
-  void whenDomainUidPlusClusterNameNotExceedMaxAllowed_dontReportError() {
-    String domainUID = "mydomainnamecontains32characters";
-    Domain myDomain = createTestDomain(domainUID);
-    String clusterName = "clusternamecontain21c";
-    domainConfig.withCluster(new WlsClusterConfig(clusterName));
-    configureDomain(myDomain)
-        .withDomainHomeSourceType(IMAGE)
-        .withWebLogicCredentialsSecret(SECRET_NAME, null)
-        .withDomainType(ModelInImageDomainType.WLS)
-        .configureAdminServer()
-        .configureAdminService()
-        .withChannel("default");
-
-    testSupport.addToPacket(DOMAIN_TOPOLOGY, domainConfig);
-    assertThat(myDomain.getAfterIntrospectValidationFailures(testSupport.getPacket()),  empty());
-  }
-
-  @Test
-  void whenDomainUidPlusClusterNameExceedMaxAllowed_reportError() {
-    String domainUID = "mydomainnamecontains32characters";
-    Domain myDomain = createTestDomain(domainUID);
-    String clusterName = "servernamecontains31characters";
-    domainConfig.withCluster(new WlsClusterConfig(clusterName));
-    configureDomain(myDomain)
-        .withDomainHomeSourceType(IMAGE)
-        .withWebLogicCredentialsSecret(SECRET_NAME, null)
-        .withDomainType(ModelInImageDomainType.WLS)
-        .configureAdminServer()
-        .configureAdminService()
-        .withChannel("default");
-
-    testSupport.addToPacket(DOMAIN_TOPOLOGY, domainConfig);
-    assertThat(myDomain.getAfterIntrospectValidationFailures(testSupport.getPacket()),  contains(stringContainsInOrder(
-        "DomainUID ", domainUID, "cluster name", clusterName, "exceeds maximum allowed length")));
-  }
-
-  @Test
-  void whenDomainServerHasListenPort_dontReportError() {
-    String domainUID = "TestDomainForRest";
-    WlsDomainConfig domainConfigWithCluster = createDomainConfig("TestClusterForRest");
-    Domain myDomain = createTestDomain(domainUID);
-    String msNameBase = "TestServerForRest";
-    String msName = msNameBase + 1;
-    WlsServerConfig server = new WlsServerConfig(msName, domainUID + "-" + msName, 8001);
-    server.setSslListenPort(null);
-    server.setAdminPort(null);
-    server.addNetworkAccessPoint(new NetworkAccessPoint("test-nap", "t3", 9001, 9001));
-    domainConfigWithCluster.getClusterConfig("TestClusterForRest").addServerConfig(server);
-
-    configureDomain(myDomain)
-        .withDomainHomeSourceType(IMAGE)
-        .withWebLogicCredentialsSecret(SECRET_NAME, null)
-        .withDomainType(ModelInImageDomainType.WLS)
-        .configureAdminServer()
-        .configureAdminService()
-        .withChannel("default");
-
-    testSupport.addToPacket(DOMAIN_TOPOLOGY, domainConfigWithCluster);
-
-    assertThat(myDomain.getAfterIntrospectValidationFailures(testSupport.getPacket()),  empty());
-  }
-
-  @Test
-  void whenDomainServerHasSSLListenPort_dontReportError() {
-    String domainUID = "TestDomainForRest";
-    WlsDomainConfig domainConfigWithCluster = createDomainConfig("TestClusterForRest");
-    Domain myDomain = createTestDomain(domainUID);
-    String msNameBase = "TestServerForRest";
-    String msName = msNameBase + 1;
-    WlsServerConfig server = new WlsServerConfig(msName, domainUID + "-" + msName, 0);
-    server.setListenPort(null);
-    server.setSslListenPort(9001);
-    server.setAdminPort(null);
-    domainConfigWithCluster.getClusterConfig("TestClusterForRest").addServerConfig(server);
-
-    configureDomain(myDomain)
-        .withDomainHomeSourceType(IMAGE)
-        .withWebLogicCredentialsSecret(SECRET_NAME, null)
-        .withDomainType(ModelInImageDomainType.WLS)
-        .configureAdminServer()
-        .configureAdminService()
-        .withChannel("default");
-
-    testSupport.addToPacket(DOMAIN_TOPOLOGY, domainConfigWithCluster);
-
-    assertThat(myDomain.getAfterIntrospectValidationFailures(testSupport.getPacket()),  empty());
-  }
-
-  @Test
-  void whenDomainServerHasAdminPort_dontReportError() {
-    String domainUID = "TestDomainForRest";
-    WlsDomainConfig domainConfigWithCluster = createDomainConfig("TestClusterForRest");
-    Domain myDomain = createTestDomain(domainUID);
-    String msNameBase = "TestServerForRest";
-    String msName = msNameBase + 1;
-    WlsServerConfig server = new WlsServerConfig(msName, domainUID + "-" + msName, 0);
-    server.setListenPort(null);
-    server.setSslListenPort(null);
-    server.setAdminPort(8800);
-    domainConfigWithCluster.getClusterConfig("TestClusterForRest").addServerConfig(server);
-
-    configureDomain(myDomain)
-        .withDomainHomeSourceType(IMAGE)
-        .withWebLogicCredentialsSecret(SECRET_NAME, null)
-        .withDomainType(ModelInImageDomainType.WLS)
-        .configureAdminServer()
-        .configureAdminService()
-        .withChannel("default");
-
-    testSupport.addToPacket(DOMAIN_TOPOLOGY, domainConfigWithCluster);
-
-    assertThat(myDomain.getAfterIntrospectValidationFailures(testSupport.getPacket()),  empty());
-  }
-
-  @Test
-  void whenDomainServerHasAdminNAP_dontReportError() {
-    String domainUID = "TestDomainForRest";
-    WlsDomainConfig domainConfigWithCluster = createDomainConfig("TestClusterForRest");
-    Domain myDomain = createTestDomain(domainUID);
-    String msNameBase = "TestServerForRest";
-    String msName = msNameBase + 1;
-    WlsServerConfig server = new WlsServerConfig(msName, domainUID + "-" + msName, 8001);
-    server.setListenPort(null);
-    server.setSslListenPort(null);
-    server.setAdminPort(null);
-    server.addNetworkAccessPoint(new NetworkAccessPoint("test-nap", "admin", 9001, 9001));
-    domainConfigWithCluster.getClusterConfig("TestClusterForRest").addServerConfig(server);
-
-    configureDomain(myDomain)
-        .withDomainHomeSourceType(IMAGE)
-        .withWebLogicCredentialsSecret(SECRET_NAME, null)
-        .withDomainType(ModelInImageDomainType.WLS)
-        .configureAdminServer()
-        .configureAdminService()
-        .withChannel("default");
-
-    testSupport.addToPacket(DOMAIN_TOPOLOGY, domainConfigWithCluster);
-
-    assertThat(myDomain.getAfterIntrospectValidationFailures(testSupport.getPacket()),  empty());
-  }
-
-  @Test
-  void whenDomainServerNoAvailablePortForREST_reportError() {
-    String domainUID = "TestDomainForRest";
-    WlsDomainConfig domainConfigWithCluster = createDomainConfig("TestClusterForRest");
-    Domain myDomain = createTestDomain(domainUID);
-    String msNameBase = "TestServerForRest";
-    String msName = msNameBase + 1;
-    WlsServerConfig server = new WlsServerConfig(msName, domainUID + "-" + msName, 8001);
-    server.setListenPort(null);
-    server.setSslListenPort(null);
-    server.setAdminPort(null);
-    server.addNetworkAccessPoint(new NetworkAccessPoint("test-nap", "t3", 9001, 9001));
-    domainConfigWithCluster.getClusterConfig("TestClusterForRest").addServerConfig(server);
-
-    configureDomain(myDomain)
-        .withDomainHomeSourceType(IMAGE)
-        .withWebLogicCredentialsSecret(SECRET_NAME, null)
-        .withDomainType(ModelInImageDomainType.WLS);
-
-    testSupport.addToPacket(DOMAIN_TOPOLOGY, domainConfigWithCluster);
->>>>>>> ba8fd764
-
-    TuningParametersStub.setParameter(LegalNames.INTROSPECTOR_JOB_NAME_SUFFIX_PARAM, "");
-    assertThat(myDomain.getValidationFailures(resourceLookup), empty());
+
+    TuningParameters.getInstance().put(LegalNames.INTROSPECTOR_JOB_NAME_SUFFIX_PARAM, "");
+    assertThat(myDomain.getValidationFailures(resourceLookup),  empty());
   }
 
   private DomainConfigurator configureDomain(Domain domain) {
