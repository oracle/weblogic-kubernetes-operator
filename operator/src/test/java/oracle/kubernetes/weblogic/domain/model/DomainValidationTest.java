// Copyright (c) 2019, 2022, Oracle and/or its affiliates.
// Licensed under the Universal Permissive License v 1.0 as shown at https://oss.oracle.com/licenses/upl.

package oracle.kubernetes.weblogic.domain.model;

import java.util.ArrayList;
import java.util.Collections;
import java.util.List;

import com.meterware.simplestub.Memento;
import io.kubernetes.client.openapi.models.V1Container;
import io.kubernetes.client.openapi.models.V1ContainerPort;
import io.kubernetes.client.openapi.models.V1LocalObjectReference;
import oracle.kubernetes.operator.ModelInImageDomainType;
<<<<<<< HEAD
import oracle.kubernetes.operator.TuningParameters;
import oracle.kubernetes.operator.helpers.DomainPresenceInfo;
=======
>>>>>>> e0194f32
import oracle.kubernetes.operator.helpers.KubernetesTestSupport;
import oracle.kubernetes.operator.helpers.LegalNames;
import oracle.kubernetes.operator.tuning.TuningParametersStub;
import oracle.kubernetes.weblogic.domain.DomainConfigurator;
import org.junit.jupiter.api.AfterEach;
import org.junit.jupiter.api.BeforeEach;
import org.junit.jupiter.api.Test;

import static oracle.kubernetes.operator.DomainProcessorTestSetup.NS;
import static oracle.kubernetes.operator.DomainProcessorTestSetup.UID;
import static oracle.kubernetes.operator.DomainProcessorTestSetup.createDomainPresenceInfo;
import static oracle.kubernetes.operator.DomainProcessorTestSetup.createTestDomain;
import static oracle.kubernetes.operator.DomainSourceType.FROM_MODEL;
import static oracle.kubernetes.operator.DomainSourceType.IMAGE;
import static oracle.kubernetes.operator.KubernetesConstants.WLS_CONTAINER_NAME;
import static oracle.kubernetes.operator.helpers.PodHelperTestBase.getAuxiliaryImage;
import static oracle.kubernetes.weblogic.domain.model.Model.DEFAULT_AUXILIARY_IMAGE_MOUNT_PATH;
import static org.hamcrest.Matchers.contains;
import static org.hamcrest.Matchers.empty;
import static org.hamcrest.Matchers.stringContainsInOrder;
import static org.hamcrest.junit.MatcherAssert.assertThat;

class DomainValidationTest extends DomainValidationTestBase {

  private static final String ENV_NAME1 = "MY_ENV";
  private static final String RAW_VALUE_1 = "123";
  private static final String RAW_MOUNT_PATH_1 = "$(DOMAIN_HOME)/servers/$(SERVER_NAME)";
  private static final String RAW_MOUNT_PATH_2 = "$(MY_ENV)/bin";
  private static final String BAD_MOUNT_PATH_1 = "$DOMAIN_HOME/servers/$SERVER_NAME";
  private static final String BAD_MOUNT_PATH_2 = "$(DOMAIN_HOME/servers/$(SERVER_NAME";
  private static final String BAD_MOUNT_PATH_3 = "$()DOMAIN_HOME/servers/SERVER_NAME";
  private static final String LONG_CONTAINER_PORT_NAME = "long-container-port-name";

  private final Domain domain = createTestDomain();
  private final DomainPresenceInfo info = createDomainPresenceInfo(domain);
  private final KubernetesTestSupport testSupport = new KubernetesTestSupport();
  private final List<Memento> mementos = new ArrayList<>();

  @BeforeEach
  public void setUp() throws Exception {
    mementos.add(testSupport.install());
    mementos.add(TuningParametersStub.install());
    resourceLookup.defineResource(SECRET_NAME, KubernetesResourceType.Secret, NS);
    resourceLookup.defineResource(OVERRIDES_CM_NAME_MODEL, KubernetesResourceType.ConfigMap, NS);
    resourceLookup.defineResource(OVERRIDES_CM_NAME_IMAGE, KubernetesResourceType.ConfigMap, NS);
    configureDomain(domain)
          .withWebLogicCredentialsSecret(SECRET_NAME, null);
  }

  @AfterEach
  public void tearDown() {
    mementos.forEach(Memento::revert);
  }

  @Test
  void whenManagerServerSpecsHaveUniqueNames_dontReportError() {
    domain.getSpec().getManagedServers().add(new ManagedServer().withServerName("ms1"));
    domain.getSpec().getManagedServers().add(new ManagedServer().withServerName("ms2"));

    assertThat(info.getValidationFailures(resourceLookup), empty());
  }

  @Test
  void whenManagerServerSpecsHaveDuplicateNames_reportError() {
    domain.getSpec().getManagedServers().add(new ManagedServer().withServerName("ms1"));
    domain.getSpec().getManagedServers().add(new ManagedServer().withServerName("ms1"));

    assertThat(info.getValidationFailures(resourceLookup),
          contains(stringContainsInOrder("managedServers", "ms1")));
  }

  @Test
  void whenManagerServerSpecsHaveDns1123DuplicateNames_reportError() {
    domain.getSpec().getManagedServers().add(new ManagedServer().withServerName("Server-1"));
    domain.getSpec().getManagedServers().add(new ManagedServer().withServerName("server_1"));

    assertThat(info.getValidationFailures(resourceLookup),
          contains(stringContainsInOrder("managedServers", "server-1")));
  }

  @Test
  void whenDomainConfiguredWithAuxiliaryImageAndVolumeMountExists_reportError() {
    configureDomain(domain)
          .withAdditionalVolumeMount("test", DEFAULT_AUXILIARY_IMAGE_MOUNT_PATH)
          .withRuntimeEncryptionSecret("mysecret")
          .withAuxiliaryImages(Collections.singletonList(getAuxiliaryImage("wdt-image:v1")));

    assertThat(info.getValidationFailures(resourceLookup),
          contains(stringContainsInOrder("auxiliary images", "mountPath", "already in use")));
  }

  @Test
  void whenDomainConfiguredWithAuxiliaryImageAndDomainHomeInImage_noErrorReported() {
    configureDomain(domain).withDomainHomeSourceType(IMAGE)
          .withModelConfigMap("wdt-cm")
          .withAuxiliaryImages(Collections.singletonList(getAuxiliaryImage("wdt-image:v1")));

    assertThat(info.getValidationFailures(resourceLookup), empty());
  }

  @Test
  void whenMoreThanOneAuxiliaryImageSetsSourceWDTInstallHome_reportError() {
    List<AuxiliaryImage> auxiliaryImages = new ArrayList<>();
    auxiliaryImages.add(new AuxiliaryImage().image("image1").sourceWDTInstallHome("/wdtInstallHome1"));
    auxiliaryImages.add(new AuxiliaryImage().image("image2").sourceWDTInstallHome("/wdtInstallHome2"));

    configureDomainWithRuntimeEncryptionSecret(domain)
          .withAuxiliaryImages(auxiliaryImages);

    assertThat(info.getValidationFailures(resourceLookup),
          contains(stringContainsInOrder("More than one auxiliary image under",
                "'spec.configuration.model.auxiliaryImages'",
                "sets a 'sourceWDTInstallHome'")));
  }

  @Test
  void whenTwoAuxiliaryImageSetsSourceWDTInstallHomeAndOneIsNone_noErrorReported() {
    List<AuxiliaryImage> auxiliaryImages = new ArrayList<>();
    auxiliaryImages.add(new AuxiliaryImage().image("image1").sourceWDTInstallHome("/wdtInstallHome1"));
    auxiliaryImages.add(new AuxiliaryImage().image("image2").sourceWDTInstallHome("None"));

    configureDomainWithRuntimeEncryptionSecret(domain)
          .withAuxiliaryImages(auxiliaryImages);

    assertThat(info.getValidationFailures(resourceLookup), empty());
  }

  @Test
  void wheOnlyOneAuxiliaryImageSetsSourceWDTInstallHome_noErrorReported() {
    List<AuxiliaryImage> auxiliaryImages = new ArrayList<>();
    auxiliaryImages.add(new AuxiliaryImage().image("image1"));
    auxiliaryImages.add(new AuxiliaryImage().image("image2").sourceWDTInstallHome("/wdtInstallHome1"));

    configureDomainWithRuntimeEncryptionSecret(domain)
          .withAuxiliaryImages(auxiliaryImages);

    assertThat(info.getValidationFailures(resourceLookup), empty());
  }

  @Test
  void whenModelHomePlacedUnderWDTInstallHome_reportError() {
    configureDomainWithRuntimeEncryptionSecret(domain)
          .withWDTInstallationHome("/aux")
          .withModelHome("/aux/y");

    assertThat(info.getValidationFailures(resourceLookup),
          contains(stringContainsInOrder("modelHome", "is invalid",
                "modelHome must be outside the directory for the wdtInstallHome")));
  }

  private DomainConfigurator configureDomainWithRuntimeEncryptionSecret(Domain domain) {
    return configureDomain(domain)
          .withRuntimeEncryptionSecret("mysecret");
  }

  @Test
  void whenWDTInstallHomePlacedUnderModelHome_reportError() {
    configureDomainWithRuntimeEncryptionSecret(domain)
          .withWDTInstallationHome("/aux/y")
          .withModelHome("/aux");

    assertThat(info.getValidationFailures(resourceLookup),
          contains(stringContainsInOrder("wdtInstallHome", "is invalid",
                "wdtInstallHome must be outside the directory for the modelHome")));
  }

  @Test
  void whenClusterSpecsHaveUniqueNames_dontReportError() {
    domain.getSpec().getClusters().add(new ClusterSpec().withClusterName("cluster1"));
    domain.getSpec().getClusters().add(new ClusterSpec().withClusterName("cluster2"));

    assertThat(info.getValidationFailures(resourceLookup), empty());
  }

  @Test
  void whenClusterSpecsHaveDuplicateNames_reportError() {
    domain.getSpec().getClusters().add(new ClusterSpec().withClusterName("cluster1"));
    domain.getSpec().getClusters().add(new ClusterSpec().withClusterName("cluster1"));

    assertThat(info.getValidationFailures(resourceLookup),
          contains(stringContainsInOrder("clusters", "cluster1")));
  }

  @Test
  void whenClusterSpecsHaveDns1123DuplicateNames_reportError() {
    domain.getSpec().getClusters().add(new ClusterSpec().withClusterName("Cluster-1"));
    domain.getSpec().getClusters().add(new ClusterSpec().withClusterName("cluster_1"));

    assertThat(info.getValidationFailures(resourceLookup),
          contains(stringContainsInOrder("clusters", "cluster-1")));
  }

  @Test
  void whenLogHomeDisabled_dontReportError() {
    configureDomain(domain).withLogHomeEnabled(false);

    assertThat(info.getValidationFailures(resourceLookup), empty());
  }

  @Test
  void whenPortForwardingDisabled_dontReportError() {
    configureDomain(domain).withAdminChannelPortForwardingEnabled(false);

    assertThat(info.getValidationFailures(resourceLookup), empty());
  }

  @Test
  void whenVolumeMountHasNonValidPath_reportError() {
    configureDomain(domain).withAdditionalVolumeMount("sharedlogs", "shared/logs");

    assertThat(info.getValidationFailures(resourceLookup),
          contains(stringContainsInOrder("shared/logs", "sharedlogs")));
  }

  @Test
  void whenVolumeMountHasLogHomeDirectory_dontReportError() {
    configureDomain(domain).withLogHomeEnabled(true).withLogHome("/shared/logs/mydomain");
    configureDomain(domain).withAdditionalVolumeMount("sharedlogs", "/shared/logs");

    assertThat(info.getValidationFailures(resourceLookup), empty());
  }

  @Test
  void whenNoVolumeMountHasSpecifiedLogHomeDirectory_reportError() {
    configureDomain(domain).withLogHomeEnabled(true).withLogHome("/private/log/mydomain");
    configureDomain(domain).withAdditionalVolumeMount("sharedlogs", "/shared/logs");

    assertThat(info.getValidationFailures(resourceLookup),
          contains(stringContainsInOrder("log home", "/private/log/mydomain")));
  }

  @Test
  void whenNoVolumeMountHasImplicitLogHomeDirectory_reportError() {
    configureDomain(domain).withLogHomeEnabled(true);

    assertThat(info.getValidationFailures(resourceLookup),
          contains(stringContainsInOrder("log home", "/shared/logs/" + UID)));
  }

  @Test
  void whenDomainHasAdditionalVolumeMountsWithInvalidChar_1_reportError() {
    configureDomain(domain)
          .withAdditionalVolumeMount("volume1", BAD_MOUNT_PATH_1);

    assertThat(info.getValidationFailures(resourceLookup),
          contains(stringContainsInOrder(
                "The mount path", BAD_MOUNT_PATH_1, "volume1", "of domain resource", "is not valid")));
  }

  @Test
  void whenDomainHasAdditionalVolumeMountsWithInvalidChar_2_reportError() {
    configureDomain(domain)
          .withAdditionalVolumeMount("volume2", BAD_MOUNT_PATH_2);

    assertThat(info.getValidationFailures(resourceLookup),
          contains(stringContainsInOrder(
                "The mount path", BAD_MOUNT_PATH_2, "volume2", "of domain resource", "is not valid")));
  }

  @Test
  void whenDomainHasAdditionalVolumeMountsWithInvalidChar_3_reportError() {
    configureDomain(domain)
          .withAdditionalVolumeMount("volume3", BAD_MOUNT_PATH_3);

    assertThat(info.getValidationFailures(resourceLookup),
          contains(stringContainsInOrder(
                "The mount path", BAD_MOUNT_PATH_3, "volume3", "of domain resource", "is not valid")));
  }

  @Test
  void whenDomainHasAdditionalVolumeMountsWithReservedVariables_dontReportError() {
    configureDomain(domain)
          .withAdditionalVolumeMount("volume1", RAW_MOUNT_PATH_1);

    assertThat(info.getValidationFailures(resourceLookup), empty());
  }

  @Test
  void whenDomainHasAdditionalVolumeMountsWithCustomVariables_dontReportError() {
    configureDomain(domain)
          .withEnvironmentVariable(ENV_NAME1, RAW_VALUE_1)
          .withAdditionalVolumeMount("volume1", RAW_MOUNT_PATH_2);

    assertThat(info.getValidationFailures(resourceLookup), empty());
  }

  @Test
  void whenDomainHasAdditionalVolumeMountsWithNonExistingVariables_reportError() {
    configureDomain(domain)
          .withAdditionalVolumeMount("volume1", RAW_MOUNT_PATH_2);

    assertThat(info.getValidationFailures(resourceLookup),
          contains(stringContainsInOrder(
                "The mount path", RAW_MOUNT_PATH_2, "volume1", "of domain resource", "is not valid")));
  }

  @Test
  void whenDomainAdminServerHasAdditionalVolumeMountsWithInvalidChar_reportError() {
    configureDomain(domain)
          .configureAdminServer()
          .getAdminServer()
          .addAdditionalVolumeMount("volume1", BAD_MOUNT_PATH_1);

    assertThat(info.getValidationFailures(resourceLookup),
          contains(stringContainsInOrder("The mount path", BAD_MOUNT_PATH_1,
                "volume1", "of domain resource", "is not valid")));
  }

  @Test
  void whenDomainAdminServerHasAdditionalVolumeMountsWithReservedVariables_dontReportError() {
    configureDomain(domain)
          .configureAdminServer()
          .getAdminServer()
          .addAdditionalVolumeMount("volume1", RAW_MOUNT_PATH_1);

    assertThat(info.getValidationFailures(resourceLookup), empty());
  }

  @Test
  void whenDomainAdminServerHasAdditionalVolumeMountsWithCustomVariables_dontReportError() {
    configureDomain(domain)
          .withEnvironmentVariable(ENV_NAME1, RAW_VALUE_1)
          .configureAdminServer()
          .getAdminServer()
          .addAdditionalVolumeMount("volume1", RAW_MOUNT_PATH_2);

    assertThat(info.getValidationFailures(resourceLookup), empty());
  }

  @Test
  void whenDomainAdminServerHasAdditionalVolumeMountsWithNonExistingVariables_reportError() {
    configureDomain(domain)
          .configureAdminServer()
          .getAdminServer()
          .addAdditionalVolumeMount("volume1", RAW_MOUNT_PATH_2);

    assertThat(info.getValidationFailures(resourceLookup),
          contains(stringContainsInOrder("The mount path", "volume1", "of domain resource", "is not valid")));
  }

  @Test
  void whenClusterServerPodHasAdditionalVolumeMountsWithInvalidChar_reportError() {
    configureDomain(domain)
          .configureCluster("Cluster-1").withAdditionalVolumeMount("volume1", BAD_MOUNT_PATH_1);

    assertThat(info.getValidationFailures(resourceLookup),
          contains(stringContainsInOrder("The mount path", "of domain resource", "is not valid")));
  }

  @Test
  void whenClusterServerPodHasAdditionalVolumeMountsWithReservedVariables_dontReportError() {
    configureDomain(domain)
          .configureCluster("Cluster-1").withAdditionalVolumeMount("volume1", RAW_MOUNT_PATH_1);

    assertThat(info.getValidationFailures(resourceLookup), empty());
  }

  @Test
  void whenClusterServerPodHasAdditionalVolumeMountsWithCustomVariables_dontReportError() {
    configureDomain(domain)
          .withEnvironmentVariable(ENV_NAME1, RAW_VALUE_1)
          .configureCluster("Cluster-1").withAdditionalVolumeMount("volume1", RAW_MOUNT_PATH_2);

    assertThat(info.getValidationFailures(resourceLookup), empty());
  }

  @Test
  void whenClusterServerPodHasAdditionalVolumeMountsWithNonExistingVariables_reportError() {
    configureDomain(domain)
          .configureCluster("Cluster-1").withAdditionalVolumeMount("volume1", RAW_MOUNT_PATH_2);

    assertThat(info.getValidationFailures(resourceLookup),
          contains(stringContainsInOrder("The mount path", "volume1", "of domain resource", "is not valid")));
  }

  @Test
  void whenNonReservedEnvironmentVariableSpecifiedAtDomainLevel_dontReportError() {
    configureDomain(domain).withEnvironmentVariable("testname", "testValue");

    assertThat(info.getValidationFailures(resourceLookup), empty());
  }

  @Test
  void whenReservedEnvironmentVariablesSpecifiedAtDomainLevel_reportError() {
    configureDomain(domain)
          .withEnvironmentVariable("ADMIN_NAME", "testValue")
          .withEnvironmentVariable("INTROSPECT_HOME", "/shared/home/introspection");

    assertThat(info.getValidationFailures(resourceLookup),
          contains(stringContainsInOrder("variables", "ADMIN_NAME", "INTROSPECT_HOME", "spec.serverPod.env", "are")));
  }

  @Test
  void whenReservedEnvironmentVariablesSpecifiedForAdminServer_reportError() {
    configureDomain(domain)
          .configureAdminServer()
          .withEnvironmentVariable("LOG_HOME", "testValue")
          .withEnvironmentVariable("NAMESPACE", "badValue");

    assertThat(info.getValidationFailures(resourceLookup),
          contains(
                stringContainsInOrder("variables", "LOG_HOME", "NAMESPACE", "spec.adminServer.serverPod.env", "are")));
  }

  @Test
  void whenReservedEnvironmentVariablesSpecifiedAtServerLevel_reportError() {
    configureDomain(domain)
          .configureServer("ms1")
          .withEnvironmentVariable("SERVER_NAME", "testValue");

    assertThat(info.getValidationFailures(resourceLookup),
          contains(stringContainsInOrder("variable", "SERVER_NAME", "spec.managedServers[ms1].serverPod.env", "is")));
  }

  @Test
  void whenReservedEnvironmentVariablesSpecifiedAtClusterLevel_reportError() {
    configureDomain(domain)
          .configureCluster("cluster1")
          .withEnvironmentVariable("DOMAIN_HOME", "testValue");

    assertThat(info.getValidationFailures(resourceLookup),
          contains(stringContainsInOrder("variable", "DOMAIN_HOME", "spec.clusters[cluster1].serverPod.env", "is")));
  }

  @Test
  void whenWebLogicCredentialsSecretNameFound_dontReportError() {
    assertThat(info.getValidationFailures(resourceLookup), empty());
  }

  @Test
  void whenWebLogicCredentialsSecretNameFoundWithExplicitNamespace_dontReportError() {
    configureDomain(domain)
          .withWebLogicCredentialsSecret(SECRET_NAME, NS);

    assertThat(info.getValidationFailures(resourceLookup), empty());
  }

  @Test
  void whenWebLogicCredentialsSecretNamespaceUndefined_useDomainNamespace() {
    configureDomain(domain)
          .withWebLogicCredentialsSecret(SECRET_NAME, null);

    assertThat(info.getValidationFailures(resourceLookup), empty());
  }

  @Test
  void whenLivenessProbeSuccessThresholdValueInvalidForDomain_reportError() {
    configureDomain(domain).withDefaultLivenessProbeThresholds(2, 3);

    assertThat(info.getValidationFailures(resourceLookup),
          contains(stringContainsInOrder("Invalid value", "2", "liveness probe success threshold",
                "adminServer")));
  }

  @Test
  void whenLivenessProbeSuccessThresholdValueInvalidForCluster_reportError() {
    configureDomain(domain)
          .configureCluster("cluster-1")
          .withLivenessProbeSettings(5, 4, 3).withLivenessProbeThresholds(2, 3);

    assertThat(info.getValidationFailures(resourceLookup),
          contains(stringContainsInOrder("Invalid value", "2", "liveness probe success threshold",
                "cluster-1")));
  }

  @Test
  void whenLivenessProbeSuccessThresholdValueInvalidForServer_reportError() {
    configureDomain(domain)
          .configureServer("managed-server1")
          .withLivenessProbeSettings(5, 4, 3).withLivenessProbeThresholds(2, 3);

    assertThat(info.getValidationFailures(resourceLookup),
          contains(stringContainsInOrder("Invalid value", "2", "liveness probe success threshold",
                "managed-server1")));
  }

  @Test
  void whenReservedContainerNameUsedForDomain_reportError() {
    configureDomain(domain)
          .withContainer(new V1Container().name(WLS_CONTAINER_NAME));

    assertThat(info.getValidationFailures(resourceLookup),
          contains(stringContainsInOrder("container name", WLS_CONTAINER_NAME, "adminServer",
                "is reserved", "operator")));
  }

  @Test
  void whenReservedContainerNameUsedForCluster_reportError() {
    configureDomain(domain)
          .configureCluster("cluster-1")
          .withContainer(new V1Container().name(WLS_CONTAINER_NAME));

    assertThat(info.getValidationFailures(resourceLookup),
          contains(stringContainsInOrder("container name", WLS_CONTAINER_NAME, "cluster-1",
                "is reserved", "operator")));
  }

  @Test
  void whenReservedContainerNameUsedForManagedServer_reportError() {
    configureDomain(domain)
          .configureServer("managed-server1")
          .withContainer(new V1Container().name(WLS_CONTAINER_NAME));

    assertThat(info.getValidationFailures(resourceLookup),
          contains(stringContainsInOrder("container name", WLS_CONTAINER_NAME, "managed-server1",
                "is reserved", "operator")));
  }

  @Test
  void whenContainerPortNameExceedsMaxLength_ForAdminServerContainer_reportError() {
    configureDomain(domain)
          .withContainer(new V1Container().name("Test")
                .ports(List.of(new V1ContainerPort().name(LONG_CONTAINER_PORT_NAME))));

    assertThat(info.getValidationFailures(resourceLookup), contains(stringContainsInOrder(
          "Container port name ", LONG_CONTAINER_PORT_NAME, "domainUID", UID, "adminServer", "Test",
          "exceeds maximum allowed length '15'")));
  }

  @Test
  void whenContainerPortNameExceedsMaxLength_ForClusteredServerContainer_reportError() {
    configureDomain(domain)
          .configureCluster("cluster-1")
          .withContainer(new V1Container().name("Test")
                .ports(List.of(new V1ContainerPort().name(LONG_CONTAINER_PORT_NAME))));

    assertThat(info.getValidationFailures(resourceLookup), contains(stringContainsInOrder(
          "Container port name ", LONG_CONTAINER_PORT_NAME, "domainUID", UID, "cluster-1", "Test",
          "exceeds maximum allowed length '15'")));
  }

  @Test
  void whenContainerPortNameExceedsMaxLength_ForManagedServerContainer_reportError() {
    configureDomain(domain)
          .configureServer("managed-server1")
          .withContainer(new V1Container().name("Test")
                .ports(List.of(new V1ContainerPort().name(LONG_CONTAINER_PORT_NAME))));

    assertThat(info.getValidationFailures(resourceLookup), contains(stringContainsInOrder(
          "Container port name ", LONG_CONTAINER_PORT_NAME, "domainUID", UID, "managed-server1", "Test",
          "exceeds maximum allowed length '15'")));
  }

  @Test
  void whenWebLogicCredentialsSecretNameNotFound_reportError() {
    resourceLookup.undefineResource(SECRET_NAME, KubernetesResourceType.Secret, NS);

    assertThat(info.getValidationFailures(resourceLookup),
          contains(stringContainsInOrder("WebLogicCredentials", SECRET_NAME, "not found", NS)));
  }

  @Test
  void whenBadWebLogicCredentialsSecretNamespaceSpecified_reportError() {
    resourceLookup.defineResource(SECRET_NAME, KubernetesResourceType.Secret, "badNamespace");
    configureDomain(domain)
          .withWebLogicCredentialsSecret(SECRET_NAME, "badNamespace");

    assertThat(info.getValidationFailures(resourceLookup),
          contains(stringContainsInOrder("Bad namespace", "badNamespace")));
  }

  @Test
  void whenImagePullSecretSpecifiedButDoesNotExist_reportError() {
    configureDomain(domain).withDefaultImagePullSecret(new V1LocalObjectReference().name("no-such-secret"));

    assertThat(info.getValidationFailures(resourceLookup),
          contains(stringContainsInOrder("ImagePull", "no-such-secret", "not found", NS)));

  }

  @Test
  void whenImagePullSecretExists_dontReportError() {
    resourceLookup.defineResource("a-secret", KubernetesResourceType.Secret, NS);
    configureDomain(domain).withDefaultImagePullSecret(new V1LocalObjectReference().name("a-secret"));

    assertThat(info.getValidationFailures(resourceLookup), empty());
  }

  @Test
  void whenConfigOverrideSecretSpecifiedButDoesNotExist_reportError() {
    configureDomain(domain).withConfigOverrideSecrets("override-secret");

    assertThat(info.getValidationFailures(resourceLookup),
          contains(stringContainsInOrder("ConfigOverride", "override-secret", "not found", NS)));

  }

  @Test
  void whenConfigOverrideSecretExists_dontReportError() {
    resourceLookup.defineResource("override-secret", KubernetesResourceType.Secret, NS);
    configureDomain(domain).withConfigOverrideSecrets("override-secret");

    assertThat(info.getValidationFailures(resourceLookup), empty());
  }

  @Test
  void whenConfigOverrideCmExistsTypeImage_dontReportError() {
    resourceLookup.defineResource("overrides-cm-image", KubernetesResourceType.ConfigMap, NS);
    configureDomain(domain).withConfigOverrides("overrides-cm-image").withDomainHomeSourceType(IMAGE);

    assertThat(info.getValidationFailures(resourceLookup), empty());
  }

  @Test
  void whenConfigOverrideCmExistsTypeFromModel_reportError() {
    resourceLookup.defineResource("overrides-cm-model", KubernetesResourceType.ConfigMap, NS);
    resourceLookup.defineResource("wdt-cm-secret", KubernetesResourceType.Secret, NS);
    configureDomain(domain).withConfigOverrides("overrides-cm-model")
          .withRuntimeEncryptionSecret("wdt-cm-secret")
          .withDomainHomeSourceType(FROM_MODEL);

    assertThat(info.getValidationFailures(resourceLookup),
          contains(stringContainsInOrder("Configuration overridesConfigMap",
                "overrides-cm", "not supported", "FromModel")));
  }

  @Test
  void whenWdtConfigMapExists_fromModel_dontReportError() {
    resourceLookup.defineResource("wdt-cm", KubernetesResourceType.ConfigMap, NS);
    resourceLookup.defineResource("wdt-cm-secret-model1", KubernetesResourceType.Secret, NS);
    configureDomain(domain)
          .withRuntimeEncryptionSecret("wdt-cm-secret-model1")
          .withModelConfigMap("wdt-cm")
          .withDomainHomeSourceType(FROM_MODEL);

    assertThat(info.getValidationFailures(resourceLookup), empty());
  }

  @Test
  void whenWdtConfigMapSpecifiedButDoesNotExist_fromModel_reportError() {
    resourceLookup.defineResource("wdt-cm-secret-model2", KubernetesResourceType.Secret, NS);
    configureDomain(domain).withRuntimeEncryptionSecret("wdt-cm-secret-model2")
          .withModelConfigMap("wdt-configmap")
          .withDomainHomeSourceType(FROM_MODEL);

    assertThat(info.getValidationFailures(resourceLookup),
          contains(stringContainsInOrder("ConfigMap", "wdt-configmap", "spec.configuration.model.configMap",
                "not found", NS)));
  }

  @Test
  void whenWdtConfigMapSpecifiedButDoesNotExist_Image_dontReportError() {
    configureDomain(domain).withDomainHomeSourceType(IMAGE)
          .withModelConfigMap("wdt-configmap");

    assertThat(info.getValidationFailures(resourceLookup), empty());
  }

  @Test
  void whenRuntimeEncryptionSecretSpecifiedButDoesNotExist_Image_dontReportError() {
    configureDomain(domain).withDomainHomeSourceType(IMAGE)
          .withRuntimeEncryptionSecret("runtime-secret");

    assertThat(info.getValidationFailures(resourceLookup), empty());
  }

  @Test
  void whenRuntimeEncryptionSecretUnspecified_Image_dontReportError() {
    configureDomain(domain).withDomainHomeSourceType(IMAGE);

    assertThat(info.getValidationFailures(resourceLookup), empty());
  }

  @Test
  void whenRuntimeEncryptionSecretSpecifiedButDoesNotExist_fromModel_reportError() {
    configureDomain(domain).withDomainHomeSourceType(FROM_MODEL)
          .withRuntimeEncryptionSecret("runtime-secret");

    assertThat(info.getValidationFailures(resourceLookup),
          contains(stringContainsInOrder("RuntimeEncryption", "runtime-secret", "not found", NS)));
  }

  @Test
  void whenRuntimeEncryptionSecretExists_fromModel_dontReportError() {
    configureDomain(domain).withDomainHomeSourceType(FROM_MODEL)
          .withRuntimeEncryptionSecret("runtime-good-secret");
    resourceLookup.defineResource("runtime-good-secret", KubernetesResourceType.Secret, NS);

    assertThat(info.getValidationFailures(resourceLookup), empty());
  }

  @Test
  void whenRuntimeEncryptionSecretUnspecified_fromModel_reportError() {
    configureDomain(domain).withDomainHomeSourceType(FROM_MODEL);

    assertThat(info.getValidationFailures(resourceLookup),
          contains(stringContainsInOrder("spec.configuration.model.runtimeEncryptionSecret",
                "must be specified", "FromModel")));
  }

  @Test
  void whenWalletPasswordSecretSpecifiedButDoesNotExist_fromModel_reportError() {
    configureDomain(domain).withDomainHomeSourceType(FROM_MODEL)
          .withRuntimeEncryptionSecret("runtime-encryption-secret-good")
          .withOpssWalletPasswordSecret("wallet-password-secret-missing");

    resourceLookup.defineResource("runtime-encryption-secret-good", KubernetesResourceType.Secret, NS);

    assertThat(info.getValidationFailures(resourceLookup),
          contains(stringContainsInOrder("secret", "wallet-password-secret-missing", "not found", NS)));
  }

  @Test
  void whenWalletFileSecretSpecifiedButDoesNotExist_Image_reportError() {
    configureDomain(domain).withDomainHomeSourceType(FROM_MODEL)
          .withRuntimeEncryptionSecret("runtime-encryption-secret-good")
          .withOpssWalletFileSecret("wallet-file-secret-missing");

    resourceLookup.defineResource("runtime-encryption-secret-good", KubernetesResourceType.Secret, NS);

    assertThat(info.getValidationFailures(resourceLookup),
          contains(stringContainsInOrder("secret",
                "wallet-file-secret-missing", "not found", NS)));
  }

  @Test
  void whenWalletPasswordSecretExists_fromModel_dontReportError() {
    configureDomain(domain).withDomainHomeSourceType(FROM_MODEL)
          .withRuntimeEncryptionSecret("runtime-encryption-secret-good")
          .withOpssWalletPasswordSecret("wallet-password-secret-good");
    resourceLookup.defineResource("runtime-encryption-secret-good", KubernetesResourceType.Secret, NS);
    resourceLookup.defineResource("wallet-password-secret-good", KubernetesResourceType.Secret, NS);

    assertThat(info.getValidationFailures(resourceLookup), empty());
  }

  @Test
  void whenWalletFileSecretExists_fromModel_dontReportError() {
    configureDomain(domain).withDomainHomeSourceType(FROM_MODEL)
          .withRuntimeEncryptionSecret("runtime-encryption-secret-good")
          .withOpssWalletFileSecret("wallet-file-secret-good");
    resourceLookup.defineResource("runtime-encryption-secret-good", KubernetesResourceType.Secret, NS);
    resourceLookup.defineResource("wallet-file-secret-good", KubernetesResourceType.Secret, NS);

    assertThat(info.getValidationFailures(resourceLookup), empty());
  }

  @Test
  void whenWalletPasswordSecretUnspecified_fromModel_jrf_reportError() {
    configureDomain(domain).withDomainHomeSourceType(FROM_MODEL)
        .withRuntimeEncryptionSecret("runtime-encryption-secret-good")
        .withDomainType(ModelInImageDomainType.JRF);
    resourceLookup.defineResource("runtime-encryption-secret-good", KubernetesResourceType.Secret, NS);

    assertThat(info.getValidationFailures(resourceLookup),
          contains(stringContainsInOrder("spec.configuration.opss.walletPasswordSecret",
                "must be specified", "FromModel", "JRF")));
  }

  @Test
  void whenWalletFileSecretUnspecified_fromModel_jrf_dontReportError() {
    configureDomain(domain).withDomainHomeSourceType(FROM_MODEL)
        .withDomainType(ModelInImageDomainType.JRF)
        .withRuntimeEncryptionSecret("runtime-encryption-secret-good")
        .withOpssWalletPasswordSecret("wallet-password-secret-good");

    resourceLookup.defineResource("runtime-encryption-secret-good", KubernetesResourceType.Secret, NS);
    resourceLookup.defineResource("wallet-password-secret-good", KubernetesResourceType.Secret, NS);

    assertThat(info.getValidationFailures(resourceLookup), empty());
  }

  @Test
  void whenWalletPasswordSecretUnspecified_Image_dontReportError() {
    configureDomain(domain).withDomainHomeSourceType(IMAGE)
          .withOpssWalletFileSecret("wallet-file-secret");

    resourceLookup.defineResource("wallet-file-secret", KubernetesResourceType.Secret, NS);

    assertThat(info.getValidationFailures(resourceLookup), empty());
  }

  @Test
  void whenWalletPasswordSecretUnspecified_fromModel_wls_dontReportError() {
    configureDomain(domain).withDomainHomeSourceType(IMAGE)
        .withRuntimeEncryptionSecret("runtime-encryption-secret-good")
        .withDomainType(ModelInImageDomainType.WLS)
        .withOpssWalletFileSecret("wallet-file-secret");

    resourceLookup.defineResource("runtime-encryption-secret-good", KubernetesResourceType.Secret, NS);
    resourceLookup.defineResource("wallet-file-secret", KubernetesResourceType.Secret, NS);

    assertThat(info.getValidationFailures(resourceLookup), empty());
  }

  @Test
  void whenExposingDefaultChannelIfIstio_Enabled() {
    configureDomain(domain)
        .withDomainHomeSourceType(IMAGE)
        .withIstio()
        .withDomainType(ModelInImageDomainType.WLS)
        .configureAdminServer()
        .configureAdminService()
        .withChannel("default");

    assertThat(info.getValidationFailures(resourceLookup), contains(stringContainsInOrder(
          "Istio is enabled and the domain resource specified to expose channel",
          "default")));
  }

  @Test
  void whenDomainUidExceedMaxAllowed_reportError() {
    String domainUID = "mydomainthatislongerthan46charactersandshouldfail";
    Domain myDomain = createTestDomain(domainUID);
    DomainPresenceInfo info = createDomainPresenceInfo(myDomain);
    configureDomain(myDomain)
        .withDomainHomeSourceType(IMAGE)
        .withWebLogicCredentialsSecret(SECRET_NAME, null)
        .withDomainType(ModelInImageDomainType.WLS)
        .configureAdminServer()
        .configureAdminService()
        .withChannel("default");

    assertThat(info.getValidationFailures(resourceLookup), contains(stringContainsInOrder(
          "DomainUID ", domainUID, "exceeds maximum allowed length")));
  }

  @Test
  void whenDomainUidExceedMaxAllowedWithCustomSuffix_reportError() {
    String domainUID = "mydomainthatislongerthan42charactersandshould";
    Domain myDomain = createTestDomain(domainUID);
    DomainPresenceInfo info = createDomainPresenceInfo(myDomain);
    configureDomain(myDomain)
        .withDomainHomeSourceType(IMAGE)
        .withWebLogicCredentialsSecret(SECRET_NAME, null)
        .withDomainType(ModelInImageDomainType.WLS)
        .configureAdminServer()
        .configureAdminService()
        .withChannel("default");

    TuningParametersStub.setParameter(LegalNames.INTROSPECTOR_JOB_NAME_SUFFIX_PARAM, "introspect-domain-job");
    assertThat(info.getValidationFailures(resourceLookup), contains(stringContainsInOrder(
          "DomainUID ", domainUID, "exceeds maximum allowed length")));
  }

  @Test
  void whenDomainUidNotExceedMaxAllowedWithCustomSuffix_dontReportError() {
    String domainUID = "mydomainthatislongerthan42charactersandshould";
    Domain myDomain = createTestDomain(domainUID);
    configureDomain(myDomain)
        .withDomainHomeSourceType(IMAGE)
        .withWebLogicCredentialsSecret(SECRET_NAME, null)
        .withDomainType(ModelInImageDomainType.WLS)
        .configureAdminServer()
        .configureAdminService()
        .withChannel("default");

    TuningParametersStub.setParameter(LegalNames.INTROSPECTOR_JOB_NAME_SUFFIX_PARAM, "-job");
    assertThat(info.getValidationFailures(resourceLookup), empty());
  }

  @Test
  void whenDomainUidNotExceedMaxAllowedWithEmptyCustomSuffix_dontReportError() {
    String domainUID = "mydomainthatislongerthan42charactersandshould";
    Domain myDomain = createTestDomain(domainUID);
    configureDomain(myDomain)
        .withDomainHomeSourceType(IMAGE)
        .withWebLogicCredentialsSecret(SECRET_NAME, null)
        .withDomainType(ModelInImageDomainType.WLS)
        .configureAdminServer()
        .configureAdminService()
        .withChannel("default");

<<<<<<< HEAD
    TuningParameters.getInstance().put(LegalNames.INTROSPECTOR_JOB_NAME_SUFFIX_PARAM, "");
    assertThat(info.getValidationFailures(resourceLookup),  empty());
=======
    TuningParametersStub.setParameter(LegalNames.INTROSPECTOR_JOB_NAME_SUFFIX_PARAM, "");
    assertThat(myDomain.getValidationFailures(resourceLookup),  empty());
>>>>>>> e0194f32
  }

  @Test
  void whenDomainConfiguredWithFluentdWithoutCredentials_reportError() {
    configureDomain(domain)
        .withFluentdConfiguration(false, null, null);
    domain.getValidationFailures(resourceLookup);
    assertThat(domain.getValidationFailures(resourceLookup),
        contains(stringContainsInOrder("When fluentdSpecification is specified in the domain "
            + "spec, a secret containing elastic search credentials must be specified in",
            "spec.fluentdSpecification.elasticSearchCredentials")));
  }

  private DomainConfigurator configureDomain(Domain domain) {
    return new DomainCommonConfigurator(domain);
  }
}<|MERGE_RESOLUTION|>--- conflicted
+++ resolved
@@ -12,11 +12,7 @@
 import io.kubernetes.client.openapi.models.V1ContainerPort;
 import io.kubernetes.client.openapi.models.V1LocalObjectReference;
 import oracle.kubernetes.operator.ModelInImageDomainType;
-<<<<<<< HEAD
-import oracle.kubernetes.operator.TuningParameters;
 import oracle.kubernetes.operator.helpers.DomainPresenceInfo;
-=======
->>>>>>> e0194f32
 import oracle.kubernetes.operator.helpers.KubernetesTestSupport;
 import oracle.kubernetes.operator.helpers.LegalNames;
 import oracle.kubernetes.operator.tuning.TuningParametersStub;
@@ -856,6 +852,7 @@
   void whenDomainUidNotExceedMaxAllowedWithCustomSuffix_dontReportError() {
     String domainUID = "mydomainthatislongerthan42charactersandshould";
     Domain myDomain = createTestDomain(domainUID);
+    DomainPresenceInfo info = createDomainPresenceInfo(myDomain);
     configureDomain(myDomain)
         .withDomainHomeSourceType(IMAGE)
         .withWebLogicCredentialsSecret(SECRET_NAME, null)
@@ -872,6 +869,7 @@
   void whenDomainUidNotExceedMaxAllowedWithEmptyCustomSuffix_dontReportError() {
     String domainUID = "mydomainthatislongerthan42charactersandshould";
     Domain myDomain = createTestDomain(domainUID);
+    DomainPresenceInfo info = createDomainPresenceInfo(myDomain);
     configureDomain(myDomain)
         .withDomainHomeSourceType(IMAGE)
         .withWebLogicCredentialsSecret(SECRET_NAME, null)
@@ -880,21 +878,17 @@
         .configureAdminService()
         .withChannel("default");
 
-<<<<<<< HEAD
-    TuningParameters.getInstance().put(LegalNames.INTROSPECTOR_JOB_NAME_SUFFIX_PARAM, "");
+
+    TuningParametersStub.setParameter(LegalNames.INTROSPECTOR_JOB_NAME_SUFFIX_PARAM, "");
     assertThat(info.getValidationFailures(resourceLookup),  empty());
-=======
-    TuningParametersStub.setParameter(LegalNames.INTROSPECTOR_JOB_NAME_SUFFIX_PARAM, "");
-    assertThat(myDomain.getValidationFailures(resourceLookup),  empty());
->>>>>>> e0194f32
   }
 
   @Test
   void whenDomainConfiguredWithFluentdWithoutCredentials_reportError() {
     configureDomain(domain)
         .withFluentdConfiguration(false, null, null);
-    domain.getValidationFailures(resourceLookup);
-    assertThat(domain.getValidationFailures(resourceLookup),
+    info.getValidationFailures(resourceLookup);
+    assertThat(info.getValidationFailures(resourceLookup),
         contains(stringContainsInOrder("When fluentdSpecification is specified in the domain "
             + "spec, a secret containing elastic search credentials must be specified in",
             "spec.fluentdSpecification.elasticSearchCredentials")));
