<!-- Copyright 2017, Oracle Corporation. All Rights Reserved. -->
<!-- This is unreleased proprietary source code of Oracle Corporation -->
<project xmlns="http://maven.apache.org/POM/4.0.0" xmlns:xsi="http://www.w3.org/2001/XMLSchema-instance"
         xsi:schemaLocation="http://maven.apache.org/POM/4.0.0 http://maven.apache.org/xsd/maven-4.0.0.xsd">
    <modelVersion>4.0.0</modelVersion>
  
    <groupId>oracle.kubernetes</groupId>
    <artifactId>weblogic-kubernetes-operator</artifactId>
    <version>0.1.0-alpha-SNAPSHOT</version>

    <description>Oracle Weblogic Server Kubernetes Operator</description>
    <name>weblogic-kubernetes-operator</name>
    <packaging>jar</packaging>

    <url>https://oracle.github.io/weblogic-kubernetes-operator</url>
    <inceptionYear>2017</inceptionYear>
    <licenses>
      <license>
        <name>The Universal Permissive License (UPL), Version 1.0</name>
        <url>https://github.com/oracle/weblogic-kubernetes-operator/blob/master/LICENSE</url>
      </license>
    </licenses>

    <build>
        <plugins>
            <plugin>
                <groupId>org.apache.maven.plugins</groupId>
                <artifactId>maven-jar-plugin</artifactId>
                <version>2.6</version>
                <executions>
                    <execution>
                        <goals>
                            <goal>jar</goal>
                            <goal>test-jar</goal>
                        </goals>
                    </execution>
                </executions>
                <configuration>
                    <archive>
                        <manifestEntries>
                            <mainClass>oracle.kubernetes.operator.Main</mainClass>
                            <Implementation-Title>${project.artifactId}</Implementation-Title>
                            <Implementation-Version>${project.version}</Implementation-Version>
                            <Implementation-Build>${git.branch}.${git.shortRevision}</Implementation-Build>
                            <Implementation-DisplayVersion>${project.displayVersion}</Implementation-DisplayVersion>
                            <Implementation-Vendor-Id>${project.groupId}</Implementation-Vendor-Id>
                            <Specification-Title>${project.artifactId}</Specification-Title>
                            <Built-By>Oracle</Built-By>
                        </manifestEntries>
                    </archive>
                </configuration>
            </plugin>
            <plugin>
                <groupId>org.codehaus.mojo</groupId>
                <artifactId>build-helper-maven-plugin</artifactId>
                <version>3.0.0</version>
                <executions>
                    <execution>
                        <id>add-source</id>
                        <phase>generate-sources</phase>
                        <goals>
                            <goal>add-source</goal>
                        </goals>
                        <configuration>
                            <sources>
                                <source>${src-generated-swagger}</source>
                                <source>${project.build.sourceDirectory}</source>
                                <source>${project.basedir}/src/build/java</source>
                            </sources>
                        </configuration>
                    </execution>
                </executions>
            </plugin>

            <plugin>
                <groupId>org.apache.maven.plugins</groupId>
                <artifactId>maven-surefire-plugin</artifactId>
                <version>2.20</version>
                <configuration>
                    <skipTests>${skip.unit.tests}</skipTests>
                    <includes>
                        <exclude>**/*Test.java</exclude>
                    </includes>
                </configuration>
            </plugin>

            <plugin>
                <artifactId>maven-dependency-plugin</artifactId>
                <executions>
                    <execution>
                        <phase>package</phase>
                        <goals>
                            <goal>copy-dependencies</goal>
                        </goals>
                        <configuration>
                            <outputDirectory>${project.build.directory}/lib</outputDirectory>
                        </configuration>
                    </execution>
                </executions>
            </plugin>

            <plugin>
                <groupId>org.apache.maven.plugins</groupId>
                <artifactId>maven-shade-plugin</artifactId>
                <version>2.4.3</version>
                <executions>
                    <execution>
                        <phase>package</phase>
                        <goals>
                            <goal>shade</goal>
                        </goals>
                        <configuration>
                            <transformers>
                                <transformer implementation="org.apache.maven.plugins.shade.resource.ManifestResourceTransformer">
                                    <mainClass>oracle.kubernetes.operator.Main</mainClass>
                                </transformer>
                            </transformers>
                            <filters>
                                <filter>
                                    <artifact>*:*</artifact>
                                    <excludes>
                                        <exclude>META-INF/*.SF</exclude>
                                        <exclude>META-INF/*.DSA</exclude>
                                        <exclude>META-INF/*.RSA</exclude>
                                    </excludes>
                                </filter>
                            </filters>

                            <artifactSet>
                                <excludes>
                                </excludes>
                            </artifactSet>
                        </configuration>
                    </execution>
                </executions>
            </plugin>

            <plugin>
                <groupId>org.apache.maven.plugins</groupId>
                <artifactId>maven-compiler-plugin</artifactId>
                <version>3.7.0</version>
                <configuration>
                    <!-- none yet -->
                </configuration>
            </plugin>

            <!-- update the swagger html documentation for the REST server -->
            <plugin>
                <groupId>org.codehaus.mojo</groupId>
                <artifactId>exec-maven-plugin</artifactId>
                <version>1.6.0</version>
                <executions>
                    <execution>
                        <goals>
                            <goal>java</goal>
                        </goals>
                        <phase>package</phase>
                    </execution>
                </executions>
                <configuration>
                    <mainClass>oracle.kubernetes.operator.SwaggerBuildHelper</mainClass>
                </configuration>
            </plugin>

        </plugins>
    </build>

    <profiles>

        <profile>
            <id>sign-artifacts</id>
            <build>
                <plugins>
                    <plugin>
                        <groupId>org.apache.maven.plugins</groupId>
                        <artifactId>maven-gpg-plugin</artifactId>
                        <version>1.5</version>
                        <executions>
                            <execution>
                                <id>sign-artifacts</id>
                                <phase>verify</phase>
                                <goals>
                                    <goal>sign</goal>
                                </goals>
                            </execution>
                        </executions>
                    </plugin>
                </plugins>
            </build>
        </profile>

        <profile>
            <id>integration-tests</id>
            <properties>
                <src-integration-test>${project.basedir}/src/integration-test/java</src-integration-test>
                <skip.unit.tests>true</skip.unit.tests>
            </properties>
            <build>
                <plugins>
                    <plugin>
                        <groupId>org.codehaus.mojo</groupId>
                        <artifactId>build-helper-maven-plugin</artifactId>
                        <version>3.0.0</version>
                        <executions>
                            <execution>
                                <id>add-test-source</id>
                                <phase>generate-test-resources</phase>
                                <goals>
                                    <goal>add-test-source</goal>
                                </goals>
                                <configuration>
                                    <sources>
                                        <source>${src-integration-test}</source>
                                    </sources>
                                </configuration>
                            </execution>
                        </executions>
                    </plugin>

                    <plugin>
                        <groupId>org.apache.maven.plugins</groupId>
                        <artifactId>maven-failsafe-plugin</artifactId>
                        <version>2.20.1</version>
                        <configuration> <!-- run tests in parallel -->
                            <encoding>UTF-8</encoding>
                            <argLine>${failsafeArgLine}</argLine>
                            <failIfNoTests>false</failIfNoTests>
                            <systemPropertyVariables>
                                <!-- Add any system properties here -->
                                <!--<project.build.directory>${project.build.directory}</project.build.directory>-->
                                <!--<weblogic.operator.root.directory>${basedir}/..</weblogic.operator.root.directory>-->
                                <!--<TAGS>${env.TAGS}</TAGS>-->
                                <maxThreads>3</maxThreads>
                            </systemPropertyVariables>
                        </configuration>

                        <executions>
                            <execution>
                                <id>acceptance-test</id>
                                <goals>
                                    <goal>integration-test</goal>
                                    <goal>verify</goal>
                                </goals>
                                <phase>integration-test</phase>
                                <configuration>
                                    <!-- do not run unit or integration tests -->
                                    <excludes>
                                        <exclude>**/*Test.java</exclude>
                                        <exclude>**/*IT.java</exclude>
                                    </excludes>
                                    <!-- just run acceptance tests -->
                                    <includes>
                                        <include>**/*AT.java</include>
                                    </includes>
                                </configuration>
                            </execution>
                        </executions>
                    </plugin>
                </plugins>
            </build>
        </profile>

        <profile>
            <id>build-sonar</id>
            <build>
                <plugins>
                    <plugin>
                        <groupId>org.jacoco</groupId>
                        <artifactId>jacoco-maven-plugin</artifactId>
                        <version>${jacoco.version}</version>
                        <executions>

                            <execution>
                                <id>pre-unit-test</id>
                                <goals>
                                    <goal>prepare-agent</goal>
                                </goals>
                                <configuration>
                                    <destFile>${sonar.jacoco.reportPath}</destFile>
                                    <propertyName>surefireArgLine</propertyName>
                                </configuration>
                            </execution>

                            <execution>
                                <id>post-unit-test</id>
                                <phase>test</phase>
                                <goals>
                                    <goal>report</goal>
                                </goals>
                                <configuration>
                                    <outputDirectory>${jacoco.outputDir}</outputDirectory>
                                    <dataFile>${sonar.jacoco.reportPath}</dataFile>
                                </configuration>
                            </execution>

                            <execution>
                                <id>pre-integration-test</id>
                                <phase>pre-integration-test</phase>
                                <goals>
                                    <goal>prepare-agent-integration</goal>
                                </goals>
                                <configuration>
                                    <destFile>${sonar.jacoco.itReportPath}</destFile>
                                    <propertyName>failsafeArgLine</propertyName>
                                </configuration>
                            </execution>
                            <execution>
                                <id>post-integration-test</id>
                                <phase>post-integration-test</phase>
                                <goals>
                                    <goal>report-integration</goal>
                                </goals>
                                <configuration>
                                    <dataFile>${sonar.jacoco.itReportPath}</dataFile>
                                    <outputDirectory>$jacoco.itOutputDir}</outputDirectory>
                                </configuration>
                            </execution>

                        </executions>
                    </plugin>
                </plugins>
            </build>
        </profile>

        <profile>
            <id>default</id>
            <activation>
                <activeByDefault>true</activeByDefault>
            </activation>
            <properties>
                <surefireArgLine></surefireArgLine>
                <failsafeArgLine></failsafeArgLine>
            </properties>
        </profile>
    </profiles>

    <dependencies>
        <dependency>
            <groupId>io.swagger</groupId>
            <artifactId>swagger-annotations</artifactId>
            <version>${swagger-core-version}</version>
        </dependency>

        <!-- HTTP client: jersey-client -->
        <dependency>
            <groupId>org.glassfish.jersey.core</groupId>
            <artifactId>jersey-client</artifactId>
            <version>${jersey-version}</version>
        </dependency>
        <dependency>
            <groupId>org.glassfish.jersey.media</groupId>
            <artifactId>jersey-media-multipart</artifactId>
            <version>${jersey-version}</version>
        </dependency>
        <dependency>
            <groupId>org.glassfish.jersey.media</groupId>
            <artifactId>jersey-media-json-jackson</artifactId>
            <version>${jersey-version}</version>
        </dependency>
        <dependency>
            <groupId>org.glassfish.jersey.media</groupId>
            <artifactId>jersey-media-json-processing</artifactId>
            <version>${jersey-version}</version>
        </dependency>

        <!-- JSON processing: jackson -->
        <dependency>
            <groupId>com.fasterxml.jackson.core</groupId>
            <artifactId>jackson-core</artifactId>
            <version>${jackson-version}</version>
        </dependency>
        <dependency>
            <groupId>com.fasterxml.jackson.core</groupId>
            <artifactId>jackson-annotations</artifactId>
            <version>${jackson-version}</version>
        </dependency>
        <dependency>
            <groupId>com.fasterxml.jackson.core</groupId>
            <artifactId>jackson-databind</artifactId>
            <version>${jackson-version}</version>
        </dependency>
        <dependency>
            <groupId>com.fasterxml.jackson.datatype</groupId>
            <artifactId>jackson-datatype-joda</artifactId>
            <version>${jackson-version}</version>
        </dependency>
        <dependency>
            <groupId>org.glassfish</groupId>
            <artifactId>javax.json</artifactId>
            <version>1.1.2</version>
        </dependency>
        <dependency>
            <groupId>joda-time</groupId>
            <artifactId>joda-time</artifactId>
            <version>${jodatime-version}</version>
        </dependency>

        <!-- Grizzly & jersey server side code -->
        <dependency>
            <groupId>org.glassfish.jersey.containers</groupId>
            <artifactId>jersey-container-grizzly2-http</artifactId>
            <version>${jersey-version}</version>
        </dependency>
        <dependency>
            <groupId>org.glassfish.jersey.inject</groupId>
            <artifactId>jersey-hk2</artifactId>
            <version>${jersey-version}</version>
        </dependency>

        <dependency>
            <groupId>com.fasterxml.jackson.dataformat</groupId>
            <artifactId>jackson-dataformat-yaml</artifactId>
            <version>2.9.2</version>
            <type>jar</type>
        </dependency>

        <dependency>
            <groupId>commons-codec</groupId>
            <artifactId>commons-codec</artifactId>
            <version>1.9</version>
            <type>jar</type>
        </dependency>

        <dependency>
            <groupId>org.codehaus.jackson</groupId>
            <artifactId>jackson-core-asl</artifactId>
            <version>1.9.11</version>
            <type>jar</type>
        </dependency>
        <dependency>
            <groupId>io.kubernetes</groupId>
            <artifactId>client-java</artifactId>
            <version>1.0.0-beta2</version>
        </dependency>
        <dependency>
            <groupId>javax</groupId>
            <artifactId>javaee-web-api</artifactId>
            <version>7.0</version>
            <type>jar</type>
        </dependency>
        <!--  not included with jdk 9 -->
        <dependency>
            <groupId>javax.xml.bind</groupId>
            <artifactId>jaxb-api</artifactId>
            <version>2.3.0</version>
        </dependency>
        <!-- test dependencies -->
        <dependency>
<<<<<<< HEAD
            <!-- note: need to include this before junit since junit includes an obsolete version of hamcrest -->
=======
>>>>>>> 31e82ef3
            <groupId>org.hamcrest</groupId>
            <artifactId>hamcrest-junit</artifactId>
            <version>2.0.0.0</version>
            <scope>test</scope>
        </dependency>
        <dependency>
            <groupId>junit</groupId>
            <artifactId>junit</artifactId>
            <version>${junit-version}</version>
            <scope>test</scope>
<<<<<<< HEAD
        </dependency>
        <dependency>
            <groupId>org.yaml</groupId>
            <artifactId>snakeyaml</artifactId>
            <version>1.19</version>
            <scope>test</scope>
=======
>>>>>>> 31e82ef3
        </dependency>
        <dependency>
            <groupId>org.apache.commons</groupId>
            <artifactId>commons-exec</artifactId>
            <version>1.3</version>
            <scope>test</scope>
        </dependency>
        <dependency>
            <groupId>com.google.guava</groupId>
            <artifactId>guava</artifactId>
            <version>18.0</version>
            <scope>test</scope>
        </dependency>
        <dependency>
            <groupId>org.httpunit</groupId>
            <artifactId>httpunit</artifactId>
            <version>1.7.2</version>
            <scope>test</scope>
        </dependency>
        <dependency>
            <groupId>com.meterware.simplestub</groupId>
            <artifactId>simplestub</artifactId>
            <version>1.2.9</version>
            <scope>test</scope>
        </dependency>

    </dependencies>

    <properties>
        <java.version>1.8</java.version>
        <maven.compiler.source>${java.version}</maven.compiler.source>
        <maven.compiler.target>${java.version}</maven.compiler.target>
        <swagger-core-version>1.5.15</swagger-core-version>
        <gson-version>2.6.2</gson-version>
        <jodatime-version>2.9.3</jodatime-version>
        <maven-plugin-version>1.0.0</maven-plugin-version>
        <junit-version>4.12</junit-version>
        <project.build.sourceEncoding>UTF-8</project.build.sourceEncoding>
        <jersey-version>2.26</jersey-version> <!-- switched from 2.23 to 2.26 to get the RestServer to work -->
        <jackson-version>2.9.2</jackson-version>
        <root-generated-swagger>${project.basedir}/src-generated-swagger</root-generated-swagger>
        <src-generated-swagger>${root-generated-swagger}/main/java</src-generated-swagger>
        <domain-swagger-file>${project.basedir}/swagger/domain.json</domain-swagger-file>
        <skip.unit.tests>false</skip.unit.tests>
        <sonar.java.coveragePlugin>jacoco</sonar.java.coveragePlugin>
        <jacoco.version>0.7.9</jacoco.version>
        <sonar.jacoco.reportPath>${project.build.directory}/jacoco.exec</sonar.jacoco.reportPath>
        <sonar.jacoco.itReportPath>${project.build.directory}/jacoco-it.exec</sonar.jacoco.itReportPath>
        <jacoco.outputDir>${project.build.directory}/jacoco</jacoco.outputDir>
        <jacoco.itOutputDir>${project.build.directory}/jacoco-it</jacoco.itOutputDir>
        <jacoco.destFile>${project.build.directory}/jacoco.exec</jacoco.destFile>
        <sonar-jacoco-listeners.version>1.4</sonar-jacoco-listeners.version>
        <sonar.dynamicAnalysis>reuseReports</sonar.dynamicAnalysis>
        <jacoco.skip>false</jacoco.skip>
    </properties>

</project><|MERGE_RESOLUTION|>--- conflicted
+++ resolved
@@ -446,10 +446,7 @@
         </dependency>
         <!-- test dependencies -->
         <dependency>
-<<<<<<< HEAD
             <!-- note: need to include this before junit since junit includes an obsolete version of hamcrest -->
-=======
->>>>>>> 31e82ef3
             <groupId>org.hamcrest</groupId>
             <artifactId>hamcrest-junit</artifactId>
             <version>2.0.0.0</version>
@@ -460,15 +457,12 @@
             <artifactId>junit</artifactId>
             <version>${junit-version}</version>
             <scope>test</scope>
-<<<<<<< HEAD
         </dependency>
         <dependency>
             <groupId>org.yaml</groupId>
             <artifactId>snakeyaml</artifactId>
             <version>1.19</version>
             <scope>test</scope>
-=======
->>>>>>> 31e82ef3
         </dependency>
         <dependency>
             <groupId>org.apache.commons</groupId>
