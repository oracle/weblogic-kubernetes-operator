--- conflicted
+++ resolved
@@ -103,11 +103,7 @@
 $ helm delete --purge weblogic-operator
 ```
 
-<<<<<<< HEAD
-**Note**: If the operator's namespace did not exist before the Helm chart was installed, then Helm will create it, however, `helm delete` will not remove it.
-=======
-**NOTE**: if the operator's namespace did not exist before the Helm chart was installed, then Helm will create it, however, `helm delete` will not remove it.
->>>>>>> 0f7d7fc3
+**NOTE**: If the operator's namespace did not exist before the Helm chart was installed, then Helm will create it, however, `helm delete` will not remove it.
 
 ## Useful Helm operations
 
@@ -236,15 +232,9 @@
 domainNamespaces: [ "namespace1", "namespace2" ]
 ```
 
-<<<<<<< HEAD
 **NOTE**: You must include the `default` namespace in the list if you want the operator to monitor both the `default` namespace and some other namespaces.
 
 **NOTE**: These examples show two valid YAML syntax options for arrays.
-=======
-**NOTE**: one must include the `default` namespace in the list if you want the operator to monitor both the `default` namespace and some other namespaces.
-
-**NOTE**: these examples show two valid YAML syntax options for arrays.
->>>>>>> 0f7d7fc3
 
 ### ELK integration
 
@@ -426,13 +416,9 @@
 ```
 
 To recover:
-<<<<<<< HEAD
+
 - `helm delete --purge` the failed release.
-  - **Note**: This deletes the role binding in the domain namespace that was created by the first operator release to give the operator access to the domain namespace.
-=======
-- `helm delete --purge` the failed release
-  - **NOTE**: this deletes the role binding in the domain namespace that was created by the first operator release to give the operator access to the domain namespace
->>>>>>> 0f7d7fc3
+  - **NOTE**: This deletes the role binding in the domain namespace that was created by the first operator release to give the operator access to the domain namespace.
 - `helm upgrade <old op release> kubernetes/charts/weblogic-operator --values <old op custom-values.yaml>`
   - This recreates the role binding.
   - There might be intermittent failures in the operator for the period of time when the role binding was deleted.
