--- conflicted
+++ resolved
@@ -79,14 +79,7 @@
   namespace: kube-system
 EOF
 ```
-<<<<<<< HEAD
-d.  Clone this repository:
-```
-$ git clone https://github.com/oracle/weblogic-kubernetes-operator
-```
-=======
-
->>>>>>> c900128c
+
 3.  Use `helm` to install and start the operator from the directory you just cloned:	 
 
 ```
