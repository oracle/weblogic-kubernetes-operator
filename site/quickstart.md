--- conflicted
+++ resolved
@@ -35,10 +35,7 @@
 c.	Pull the operator image and tag it with the default image value of the operator:
 ```
 $ docker pull oracle/weblogic-kubernetes-operator:2.0-rc1
-<<<<<<< HEAD
-=======
 $ docker tag oracle/weblogic-kubernetes-operator:2.0-rc1 weblogic-kubernetes-operator:2.0
->>>>>>> 52dd30d1
 ```
 d.	Pull the Traefik load balancer image:
 ```
