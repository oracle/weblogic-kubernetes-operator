--- conflicted
+++ resolved
@@ -6,7 +6,6 @@
 You will need Docker images to run your WebLogic domains in Kubernetes.
 There are two main options available:
 
-<<<<<<< HEAD
 * Use a Docker image which contains the WebLogic Server binaries but
   not the domain, or
 * Use a Docker image which contains both the WebLogic Server binaries
@@ -16,18 +15,11 @@
 WebLogic Server image from the Docker Store [see here](#obtaining-standard-images-from-the-docker-store)
 and then create a new image with the mandatory patches applied as described in [this section](#creating-a-custom-images-with-patches-applied).
 If you want to use additional patches, you can customize that process to include additional patches.
-=======
-### Obtaining standard images from the Docker store
->>>>>>> 7967ceba
 
 If you want to use the second option, which includes the domain directory
 inside the Docker image, then you will need to build your own Docker images
 as described in [this section](#creating-a-custom-image-with-your-domain-inside-the-image).
 
-<<<<<<< HEAD
-=======
-### Creating a custom images with patches applied
->>>>>>> 7967ceba
 
 ## Obtaining standard images from the Docker store 
 
