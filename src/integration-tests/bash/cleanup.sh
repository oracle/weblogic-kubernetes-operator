#!/bin/bash
<<<<<<< HEAD
# Copyright (c) 2018, 2020, Oracle Corporation and/or its affiliates. All rights reserved.
=======
# Copyright (c) 2018, 2020, Oracle Corporation and/or its affiliates.
>>>>>>> 5d072e98
# Licensed under the Universal Permissive License v 1.0 as shown at https://oss.oracle.com/licenses/upl.

# -----------------
# Summary and Usage
# -----------------
#
# This script does a best-effort delete of acceptance test k8s artifacts, the
# local test tmp directory, and the potentially remote domain pv directories.
#
# This script accepts optional env var overrides:
#
#   RESULT_ROOT     The root directory of the test temporary files.
#
#   PV_ROOT         The root directory on the kubernetes cluster
#                   used for persistent volumes.
#
#   LEASE_ID        Set this if you want cleanup to release the
#                   given lease on a failure.
#
#   SHARED_CLUSTER  Set this to true if you want cleanup to delete tiller
#                   TBD tiller delete is disabled
#
#   DELETE_FILES    Delete local test files, and launch a job to delete PV
#                   hosted test files (default true).
#
#   FAST_DELETE     Set to "--grace-period=1 --timeout=1" to speedup
#                   deletes and skip phase 2.
#
# Dry run option:
#
#   To show what the script would do without actually doing
#   any deletes pass "-dryrun" as the first parameter.
#
# --------------------
# Detailed Description
# --------------------
#
# The cleanup runs in phases:
#
#   Phase -3: Delete all domains
#
#   Phase -2: Delete all operator deployments
#
#   Phase -1: Delete all WL and introspector pods
#
#   Phase 0:  If helm is installed, helm delete all helm charts.
#             Possibly also delete tiller (see SHARED_CLUSTER env var above.)
#             TBD tiller delete is disabled
#
#   Phase 1:  Delete test kubernetes artifacts with labels.
#
#   Phase 2:  Wait 15 seconds to see if previous phase succeeded, and
#             if not, repeatedly search for all test related kubectl
#             artifacts and try delete them directly for up to 60 more
#             seconds.
#
#   Phase 3:  Use a kubernetes job to delete the PV directories
#             on the kubernetes cluster.
#
#   Phase 4:  Delete the local test output directory.
#
#   Phase 5:  If we own a lease, then release it on a failure.
#             (See optional LEASE_ID env var above.)
#

function timestamp {
  echo -n [`date '+%m-%d-%YT%H:%M:%S'`]
}

SCRIPTPATH="$( cd "$(dirname "$0")" > /dev/null 2>&1 ; pwd -P )"
PROJECT_ROOT="$SCRIPTPATH/../../.."
RESULT_ROOT=${RESULT_ROOT:-/scratch/$USER/wl_k8s_test_results}
PV_ROOT=${PV_ROOT:-$RESULT_ROOT}
RESULT_DIR="$RESULT_ROOT/acceptance_test_tmp"
USER_PROJECTS_DIR="$RESULT_DIR/user-projects"
TMP_DIR="$RESULT_DIR/cleanup_tmp"
JOB_NAME="weblogic-command-job"
DRY_RUN="false"
[ "$1" = "-dryrun" ] && DRY_RUN="true"

echo @@ `timestamp` Starting cleanup.
script="${BASH_SOURCE[0]}"
scriptDir="$( cd "$(dirname "${script}")" > /dev/null 2>&1 ; pwd -P)"
source $PROJECT_ROOT/kubernetes/internal/utility.sh

if [ ! "$1" = "" ] && [ ! "$1" = "-dryrun" ]; then
  echo "@@ `timestamp` Usage: '$(basename $0) [-dryrun]'. Pass -dryrun to skip deletes."
  exit 1
fi

function fail {
  echo @@ `timestamp` cleanup.sh: Error "$@"
  exit 1
}

# use for kubectl delete of a specific name, exits silently if nothing found via 'get'
# usage: doDeleteByName [-n foobar] kind name
function doDeleteByName {

  local tmpfile="/tmp/$(basename $0).doDeleteByName.$PPID.$SECONDS"

  kubectl get "$@" -o=jsonpath='{.items[*]}{.kind}{" "}{.metadata.name}{" -n "}{.metadata.namespace}{"\n"}' > $tmpfile

  # exit silently if nothing to delete
  [ `cat $tmpfile | wc -l` -eq 0 ] && return

  local ttextt=""
  [ "$DRY_RUN" = "true" ] && ttextt="DRYRUN"
  echo @@ `timestamp` doDeleteByName $ttextt: kubectl $FAST_DELETE delete "$@" --ignore-not-found
  cat $tmpfile
  rm $tmpfile

  if [ ! "$DRY_RUN" = true ]; then
    kubectl $FAST_DELETE delete "$@" --ignore-not-found
  fi
}

# use for kubectl delete of a potential set, exits silently if nothing found via 'get'
# usage: doDeleteByRange [-n foobar] kind -l labelexpression -l labelexpression ...
function doDeleteByRange {

  local tmpfile="/tmp/$(basename $0).doDeleteByRange.$PPID.$SECONDS"

  kubectl get "$@" -o=jsonpath='{range .items[*]}{.kind}{" "}{.metadata.name}{" -n "}{.metadata.namespace}{"\n"}' > $tmpfile

  # exit silently if nothing to delete
  [ `cat $tmpfile | wc -l` -eq 0 ] && return

  local ttextt=""
  [ "$DRY_RUN" = "true" ] && ttextt="DRYRUN"
  echo @@ `timestamp` doDeleteByRange $ttextt: kubectl $FAST_DELETE delete "$@" --ignore-not-found
  cat $tmpfile
  rm $tmpfile

  if [ ! "$DRY_RUN" = true ]; then
    kubectl $FAST_DELETE delete "$@" --ignore-not-found
  fi
}

# waits up to $1 seconds for WL pods and introspector pods to exit
waitForWebLogicPods() {
  local pod_count_wls=0
  local pod_count_int=0
  local pod_count_tot=0
  local max_secs=${1:-60}
  STARTSEC=$SECONDS
  echo "@@ `timestamp` Info: Waiting $max_secs seconds for WebLogic server and introspector pods to exit."
  echo -n "@@ `timestamp` Info: seconds/introspector-pod-count/wl-pod-count:"
  while [ $((SECONDS - STARTSEC)) -lt $max_secs ]; do
    # WebLogic server pods have the 'weblogic.serverName' label
    pod_count_wls="$(kubectl --all-namespaces=true get pods -l weblogic.serverName -o=jsonpath='{range .items[*]}{.metadata.name}{"\n"}' | wc -l)"
    # Introspector pods have the 'weblogic.domainUID' and 'job-name' labels
    pod_count_int="$(kubectl --all-namespaces=true get pods -l weblogic.domainUID -l job-name -o=jsonpath='{range .items[*]}{.metadata.name}{"\n"}' | wc -l)"
    pod_count_tot=$((pod_count_wls + pod_count_int))
      if [ $((pod_count_tot)) -eq 0 ]; then
      break
    fi
    echo -n " $((SECONDS - STARTSEC))/$pod_count_int/$pod_count_wls"
    sleep 2
  done
  echo

  if [ $((pod_count_tot)) -ne 0 ]; then
    echo "@@ `timestamp` Warning: Wait timed out after $max_secs seconds. There are still $pod_count_tot pods running:"
    kubectl --all-namespaces=true get pods -l weblogic.serverName
    kubectl --all-namespaces=true get pods -l weblogic.domainUID -l job-name
  else
    echo "@@ `timestamp` Info: No pods detected after $((SECONDS - STARTSEC)) seconds."
  fi
}

# waits up to $1 seconds for $LABEL_SELECTOR pods to exit
waitForLabelPods() {
  #
  # wait for pods with label $LABEL_SELECTOR to exit
  #

  local total=0
  local mstart=`date +%s`
  local mnow=mstart
  local maxwaitsecs=$1
  local pods
  echo "@@ `timestamp` Waiting $maxwaitsecs for pods to stop running."
  while [ $((mnow - mstart)) -lt $maxwaitsecs ]; do
    pods=($(kubectl get pods --all-namespaces -l $LABEL_SELECTOR -o jsonpath='{range .items[*]}{.metadata.name} {end}'))
    total=${#pods[*]}
    if [ $total -eq 0 ] ; then
        break
    else
      echo "@@ `timestamp` There are $total running pods with label $LABEL_SELECTOR: $pods".
    fi
    sleep 3
    mnow=`date +%s`
  done

  if [ $total -gt 0 ]; then
    echo "@@ `timestamp` Warning: after waiting $maxwaitsecs seconds, there are still $total running pods with label $LABEL_SELECTOR: $pods"
  fi
}

# delete all domains in all namespaces
# operator(s) should detect domain deletion and shutdown the domain's pods
deleteDomains() {
  local ns
  local dn
  local domain_crd=domains.weblogic.oracle
  local count=0
  echo "@@ `timestamp` Info: About to delete each domain."
  if [ $(kubectl get crd $domain_crd --ignore-not-found | grep $domain_crd | wc -l) = 1 ]; then
    for ns in $(kubectl get namespace -o=jsonpath='{range .items[*]}{.metadata.name}{"\n"}')
    do
      for dn in $(kubectl -n $ns get domain -o=jsonpath='{range .items[*]}{.metadata.name}{"\n"}')
      do
        doDeleteByName -n $ns domain $dn
        count=$((count + 1))
      done
    done
  fi
  echo "@@ `timestamp` Info: Found and deleted $count domains."
  return 0
}

# delete all operator deployments
deleteOperators() {
  echo "@@ `timestamp` Info: Deleting operator deployments."
  local ns
  for ns in $(kubectl get namespace -o=jsonpath='{range .items[*]}{.metadata.name}{"\n"}')
  do
    doDeleteByRange -n $ns deployments -l weblogic.operatorName
  done
}

# delete all WL pods
deleteWebLogicPods() {
  echo "@@ `timestamp` Info: Deleting WebLogic pods."
  local ns
  for ns in $(kubectl get namespace -o=jsonpath='{range .items[*]}{.metadata.name}{"\n"}')
  do
    # WLS pods
    doDeleteByRange -n $ns pods -l weblogic.serverName
    # Introspector pods
    doDeleteByRange -n $ns pods -l weblogic.domainUID -l job-name
  done
}

# delete everything with label $LABEL_SELECTOR
# - the delete order is order of NAMESPACED_TYPES and then NOT_NAMESPACED_TYPES
# - uses $1 as a temporary file
function deleteLabel {
  echo @@ `timestamp` Delete resources with label $LABEL_SELECTOR.

  # clean the output file first

  rm -f $1

  #
  # first, let's get all namespaced types with -l $LABEL_SELECTOR
  #        in the order they're specified in NAMESPACED_TYPES
  #

  for resource_type in $NAMESPACED_TYPES
  do
    kubectl get $resource_type \
      -l "$LABEL_SELECTOR" \
      -o=jsonpath='{range .items[*]}{.kind}{" "}{.metadata.name}{" -n "}{.metadata.namespace}{"\n"}{end}' \
      --all-namespaces=true >> $1
  done

  #
  # now, get all non-namespaced types with -l $LABEL_SELECTOR
  #      in the order they're specified in NOT_NAMESPACED_TYPES
  #

  for resource_type in $NOT_NAMESPACED_TYPES
  do
    kubectl get $resource_type \
      -l "$LABEL_SELECTOR" \
      -o=jsonpath='{range .items[*]}{.kind}{" "}{.metadata.name}{"\n"}{end}' \
      --all-namespaces=true >> $1
  done

  #
  # now, let's do the actual deletes, one by one, in the order above
  #

  cat $1 | while read line; do
    doDeleteByName $line
  done

  #
  # finally, let's wait for pods with label $LABEL_SELECTOR to exit
  #

  if [ "$DRY_RUN" = "true" ]; then
    waitForLabelPods 10
  else
    waitForLabelPods 60
  fi
}

# deletes all namespaces in the $1 file, assumes the namespaces are in column 4 of $1
# TBD: Currently not called
function deleteNamespaces {
  cat $1 | awk '{ print $4 }' | grep -v "^$" | sort -u | while read line; do
    if [ "$line" != "default" ]; then
      kubectl $FAST_DELETE delete namespace $line --ignore-not-found
    fi
  done
}

# Delete everything individually by name, one by one, in order of type, that matches given label $LABEL_SELECTOR
# The order is determined by NAMESPACED_TYPES NOT_NAMESPACED_TYPES below...
function deleteByTypeAndLabel {
  HANDLE_VOYAGER="false"
  VOYAGER_ING_NAME="ingresses.voyager.appscode.com"
  if [ `kubectl get crd $VOYAGER_ING_NAME --ignore-not-found | grep $VOYAGER_ING_NAME | wc -l` = 1 ]; then
    HANDLE_VOYAGER="true"
  else
    VOYAGER_ING_NAME=""
  fi

  DOMAIN_CRD="domains.weblogic.oracle"
  if [ ! `kubectl get crd $DOMAIN_CRD --ignore-not-found | grep $DOMAIN_CRD | wc -l` = 1 ]; then
    DOMAIN_CRD=""
  fi

  NAMESPACED_TYPES="$DOMAIN_CRD pod job deploy rs service ingress $VOYAGER_ING_NAME pvc cm serviceaccount role rolebinding secret"

  NOT_NAMESPACED_TYPES="pv crd clusterroles clusterrolebindings"

  tempfile="/tmp/$(basename $0).tmp.$$"  # == /tmp/[script-file-name].tmp.[pid]

  LABEL_SELECTOR="weblogic.domainUID"
  echo "@@ Deleting wls domain resources by LABEL_SELECTOR='$LABEL_SELECTOR', NAMESPACED_TYPES='$NAMESPACED_TYPES', NOT_NAMESPACED_TYPES='$NOT_NAMESPACED_TYPES'."
  deleteLabel "$tempfile-0"

  LABEL_SELECTOR="weblogic.operatorName"
  echo "@@ Deleting wls operator resources by LABEL_SELECTOR='$LABEL_SELECTOR', NAMESPACED_TYPES='$NAMESPACED_TYPES', NOT_NAMESPACED_TYPES='$NOT_NAMESPACED_TYPES'."
  deleteLabel "$tempfile-1"

  # TBD: This appears to hurt more than it helps. Doesn't protect against out of order deletes.
  # deleteNamespaces "$tempfile-0"
  # deleteNamespaces "$tempfile-1"

  rm -f $tempfile-0
  rm -f $tempfile-1

  if [ "$HANDLE_VOYAGER" = "true" ]; then
    if [ ! "$DRY_RUN" = "true" ]; then
      echo @@ `timestamp` Deleting voyager controller.
      # calls script in utility.sh
      deleteVoyagerOperator
    fi
  fi
}

# function genericDelete
#
#   This function is a 'generic kubernetes delete' that takes three arguments:
#
#     arg1:  Comma separated list of types of kubernetes namespaced types to search/delete.
#            example: "all,cm,pvc,ns,roles,rolebindings,secrets"
#
#     arg2:  Comma separated list of types of kubernetes non-namespaced types to search/delete.
#            example: "crd,pv,clusterroles,clusterrolebindings"
#
#     arg3:  '|' (pipe) separated list of keywords.
#            Artifacts with a label or name that contains one
#            or more of the keywords are delete candidates.
#            example:  "logstash|kibana|elastisearch|weblogic|elk|domain"
#
#   It runs in two stages:
#     In the first, wait to see if artifacts delete on their own.
#     In the second, try to delete any leftovers.
#
function genericDelete {

  for iteration in first second; do
    # In the first iteration, we wait to see if artifacts delete.
    # in the second iteration, we try to delete any leftovers.

    if [ "$iteration" = "first" ]; then
      local maxwaitsecs=15
    else
      if [ "$DRY_RUN" = "true" ]; then
        local maxwaitsecs=15
      else
        local maxwaitsecs=60
      fi
    fi

    echo "@@ `timestamp` Waiting up to $maxwaitsecs seconds for ${1:?} and ${2:?} artifacts that contain string ${3:?} to delete."

    local artcount_no
    local artcount_yes
    local artcount_total
    local resfile_no
    local resfile_yes

    local mstart=`date +%s`

    while : ; do
      resfile_no="$TMP_DIR/kinv_filtered_nonamespace.out.tmp"
      resfile_yes="$TMP_DIR/kinv_filtered_yesnamespace.out.tmp"

      # leftover namespaced artifacts
      kubectl get $1 \
          -o=jsonpath='{range .items[*]}{.metadata.namespace}{" "}{.kind}{"/"}{.metadata.name}{"\n"}{end}' \
          --all-namespaces=true 2>&1 \
          | egrep -e "($3)" | sort > $resfile_yes 2>&1
      artcount_yes="`cat $resfile_yes | wc -l`"

      # leftover non-namespaced artifacts
      kubectl get $2 \
          -o=jsonpath='{range .items[*]}{.kind}{"/"}{.metadata.name}{"\n"}{end}' \
          --all-namespaces=true 2>&1 \
          | egrep -e "($3)" | sort > $resfile_no 2>&1
      artcount_no="`cat $resfile_no | wc -l`"

      artcount_total=$((artcount_yes + artcount_no))

      mnow=`date +%s`

      if [ $((artcount_total)) -eq 0 ]; then
        echo "@@ `timestamp` No artifacts found."
        return 0
      fi

      if [ "$iteration" = "first" ] && [ "$FAST_DELETE" = "" ]; then
        # in the first iteration we just wait to see if artifacts go away on there own

        echo "@@ `timestamp` Waiting for $artcount_total artifacts to delete.  Wait time $((mnow - mstart)) seconds (max=$maxwaitsecs).  Waiting for:"

        cat $resfile_yes | awk '{ print "n=" $1 " " $2 }'
        cat $resfile_no | awk '{ print $1 }'

      else
        # in the second thirty seconds we try to delete remaining artifacts

        echo "@@ `timestamp` Trying to delete ${artcount_total} leftover artifacts, including ${artcount_yes} namespaced artifacts and ${artcount_no} non-namespaced artifacts, wait time $((mnow - mstart)) seconds (max=$maxwaitsecs)."

        if [ ${artcount_yes} -gt 0 ]; then
          cat "$resfile_yes" | while read line; do
            local args="`echo \"$line\" | awk '{ print " " $2 " -n " $1  }'`"
            doDeleteByName $args
          done
        fi

        if [ ${artcount_no} -gt 0 ]; then
          cat "$resfile_no" | while read line; do
            doDeleteByName $line
          done
        fi

      fi

      if [ $((mnow - mstart)) -gt $((maxwaitsecs)) ]; then
        if [ "$iteration" = "first" ]; then
          echo "@@ `timestamp` Warning:  ${maxwaitsecs} seconds reached.   Will try deleting unexpected resources via kubectl delete."
        else
          echo "@@ `timestamp` Error:  ${maxwaitsecs} seconds reached and possibly ${artcount_total} artifacts remaining.  Giving up."
        fi
        break
      fi

      sleep 5
    done
  done
  return 1
}


function fail {
  echo @@ `timestamp` cleanup.sh: Error "$@"
  exit 1
}


echo "@@ `timestamp` RESULT_ROOT=$RESULT_ROOT TMP_DIR=$TMP_DIR RESULT_DIR=$RESULT_DIR PROJECT_ROOT=$PROJECT_ROOT PV_ROOT=$PV_ROOT"

mkdir -p $TMP_DIR || fail No permision to create directory $TMP_DIR

#
# Phase -3: Delete every domain, then wait for their pods to go away
#

deleteDomains

if [ "$DRY_RUN" = "true" ]; then
  waitForWebLogicPods 10
else
  waitForWebLogicPods 60
fi

#
# Phase -2: Delete every operator deployment
#

deleteOperators

#
# Phase -1: Delete every WL pod, including introspector pods, then wait for the pods to go away
#  (If the operators were healthy when domains were deleted above, there should be no pods, but just in case.)
#

deleteWebLogicPods

if [ "$DRY_RUN" = "true" ]; then
  waitForWebLogicPods 10
else
  waitForWebLogicPods 60
fi

#
# Phase 0: if helm is installed, delete all installed helm charts
#

if [ -x "$(command -v helm)" ]; then
  helm version --short --client  | grep v2
  [[ $? == 0 ]] && HELM_VERSION=V2
  [[ $? == 1 ]] && HELM_VERSION=V3
  echo "Detected Helm Version [$(helm version --short --client)]"
  echo @@ `timestamp` Deleting installed helm charts
  if [ "$HELM_VERSION" == "V2" ]; then
   helm list --short | while read helm_name; do
   if [ ! "$DRY_RUN" = "true" ]; then
   (
     set -x
     helm delete --purge  $helm_name
    )
   else
     echo @@ `timestamp` Info: DRYRUN: helm delete --purge  $helm_name
   fi
   done
  fi

  if [ "$HELM_VERSION" == "V3" ]; then
    if [ ! "$DRY_RUN" = "true" ]; then
    (
      set -x
      helm list --all-namespaces | grep -v NAME | awk '{system("helm uninstall " $1 " --namespace " $2)}'
    )
    else
      echo @@ `timestamp` Info: DRYRUN: helm uninstall
      helm list --all-namespaces | grep -v NAME | awk '{print $1 "\t" $2)}'
   fi
  fi

  # cleanup tiller artifacts
  if [ "$SHARED_CLUSTER" = "true" ]; then
    echo @@ `timestamp` Skipping tiller delete.
    # TBD: According to MarkN no Tiller delete is needed.
    # kubectl $FAST_DELETE -n kube-system delete deployment tiller-deploy --ignore-not-found=true
    # kubectl $FAST_DELETE delete clusterrolebinding tiller-cluster-rule --ignore-not-found=true
    # kubectl $FAST_DELETE -n kube-system delete serviceaccount tiller --ignore-not-found=true
  fi
fi

#
# Phase 1, try an orderly mass delete, in order of type, looking for Operator related labels
#

deleteByTypeAndLabel

#
#   Phase 1 (continued):  wait to see if artifacts dissappear naturally due phase 1 effort
#   Phase 2: kubectl delete left over artifacts individually in no specific order
#            (Try a generic delete in case there are some leftover resources.)
# arguments
#   arg1 - namespaced kubernetes artifacts
#   arg2 - non-namespaced artifacts
#   arg3 - keywords in deletable artifacts

echo @@ `timestamp` Starting genericDelete
genericDelete "all,cm,pvc,roles,rolebindings,serviceaccount,secrets,ingress" "crd,pv,ns,clusterroles,clusterrolebindings" "logstash|kibana|elastisearch|weblogic|elk|domain|traefik|voyager|apache-webtier|mysql|test|opns"
SUCCESS="$?"

#
# Phase 3: Delete pv host directories.
#

if [ "${DELETE_FILES:-true}" = "true" ] && [ "$DRY_RUN" = "false" ]; then

  # Delete pv directories using a run (/sharedparent maps to PV_ROOT on the k8s cluster machines).

  echo @@ `timestamp` Launching run to delete all pv contents.  This runs in the k8s cluster, /sharedparent mounts PV_ROOT.
  # $SCRIPTPATH/job.sh "rm -fr /scratch/acceptance_test_pv"
  $SCRIPTPATH/krun.sh -i openjdk:11-oracle -t 600 -m "${PV_ROOT}:/sharedparent" -c 'rm -fr /sharedparent/*/acceptance_test_pv'
  [ "$?" = "0" ] || SUCCESS="1"
  echo @@ `timestamp` SUCCESS=$SUCCESS

  # Delete old test files owned by the current user.

  echo @@ `timestamp` Deleting local $RESULT_DIR contents.
  rm -fr $RESULT_ROOT/*/acceptance_test_tmp
  [ "$?" = "0" ] || SUCCESS="1"
  echo @@ `timestamp` SUCCESS=$SUCCESS

  echo @@ `timestamp` Deleting /tmp/test_suite.\* files.
  rm -f /tmp/test_suite.*

fi

# Bye

if [ ! "$LEASE_ID" = "" ] && [ ! "$SUCCESS" = "0" ]; then
  # release the lease if we own it
  ${SCRIPTPATH}/lease.sh -d "$LEASE_ID" > /tmp/release_lease.out 2>&1
  if [ "$?" = "0" ]; then
    echo @@ `timestamp` Lease released.
  else
    echo @@ `timestamp` Lease could not be released:
    cat /tmp/release_lease.out
  fi
  rm -f /tmp/release_lease.out
fi

echo @@ `timestamp` Exiting with status $SUCCESS
exit $SUCCESS<|MERGE_RESOLUTION|>--- conflicted
+++ resolved
@@ -1,9 +1,5 @@
 #!/bin/bash
-<<<<<<< HEAD
-# Copyright (c) 2018, 2020, Oracle Corporation and/or its affiliates. All rights reserved.
-=======
 # Copyright (c) 2018, 2020, Oracle Corporation and/or its affiliates.
->>>>>>> 5d072e98
 # Licensed under the Universal Permissive License v 1.0 as shown at https://oss.oracle.com/licenses/upl.
 
 # -----------------
