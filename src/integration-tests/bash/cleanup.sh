#!/bin/bash
<<<<<<< HEAD
# Copyright (c) 2018, 2020, Oracle Corporation and/or its affiliates. All rights reserved.
=======
# Copyright (c) 2018, 2020, Oracle Corporation and/or its affiliates.
>>>>>>> 17d36802
# Licensed under the Universal Permissive License v 1.0 as shown at https://oss.oracle.com/licenses/upl.

# -----------------
# Summary and Usage
# -----------------
#
# This script does a best-effort delete of acceptance test k8s artifacts, the
# local test tmp directory, and the potentially remote domain pv directories.
#
# This script accepts optional env var overrides:
#
#   RESULT_ROOT     The root directory of the test temporary files.
#
#   PV_ROOT         The root directory on the kubernetes cluster
#                   used for persistent volumes.
#
#   LEASE_ID        Set this if you want cleanup to release the
#                   given lease on a failure.
#
#   SHARED_CLUSTER  Set this to true if you want cleanup to delete tiller
#                   TBD tiller delete is disabled
#
#   DELETE_FILES    Delete local test files, and launch a job to delete PV
#                   hosted test files (default true).
#
#   FAST_DELETE     Set to "--grace-period=1 --timeout=1" to speedup
#                   deletes. Default is "--timeout=60s"
#
<<<<<<< HEAD
=======
#   BG_DELETE       Run deletes in background. Default is 'true'.
#
>>>>>>> 17d36802
# Dry run option:
#
#   To show what the script would do without actually doing
#   any deletes pass "-dryrun" as the first parameter.
#
# --------------------
# Detailed Description
# --------------------
#
# The cleanup runs in phases:
#
<<<<<<< HEAD
#   Phase -3: Delete all domains
#
#   Phase -2: Delete all operator deployments
#
#   Phase -1: Delete all WL and introspector pods
=======
#   Phase -3: Delete all domains and wait up to 60 seconds for pods to exit
#
#   Phase -2: Delete all operator deployments
#
#   Phase -1: Delete all WL and introspector pods and wait up to 60 seconds
#             for pods to exit
>>>>>>> 17d36802
#
#   Phase 0:  If helm is installed, helm delete all helm charts.
#             Possibly also delete tiller (see SHARED_CLUSTER env var above.)
#             TBD tiller delete is disabled
#
#   Phase 1:  Delete any remaining test kubernetes artifacts with labels
#             in an ordered fashion (pods before pv, etc).
#             Then wait up to 15 seconds for deletes to finish.
#
#   Phase 2:  Repeatedly search for all test related kubectl
#             artifacts and try delete them directly for up to 60 more
#             seconds.
#
#   Phase 3:  Repeat phase 2 with '--force=true --grace-period=0'.
#
#   Phase 4:  Use a kubernetes job to delete the PV directories
#             on the kubernetes cluster.
#
#   Phase 5:  Delete the local test output directory.
#
#   Phase 6:  If we own a lease, then release it on a failure.
#             (See optional LEASE_ID env var above.)
#

function timestamp {
  echo -n [`date '+%m-%d-%YT%H:%M:%S'`]
}

SCRIPTPATH="$( cd "$(dirname "$0")" > /dev/null 2>&1 ; pwd -P )"
PROJECT_ROOT="$SCRIPTPATH/../../.."
RESULT_ROOT=${RESULT_ROOT:-/scratch/$USER/wl_k8s_test_results}
PV_ROOT=${PV_ROOT:-$RESULT_ROOT}
RESULT_DIR="$RESULT_ROOT/acceptance_test_tmp"
USER_PROJECTS_DIR="$RESULT_DIR/user-projects"
TMP_DIR="$RESULT_DIR/cleanup_tmp"
JOB_NAME="weblogic-command-job"
DRY_RUN="false"
BG_DELETE="${BG_DELETE:-true}"

[ "$1" = "-dryrun" ] && DRY_RUN="true"

echo @@ `timestamp` Starting cleanup.
script="${BASH_SOURCE[0]}"
scriptDir="$( cd "$(dirname "${script}")" > /dev/null 2>&1 ; pwd -P)"
source $PROJECT_ROOT/kubernetes/internal/utility.sh

if [ ! "$1" = "" ] && [ ! "$1" = "-dryrun" ]; then
  echo "@@ `timestamp` Usage: '$(basename $0) [-dryrun]'. Pass -dryrun to skip deletes."
  exit 1
fi

# wait for current jobs to finish, and kill any remaining after $1 seconds, default is 15 seconds
function jobWaitAndKill {
  local job_timeout=${1:-15}
  echo "@@ `timestamp` Info: jobWaitAndKill: Waiting up to $job_timeout seconds for $(jobs -rp | wc -w) background delete jobs to finish."
  local start_seconds=$SECONDS
  while [ $((SECONDS - start_seconds)) -le $job_timeout ] && [ $(jobs -rp | wc -w) -gt 0 ] ; do
    sleep 0.1
  done
  echo "@@ `timestamp` Info: jobWaitAndKill: Done waiting after $((SECONDS - start_seconds)) seconds, killing $(jobs -rp | wc -w) remaining jobs."
  [ ! -z "$(jobs -rp)" ] && kill -9 $(jobs -rp)
}

# use for kubectl delete of a specific name, exits silently if nothing found via 'get'
# usage: doDeleteByName [-n foobar] kind name
function doDeleteByName {

  # sneaky way to get current pid that works in ancient MacOS bash 3
  local mypid=$(bash -c "echo \$PPID")

  local tmpfile="/tmp/$(basename $0).doDeleteByName.$PPID.$mypid.$SECONDS"

  kubectl get "$@" -o=jsonpath='{.items[*]}{.kind}{" "}{.metadata.name}{" -n "}{.metadata.namespace}{"\n"}' > $tmpfile

  # exit silently if nothing to delete
  [ `cat $tmpfile | wc -l` -eq 0 ] && return

  local ttextt=""
  [ "$DRY_RUN" = "true" ] && ttextt="DRYRUN"
  echo @@ `timestamp` doDeleteByName $ttextt: kubectl $FAST_DELETE delete "$@" --ignore-not-found
  cat $tmpfile
  rm $tmpfile

  if [ ! "$DRY_RUN" = true ]; then
    kubectl $FAST_DELETE delete "$@" --ignore-not-found
  fi
}

# use for kubectl delete of a potential set, exits silently if nothing found via 'get'
# usage: doDeleteByRange [-n foobar] kind -l labelexpression -l labelexpression ...
function doDeleteByRange {

  # sneaky way to get current pid that works in ancient MacOS bash 3
  local mypid=$(bash -c "echo \$PPID")

  local tmpfile="/tmp/$(basename $0).doDeleteByRange.$PPID.$mypid.$SECONDS"

  kubectl get "$@" -o=jsonpath='{range .items[*]}{.kind}{" "}{.metadata.name}{" -n "}{.metadata.namespace}{"\n"}' > $tmpfile

  # exit silently if nothing to delete
  [ `cat $tmpfile | wc -l` -eq 0 ] && return

  local ttextt=""
  [ "$DRY_RUN" = "true" ] && ttextt="DRYRUN"
  echo @@ `timestamp` doDeleteByRange $ttextt: kubectl $FAST_DELETE delete "$@" --ignore-not-found
  cat $tmpfile
  rm $tmpfile

  if [ ! "$DRY_RUN" = true ]; then
    kubectl $FAST_DELETE delete "$@" --ignore-not-found
  fi
}

# waits up to $1 seconds for WL pods and introspector pods to exit
waitForWebLogicPods() {
  local pod_count_wls=0
  local pod_count_int=0
  local pod_count_tot=0
  local max_secs=${1:-60}
  STARTSEC=$SECONDS
  echo "@@ `timestamp` Info: Waiting $max_secs seconds for WebLogic server and introspector pods to exit."
  echo -n "@@ `timestamp` Info: seconds/introspector-pod-count/wl-pod-count:"
  while [ $((SECONDS - STARTSEC)) -lt $max_secs ]; do
    # WebLogic server pods have the 'weblogic.serverName' label
    pod_count_wls="$(kubectl --all-namespaces=true get pods -l weblogic.serverName -o=jsonpath='{range .items[*]}{.metadata.name}{"\n"}' | wc -l)"
    # Introspector pods have the 'weblogic.domainUID' and 'job-name' labels
    pod_count_int="$(kubectl --all-namespaces=true get pods -l weblogic.domainUID -l job-name -o=jsonpath='{range .items[*]}{.metadata.name}{"\n"}' | wc -l)"
    pod_count_tot=$((pod_count_wls + pod_count_int))
      if [ $((pod_count_tot)) -eq 0 ]; then
      break
    fi
    echo -n " $((SECONDS - STARTSEC))/$pod_count_int/$pod_count_wls"
    sleep 0.5
  done
  echo

  if [ $((pod_count_tot)) -ne 0 ]; then
    echo "@@ `timestamp` Warning: Wait timed out after $max_secs seconds. There are still $pod_count_tot pods running:"
    kubectl --all-namespaces=true get pods -l weblogic.serverName
    kubectl --all-namespaces=true get pods -l weblogic.domainUID -l job-name
  else
    echo "@@ `timestamp` Info: No pods detected after $((SECONDS - STARTSEC)) seconds."
  fi
}

# waits up to $1 seconds for $LABEL_SELECTOR pods to exit
waitForLabelPods() {
  #
  # wait for pods with label $LABEL_SELECTOR to exit
  #

  local total=0
  local mstart=`date +%s`
  local mnow=mstart
  local maxwaitsecs=$1
  local pods
  echo "@@ `timestamp` Waiting $maxwaitsecs for pods to stop running."
  while [ $((mnow - mstart)) -lt $maxwaitsecs ]; do
    pods=($(kubectl get pods --all-namespaces -l $LABEL_SELECTOR -o jsonpath='{range .items[*]}{.metadata.name} {end}'))
    total=${#pods[*]}
    if [ $total -eq 0 ] ; then
        break
    else
      echo "@@ `timestamp` There are $total running pods with label $LABEL_SELECTOR: $pods".
    fi
    sleep 0.5
    mnow=`date +%s`
  done

  if [ $total -gt 0 ]; then
    echo "@@ `timestamp` Warning: after waiting $maxwaitsecs seconds, there are still $total running pods with label $LABEL_SELECTOR: $pods"
  fi
}

# delete all domains in all namespaces
# operator(s) should detect domain deletion and shutdown the domain's pods
deleteDomains() {
  local ns
  local dn
  local domain_crd=domains.weblogic.oracle
  local count=0

  echo "@@ `timestamp` Info: Setting /tmp/diefast on every WL pod to speedup its demise."

  if [ "$DRY_RUN" = "true" ]; then
    kubectl --all-namespaces=true get pods -l weblogic.serverName \
      -o=jsonpath='{range .items[*]}{.metadata.namespace}{" "}{.metadata.name}{"\n"}' \
      | awk '{ system("echo @@ dryrun: kubectl -n " $1 " exec " $2 " touch /tmp/diefast") }'
  else
    kubectl --all-namespaces=true get pods -l weblogic.serverName \
      -o=jsonpath='{range .items[*]}{.metadata.namespace}{" "}{.metadata.name}{"\n"}' \
      | awk '{ system("set -x ; kubectl -n " $1 " exec " $2 " touch /tmp/diefast") }'
  fi

  echo "@@ `timestamp` Info: About to delete each domain."
  if [ $(kubectl get crd $domain_crd --ignore-not-found | grep $domain_crd | wc -l) = 1 ]; then
    for ns in $(kubectl get namespace -o=jsonpath='{range .items[*]}{.metadata.name}{"\n"}')
    do
      for dn in $(kubectl -n $ns get domain -o=jsonpath='{range .items[*]}{.metadata.name}{"\n"}')
      do
        doDeleteByName -n $ns domain $dn
        count=$((count + 1))
      done
    done
  fi
  echo "@@ `timestamp` Info: Found and deleted $count domains."
  return 0
}

# delete all operator deployments
deleteOperators() {
  echo "@@ `timestamp` Info: Deleting operator deployments."
  local ns
  for ns in $(kubectl get namespace -o=jsonpath='{range .items[*]}{.metadata.name}{"\n"}')
  do
    if [ "$BG_DELETE" = "true" ]; then
      doDeleteByRange -n $ns deployments -l weblogic.operatorName &
    else
      doDeleteByRange -n $ns deployments -l weblogic.operatorName
    fi
  done
  [ "$BG_DELETE" = "true" ] && jobWaitAndKill
}

# delete all WL pods
deleteWebLogicPods() {
  echo "@@ `timestamp` Info: Deleting WebLogic pods."
  local ns
  for ns in $(kubectl get namespace -o=jsonpath='{range .items[*]}{.metadata.name}{"\n"}')
  do
    if [ "$BG_DELETE" = "true" ]; then
      # WLS pods
      doDeleteByRange -n $ns pods -l weblogic.serverName &
      # Introspector pods
      doDeleteByRange -n $ns pods -l weblogic.domainUID -l job-name &
    else
      # WLS pods
      doDeleteByRange -n $ns pods -l weblogic.serverName
      # Introspector pods
      doDeleteByRange -n $ns pods -l weblogic.domainUID -l job-name
    fi
  done
  [ "$BG_DELETE" = "true" ] && jobWaitAndKill
}

# delete everything with label $LABEL_SELECTOR
# - the delete order is order of NAMESPACED_TYPES and then NOT_NAMESPACED_TYPES
# - uses $1 as a temporary file
function deleteLabel {
  echo @@ `timestamp` Delete resources with label $LABEL_SELECTOR.

  # clean the output file first

  rm -f $1

  #
  # first, let's get all namespaced types with -l $LABEL_SELECTOR
  #        in the order they're specified in NAMESPACED_TYPES
  #

  for resource_type in $NAMESPACED_TYPES
  do
    kubectl get $resource_type \
      -l "$LABEL_SELECTOR" \
      -o=jsonpath='{range .items[*]}{.kind}{" "}{.metadata.name}{" -n "}{.metadata.namespace}{"\n"}{end}' \
      --all-namespaces=true >> $1
  done

  #
  # now, get all non-namespaced types with -l $LABEL_SELECTOR
  #      in the order they're specified in NOT_NAMESPACED_TYPES
  #

  for resource_type in $NOT_NAMESPACED_TYPES
  do
    kubectl get $resource_type \
      -l "$LABEL_SELECTOR" \
      -o=jsonpath='{range .items[*]}{.kind}{" "}{.metadata.name}{"\n"}{end}' \
      --all-namespaces=true >> $1
  done

  #
  # now, let's do the actual deletes, one by one, in the order above
  #

  cat $1 | while read line; do
<<<<<<< HEAD
    doDeleteByName $line
=======
    if [ "$BG_DELETE" = "true" ]; then
      doDeleteByName $line &
    else
      doDeleteByName $line
    fi
>>>>>>> 17d36802
  done

  [ "$BG_DELETE" = "true" ] && jobWaitAndKill

  #
  # finally, let's wait for pods with label $LABEL_SELECTOR to exit
  #

  if [ "$DRY_RUN" = "true" ]; then
    waitForLabelPods 10
  else
    waitForLabelPods 60
  fi
}

# deletes all namespaces in the $1 file, assumes the namespaces are in column 4 of $1
# TBD: Currently not called
function deleteNamespaces {
  cat $1 | awk '{ print $4 }' | grep -v "^$" | sort -u | while read line; do
    if [ "$line" != "default" ]; then
      kubectl $FAST_DELETE delete namespace $line --ignore-not-found
    fi
  done
}

# Delete everything individually by name, one by one, in order of type, that matches given label $LABEL_SELECTOR
# The order is determined by NAMESPACED_TYPES NOT_NAMESPACED_TYPES below...
function deleteByTypeAndLabel {
  HANDLE_VOYAGER="false"
  VOYAGER_ING_NAME="ingresses.voyager.appscode.com"
  if [ `kubectl get crd $VOYAGER_ING_NAME --ignore-not-found | grep $VOYAGER_ING_NAME | wc -l` = 1 ]; then
    HANDLE_VOYAGER="true"
  else
    VOYAGER_ING_NAME=""
  fi

  DOMAIN_CRD="domains.weblogic.oracle"
  if [ ! `kubectl get crd $DOMAIN_CRD --ignore-not-found | grep $DOMAIN_CRD | wc -l` = 1 ]; then
    DOMAIN_CRD=""
  fi

  NAMESPACED_TYPES="$DOMAIN_CRD pod job deploy rs service ingress $VOYAGER_ING_NAME pvc cm serviceaccount role rolebinding secret"

  NOT_NAMESPACED_TYPES="pv crd clusterroles clusterrolebindings"

  tempfile="/tmp/$(basename $0).tmp.$$"  # == /tmp/[script-file-name].tmp.[pid]

  LABEL_SELECTOR="weblogic.domainUID"
  echo "@@ Deleting wls domain resources by LABEL_SELECTOR='$LABEL_SELECTOR', NAMESPACED_TYPES='$NAMESPACED_TYPES', NOT_NAMESPACED_TYPES='$NOT_NAMESPACED_TYPES'."
  deleteLabel "$tempfile-0"

  LABEL_SELECTOR="weblogic.operatorName"
  echo "@@ Deleting wls operator resources by LABEL_SELECTOR='$LABEL_SELECTOR', NAMESPACED_TYPES='$NAMESPACED_TYPES', NOT_NAMESPACED_TYPES='$NOT_NAMESPACED_TYPES'."
  deleteLabel "$tempfile-1"

  # TBD: This appears to hurt more than it helps. Doesn't protect against out of order deletes.
  # deleteNamespaces "$tempfile-0"
  # deleteNamespaces "$tempfile-1"

  rm -f $tempfile-0
  rm -f $tempfile-1

  if [ "$HANDLE_VOYAGER" = "true" ]; then
    if [ ! "$DRY_RUN" = "true" ]; then
      echo @@ `timestamp` Deleting voyager controller.
      # calls script in utility.sh
      deleteVoyagerOperator
    fi
  fi
}

# function genericDelete
#
#   This function is a 'generic kubernetes delete' that takes four arguments:
#
#     arg1:  Comma separated list of types of kubernetes namespaced types to search/delete.
#            example: "all,cm,pvc,ns,roles,rolebindings,secrets"
#
#     arg2:  Comma separated list of types of kubernetes non-namespaced types to search/delete.
#            example: "crd,pv,clusterroles,clusterrolebindings"
#
#     arg3:  '|' (pipe) separated list of keywords.
#            Artifacts with a label or name that contains one
#            or more of the keywords are delete candidates.
#            example:  "logstash|kibana|elastisearch|weblogic|elk|domain"
#
#     arg4:  Action to take.
#
#            -wait:             Wait 15 seconds for objects to exit on their own.
#
#            -friendlyDelete:   Repeatedly delete objects using default delete
#                               for no more than 60 seconds total.
#
#            -forceDelete:      Try delete objects using "--force=true" and
#                               "--grace-period=0" for no more than 60 seconds total. 
#                               Note that this is incompatible with "FAST_DELETE" so 
#                               FAST_DELETE is overridden in this path.
#
function genericDelete {

  local mode="$4"

  if [ "$mode" = "-wait" ]; then
    local maxwaitsecs=15
  else
    if [ "$DRY_RUN" = "true" ]; then
      local maxwaitsecs=15
    else
      local maxwaitsecs=60
    fi
  fi

  echo "@@ `timestamp` In genericDelete with mode '$mode'"
  echo "@@ `timestamp` Waiting up to $maxwaitsecs seconds for ${1:?} and ${2:?} artifacts that contain string ${3:?} to delete."

  local artcount_no
  local artcount_yes
  local artcount_total
  local resfile_no
  local resfile_yes

  local mstart=`date +%s`

  while : ; do
    resfile_no="$TMP_DIR/kinv_filtered_nonamespace.out.tmp"
    resfile_yes="$TMP_DIR/kinv_filtered_yesnamespace.out.tmp"

    # leftover namespaced artifacts
    kubectl get $1 \
        -o=jsonpath='{range .items[*]}{.metadata.namespace}{" "}{.kind}{"/"}{.metadata.name}{"\n"}{end}' \
        --all-namespaces=true 2>&1 \
        | egrep -e "($3)" | sort > $resfile_yes 2>&1
    artcount_yes="`cat $resfile_yes | wc -l`"

    # leftover non-namespaced artifacts
    kubectl get $2 \
        -o=jsonpath='{range .items[*]}{.kind}{"/"}{.metadata.name}{"\n"}{end}' \
        --all-namespaces=true 2>&1 \
        | egrep -e "($3)" | sort > $resfile_no 2>&1
    artcount_no="`cat $resfile_no | wc -l`"

    artcount_total=$((artcount_yes + artcount_no))

    mnow=`date +%s`

    if [ $((artcount_total)) -eq 0 ]; then
      echo "@@ `timestamp` No artifacts found."
      return 0
    fi

    if [ "$mode" = "-wait" ]; then
      # just wait to see if artifacts go away on there own

      echo "@@ `timestamp` Waiting for $artcount_total artifacts to delete.  Wait time $((mnow - mstart)) seconds (max=$maxwaitsecs).  Waiting for:"

      cat $resfile_yes | awk '{ print "n=" $1 " " $2 }'
      cat $resfile_no | awk '{ print $1 }'

    else
      # try to delete remaining artifacts

      echo "@@ `timestamp` Trying to delete ${artcount_total} leftover artifacts, including ${artcount_yes} namespaced artifacts and ${artcount_no} non-namespaced artifacts, wait time $((mnow - mstart)) seconds (max=$maxwaitsecs)."

      if [ "$mode" = "-forceDelete" ]; then
        local fast_delete_orig="$FAST_DELETE"
        FAST_DELETE="--force=true --grace-period=0"
      fi

      if [ ${artcount_yes} -gt 0 ]; then
        cat "$resfile_yes" | while read line; do
          local args="`echo \"$line\" | awk '{ print " " $2 " -n " $1  }'`"
          if [ "$BG_DELETE" = "true" ]; then
            doDeleteByName $args &
          else
            doDeleteByName $args
          fi
        done
      fi

      if [ ${artcount_no} -gt 0 ]; then
        cat "$resfile_no" | while read line; do
          if [ "$BG_DELETE" = "true" ]; then
            doDeleteByName $line &
          else
            doDeleteByName $line
          fi
        done
      fi

      [ "$BG_DELETE" = "true" ] && jobWaitAndKill

      if [ "$mode" = "-forceDelete" ]; then
        FAST_DELETE="$fast_delete_orig"
      fi

    fi

    if [ $((mnow - mstart)) -gt $((maxwaitsecs)) ]; then
      if [ "$mode" = "-wait" ]; then
        echo "@@ `timestamp` Warning:  ${maxwaitsecs} seconds reached.   Will try deleting unexpected resources via kubectl delete."
      else
        echo "@@ `timestamp` Error:  ${maxwaitsecs} seconds reached and possibly ${artcount_total} artifacts remaining.  Giving up."
      fi
      break
    fi

    sleep 0.5
  done

  return 1
}

# if helm is installed, delete all helm releases
function deleteHelmReleases {
  [ ! -x "$(command -v helm)" ] && return

  helm version --short --client  | grep v2
  [[ $? == 0 ]] && HELM_VERSION=V2
  [[ $? == 1 ]] && HELM_VERSION=V3
  echo "@@ `timestamp` Detected Helm Version [$(helm version --short --client)]"

  echo @@ `timestamp` Deleting installed helm charts

  if [ "$HELM_VERSION" == "V2" ]; then
   helm list --short | while read helm_name; do
   if [ ! "$DRY_RUN" = "true" ]; then
   (
     set -x
     helm delete --purge  $helm_name
    )
   else
     echo @@ `timestamp` Info: DRYRUN: helm delete --purge  $helm_name
   fi
   done
  fi

  if [ "$HELM_VERSION" == "V3" ]; then
    if [ ! "$DRY_RUN" = "true" ]; then
    (
      set -x
      helm list --all-namespaces | grep -v NAME | awk '{system("helm uninstall " $1 " --namespace " $2)}'
    )
    else
      echo @@ `timestamp` Info: DRYRUN: helm uninstall
      helm list --all-namespaces | grep -v NAME | awk '{print "DRYRUN: helm uninstall " $1 " --namespace " $2}'
   fi
  fi

  # cleanup tiller artifacts
  if [ "$SHARED_CLUSTER" = "true" ]; then
    echo @@ `timestamp` Skipping tiller delete.
    # TBD: According to MarkN no Tiller delete is needed.
    # kubectl $FAST_DELETE -n kube-system delete deployment tiller-deploy --ignore-not-found=true
    # kubectl $FAST_DELETE delete clusterrolebinding tiller-cluster-rule --ignore-not-found=true
    # kubectl $FAST_DELETE -n kube-system delete serviceaccount tiller --ignore-not-found=true
  fi
}


FAST_DELETE=${FAST_DELETE:---timeout=60s}

echo "@@ `timestamp` RESULT_ROOT=$RESULT_ROOT TMP_DIR=$TMP_DIR RESULT_DIR=$RESULT_DIR PROJECT_ROOT=$PROJECT_ROOT PV_ROOT=$PV_ROOT"

mkdir -p $TMP_DIR || exit 1

#
# Phase -3: Delete every domain, then wait for their pods to go away
#

deleteDomains

if [ "$DRY_RUN" = "true" ]; then
  waitForWebLogicPods 10
else
  waitForWebLogicPods 60
fi

#
# Phase -2: Delete every operator deployment
#

deleteOperators

#
# Phase -1: Delete every WL pod, including introspector pods, then wait for the pods to go away
#  (If the operators were healthy when domains were deleted above, there should be no pods, but just in case.)
#

deleteWebLogicPods

if [ "$DRY_RUN" = "true" ]; then
  waitForWebLogicPods 10
else
  waitForWebLogicPods 60
fi

#
# Phase 0: if helm is installed, delete all installed helm releases
#

deleteHelmReleases

<<<<<<< HEAD
  if [ "$HELM_VERSION" == "V3" ]; then
    if [ ! "$DRY_RUN" = "true" ]; then
    (
      set -x
      helm list --all-namespaces | grep -v NAME | awk '{system("helm uninstall " $1 " --namespace " $2)}'
    )
    else
      echo @@ `timestamp` Info: DRYRUN: helm uninstall
      helm list --all-namespaces | grep -v NAME | awk '{print $1 "\t" $2)}'
   fi
  fi
=======
#
# Phase 1, try an orderly mass delete, in order of type, looking for Operator related labels
#
>>>>>>> 17d36802

deleteByTypeAndLabel

#
<<<<<<< HEAD
# Phase 1, try an orderly mass delete, in order of type, looking for Operator related labels
=======
# arguments for genericDelete
#   g_arg1 - namespaced kubernetes artifacts
#   g_arg2 - non-namespaced artifacts
#   g_arg3 - keywords in deletable artifacts
>>>>>>> 17d36802
#

g_arg1="all,cm,pvc,roles,rolebindings,serviceaccount,secrets,ingress"
g_arg2="crd,pv,ns,clusterroles,clusterrolebindings"
g_arg3="logstash|kibana|elastisearch|weblogic|elk|domain|traefik|voyager|apache-webtier|mysql|test|opns"

#
# Phase 1 (continued):  wait 15 seconds to see if artifacts dissappear naturally due to phase 1 effort
#

# TBD: Commenting out. Assume no longer needed as previous phase already has waits for labeled pods
# genericDelete "$g_arg1" "$g_arg2" "$g_arg3" -wait

#
# Phase 2: "friendly" kubectl delete left over artifacts individually
#          in no specific order for up to 60 seconds
#

genericDelete "$g_arg1" "$g_arg2" "$g_arg3" -friendlyDelete

#
# Phase 3: "--force=true --grace-period=0" kubectl delete left over artifacts individually
#          in no specific order for up to 60 seconds
#

genericDelete "$g_arg1" "$g_arg2" "$g_arg3" -forceDelete
SUCCESS="$?"

#
# Phase 4: Delete pv host directories.
#

if [ "${DELETE_FILES:-true}" = "true" ] && [ "$DRY_RUN" = "false" ]; then

  # Delete pv directories using a run (/sharedparent maps to PV_ROOT on the k8s cluster machines).

  echo @@ `timestamp` Launching run to delete all pv contents.  This runs in the k8s cluster, /sharedparent mounts PV_ROOT.
  # $SCRIPTPATH/job.sh "rm -fr /scratch/acceptance_test_pv"
  $SCRIPTPATH/krun.sh -i openjdk:11-oracle -t 600 -m "${PV_ROOT}:/sharedparent" -c 'rm -fr /sharedparent/*/acceptance_test_pv'
  [ "$?" = "0" ] || SUCCESS="1"
  echo @@ `timestamp` SUCCESS=$SUCCESS

  # Delete old test files owned by the current user.

  echo @@ `timestamp` Deleting local $RESULT_DIR contents.
  rm -fr $RESULT_ROOT/*/acceptance_test_tmp
  [ "$?" = "0" ] || SUCCESS="1"
  echo @@ `timestamp` SUCCESS=$SUCCESS

  echo @@ `timestamp` Deleting /tmp/test_suite.\* files.
  rm -f /tmp/test_suite.*

fi

# Bye

if [ ! "$LEASE_ID" = "" ] && [ ! "$SUCCESS" = "0" ]; then
  # release the lease if we own it
  ${SCRIPTPATH}/lease.sh -d "$LEASE_ID" > /tmp/release_lease.out 2>&1
  if [ "$?" = "0" ]; then
    echo @@ `timestamp` Lease released.
  else
    echo @@ `timestamp` Lease could not be released:
    cat /tmp/release_lease.out
  fi
  rm -f /tmp/release_lease.out
fi

echo @@ `timestamp` Exiting with status $SUCCESS
exit $SUCCESS<|MERGE_RESOLUTION|>--- conflicted
+++ resolved
@@ -1,9 +1,5 @@
 #!/bin/bash
-<<<<<<< HEAD
-# Copyright (c) 2018, 2020, Oracle Corporation and/or its affiliates. All rights reserved.
-=======
 # Copyright (c) 2018, 2020, Oracle Corporation and/or its affiliates.
->>>>>>> 17d36802
 # Licensed under the Universal Permissive License v 1.0 as shown at https://oss.oracle.com/licenses/upl.
 
 # -----------------
@@ -32,11 +28,8 @@
 #   FAST_DELETE     Set to "--grace-period=1 --timeout=1" to speedup
 #                   deletes. Default is "--timeout=60s"
 #
-<<<<<<< HEAD
-=======
 #   BG_DELETE       Run deletes in background. Default is 'true'.
 #
->>>>>>> 17d36802
 # Dry run option:
 #
 #   To show what the script would do without actually doing
@@ -48,20 +41,12 @@
 #
 # The cleanup runs in phases:
 #
-<<<<<<< HEAD
-#   Phase -3: Delete all domains
-#
-#   Phase -2: Delete all operator deployments
-#
-#   Phase -1: Delete all WL and introspector pods
-=======
 #   Phase -3: Delete all domains and wait up to 60 seconds for pods to exit
 #
 #   Phase -2: Delete all operator deployments
 #
 #   Phase -1: Delete all WL and introspector pods and wait up to 60 seconds
 #             for pods to exit
->>>>>>> 17d36802
 #
 #   Phase 0:  If helm is installed, helm delete all helm charts.
 #             Possibly also delete tiller (see SHARED_CLUSTER env var above.)
@@ -348,15 +333,11 @@
   #
 
   cat $1 | while read line; do
-<<<<<<< HEAD
-    doDeleteByName $line
-=======
     if [ "$BG_DELETE" = "true" ]; then
       doDeleteByName $line &
     else
       doDeleteByName $line
     fi
->>>>>>> 17d36802
   done
 
   [ "$BG_DELETE" = "true" ] && jobWaitAndKill
@@ -659,35 +640,17 @@
 
 deleteHelmReleases
 
-<<<<<<< HEAD
-  if [ "$HELM_VERSION" == "V3" ]; then
-    if [ ! "$DRY_RUN" = "true" ]; then
-    (
-      set -x
-      helm list --all-namespaces | grep -v NAME | awk '{system("helm uninstall " $1 " --namespace " $2)}'
-    )
-    else
-      echo @@ `timestamp` Info: DRYRUN: helm uninstall
-      helm list --all-namespaces | grep -v NAME | awk '{print $1 "\t" $2)}'
-   fi
-  fi
-=======
 #
 # Phase 1, try an orderly mass delete, in order of type, looking for Operator related labels
 #
->>>>>>> 17d36802
 
 deleteByTypeAndLabel
 
 #
-<<<<<<< HEAD
-# Phase 1, try an orderly mass delete, in order of type, looking for Operator related labels
-=======
 # arguments for genericDelete
 #   g_arg1 - namespaced kubernetes artifacts
 #   g_arg2 - non-namespaced artifacts
 #   g_arg3 - keywords in deletable artifacts
->>>>>>> 17d36802
 #
 
 g_arg1="all,cm,pvc,roles,rolebindings,serviceaccount,secrets,ingress"
