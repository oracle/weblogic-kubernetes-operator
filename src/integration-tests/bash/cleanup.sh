#!/bin/bash
# Copyright (c) 2018, 2020, Oracle Corporation and/or its affiliates.
# Licensed under the Universal Permissive License v 1.0 as shown at https://oss.oracle.com/licenses/upl.

# -----------------
# Summary and Usage
# -----------------
#
# This script does a best-effort delete of acceptance test k8s artifacts, the
# local test tmp directory, and the potentially remote domain pv directories.
#
# This script accepts optional env var overrides:
#
#   RESULT_ROOT     The root directory of the test temporary files.
#
#   PV_ROOT         The root directory on the kubernetes cluster
#                   used for persistent volumes.
#
#   LEASE_ID        Set this if you want cleanup to release the
#                   given lease on a failure.
#
#   SHARED_CLUSTER  Set this to true if you want cleanup to delete tiller
#                   TBD tiller delete is disabled
#
#   DELETE_FILES    Delete local test files, and launch a job to delete PV
#                   hosted test files (default true).
#
#   FAST_DELETE     Set to "--grace-period=1 --timeout=1" to speedup
#                   deletes. Default is "--timeout=60s"
#
#   BG_DELETE       Run deletes in background. Default is 'true'.
#
# Dry run option:
#
#   To show what the script would do without actually doing
#   any deletes pass "-dryrun" as the first parameter.
#
# --------------------
# Detailed Description
# --------------------
#
# The cleanup runs in phases:
#
#   Phase -3: Delete all domains and wait up to 60 seconds for pods to exit
#
#   Phase -2: Delete all operator deployments
#
#   Phase -1: Delete all WL and introspector pods and wait up to 60 seconds
#             for pods to exit
#
#   Phase 0:  If helm is installed, helm delete all helm charts.
#             Possibly also delete tiller (see SHARED_CLUSTER env var above.)
#             TBD tiller delete is disabled
#
#   Phase 1:  Delete any remaining test kubernetes artifacts with labels
#             in an ordered fashion (pods before pv, etc).
#             Then wait up to 15 seconds for deletes to finish.
#
#   Phase 2:  Repeatedly search for all test related kubectl
#             artifacts and try delete them directly for up to 60 more
#             seconds.
#
#   Phase 3:  Repeat phase 2 with '--force=true --grace-period=0'.
#
#   Phase 4:  Use a kubernetes job to delete the PV directories
#             on the kubernetes cluster.
#
#   Phase 5:  Delete the local test output directory.
#
#   Phase 6:  If we own a lease, then release it on a failure.
#             (See optional LEASE_ID env var above.)
#

function timestamp {
  echo -n [`date '+%m-%d-%YT%H:%M:%S'`]
}

SCRIPTPATH="$( cd "$(dirname "$0")" > /dev/null 2>&1 ; pwd -P )"
PROJECT_ROOT="$SCRIPTPATH/../../.."
RESULT_ROOT=${RESULT_ROOT:-/scratch/$USER/wl_k8s_test_results}
PV_ROOT=${PV_ROOT:-$RESULT_ROOT}
RESULT_DIR="$RESULT_ROOT/acceptance_test_tmp"
USER_PROJECTS_DIR="$RESULT_DIR/user-projects"
TMP_DIR="$RESULT_DIR/cleanup_tmp"
JOB_NAME="weblogic-command-job"
DRY_RUN="false"
BG_DELETE="${BG_DELETE:-true}"

[ "$1" = "-dryrun" ] && DRY_RUN="true"

echo @@ `timestamp` Starting cleanup.
script="${BASH_SOURCE[0]}"
scriptDir="$( cd "$(dirname "${script}")" > /dev/null 2>&1 ; pwd -P)"
source $PROJECT_ROOT/kubernetes/internal/utility.sh

if [ ! "$1" = "" ] && [ ! "$1" = "-dryrun" ]; then
  echo "@@ `timestamp` Usage: '$(basename $0) [-dryrun]'. Pass -dryrun to skip deletes."
  exit 1
fi

# wait for current jobs to finish, and kill any remaining after $1 seconds, default is 15 seconds
function jobWaitAndKill {
  local job_timeout=${1:-15}
  echo "@@ `timestamp` Info: jobWaitAndKill: Waiting up to $job_timeout seconds for $(jobs -rp | wc -w) background delete jobs to finish."
  local start_seconds=$SECONDS
  while [ $((SECONDS - start_seconds)) -le $job_timeout ] && [ $(jobs -rp | wc -w) -gt 0 ] ; do
    sleep 0.1
  done
  echo "@@ `timestamp` Info: jobWaitAndKill: Done waiting after $((SECONDS - start_seconds)) seconds, killing $(jobs -rp | wc -w) remaining jobs."
  [ ! -z "$(jobs -rp)" ] && kill -9 $(jobs -rp)
}

# use for kubectl delete of a specific name, exits silently if nothing found via 'get'
# usage: doDeleteByName [-n foobar] kind name
function doDeleteByName {

  # sneaky way to get current pid that works in ancient MacOS bash 3
  local mypid=$(bash -c "echo \$PPID")

  local tmpfile="/tmp/$(basename $0).doDeleteByName.$PPID.$mypid.$SECONDS"

  kubectl get "$@" -o=jsonpath='{.items[*]}{.kind}{" "}{.metadata.name}{" -n "}{.metadata.namespace}{"\n"}' > $tmpfile

  # exit silently if nothing to delete
  [ `cat $tmpfile | wc -l` -eq 0 ] && return

  local ttextt=""
  [ "$DRY_RUN" = "true" ] && ttextt="DRYRUN"
  echo @@ `timestamp` doDeleteByName $ttextt: kubectl $FAST_DELETE delete "$@" --ignore-not-found
  cat $tmpfile
  rm $tmpfile

  if [ ! "$DRY_RUN" = true ]; then
    kubectl $FAST_DELETE delete "$@" --ignore-not-found
  fi
}

# use for kubectl delete of a potential set, exits silently if nothing found via 'get'
# usage: doDeleteByRange [-n foobar] kind -l labelexpression -l labelexpression ...
function doDeleteByRange {

  # sneaky way to get current pid that works in ancient MacOS bash 3
  local mypid=$(bash -c "echo \$PPID")

  local tmpfile="/tmp/$(basename $0).doDeleteByRange.$PPID.$mypid.$SECONDS"

  kubectl get "$@" -o=jsonpath='{range .items[*]}{.kind}{" "}{.metadata.name}{" -n "}{.metadata.namespace}{"\n"}' > $tmpfile

  # exit silently if nothing to delete
  [ `cat $tmpfile | wc -l` -eq 0 ] && return

  local ttextt=""
  [ "$DRY_RUN" = "true" ] && ttextt="DRYRUN"
  echo @@ `timestamp` doDeleteByRange $ttextt: kubectl $FAST_DELETE delete "$@" --ignore-not-found
  cat $tmpfile
  rm $tmpfile

  if [ ! "$DRY_RUN" = true ]; then
    kubectl $FAST_DELETE delete "$@" --ignore-not-found
  fi
}

# waits up to $1 seconds for WL pods and introspector pods to exit
waitForWebLogicPods() {
  local pod_count_wls=0
  local pod_count_int=0
  local pod_count_tot=0
  local max_secs=${1:-60}
  STARTSEC=$SECONDS
  echo "@@ `timestamp` Info: Waiting $max_secs seconds for WebLogic server and introspector pods to exit."
  echo -n "@@ `timestamp` Info: seconds/introspector-pod-count/wl-pod-count:"
  while [ $((SECONDS - STARTSEC)) -lt $max_secs ]; do
    # WebLogic server pods have the 'weblogic.serverName' label
    pod_count_wls="$(kubectl --all-namespaces=true get pods -l weblogic.serverName -o=jsonpath='{range .items[*]}{.metadata.name}{"\n"}' | wc -l)"
    # Introspector pods have the 'weblogic.domainUID' and 'job-name' labels
    pod_count_int="$(kubectl --all-namespaces=true get pods -l weblogic.domainUID -l job-name -o=jsonpath='{range .items[*]}{.metadata.name}{"\n"}' | wc -l)"
    pod_count_tot=$((pod_count_wls + pod_count_int))
      if [ $((pod_count_tot)) -eq 0 ]; then
      break
    fi
    echo -n " $((SECONDS - STARTSEC))/$pod_count_int/$pod_count_wls"
    sleep 0.5
  done
  echo

  if [ $((pod_count_tot)) -ne 0 ]; then
    echo "@@ `timestamp` Warning: Wait timed out after $max_secs seconds. There are still $pod_count_tot pods running:"
    kubectl --all-namespaces=true get pods -l weblogic.serverName
    kubectl --all-namespaces=true get pods -l weblogic.domainUID -l job-name
  else
    echo "@@ `timestamp` Info: No pods detected after $((SECONDS - STARTSEC)) seconds."
  fi
}

# waits up to $1 seconds for $LABEL_SELECTOR pods to exit
waitForLabelPods() {
  #
  # wait for pods with label $LABEL_SELECTOR to exit
  #

  local total=0
  local mstart=`date +%s`
  local mnow=mstart
  local maxwaitsecs=$1
  local pods
  echo "@@ `timestamp` Waiting $maxwaitsecs for pods to stop running."
  while [ $((mnow - mstart)) -lt $maxwaitsecs ]; do
    pods=($(kubectl get pods --all-namespaces -l $LABEL_SELECTOR -o jsonpath='{range .items[*]}{.metadata.name} {end}'))
    total=${#pods[*]}
    if [ $total -eq 0 ] ; then
        break
    else
      echo "@@ `timestamp` There are $total running pods with label $LABEL_SELECTOR: $pods".
    fi
    sleep 0.5
    mnow=`date +%s`
  done

  if [ $total -gt 0 ]; then
    echo "@@ `timestamp` Warning: after waiting $maxwaitsecs seconds, there are still $total running pods with label $LABEL_SELECTOR: $pods"
  fi
}

# delete all domains in all namespaces
# operator(s) should detect domain deletion and shutdown the domain's pods
deleteDomains() {
  local ns
  local dn
  local domain_crd=domains.weblogic.oracle
  local count=0

  echo "@@ `timestamp` Info: Setting /tmp/diefast on every WL pod to speedup its demise."

  if [ "$DRY_RUN" = "true" ]; then
    kubectl --all-namespaces=true get pods -l weblogic.serverName \
      -o=jsonpath='{range .items[*]}{.metadata.namespace}{" "}{.metadata.name}{"\n"}' \
      | awk '{ system("echo @@ dryrun: kubectl -n " $1 " exec " $2 " touch /tmp/diefast") }'
  else
    kubectl --all-namespaces=true get pods -l weblogic.serverName \
      -o=jsonpath='{range .items[*]}{.metadata.namespace}{" "}{.metadata.name}{"\n"}' \
      | awk '{ system("set -x ; kubectl -n " $1 " exec " $2 " touch /tmp/diefast") }'
  fi

  echo "@@ `timestamp` Info: About to delete each domain."
  if [ $(kubectl get crd $domain_crd --ignore-not-found | grep $domain_crd | wc -l) = 1 ]; then
    for ns in $(kubectl get namespace -o=jsonpath='{range .items[*]}{.metadata.name}{"\n"}')
    do
      for dn in $(kubectl -n $ns get domain -o=jsonpath='{range .items[*]}{.metadata.name}{"\n"}')
      do
        doDeleteByName -n $ns domain $dn
        count=$((count + 1))
      done
    done
  fi
  echo "@@ `timestamp` Info: Found and deleted $count domains."
  return 0
}

# delete all operator deployments
deleteOperators() {
  echo "@@ `timestamp` Info: Deleting operator deployments."
  local ns
  for ns in $(kubectl get namespace -o=jsonpath='{range .items[*]}{.metadata.name}{"\n"}')
  do
    if [ "$BG_DELETE" = "true" ]; then
      doDeleteByRange -n $ns deployments -l weblogic.operatorName &
    else
      doDeleteByRange -n $ns deployments -l weblogic.operatorName
    fi
  done
  [ "$BG_DELETE" = "true" ] && jobWaitAndKill
}

# delete all WL pods
deleteWebLogicPods() {
  echo "@@ `timestamp` Info: Deleting WebLogic pods."
  local ns
  for ns in $(kubectl get namespace -o=jsonpath='{range .items[*]}{.metadata.name}{"\n"}')
  do
    if [ "$BG_DELETE" = "true" ]; then
      # WLS pods
      doDeleteByRange -n $ns pods -l weblogic.serverName &
      # Introspector pods
      doDeleteByRange -n $ns pods -l weblogic.domainUID -l job-name &
    else
      # WLS pods
      doDeleteByRange -n $ns pods -l weblogic.serverName
      # Introspector pods
      doDeleteByRange -n $ns pods -l weblogic.domainUID -l job-name
    fi
  done
  [ "$BG_DELETE" = "true" ] && jobWaitAndKill
}

# delete everything with label $LABEL_SELECTOR
# - the delete order is order of NAMESPACED_TYPES and then NOT_NAMESPACED_TYPES
# - uses $1 as a temporary file
function deleteLabel {
  echo @@ `timestamp` Delete resources with label $LABEL_SELECTOR.

  # clean the output file first

  rm -f $1

  #
  # first, let's get all namespaced types with -l $LABEL_SELECTOR
  #        in the order they're specified in NAMESPACED_TYPES
  #

  for resource_type in $NAMESPACED_TYPES
  do
    kubectl get $resource_type \
      -l "$LABEL_SELECTOR" \
      -o=jsonpath='{range .items[*]}{.kind}{" "}{.metadata.name}{" -n "}{.metadata.namespace}{"\n"}{end}' \
      --all-namespaces=true >> $1
  done

  #
  # now, get all non-namespaced types with -l $LABEL_SELECTOR
  #      in the order they're specified in NOT_NAMESPACED_TYPES
  #

  for resource_type in $NOT_NAMESPACED_TYPES
  do
    kubectl get $resource_type \
      -l "$LABEL_SELECTOR" \
      -o=jsonpath='{range .items[*]}{.kind}{" "}{.metadata.name}{"\n"}{end}' \
      --all-namespaces=true >> $1
  done

  #
  # now, let's do the actual deletes, one by one, in the order above
  #

  cat $1 | while read line; do
    if [ "$BG_DELETE" = "true" ]; then
      doDeleteByName $line &
    else
      doDeleteByName $line
    fi
  done

  [ "$BG_DELETE" = "true" ] && jobWaitAndKill

  #
  # finally, let's wait for pods with label $LABEL_SELECTOR to exit
  #

  if [ "$DRY_RUN" = "true" ]; then
    waitForLabelPods 10
  else
    waitForLabelPods 60
  fi
}

# deletes all namespaces in the $1 file, assumes the namespaces are in column 4 of $1
# TBD: Currently not called
function deleteNamespaces {
  cat $1 | awk '{ print $4 }' | grep -v "^$" | sort -u | while read line; do
    if [ "$line" != "default" ]; then
      kubectl $FAST_DELETE delete namespace $line --ignore-not-found
    fi
  done
}

# Delete everything individually by name, one by one, in order of type, that matches given label $LABEL_SELECTOR
# The order is determined by NAMESPACED_TYPES NOT_NAMESPACED_TYPES below...
function deleteByTypeAndLabel {
  HANDLE_VOYAGER="false"
  VOYAGER_ING_NAME="ingresses.voyager.appscode.com"
  if [ `kubectl get crd $VOYAGER_ING_NAME --ignore-not-found | grep $VOYAGER_ING_NAME | wc -l` = 1 ]; then
    HANDLE_VOYAGER="true"
  else
    VOYAGER_ING_NAME=""
  fi

  DOMAIN_CRD="domains.weblogic.oracle"
  if [ ! `kubectl get crd $DOMAIN_CRD --ignore-not-found | grep $DOMAIN_CRD | wc -l` = 1 ]; then
    DOMAIN_CRD=""
  fi

  NAMESPACED_TYPES="$DOMAIN_CRD pod job deploy rs service ingress $VOYAGER_ING_NAME pvc cm serviceaccount role rolebinding secret"

  NOT_NAMESPACED_TYPES="pv crd clusterroles clusterrolebindings"

  tempfile="/tmp/$(basename $0).tmp.$$"  # == /tmp/[script-file-name].tmp.[pid]

  LABEL_SELECTOR="weblogic.domainUID"
  echo "@@ Deleting wls domain resources by LABEL_SELECTOR='$LABEL_SELECTOR', NAMESPACED_TYPES='$NAMESPACED_TYPES', NOT_NAMESPACED_TYPES='$NOT_NAMESPACED_TYPES'."
  deleteLabel "$tempfile-0"

  LABEL_SELECTOR="weblogic.operatorName"
  echo "@@ Deleting wls operator resources by LABEL_SELECTOR='$LABEL_SELECTOR', NAMESPACED_TYPES='$NAMESPACED_TYPES', NOT_NAMESPACED_TYPES='$NOT_NAMESPACED_TYPES'."
  deleteLabel "$tempfile-1"

  # TBD: This appears to hurt more than it helps. Doesn't protect against out of order deletes.
  # deleteNamespaces "$tempfile-0"
  # deleteNamespaces "$tempfile-1"

  rm -f $tempfile-0
  rm -f $tempfile-1

  if [ "$HANDLE_VOYAGER" = "true" ]; then
    if [ ! "$DRY_RUN" = "true" ]; then
      echo @@ `timestamp` Deleting voyager controller.
      # calls script in utility.sh
      deleteVoyagerOperator
    fi
  fi
}

# function genericDelete
#
#   This function is a 'generic kubernetes delete' that takes four arguments:
#
#     arg1:  Comma separated list of types of kubernetes namespaced types to search/delete.
#            example: "all,cm,pvc,ns,roles,rolebindings,secrets"
#
#     arg2:  Comma separated list of types of kubernetes non-namespaced types to search/delete.
#            example: "crd,pv,clusterroles,clusterrolebindings"
#
#     arg3:  '|' (pipe) separated list of keywords.
#            Artifacts with a label or name that contains one
#            or more of the keywords are delete candidates.
#            example:  "logstash|kibana|elastisearch|weblogic|elk|domain"
#
#     arg4:  Action to take.
#
#            -wait:             Wait 15 seconds for objects to exit on their own.
#
#            -friendlyDelete:   Repeatedly delete objects using default delete
#                               for no more than 60 seconds total.
#
#            -forceDelete:      Try delete objects using "--force=true" and
#                               "--grace-period=0" for no more than 60 seconds total. 
#                               Note that this is incompatible with "FAST_DELETE" so 
#                               FAST_DELETE is overridden in this path.
#
function genericDelete {

  local mode="$4"

  if [ "$mode" = "-wait" ]; then
    local maxwaitsecs=15
  else
    if [ "$DRY_RUN" = "true" ]; then
      local maxwaitsecs=15
    else
      local maxwaitsecs=60
    fi
  fi

  echo "@@ `timestamp` In genericDelete with mode '$mode'"
  echo "@@ `timestamp` Waiting up to $maxwaitsecs seconds for ${1:?} and ${2:?} artifacts that contain string ${3:?} to delete."

  local artcount_no
  local artcount_yes
  local artcount_total
  local resfile_no
  local resfile_yes

  local mstart=`date +%s`

  while : ; do
    resfile_no="$TMP_DIR/kinv_filtered_nonamespace.out.tmp"
    resfile_yes="$TMP_DIR/kinv_filtered_yesnamespace.out.tmp"

    # leftover namespaced artifacts
    kubectl get $1 \
        -o=jsonpath='{range .items[*]}{.metadata.namespace}{" "}{.kind}{"/"}{.metadata.name}{"\n"}{end}' \
        --all-namespaces=true 2>&1 \
        | egrep -e "($3)" | sort > $resfile_yes 2>&1
    artcount_yes="`cat $resfile_yes | wc -l`"

    # leftover non-namespaced artifacts
    kubectl get $2 \
        -o=jsonpath='{range .items[*]}{.kind}{"/"}{.metadata.name}{"\n"}{end}' \
        --all-namespaces=true 2>&1 \
        | egrep -e "($3)" | sort > $resfile_no 2>&1
    artcount_no="`cat $resfile_no | wc -l`"

    artcount_total=$((artcount_yes + artcount_no))

    mnow=`date +%s`

    if [ $((artcount_total)) -eq 0 ]; then
      echo "@@ `timestamp` No artifacts found."
      return 0
    fi

    if [ "$mode" = "-wait" ]; then
      # just wait to see if artifacts go away on there own

      echo "@@ `timestamp` Waiting for $artcount_total artifacts to delete.  Wait time $((mnow - mstart)) seconds (max=$maxwaitsecs).  Waiting for:"

      cat $resfile_yes | awk '{ print "n=" $1 " " $2 }'
      cat $resfile_no | awk '{ print $1 }'

    else
      # try to delete remaining artifacts
<<<<<<< HEAD

      echo "@@ `timestamp` Trying to delete ${artcount_total} leftover artifacts, including ${artcount_yes} namespaced artifacts and ${artcount_no} non-namespaced artifacts, wait time $((mnow - mstart)) seconds (max=$maxwaitsecs)."

      if [ "$mode" = "-forceDelete" ]; then
        local fast_delete_orig="$FAST_DELETE"
        FAST_DELETE="--force=true --grace-period=0"
      fi

      if [ ${artcount_yes} -gt 0 ]; then
        cat "$resfile_yes" | while read line; do
          local args="`echo \"$line\" | awk '{ print " " $2 " -n " $1  }'`"
          doDeleteByName $args
        done
      fi

      if [ ${artcount_no} -gt 0 ]; then
        cat "$resfile_no" | while read line; do
          doDeleteByName $line
        done
      fi

      if [ "$mode" = "-forceDelete" ]; then
        FAST_DELETE="$fast_delete_orig"
=======

      echo "@@ `timestamp` Trying to delete ${artcount_total} leftover artifacts, including ${artcount_yes} namespaced artifacts and ${artcount_no} non-namespaced artifacts, wait time $((mnow - mstart)) seconds (max=$maxwaitsecs)."

      if [ "$mode" = "-forceDelete" ]; then
        local fast_delete_orig="$FAST_DELETE"
        FAST_DELETE="--force=true --grace-period=0"
      fi

      if [ ${artcount_yes} -gt 0 ]; then
        cat "$resfile_yes" | while read line; do
          local args="`echo \"$line\" | awk '{ print " " $2 " -n " $1  }'`"
          if [ "$BG_DELETE" = "true" ]; then
            doDeleteByName $args &
          else
            doDeleteByName $args
          fi
        done
      fi

      if [ ${artcount_no} -gt 0 ]; then
        cat "$resfile_no" | while read line; do
          if [ "$BG_DELETE" = "true" ]; then
            doDeleteByName $line &
          else
            doDeleteByName $line
          fi
        done
      fi

      [ "$BG_DELETE" = "true" ] && jobWaitAndKill

      if [ "$mode" = "-forceDelete" ]; then
        FAST_DELETE="$fast_delete_orig"
      fi

    fi

    if [ $((mnow - mstart)) -gt $((maxwaitsecs)) ]; then
      if [ "$mode" = "-wait" ]; then
        echo "@@ `timestamp` Warning:  ${maxwaitsecs} seconds reached.   Will try deleting unexpected resources via kubectl delete."
      else
        echo "@@ `timestamp` Error:  ${maxwaitsecs} seconds reached and possibly ${artcount_total} artifacts remaining.  Giving up."
>>>>>>> 5e6db78b
      fi
      break
    fi

<<<<<<< HEAD
    fi

    if [ $((mnow - mstart)) -gt $((maxwaitsecs)) ]; then
      if [ "$mode" = "-wait" ]; then
        echo "@@ `timestamp` Warning:  ${maxwaitsecs} seconds reached.   Will try deleting unexpected resources via kubectl delete."
      else
        echo "@@ `timestamp` Error:  ${maxwaitsecs} seconds reached and possibly ${artcount_total} artifacts remaining.  Giving up."
      fi
      break
    fi

    sleep 5
=======
    sleep 0.5
>>>>>>> 5e6db78b
  done

  return 1
}

# if helm is installed, delete all helm releases
function deleteHelmReleases {
  [ ! -x "$(command -v helm)" ] && return

  helm version --short --client  | grep v2
  [[ $? == 0 ]] && HELM_VERSION=V2
  [[ $? == 1 ]] && HELM_VERSION=V3
  echo "@@ `timestamp` Detected Helm Version [$(helm version --short --client)]"

  echo @@ `timestamp` Deleting installed helm charts

  if [ "$HELM_VERSION" == "V2" ]; then
   helm list --short | while read helm_name; do
   if [ ! "$DRY_RUN" = "true" ]; then
   (
     set -x
     helm delete --purge  $helm_name
    )
   else
     echo @@ `timestamp` Info: DRYRUN: helm delete --purge  $helm_name
   fi
   done
  fi

  if [ "$HELM_VERSION" == "V3" ]; then
    if [ ! "$DRY_RUN" = "true" ]; then
    (
      set -x
      helm list --all-namespaces | grep -v NAME | awk '{system("helm uninstall " $1 " --namespace " $2)}'
    )
    else
      echo @@ `timestamp` Info: DRYRUN: helm uninstall
      helm list --all-namespaces | grep -v NAME | awk '{print "DRYRUN: helm uninstall " $1 " --namespace " $2}'
   fi
  fi

  # cleanup tiller artifacts
  if [ "$SHARED_CLUSTER" = "true" ]; then
    echo @@ `timestamp` Skipping tiller delete.
    # TBD: According to MarkN no Tiller delete is needed.
    # kubectl $FAST_DELETE -n kube-system delete deployment tiller-deploy --ignore-not-found=true
    # kubectl $FAST_DELETE delete clusterrolebinding tiller-cluster-rule --ignore-not-found=true
    # kubectl $FAST_DELETE -n kube-system delete serviceaccount tiller --ignore-not-found=true
  fi
}


FAST_DELETE=${FAST_DELETE:---timeout=60s}

echo "@@ `timestamp` RESULT_ROOT=$RESULT_ROOT TMP_DIR=$TMP_DIR RESULT_DIR=$RESULT_DIR PROJECT_ROOT=$PROJECT_ROOT PV_ROOT=$PV_ROOT"

mkdir -p $TMP_DIR || exit 1

#
# Phase -3: Delete every domain, then wait for their pods to go away
#

deleteDomains

if [ "$DRY_RUN" = "true" ]; then
  waitForWebLogicPods 10
else
  waitForWebLogicPods 60
fi

#
# Phase -2: Delete every operator deployment
#

deleteOperators

#
# Phase -1: Delete every WL pod, including introspector pods, then wait for the pods to go away
#  (If the operators were healthy when domains were deleted above, there should be no pods, but just in case.)
#

deleteWebLogicPods

if [ "$DRY_RUN" = "true" ]; then
  waitForWebLogicPods 10
else
  waitForWebLogicPods 60
fi

#
# Phase 0: if helm is installed, delete all installed helm releases
#

<<<<<<< HEAD
if [ -x "$(command -v helm)" ]; then
  helm version --short --client  | grep v2
  [[ $? == 0 ]] && HELM_VERSION=V2
  [[ $? == 1 ]] && HELM_VERSION=V3
  echo "Detected Helm Version [$(helm version --short --client)]"
  echo @@ `timestamp` Deleting installed helm charts
  if [ "$HELM_VERSION" == "V2" ]; then
   helm list --short | while read helm_name; do
   if [ ! "$DRY_RUN" = "true" ]; then
   (
     set -x
     helm delete --purge  $helm_name
    )
   else
     echo @@ `timestamp` Info: DRYRUN: helm delete --purge  $helm_name
   fi
   done
  fi

  if [ "$HELM_VERSION" == "V3" ]; then
    if [ ! "$DRY_RUN" = "true" ]; then
    (
      set -x
      helm list --all-namespaces | grep -v NAME | awk '{system("helm uninstall " $1 " --namespace " $2)}'
    )
    else
      echo @@ `timestamp` Info: DRYRUN: helm uninstall
      helm list --all-namespaces | grep -v NAME | awk '{print "DRYRUN: helm uninstall " $1 " --namespace " $2}'
   fi
  fi

  # cleanup tiller artifacts
  if [ "$SHARED_CLUSTER" = "true" ]; then
    echo @@ `timestamp` Skipping tiller delete.
    # TBD: According to MarkN no Tiller delete is needed.
    # kubectl $FAST_DELETE -n kube-system delete deployment tiller-deploy --ignore-not-found=true
    # kubectl $FAST_DELETE delete clusterrolebinding tiller-cluster-rule --ignore-not-found=true
    # kubectl $FAST_DELETE -n kube-system delete serviceaccount tiller --ignore-not-found=true
  fi
fi
=======
deleteHelmReleases
>>>>>>> 5e6db78b

#
# Phase 1, try an orderly mass delete, in order of type, looking for Operator related labels
#

deleteByTypeAndLabel

#
# arguments for genericDelete
#   g_arg1 - namespaced kubernetes artifacts
#   g_arg2 - non-namespaced artifacts
#   g_arg3 - keywords in deletable artifacts
#

g_arg1="all,cm,pvc,roles,rolebindings,serviceaccount,secrets,ingress"
g_arg2="crd,pv,ns,clusterroles,clusterrolebindings"
g_arg3="logstash|kibana|elastisearch|weblogic|elk|domain|traefik|voyager|apache-webtier|mysql|test|opns"

#
# Phase 1 (continued):  wait 15 seconds to see if artifacts dissappear naturally due to phase 1 effort
#

<<<<<<< HEAD
[ -z "$FAST_DELETE" ] && genericDelete "$g_arg1" "$g_arg2" "$g_arg3" -wait
=======
# TBD: Commenting out. Assume no longer needed as previous phase already has waits for labeled pods
# genericDelete "$g_arg1" "$g_arg2" "$g_arg3" -wait
>>>>>>> 5e6db78b

#
# Phase 2: "friendly" kubectl delete left over artifacts individually
#          in no specific order for up to 60 seconds
#

genericDelete "$g_arg1" "$g_arg2" "$g_arg3" -friendlyDelete

#
# Phase 3: "--force=true --grace-period=0" kubectl delete left over artifacts individually
#          in no specific order for up to 60 seconds
#

genericDelete "$g_arg1" "$g_arg2" "$g_arg3" -forceDelete
SUCCESS="$?"

#
# Phase 4: Delete pv host directories.
#

if [ "${DELETE_FILES:-true}" = "true" ] && [ "$DRY_RUN" = "false" ]; then

  # Delete pv directories using a run (/sharedparent maps to PV_ROOT on the k8s cluster machines).

  echo @@ `timestamp` Launching run to delete all pv contents.  This runs in the k8s cluster, /sharedparent mounts PV_ROOT.
  # $SCRIPTPATH/job.sh "rm -fr /scratch/acceptance_test_pv"
  $SCRIPTPATH/krun.sh -i openjdk:11-oracle -t 600 -m "${PV_ROOT}:/sharedparent" -c 'rm -fr /sharedparent/*/acceptance_test_pv'
  [ "$?" = "0" ] || SUCCESS="1"
  echo @@ `timestamp` SUCCESS=$SUCCESS

  # Delete old test files owned by the current user.

  echo @@ `timestamp` Deleting local $RESULT_DIR contents.
  rm -fr $RESULT_ROOT/*/acceptance_test_tmp
  [ "$?" = "0" ] || SUCCESS="1"
  echo @@ `timestamp` SUCCESS=$SUCCESS

  echo @@ `timestamp` Deleting /tmp/test_suite.\* files.
  rm -f /tmp/test_suite.*

fi

# Bye

if [ ! "$LEASE_ID" = "" ] && [ ! "$SUCCESS" = "0" ]; then
  # release the lease if we own it
  ${SCRIPTPATH}/lease.sh -d "$LEASE_ID" > /tmp/release_lease.out 2>&1
  if [ "$?" = "0" ]; then
    echo @@ `timestamp` Lease released.
  else
    echo @@ `timestamp` Lease could not be released:
    cat /tmp/release_lease.out
  fi
  rm -f /tmp/release_lease.out
fi

echo @@ `timestamp` Exiting with status $SUCCESS
exit $SUCCESS<|MERGE_RESOLUTION|>--- conflicted
+++ resolved
@@ -498,31 +498,6 @@
 
     else
       # try to delete remaining artifacts
-<<<<<<< HEAD
-
-      echo "@@ `timestamp` Trying to delete ${artcount_total} leftover artifacts, including ${artcount_yes} namespaced artifacts and ${artcount_no} non-namespaced artifacts, wait time $((mnow - mstart)) seconds (max=$maxwaitsecs)."
-
-      if [ "$mode" = "-forceDelete" ]; then
-        local fast_delete_orig="$FAST_DELETE"
-        FAST_DELETE="--force=true --grace-period=0"
-      fi
-
-      if [ ${artcount_yes} -gt 0 ]; then
-        cat "$resfile_yes" | while read line; do
-          local args="`echo \"$line\" | awk '{ print " " $2 " -n " $1  }'`"
-          doDeleteByName $args
-        done
-      fi
-
-      if [ ${artcount_no} -gt 0 ]; then
-        cat "$resfile_no" | while read line; do
-          doDeleteByName $line
-        done
-      fi
-
-      if [ "$mode" = "-forceDelete" ]; then
-        FAST_DELETE="$fast_delete_orig"
-=======
 
       echo "@@ `timestamp` Trying to delete ${artcount_total} leftover artifacts, including ${artcount_yes} namespaced artifacts and ${artcount_no} non-namespaced artifacts, wait time $((mnow - mstart)) seconds (max=$maxwaitsecs)."
 
@@ -565,27 +540,11 @@
         echo "@@ `timestamp` Warning:  ${maxwaitsecs} seconds reached.   Will try deleting unexpected resources via kubectl delete."
       else
         echo "@@ `timestamp` Error:  ${maxwaitsecs} seconds reached and possibly ${artcount_total} artifacts remaining.  Giving up."
->>>>>>> 5e6db78b
       fi
       break
     fi
 
-<<<<<<< HEAD
-    fi
-
-    if [ $((mnow - mstart)) -gt $((maxwaitsecs)) ]; then
-      if [ "$mode" = "-wait" ]; then
-        echo "@@ `timestamp` Warning:  ${maxwaitsecs} seconds reached.   Will try deleting unexpected resources via kubectl delete."
-      else
-        echo "@@ `timestamp` Error:  ${maxwaitsecs} seconds reached and possibly ${artcount_total} artifacts remaining.  Giving up."
-      fi
-      break
-    fi
-
-    sleep 5
-=======
     sleep 0.5
->>>>>>> 5e6db78b
   done
 
   return 1
@@ -679,50 +638,7 @@
 # Phase 0: if helm is installed, delete all installed helm releases
 #
 
-<<<<<<< HEAD
-if [ -x "$(command -v helm)" ]; then
-  helm version --short --client  | grep v2
-  [[ $? == 0 ]] && HELM_VERSION=V2
-  [[ $? == 1 ]] && HELM_VERSION=V3
-  echo "Detected Helm Version [$(helm version --short --client)]"
-  echo @@ `timestamp` Deleting installed helm charts
-  if [ "$HELM_VERSION" == "V2" ]; then
-   helm list --short | while read helm_name; do
-   if [ ! "$DRY_RUN" = "true" ]; then
-   (
-     set -x
-     helm delete --purge  $helm_name
-    )
-   else
-     echo @@ `timestamp` Info: DRYRUN: helm delete --purge  $helm_name
-   fi
-   done
-  fi
-
-  if [ "$HELM_VERSION" == "V3" ]; then
-    if [ ! "$DRY_RUN" = "true" ]; then
-    (
-      set -x
-      helm list --all-namespaces | grep -v NAME | awk '{system("helm uninstall " $1 " --namespace " $2)}'
-    )
-    else
-      echo @@ `timestamp` Info: DRYRUN: helm uninstall
-      helm list --all-namespaces | grep -v NAME | awk '{print "DRYRUN: helm uninstall " $1 " --namespace " $2}'
-   fi
-  fi
-
-  # cleanup tiller artifacts
-  if [ "$SHARED_CLUSTER" = "true" ]; then
-    echo @@ `timestamp` Skipping tiller delete.
-    # TBD: According to MarkN no Tiller delete is needed.
-    # kubectl $FAST_DELETE -n kube-system delete deployment tiller-deploy --ignore-not-found=true
-    # kubectl $FAST_DELETE delete clusterrolebinding tiller-cluster-rule --ignore-not-found=true
-    # kubectl $FAST_DELETE -n kube-system delete serviceaccount tiller --ignore-not-found=true
-  fi
-fi
-=======
 deleteHelmReleases
->>>>>>> 5e6db78b
 
 #
 # Phase 1, try an orderly mass delete, in order of type, looking for Operator related labels
@@ -745,12 +661,8 @@
 # Phase 1 (continued):  wait 15 seconds to see if artifacts dissappear naturally due to phase 1 effort
 #
 
-<<<<<<< HEAD
-[ -z "$FAST_DELETE" ] && genericDelete "$g_arg1" "$g_arg2" "$g_arg3" -wait
-=======
 # TBD: Commenting out. Assume no longer needed as previous phase already has waits for labeled pods
 # genericDelete "$g_arg1" "$g_arg2" "$g_arg3" -wait
->>>>>>> 5e6db78b
 
 #
 # Phase 2: "friendly" kubectl delete left over artifacts individually
