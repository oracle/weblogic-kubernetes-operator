Copyright (c) 2020, Oracle Corporation and/or its affiliates.
Licensed under the Universal Permissive License v 1.0 as shown at https://oss.oracle.com/licenses/upl.

Introduction
------------

This directory contains standalone 'wrapper' scripts for automating the model-in-image sample. These scripts are NOT part of the sample - they're used by the test framework to encapsulate and automate testing of the sample, and they're used by a local 'generate' script to generate commands and yaml for the sample source and documentation.

When modifying these scripts, make sure (a) the test programs that depend on them continue to work, (b) that you try not to add dependencies on any test framework.

Globals & Defaults
------------------

WORKDIR ::: sample/target directory
  Default '/tmp/$USER/model-in-image-sample-work-dir'.

DOMAIN_UID ::: Domain UID
  Default 'sample-domain1'. 

DOMAIN_NAMESPACE ::: Domain Namespace
  Default is 'sample-domain1-ns'.

CUSTOM_DOMAIN_NAME ::: WebLogic Domain Name
  This is the configured WebLogic domain name (not the domain UID). The domain
  name is set at runtime using an '@@ENV:CUSTOM_DOMAIN_NAME@@' model macro in
  the model image's model files staged by 'stage-model-image.sh'. The
  environment variable is passed to the model at runtime by the domain resource
  that's generated by 'stage-domain-resource.sh'. Default is 'domain1'.

WDT_DOMAIN_TYPE ::: WDT domain type.
  Set to 'WLS' (default) for a standard WLS domain, 'RestrictedJRF', or 'JRF. 
  This value is used by './build-model-image.sh' as a WIT parameter and
  also to help choose the base image default. It's also used by 
  './stage-domain-resource.sh' to set the 'configuration.model.domainType'
  domain resource field.

BASE_IMAGE_NAME ::: Base image name.
  Used by './build-model-image.sh'.
  Defaults to 'container-registry.oracle.com/middleware/weblogic' for the 
  'WLS' WDT_DOMAIN_TYPE, and otherwise defaults to 
  'container-registry.oracle.com/middleware/fmw-infrastructure'.

BASE_IMAGE_TAG ::: Base image tag.
  Defaults to 12.2.1.4. Used by the './build-model-image.sh' script. 

MODEL_IMAGE_BUILD ::: When to build model image.
  Set to 'when-missing' (default) to tell './build-model-image.sh' to skip
  building a model image when MODEL_IMAGE_NAME:MODEL_IMAGE_TAG already
  exists in your docker image cache. Set to 'always' to always build.

MODEL_IMAGE_NAME ::: Model image name.
  Used for the model image that's generated by './build-model-image.sh', 
  and also by the './stage-domain-resource.sh' script to set the
  domain resource 'spec.image' setting. 
  Defaults to 'model-in-image'.

IMAGE_PULL_SECRET_NAME ::: Image pull secret name.
  If set, uncomments domain resource image pull secret stanza and sets
  the secret to the specified value.
  If not set or empty string, defaults the domain resource 
  to a commented out image pull stanza with 'regsecret'

MODEL_IMAGE_TAG ::: Model image tag.
  Defaults to 'WDT_DOMAIN_TYPE-v1'. See MODEL_IMAGE_NAME for more info.

MODEL_DIR ::: Location of staged model files for the model image relative to WORKDIR.
  Location of staged model .zip, .properties, and .yaml files that are
  copied into the model image by the './build-model-image.sh' script.
  Default is:
   'model-images/$(basename $MODEL_IMAGE_NAME)__${MODEL_IMAGE_TAG}'

ARCHIVE_SOURCEDIR ::: Location of archive source dir for the model image relative to WORKDIR
  This is used to create $MODEL_DIR/archive.zip and must
  contain a 'wlsdeploy' directory. Defaults to 'archives/archive-v1'.

INCLUDE_MODEL_CONFIGMAP ::: Tell sample to include a configuration.model.configMap
  Used by './stage-domain-resource.sh' to add a reference to a configMap
  in the domain resource, and to add a configuration.model.secrets reference
  to a secret that's used by the configMap. Also used by './create-secrets.sh' to
  deploy a secret the configMap uses. 
  Valid values are 'false' (default), and 'true'.

http_proxy https_proxy ::: Proxies
  If running behind a proxy, then set as needed to allow curl access
  to github.com. Used by 'stage-tooling.sh'.

DOWNLOAD_WDT ::: When to download the WDT installer zip.
  Set to 'always' to always download WDT even if WORKDIR already has 
  a download, default is 'when-missing'. Used by './stage-tooling.sh'.

WDT_INSTALLER_URL ::: WDT installer URL
  Used by './stage-tooling.sh' to obtain the WDT installer.
  Set to a specific zip loc to download specific version, for example:
<<<<<<< HEAD
   'https://github.com/oracle/weblogic-deploy-tooling/releases/download/release-1.9.3/weblogic-deploy.zip'
=======
   'https://github.com/oracle/weblogic-deploy-tooling/releases/download/release-1.9.7/weblogic-deploy.zip'
>>>>>>> 05f2e45b
  TBD before releasing 3.0, update example version above to correspond to latest and greatest version - and/or point to where we document the supported version 
  Defaults to 'https://github.com/oracle/weblogic-deploy-tooling/releases/latest'

DOWNLOAD_WIT ::: When to download the WIT installer zip.
  Set to 'always' to always download WIT even if WORKDIR already has 
  a download, default is 'when-missing'. Used by './stage-tooling.sh'.

WIT_INSTALLER_URL ::: WIT installer URL
  Used by './stage-tooling.sh' to obtain the WIT installer.
  Set to zip loc to download specific version, for example:
   'https://github.com/oracle/weblogic-image-tool/releases/download/release-1.9.5/imagetool.zip'
  Defaults to 'https://github.com/oracle/weblogic-image-tool/releases/latest'

DOMAIN_RESOURCE_TEMPLATE ::: Domain resource template
  Used by './stage-domain-resource.sh' as a template for generating a domain
  resource yaml files in WORKDIR. Relative to SCRIPTDIR. Defaults to 
  'mii-domain.yaml.template-WDT_DOMAIN_TYPE'

DOMAIN_RESOURCE_FILENAME ::: Domain resource filename
  Used by './stage-domain-resource.sh' as a target for generating a domain
  resource yaml file in WORKDIR. Relative to WORKDIR. Defaults to 
  'domain-resources/mii-DOMAIN_UID.yaml'

INTROSPECTOR_DEADLINE_SECONDS ::: Introspector timeout for JRF runs
  Defaults to 300.

DB_NAMESPACE ::: Namespace for Oracle DB

?DB_NODEPORT ::: Nodeport for Oracle DB<|MERGE_RESOLUTION|>--- conflicted
+++ resolved
@@ -91,12 +91,8 @@
 WDT_INSTALLER_URL ::: WDT installer URL
   Used by './stage-tooling.sh' to obtain the WDT installer.
   Set to a specific zip loc to download specific version, for example:
-<<<<<<< HEAD
-   'https://github.com/oracle/weblogic-deploy-tooling/releases/download/release-1.9.3/weblogic-deploy.zip'
-=======
    'https://github.com/oracle/weblogic-deploy-tooling/releases/download/release-1.9.7/weblogic-deploy.zip'
->>>>>>> 05f2e45b
-  TBD before releasing 3.0, update example version above to correspond to latest and greatest version - and/or point to where we document the supported version 
+  TBD before releasing 3.0, update example version above to correspond to latest and greatest version - and/or point to where we document the supported version
   Defaults to 'https://github.com/oracle/weblogic-deploy-tooling/releases/latest'
 
 DOWNLOAD_WIT ::: When to download the WIT installer zip.
