--- conflicted
+++ resolved
@@ -36,6 +36,7 @@
 import oracle.kubernetes.operator.logging.MessageKeys;
 import oracle.kubernetes.operator.wlsconfig.WlsClusterConfig;
 import oracle.kubernetes.operator.wlsconfig.WlsServerConfig;
+import oracle.kubernetes.operator.work.Container;
 import oracle.kubernetes.operator.work.ContainerResolver;
 import oracle.kubernetes.operator.work.NextAction;
 import oracle.kubernetes.operator.work.Packet;
@@ -71,9 +72,12 @@
 
     @Override
     public NextAction apply(Packet packet) {
+      Container c = ContainerResolver.getInstance().getContainer();
+      CallBuilderFactory factory = c.getSPI(CallBuilderFactory.class);
+      TuningParameters configMapHelper = c.getSPI(TuningParameters.class);
 
       // Compute the desired pod configuration for the admin server
-      V1Pod adminPod = computeAdminPodConfig(packet);
+      V1Pod adminPod = computeAdminPodConfig(configMapHelper, packet);
 
       // Verify if Kubernetes api server has a matching Pod
       // Create or replace, if necessary
@@ -98,7 +102,7 @@
       ServerKubernetesObjects sko = current != null ? current : created;
 
       // First, verify existing Pod
-      Step read = CallBuilder.create().readPodAsync(podName, namespace, new ResponseStep<V1Pod>(next) {
+      Step read = factory.create().readPodAsync(podName, namespace, new ResponseStep<V1Pod>(next) {
         @Override
         public NextAction onFailure(Packet packet, ApiException e, int statusCode,
             Map<String, List<String>> responseHeaders) {
@@ -112,7 +116,7 @@
         public NextAction onSuccess(Packet packet, V1Pod result, int statusCode,
             Map<String, List<String>> responseHeaders) {
           if (result == null) {
-            Step create = CallBuilder.create().createPodAsync(namespace, adminPod, new ResponseStep<V1Pod>(next) {
+            Step create = factory.create().createPodAsync(namespace, adminPod, new ResponseStep<V1Pod>(next) {
               @Override
               public NextAction onFailure(Packet packet, ApiException e, int statusCode,
                   Map<String, List<String>> responseHeaders) {
@@ -151,9 +155,8 @@
     }
 
     // Make this protected so that it can be unit tested
-    protected V1Pod computeAdminPodConfig(Packet packet) {
+    protected V1Pod computeAdminPodConfig(TuningParameters configMapHelper, Packet packet) {
       DomainPresenceInfo info = packet.getSPI(DomainPresenceInfo.class);
-      TuningParameters configMapHelper = ContainerResolver.getInstance().getContainer().getSPI(TuningParameters.class);
 
       Domain dom = info.getDomain();
       V1ObjectMeta meta = dom.getMetadata();
@@ -275,11 +278,7 @@
       }
 
       // Add internal-weblogic-operator-service certificate to Admin Server pod
-<<<<<<< HEAD
-      String internalOperatorCert = configMapHelper.get(INTERNAL_OPERATOR_CERT_FILE);
-=======
-      String internalOperatorCert = getInternalOperatorCertFile(packet);
->>>>>>> a7eddb08
+      String internalOperatorCert = getInternalOperatorCertFile(configMapHelper, packet);
       addEnvVar(container, INTERNAL_OPERATOR_CERT_ENV, internalOperatorCert);
 
       // Override the weblogic domain and admin server related environment variables that
@@ -310,74 +309,12 @@
       volumeDomainConfigMap.setConfigMap(cm);
       podSpec.addVolumesItem(volumeDomainConfigMap);
 
-<<<<<<< HEAD
-      // Verify if Kubernetes api server has a matching Pod
-      // Create or replace, if necessary
-      ServerKubernetesObjects created = new ServerKubernetesObjects();
-      ServerKubernetesObjects current = info.getServers().putIfAbsent(spec.getAsName(), created);
-      ServerKubernetesObjects sko = current != null ? current : created;
-
-      // First, verify existing Pod
-      CallBuilderFactory factory = ContainerResolver.getInstance().getContainer().getSPI(CallBuilderFactory.class);
-      Step read = factory.create().readPodAsync(podName, namespace, new ResponseStep<V1Pod>(next) {
-        @Override
-        public NextAction onFailure(Packet packet, ApiException e, int statusCode,
-            Map<String, List<String>> responseHeaders) {
-          if (statusCode == CallBuilder.NOT_FOUND) {
-            return onSuccess(packet, null, statusCode, responseHeaders);
-          }
-          return super.onFailure(packet, e, statusCode, responseHeaders);
-        }
-
-        @Override
-        public NextAction onSuccess(Packet packet, V1Pod result, int statusCode,
-            Map<String, List<String>> responseHeaders) {
-          if (result == null) {
-            Step create = factory.create().createPodAsync(namespace, adminPod, new ResponseStep<V1Pod>(next) {
-              @Override
-              public NextAction onFailure(Packet packet, ApiException e, int statusCode,
-                  Map<String, List<String>> responseHeaders) {
-                return super.onFailure(AdminPodStep.this, packet, e, statusCode, responseHeaders);
-              }
-              
-              @Override
-              public NextAction onSuccess(Packet packet, V1Pod result, int statusCode,
-                  Map<String, List<String>> responseHeaders) {
-                
-                LOGGER.info(MessageKeys.ADMIN_POD_CREATED, weblogicDomainUID, spec.getAsName());
-                if (result != null) {
-                  sko.getPod().set(result);
-                }
-                return doNext(packet);
-              }
-            });
-            return doNext(create, packet);
-          } else if (!isExplicitRestartThisServer && validateCurrentPod(adminPod, result)) {
-            // existing Pod has correct spec
-            LOGGER.fine(MessageKeys.ADMIN_POD_EXISTS, weblogicDomainUID, spec.getAsName());
-            sko.getPod().set(result);
-            return doNext(packet);
-          } else {
-            // we need to update the Pod
-            Step replace = new CyclePodStep(
-                AdminPodStep.this,
-                podName, namespace, adminPod, MessageKeys.ADMIN_POD_REPLACED, 
-                weblogicDomainUID, spec.getAsName(), sko, next);
-            return doNext(replace, packet);
-          }
-        }
-      });
-      
-      return doNext(read, packet);
-=======
       return adminPod;
     }
 
     // Make it protected to so that it can be unit tested:
-    protected String getInternalOperatorCertFile(Packet packet) {
-      ConfigMapConsumer configMapHelper = packet.getSPI(ConfigMapConsumer.class);
+    protected String getInternalOperatorCertFile(TuningParameters configMapHelper, Packet packet) {
       return configMapHelper.get(INTERNAL_OPERATOR_CERT_FILE);
->>>>>>> a7eddb08
     }
   }
 
@@ -535,8 +472,10 @@
 
     @Override
     public NextAction apply(Packet packet) {
+      TuningParameters configMapHelper = ContainerResolver.getInstance().getContainer().getSPI(TuningParameters.class);
+      
       // Compute the desired pod configuration for the managed server
-      V1Pod pod = computeManagedPodConfig(packet);
+      V1Pod pod = computeManagedPodConfig(configMapHelper, packet);
 
       // Verify if Kubernetes api server has a matching Pod
       // Create or replace, if necessary
@@ -558,234 +497,6 @@
           (explicitRestartServers != null && explicitRestartServers.contains(weblogicServerName)) ||
           (explicitRestartClusters != null && weblogicClusterName != null && explicitRestartClusters.contains(weblogicClusterName));
 
-      ServerKubernetesObjects created = new ServerKubernetesObjects();
-      ServerKubernetesObjects current = info.getServers().putIfAbsent(weblogicServerName, created);
-      ServerKubernetesObjects sko = current != null ? current : created;
-
-      // First, verify there existing Pod
-      Step read = CallBuilder.create().readPodAsync(podName, namespace, new ResponseStep<V1Pod>(next) {
-        @Override
-        public NextAction onFailure(Packet packet, ApiException e, int statusCode,
-            Map<String, List<String>> responseHeaders) {
-          if (statusCode == CallBuilder.NOT_FOUND) {
-            return onSuccess(packet, null, statusCode, responseHeaders);
-          }
-          return super.onFailure(packet, e, statusCode, responseHeaders);
-        }
-
-        @Override
-        public NextAction onSuccess(Packet packet, V1Pod result, int statusCode,
-            Map<String, List<String>> responseHeaders) {
-          if (result == null) {
-            Step create = CallBuilder.create().createPodAsync(namespace, pod, new ResponseStep<V1Pod>(next) {
-              @Override
-              public NextAction onFailure(Packet packet, ApiException e, int statusCode,
-                  Map<String, List<String>> responseHeaders) {
-                return super.onFailure(ManagedPodStep.this, packet, e, statusCode, responseHeaders);
-              }
-              
-              @Override
-              public NextAction onSuccess(Packet packet, V1Pod result, int statusCode,
-                  Map<String, List<String>> responseHeaders) {
-                
-                LOGGER.info(MessageKeys.MANAGED_POD_CREATED, weblogicDomainUID, weblogicServerName);
-                if (result != null) {
-                  sko.getPod().set(result);
-                }
-                return doNext(packet);
-              }
-            });
-            return doNext(DomainStatusUpdater.createProgressingStep(DomainStatusUpdater.MANAGED_SERVERS_STARTING_PROGRESS_REASON, false, create), packet);
-          } else if (!isExplicitRestartThisServer && validateCurrentPod(pod, result)) {
-            // existing Pod has correct spec
-            LOGGER.fine(MessageKeys.MANAGED_POD_EXISTS, weblogicDomainUID, weblogicServerName);
-            sko.getPod().set(result);
-            return doNext(packet);
-          } else {
-            // we need to update the Pod
-            // defer to Pod rolling step
-            Step replace = new CyclePodStep(
-                ManagedPodStep.this,
-                podName, namespace, pod, MessageKeys.MANAGED_POD_REPLACED, 
-                weblogicDomainUID, weblogicServerName, sko, next);
-            synchronized (packet) {
-              @SuppressWarnings("unchecked")
-              Map<String, StepAndPacket> rolling = (Map<String, StepAndPacket>) packet.get(ProcessingConstants.SERVERS_TO_ROLL);
-              if (rolling != null) {
-                rolling.put(weblogicServerName, new StepAndPacket(
-                    DomainStatusUpdater.createProgressingStep(DomainStatusUpdater.MANAGED_SERVERS_STARTING_PROGRESS_REASON, false, replace), packet.clone()));
-              }
-            }
-            return doEnd(packet);
-          }
-        }
-      });
-      
-      return doNext(read, packet);
-    }
-
-    // Make this protected so that it can be unit tested
-    protected V1Pod computeManagedPodConfig(Packet packet) {
-      DomainPresenceInfo info = packet.getSPI(DomainPresenceInfo.class);
-      TuningParameters configMapHelper = ContainerResolver.getInstance().getContainer().getSPI(TuningParameters.class);
-
-      Domain dom = info.getDomain();
-      V1ObjectMeta meta = dom.getMetadata();
-      DomainSpec spec = dom.getSpec();
-      String namespace = meta.getNamespace();
-
-      String weblogicDomainUID = spec.getDomainUID();
-      String weblogicDomainName = spec.getDomainName();
-      
-      WlsServerConfig scan = (WlsServerConfig) packet.get(ProcessingConstants.SERVER_SCAN);
-      WlsClusterConfig cluster = (WlsClusterConfig) packet.get(ProcessingConstants.CLUSTER_SCAN);
-      @SuppressWarnings("unchecked")
-      List<V1EnvVar> envVars = (List<V1EnvVar>) packet.get(ProcessingConstants.ENVVARS);
-      
-      String weblogicServerName = scan.getName();
-      
-      // Create local managed server Pod object
-      String podName = CallBuilder.toDNS1123LegalName(weblogicDomainUID + "-" + weblogicServerName);
-
-      String weblogicClusterName = null;
-      if (cluster != null)
-        weblogicClusterName = cluster.getClusterName();
-      
-      String imageName = spec.getImage();
-      if (imageName == null || imageName.length() == 0) {
-        imageName = KubernetesConstants.DEFAULT_IMAGE;
-      }
-      String imagePullPolicy = spec.getImagePullPolicy();
-      if (imagePullPolicy == null || imagePullPolicy.length() == 0) {
-        imagePullPolicy = (imageName.endsWith(KubernetesConstants.LATEST_IMAGE_SUFFIX)) ? KubernetesConstants.ALWAYS_IMAGEPULLPOLICY : KubernetesConstants.IFNOTPRESENT_IMAGEPULLPOLICY;
-      }
-
-      V1Pod pod = new V1Pod();
-
-      V1ObjectMeta metadata = new V1ObjectMeta();
-      metadata.setName(podName);
-      metadata.setNamespace(namespace);
-      pod.setMetadata(metadata);
-
-      AnnotationHelper.annotateWithFormat(metadata);
-      AnnotationHelper.annotateForPrometheus(metadata, scan.getListenPort());
-
-      Map<String, String> labels = new HashMap<>();
-      labels.put(LabelConstants.DOMAINUID_LABEL, weblogicDomainUID);
-      labels.put(LabelConstants.DOMAINNAME_LABEL, weblogicDomainName);
-      labels.put(LabelConstants.SERVERNAME_LABEL, weblogicServerName);
-      labels.put(LabelConstants.CREATEDBYOPERATOR_LABEL, "true");
-      if (weblogicClusterName != null)
-        labels.put(LabelConstants.CLUSTERNAME_LABEL, weblogicClusterName);
-      metadata.setLabels(labels);
-
-      V1PodSpec podSpec = new V1PodSpec();
-      pod.setSpec(podSpec);
-
-      List<V1Container> containers = new ArrayList<>();
-      V1Container container = new V1Container();
-      container.setName(KubernetesConstants.CONTAINER_NAME);
-      containers.add(container);
-      podSpec.setContainers(containers);
-
-      container.setImage(imageName);
-      container.setImagePullPolicy(imagePullPolicy);
-
-      V1ContainerPort containerPort = new V1ContainerPort();
-      containerPort.setContainerPort(scan.getListenPort());
-      containerPort.setProtocol("TCP");
-      container.addPortsItem(containerPort);
-
-      V1Lifecycle lifecycle = new V1Lifecycle();
-      V1Handler preStop = new V1Handler();
-      V1ExecAction exec = new V1ExecAction();
-      exec.addCommandItem("/shared/domain/" + weblogicDomainName + "/servers/" + weblogicServerName + "/nodemgr_home/stopServer.sh");
-      preStop.setExec(exec);
-      lifecycle.setPreStop(preStop);
-      container.setLifecycle(lifecycle);
-
-      V1VolumeMount volumeMount = new V1VolumeMount();
-      volumeMount.setName("pv-storage");
-      volumeMount.setMountPath("/shared");
-      container.addVolumeMountsItem(volumeMount);
-
-      V1VolumeMount volumeMountSecret = new V1VolumeMount();
-      volumeMountSecret.setName("secrets");
-      volumeMountSecret.setMountPath("/weblogic-operator/secrets");
-      volumeMountSecret.setReadOnly(true);
-      container.addVolumeMountsItem(volumeMountSecret);
-
-      V1VolumeMount volumeMountScripts = new V1VolumeMount();
-      volumeMountScripts.setName("scripts");
-      volumeMountScripts.setMountPath("/weblogic-operator/scripts");
-      volumeMountScripts.setReadOnly(true);
-      container.addVolumeMountsItem(volumeMountScripts);
-
-      container.addCommandItem("/shared/domain/" + weblogicDomainName + "/servers/" + weblogicServerName + "/nodemgr_home/startServer.sh");
-
-      PodTuning tuning = configMapHelper.getPodTuning();
-      
-      V1Probe readinessProbe = new V1Probe();
-      V1ExecAction readinessAction = new V1ExecAction();
-      readinessAction.addCommandItem("/weblogic-operator/scripts/readinessProbe.sh");
-      readinessAction.addCommandItem(weblogicDomainName);
-      readinessAction.addCommandItem(weblogicServerName);
-      readinessProbe.exec(readinessAction);
-      readinessProbe.setInitialDelaySeconds(tuning.readinessProbeInitialDelaySeconds);
-      readinessProbe.setTimeoutSeconds(tuning.readinessProbeTimeoutSeconds);
-      readinessProbe.setPeriodSeconds(tuning.readinessProbePeriodSeconds);
-      readinessProbe.setFailureThreshold(1); // must be 1
-      container.readinessProbe(readinessProbe);
-
-      V1Probe livenessProbe = new V1Probe();
-      V1ExecAction livenessAction = new V1ExecAction();
-      livenessAction.addCommandItem("/weblogic-operator/scripts/livenessProbe.sh");
-      livenessAction.addCommandItem(weblogicDomainName);
-      livenessAction.addCommandItem(weblogicServerName);
-      livenessProbe.exec(livenessAction);
-      livenessProbe.setInitialDelaySeconds(tuning.livenessProbeInitialDelaySeconds);
-      livenessProbe.setTimeoutSeconds(tuning.livenessProbeTimeoutSeconds);
-      livenessProbe.setPeriodSeconds(tuning.livenessProbePeriodSeconds);
-      livenessProbe.setFailureThreshold(1); // must be 1
-      container.livenessProbe(livenessProbe);
-
-      if (!info.getClaims().getItems().isEmpty()) {
-        V1Volume volume = new V1Volume();
-        volume.setName("pv-storage");
-        V1PersistentVolumeClaimVolumeSource pvClaimSource = new V1PersistentVolumeClaimVolumeSource();
-        pvClaimSource.setClaimName(info.getClaims().getItems().iterator().next().getMetadata().getName());
-        volume.setPersistentVolumeClaim(pvClaimSource);
-        podSpec.addVolumesItem(volume);
-      }
-
-      V1Volume volumeSecret = new V1Volume();
-      volumeSecret.setName("secrets");
-      V1SecretVolumeSource secret = new V1SecretVolumeSource();
-      secret.setSecretName(spec.getAdminSecret().getName());
-      volumeSecret.setSecret(secret);
-      podSpec.addVolumesItem(volumeSecret);
-      
-      V1Volume volumeDomainConfigMap = new V1Volume();
-      volumeDomainConfigMap.setName("scripts");
-      V1ConfigMapVolumeSource cm = new V1ConfigMapVolumeSource();
-      cm.setName(KubernetesConstants.DOMAIN_CONFIG_MAP_NAME);
-      cm.setDefaultMode(0555); // read and execute
-      volumeDomainConfigMap.setConfigMap(cm);
-      podSpec.addVolumesItem(volumeDomainConfigMap);
-
-      if (envVars != null) {
-        for (V1EnvVar ev : envVars) {
-          container.addEnvItem(ev);
-        }
-      }
-
-      // Override the weblogic domain and admin server related environment variables that
-      // come for free with the WLS docker container with the correct values.
-      overrideContainerWeblogicEnvVars(spec, weblogicServerName, container);
-
-<<<<<<< HEAD
-      // Verify if Kubernetes api server has a matching Pod
-      // Create or replace, if necessary
       ServerKubernetesObjects created = new ServerKubernetesObjects();
       ServerKubernetesObjects current = info.getServers().putIfAbsent(weblogicServerName, created);
       ServerKubernetesObjects sko = current != null ? current : created;
@@ -851,9 +562,167 @@
       });
       
       return doNext(read, packet);
-=======
+    }
+
+    // Make this protected so that it can be unit tested
+    protected V1Pod computeManagedPodConfig(TuningParameters configMapHelper, Packet packet) {
+      DomainPresenceInfo info = packet.getSPI(DomainPresenceInfo.class);
+
+      Domain dom = info.getDomain();
+      V1ObjectMeta meta = dom.getMetadata();
+      DomainSpec spec = dom.getSpec();
+      String namespace = meta.getNamespace();
+
+      String weblogicDomainUID = spec.getDomainUID();
+      String weblogicDomainName = spec.getDomainName();
+      
+      WlsServerConfig scan = (WlsServerConfig) packet.get(ProcessingConstants.SERVER_SCAN);
+      WlsClusterConfig cluster = (WlsClusterConfig) packet.get(ProcessingConstants.CLUSTER_SCAN);
+      @SuppressWarnings("unchecked")
+      List<V1EnvVar> envVars = (List<V1EnvVar>) packet.get(ProcessingConstants.ENVVARS);
+      
+      String weblogicServerName = scan.getName();
+      
+      // Create local managed server Pod object
+      String podName = CallBuilder.toDNS1123LegalName(weblogicDomainUID + "-" + weblogicServerName);
+
+      String weblogicClusterName = null;
+      if (cluster != null)
+        weblogicClusterName = cluster.getClusterName();
+      
+      String imageName = spec.getImage();
+      if (imageName == null || imageName.length() == 0) {
+        imageName = KubernetesConstants.DEFAULT_IMAGE;
+      }
+      String imagePullPolicy = spec.getImagePullPolicy();
+      if (imagePullPolicy == null || imagePullPolicy.length() == 0) {
+        imagePullPolicy = (imageName.endsWith(KubernetesConstants.LATEST_IMAGE_SUFFIX)) ? KubernetesConstants.ALWAYS_IMAGEPULLPOLICY : KubernetesConstants.IFNOTPRESENT_IMAGEPULLPOLICY;
+      }
+
+      V1Pod pod = new V1Pod();
+
+      V1ObjectMeta metadata = new V1ObjectMeta();
+      metadata.setName(podName);
+      metadata.setNamespace(namespace);
+      pod.setMetadata(metadata);
+
+      AnnotationHelper.annotateWithFormat(metadata);
+      AnnotationHelper.annotateForPrometheus(metadata, scan.getListenPort());
+
+      Map<String, String> labels = new HashMap<>();
+      labels.put(LabelConstants.DOMAINUID_LABEL, weblogicDomainUID);
+      labels.put(LabelConstants.DOMAINNAME_LABEL, weblogicDomainName);
+      labels.put(LabelConstants.SERVERNAME_LABEL, weblogicServerName);
+      labels.put(LabelConstants.CREATEDBYOPERATOR_LABEL, "true");
+      if (weblogicClusterName != null)
+        labels.put(LabelConstants.CLUSTERNAME_LABEL, weblogicClusterName);
+      metadata.setLabels(labels);
+
+      V1PodSpec podSpec = new V1PodSpec();
+      pod.setSpec(podSpec);
+
+      List<V1Container> containers = new ArrayList<>();
+      V1Container container = new V1Container();
+      container.setName(KubernetesConstants.CONTAINER_NAME);
+      containers.add(container);
+      podSpec.setContainers(containers);
+
+      container.setImage(imageName);
+      container.setImagePullPolicy(imagePullPolicy);
+
+      V1ContainerPort containerPort = new V1ContainerPort();
+      containerPort.setContainerPort(scan.getListenPort());
+      containerPort.setProtocol("TCP");
+      container.addPortsItem(containerPort);
+
+      V1Lifecycle lifecycle = new V1Lifecycle();
+      V1Handler preStop = new V1Handler();
+      V1ExecAction exec = new V1ExecAction();
+      exec.addCommandItem("/shared/domain/" + weblogicDomainName + "/servers/" + weblogicServerName + "/nodemgr_home/stopServer.sh");
+      preStop.setExec(exec);
+      lifecycle.setPreStop(preStop);
+      container.setLifecycle(lifecycle);
+
+      V1VolumeMount volumeMount = new V1VolumeMount();
+      volumeMount.setName("pv-storage");
+      volumeMount.setMountPath("/shared");
+      container.addVolumeMountsItem(volumeMount);
+
+      V1VolumeMount volumeMountSecret = new V1VolumeMount();
+      volumeMountSecret.setName("secrets");
+      volumeMountSecret.setMountPath("/weblogic-operator/secrets");
+      volumeMountSecret.setReadOnly(true);
+      container.addVolumeMountsItem(volumeMountSecret);
+
+      V1VolumeMount volumeMountScripts = new V1VolumeMount();
+      volumeMountScripts.setName("scripts");
+      volumeMountScripts.setMountPath("/weblogic-operator/scripts");
+      volumeMountScripts.setReadOnly(true);
+      container.addVolumeMountsItem(volumeMountScripts);
+
+      container.addCommandItem("/shared/domain/" + weblogicDomainName + "/servers/" + weblogicServerName + "/nodemgr_home/startServer.sh");
+
+      PodTuning tuning = configMapHelper.getPodTuning();
+      
+      V1Probe readinessProbe = new V1Probe();
+      V1ExecAction readinessAction = new V1ExecAction();
+      readinessAction.addCommandItem("/weblogic-operator/scripts/readinessProbe.sh");
+      readinessAction.addCommandItem(weblogicDomainName);
+      readinessAction.addCommandItem(weblogicServerName);
+      readinessProbe.exec(readinessAction);
+      readinessProbe.setInitialDelaySeconds(tuning.readinessProbeInitialDelaySeconds);
+      readinessProbe.setTimeoutSeconds(tuning.readinessProbeTimeoutSeconds);
+      readinessProbe.setPeriodSeconds(tuning.readinessProbePeriodSeconds);
+      readinessProbe.setFailureThreshold(1); // must be 1
+      container.readinessProbe(readinessProbe);
+
+      V1Probe livenessProbe = new V1Probe();
+      V1ExecAction livenessAction = new V1ExecAction();
+      livenessAction.addCommandItem("/weblogic-operator/scripts/livenessProbe.sh");
+      livenessAction.addCommandItem(weblogicDomainName);
+      livenessAction.addCommandItem(weblogicServerName);
+      livenessProbe.exec(livenessAction);
+      livenessProbe.setInitialDelaySeconds(tuning.livenessProbeInitialDelaySeconds);
+      livenessProbe.setTimeoutSeconds(tuning.livenessProbeTimeoutSeconds);
+      livenessProbe.setPeriodSeconds(tuning.livenessProbePeriodSeconds);
+      livenessProbe.setFailureThreshold(1); // must be 1
+      container.livenessProbe(livenessProbe);
+
+      if (!info.getClaims().getItems().isEmpty()) {
+        V1Volume volume = new V1Volume();
+        volume.setName("pv-storage");
+        V1PersistentVolumeClaimVolumeSource pvClaimSource = new V1PersistentVolumeClaimVolumeSource();
+        pvClaimSource.setClaimName(info.getClaims().getItems().iterator().next().getMetadata().getName());
+        volume.setPersistentVolumeClaim(pvClaimSource);
+        podSpec.addVolumesItem(volume);
+      }
+
+      V1Volume volumeSecret = new V1Volume();
+      volumeSecret.setName("secrets");
+      V1SecretVolumeSource secret = new V1SecretVolumeSource();
+      secret.setSecretName(spec.getAdminSecret().getName());
+      volumeSecret.setSecret(secret);
+      podSpec.addVolumesItem(volumeSecret);
+      
+      V1Volume volumeDomainConfigMap = new V1Volume();
+      volumeDomainConfigMap.setName("scripts");
+      V1ConfigMapVolumeSource cm = new V1ConfigMapVolumeSource();
+      cm.setName(KubernetesConstants.DOMAIN_CONFIG_MAP_NAME);
+      cm.setDefaultMode(0555); // read and execute
+      volumeDomainConfigMap.setConfigMap(cm);
+      podSpec.addVolumesItem(volumeDomainConfigMap);
+
+      if (envVars != null) {
+        for (V1EnvVar ev : envVars) {
+          container.addEnvItem(ev);
+        }
+      }
+
+      // Override the weblogic domain and admin server related environment variables that
+      // come for free with the WLS docker container with the correct values.
+      overrideContainerWeblogicEnvVars(spec, weblogicServerName, container);
+
       return pod;
->>>>>>> a7eddb08
     }
   }
 
