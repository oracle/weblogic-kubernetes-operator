// Copyright 2017, 2018, Oracle Corporation and/or its affiliates.  All rights reserved.
// Licensed under the Universal Permissive License v 1.0 as shown at http://oss.oracle.com/licenses/upl.

package oracle.kubernetes.operator.logging;

/**
 * Message keys used to look up log messages from the resource bundle.  The use of
 * message keys makes the code more readable.
 */
public class MessageKeys {
  private MessageKeys() {}

  public static final String OPERATOR_STARTED = "WLSKO-0000";
  public static final String CREATING_API_CLIENT = "WLSKO-0001";
  public static final String K8S_MASTER_URL = "WLSKO-0002";
  public static final String CREATING_API_EXTENSION_CLIENT = "WLSKO-0003";
  public static final String CREATING_COREAPI_CLIENT = "WLSKO-0004";
  public static final String OPERATOR_SHUTTING_DOWN = "WLSKO-0005";
  public static final String EXCEPTION = "WLSKO-0006";
  public static final String CREATED_SERVICE = "WLSKO-0007";
  public static final String STATUS = "WLSKO-0008";
  public static final String CREATED_NETWORK_POLICY = "WLSKO-0009";
  public static final String SERVICE_DETAILS = "WLSKO-0010";
  public static final String CREATING_SERVICE = "WLSKO-0011";
  public static final String CREATING_CRD = "WLSKO-0012";
  public static final String CREATING_WEBLOGIC_API_CLIENT = "WLSKO-0013";
  public static final String LISTING_DOMAINS = "WLSKO-0014";
  public static final String WEBLOGIC_DOMAIN = "WLSKO-0015";
  public static final String NUMBER_OF_DOMAINS_IN_NAMESPACE = "WLSKO-0016";
  public static final String NUMBER_OF_DOMAINS = "WLSKO-0017";
  public static final String SECRET_NOT_FOUND = "WLSKO-0018";
  public static final String RETRIEVING_SECRET = "WLSKO-0019";
  public static final String SECRET_DATA_NOT_FOUND = "WLSKO-0020";
  public static final String WLS_CONFIGURATION_READ = "WLSKO-0021";
  public static final String WLS_CONFIGURATION_READ_FAILED = "WLSKO-0022";
  public static final String WLS_CONFIGURATION_READ_TIMED_OUT = "WLSKO-0023";
  public static final String WLS_CONFIGURATION_READ_TRYING = "WLSKO-0024";
  public static final String WLS_CONFIGURATION_READ_RETRY = "WLSKO-0025";
  public static final String JSON_PARSING_FAILED = "WLSKO-0026";
  public static final String SERVICE_URL = "WLSKO-0027";
  public static final String NO_WLS_SERVER_IN_CLUSTER = "WLSKO-0028";
  public static final String VERIFY_ACCESS_START = "WLSKO-0029";
  public static final String VERIFY_ACCESS_DENIED = "WLSKO-0030";
  public static final String NAMESPACE_IS_DEFAULT = "WLSKO-0031";
  public static final String SVC_ACCOUNT_IS_DEFAULT = "WLSKO-0032";
  public static final String RBAC_NOT_ENABLED = "WLSKO-0033";
  public static final String STARTING_LIVENESS_THREAD = "WLSKO-0034";
  public static final String COULD_NOT_CREATE_LIVENESS_FILE = "WLSKO-0035";
  public static final String MAIN_THREAD_INTERRUPTED = "WLSKO-0036";
  public static final String REST_AUTHENTICATION_MISSING_ACCESS_TOKEN = "WLSKO-0037";
  public static final String PROCESSING_DOMAIN = "WLSKO-0038";
  public static final String WATCH_DOMAIN = "WLSKO-0039";
  public static final String WATCH_DOMAIN_DELETED = "WLSKO-0040";
  public static final String ADMIN_POD_CREATED = "WLSKO-0041";
  public static final String ADMIN_POD_REPLACED = "WLSKO-0042";
  public static final String ADMIN_POD_EXISTS = "WLSKO-0043";
  public static final String ADMIN_SERVICE_CREATED = "WLSKO-0044";
  public static final String ADMIN_SERVICE_REPLACED = "WLSKO-0045";
  public static final String ADMIN_SERVICE_EXISTS = "WLSKO-0046";
  public static final String MANAGED_POD_CREATED = "WLSKO-0047";
  public static final String MANAGED_POD_REPLACED = "WLSKO-0048";
  public static final String MANAGED_POD_EXISTS = "WLSKO-0049";
  public static final String MANAGED_SERVICE_CREATED = "WLSKO-0050";
  public static final String MANAGED_SERVICE_REPLACED = "WLSKO-0051";
  public static final String MANAGED_SERVICE_EXISTS = "WLSKO-0052";
  public static final String CLUSTER_SERVICE_CREATED = "WLSKO-0053";
  public static final String CLUSTER_SERVICE_REPLACED = "WLSKO-0054";
  public static final String CLUSTER_SERVICE_EXISTS = "WLSKO-0055";
  public static final String CM_CREATED = "WLSKO-0056";
  public static final String CM_REPLACED = "WLSKO-0057";
  public static final String CM_EXISTS = "WLSKO-0058";
  public static final String CANNOT_CREATE_TOKEN_REVIEW = "WLSKO-0059";
  public static final String CANNOT_CREATE_NETWORK_POLICY = "WLSKO-0060";
  public static final String CANNOT_DELETE_NETWORK_POLICY = "WLSKO-0061";
  public static final String CANNOT_CREATE_POD = "WLSKO-0062";
  public static final String CANNOT_CREATE_SERVICE = "WLSKO-0063";
  public static final String CANNOT_DELETE_SERVICE = "WLSKO-0064";
  public static final String CANNOT_REPLACE_SERVICE = "WLSKO-0065";
  public static final String CANNOT_READ_SERVICE = "WLSKO-0066";
  public static final String CANNOT_LIST_SERVICES = "WLSKO-0067";
  public static final String APIEXCEPTION_FROM_TOKEN_REVIEW = "WLSKO-0068";
  public static final String APIEXCEPTION_FROM_SUBJECT_ACCESS_REVIEW = "WLSKO-0069";
  public static final String SUBJECT_ACCESS_REVIEW = "WLSKO-0070";
  public static final String REPLICA_MORE_THAN_WLS_SERVERS = "WLSKO-0071";
  public static final String DOMAIN_REPLICAS_IGNORED = "WLSKO-0072";
  public static final String K8S_MIN_VERSION_CHECK_FAILED = "WLSKO-0073";
  public static final String VERIFY_K8S_MIN_VERSION = "WLSKO-0074";
  public static final String DOMAIN_IMAGE_FAILED = "WLSKO-0075";
  public static final String DOMAIN_UID_UNIQUENESS_FAILED = "WLSKO-0076";
  public static final String PV_NOT_FOUND_FOR_DOMAIN_UID = "WLSKO-0077";
  public static final String PV_ACCESS_MODE_FAILED = "WLSKO-0078";
  public static final String K8S_VERSION_CHECK = "WLSKO-0079";
  public static final String K8S_VERSION_CHECK_FAILURE = "WLSKO-0080";
  public static final String HTTP_METHOD_FAILED = "WLSKO-0081";
  public static final String NOT_STARTING_DOMAINUID_THREAD = "WLSKO-0082";
  public static final String OP_CONFIG_NAMESPACE = "WLSKO-0083";
  public static final String OP_CONFIG_TARGET_NAMESPACES = "WLSKO-0084";
  public static final String OP_CONFIG_SERVICE_ACCOUNT = "WLSKO-0085";
  public static final String RBAC_NOT_CHECKED = "WLSKO-0086";
  public static final String WAITING_FOR_POD_READY = "WLSKO-0087";
  public static final String POD_IS_READY = "WLSKO-0088";
  public static final String POD_IS_FAILED = "WLSKO-0089";
  public static final String EXCH_UNEQUAL_LISTEN_PORTS = "WLSKO-0090";
  public static final String EXCH_WRONG_PROTOCOL = "WLSKO-0091";
  public static final String EXCH_CHANNEL_NOT_DEFINED = "WLSKO-0092";
  public static final String EXCH_OUTSIDE_RANGE="WLSKO-0093";
  public static final String ASYNC_REQUEST = "WLSKO-0094";
  public static final String ASYNC_FAILURE = "WLSKO-0095";
  public static final String ASYNC_SUCCESS = "WLSKO-0096";
  public static final String ASYNC_NO_RETRY = "WLSKO-0097";
  public static final String ASYNC_RETRY = "WLSKO-0098";
  public static final String ASYNC_TIMEOUT = "WLSKO-0099";
  public static final String WATCH_REQUEST = "WLSKO-0100";
  public static final String WATCH_EVENT = "WLSKO-0101";
  public static final String DOMAIN_STATUS = "WLSKO-0102";
  public static final String INVALID_MANAGE_SERVER_COUNT = "WLSKO-0103";
  public static final String SCALE_COUNT_GREATER_THAN_CONFIGURED = "WLSKO-0104";
  public static final String SCALING_AUTO_CONTROL_AUTO = "WLSKO-0105";
  public static final String MATCHING_DOMAIN_NOT_FOUND = "WLSKO-0106";
  public static final String INVALID_DOMAIN_UID = "WLSKO-0107";
  public static final String NULL_DOMAIN_UID = "WLSKO-0108";
  public static final String NULL_TOKEN_REVIEW_STATUS = "WLSKO-0109";
  public static final String NULL_USER_INFO = "WLSKO-0110";
  public static final String RESOURCE_BUNDLE_NOT_FOUND = "WLSKO-0111";
  public static final String RESTART_ADMIN_COMPLETE = "WLSKO-0112";
  public static final String RESTART_SERVERS_COMPLETE = "WLSKO-0113";
  public static final String ROLLING_CLUSTERS_COMPLETE = "WLSKO-0114";
  public static final String RESTART_ADMIN_STARTING = "WLSKO-0115";
  public static final String RESTART_SERVERS_STARTING = "WLSKO-0116";
  public static final String ROLLING_CLUSTERS_STARTING = "WLSKO-0117";
  public static final String CYCLING_SERVERS = "WLSKO-0118";
  public static final String ROLLING_SERVERS = "WLSKO-0118";
  public static final String REMOVING_INGRESS = "WLSKO-0120";
  public static final String LIST_INGRESS_FOR_DOMAIN = "WLSKO-0121";
  public static final String POD_DELETED = "WLSKO-0122";
  public static final String SERVER_SERVICE_DELETED = "WLSKO-0123";
  public static final String CLUSTER_SERVICE_DELETED = "WLSKO-0124";
  public static final String INGRESS_DELETED = "WLSKO-0125";
<<<<<<< HEAD
  public static final String WLS_UPDATE_CLUSTER_SIZE_STARTING = "WLSKO-0126";
  public static final String WLS_UPDATE_CLUSTER_SIZE_FAILED = "WLSKO-0127";
  public static final String WLS_UPDATE_CLUSTER_SIZE_TIMED_OUT = "WLSKO-0128";
  public static final String WLS_UPDATE_CLUSTER_SIZE_INVALID_CLUSTER = "WLSKO-0129";
  public static final String WLS_CLUSTER_SIZE_UPDATED = "WLSKO-0130";
  public static final String WLS_SERVER_TEMPLATE_NOT_FOUND = "WLSKO-0131";
  public static final String WLS_CREATING_MACHINE = "WLSKO-0132";
=======
  public static final String TUNING_PARAMETERS = "WLSKO-0126";

>>>>>>> 69ecafe4
}<|MERGE_RESOLUTION|>--- conflicted
+++ resolved
@@ -136,16 +136,12 @@
   public static final String SERVER_SERVICE_DELETED = "WLSKO-0123";
   public static final String CLUSTER_SERVICE_DELETED = "WLSKO-0124";
   public static final String INGRESS_DELETED = "WLSKO-0125";
-<<<<<<< HEAD
-  public static final String WLS_UPDATE_CLUSTER_SIZE_STARTING = "WLSKO-0126";
-  public static final String WLS_UPDATE_CLUSTER_SIZE_FAILED = "WLSKO-0127";
-  public static final String WLS_UPDATE_CLUSTER_SIZE_TIMED_OUT = "WLSKO-0128";
-  public static final String WLS_UPDATE_CLUSTER_SIZE_INVALID_CLUSTER = "WLSKO-0129";
-  public static final String WLS_CLUSTER_SIZE_UPDATED = "WLSKO-0130";
-  public static final String WLS_SERVER_TEMPLATE_NOT_FOUND = "WLSKO-0131";
-  public static final String WLS_CREATING_MACHINE = "WLSKO-0132";
-=======
   public static final String TUNING_PARAMETERS = "WLSKO-0126";
-
->>>>>>> 69ecafe4
+  public static final String WLS_UPDATE_CLUSTER_SIZE_STARTING = "WLSKO-0127";
+  public static final String WLS_UPDATE_CLUSTER_SIZE_FAILED = "WLSKO-0128";
+  public static final String WLS_UPDATE_CLUSTER_SIZE_TIMED_OUT = "WLSKO-0129";
+  public static final String WLS_UPDATE_CLUSTER_SIZE_INVALID_CLUSTER = "WLSKO-0130";
+  public static final String WLS_CLUSTER_SIZE_UPDATED = "WLSKO-0131";
+  public static final String WLS_SERVER_TEMPLATE_NOT_FOUND = "WLSKO-0132";
+  public static final String WLS_CREATING_MACHINE = "WLSKO-0133";
 }