--- conflicted
+++ resolved
@@ -8,11 +8,7 @@
     <parent>
         <groupId>oracle.kubernetes</groupId>
         <artifactId>operator-parent</artifactId>
-<<<<<<< HEAD
-        <version>2.3.1</version>
-=======
         <version>2.4.0</version>
->>>>>>> 4d4fe0a4
     </parent>
 
     <artifactId>operator-swagger</artifactId>
