# Copyright 2017, 2018, Oracle Corporation and/or its affiliates.  All rights reserved.
# Licensed under the Universal Permissive License v 1.0 as shown at http://oss.oracle.com/licenses/upl.

#
#  Wercker build file for Oracle WebLogic Server Kubernetes Operator
#

#
#  Wercker application is at : https://app.wercker.com/Oracle/weblogic-kubernetes-operator
#
#  Werkcer workflow looks like this:
#
#  build -> integration-tests (1.7.9)
#        -> integration-tests (1.8.5)
#        -> quality
#

box:
  id: store/oracle/serverjre
  username: $DOCKER_USERNAME
  password: $DOCKER_PASSWORD
  tag: 8

# This is the main build pipeline that builds the codebase and runs unit tests.
build:
  steps:
  - script:
    name: Hello
    code: |
      echo "Building Oracle WebLogic Server Kubernetes Operator..."
      echo "The branch and commit id are $WERCKER_GIT_BRANCH, $WERCKER_GIT_COMMIT"
  - script:
    name: Install pre-reqs
    code: |
      yum -y install tar gzip procps
  - wercker/maven:
    goals: clean install
    version: 3.5.2
    cache_repo: true
  - script:
    name: Copy built-artifacts into the image
    code: |
      mkdir /operator
      mkdir /operator/lib
      cp -R src/scripts/* /operator/
      cp operator/target/weblogic-kubernetes-operator-0.2.jar /operator/weblogic-kubernetes-operator.jar
      cp operator/target/lib/*.jar /operator/lib/
<<<<<<< HEAD
      cp target/weblogic-deploy.zip /operator/weblogic-deploy.zip
      export IMAGE_TAG_OPERATOR="${WERCKER_GIT_BRANCH//[_\/]/-}"
=======
      export IMAGE_TAG_OPERATOR="${IMAGE_TAG_OPERATOR:-${WERCKER_GIT_BRANCH//[_\/]/-}}"
>>>>>>> 88840b6d
      if [ "$IMAGE_TAG_OPERATOR" = "master" ]; then
        export IMAGE_TAG_OPERATOR="latest"
      fi
  - script:
    name: Remove things we do not want in the Docker image in order to reduce size of image
    code: |
      rpm -e --nodeps tar 
      rpm -e --nodeps gzip 
      yum clean all
      rm -rf /var/cache/yum
  # push the image to Docker using the GIT branch as the tag
  # this image needs to be available to the integration-test pipeline for testing
  - internal/docker-push:
    username: $REPO_USERNAME
    password: $REPO_PASSWORD
    repository: $REPO_REPOSITORY
    registry: $REPO_REGISTRY
    tag: $IMAGE_TAG_OPERATOR
    working-dir: "/operator"
    cmd: "operator.sh"
    env: "PATH=$PATH:/operator"

# This pipeline runs the integration tests against a k8s cluster on OCI.
command-timeout: 60
integration-test:
  steps:
  - script:
    name: Run integration tests
    code: |
      #!/bin/bash
      function cleanup_and_store {
        # release lease in case run.sh failed to release it
        # (the following command only releases the release after confirming this pipeline still owns it)
        # TBD Calling this somehow seems to fail the wercker run
        # $WERCKER_SOURCE_DIR/src/integration-tests/bash/lease.sh -d "$LEASE_ID" > /tmp/junk 2>&1

        # clean up
        yum clean all

        # store the artifacts so we can download them easily 
        tar czvf ${WERCKER_REPORT_ARTIFACTS_DIR}/integration-test-data.tar.gz /pipeline/output/*
      }
      
      function finish {
        exit_code=$?
        export INTEGRATION_TEST_RESULT="$exit_code"
        
        cleanup_and_store
        exit 0
      }
      trap finish EXIT

      # Copy Docker file to OCI host and load into local Docker registry
      # yum install -y openssh-clients
      # echo -e $OCI_K8S_SSHKEY > /tmp/ssh_key
      # chmod 600 /tmp/ssh_key
      # scp -o StrictHostKeyChecking=no -i /tmp/ssh_key $WERCKER_OUTPUT_DIR/build.tar opc@$OCI_K8S_WORKER0_IP:/scratch/build.tar
      # ssh -o StrictHostKeyChecking=no -i /tmp/ssh_key opc@$OCI_K8S_WORKER0_IP "tar -xvf /scratch/operator.tar”
      # ssh -o StrictHostKeyChecking=no -i /tmp/ssh_key opc@$OCI_K8S_WORKER0_IP "sudo docker build -t weblogic-kubernetes-operator:$WERCKER_GIT_BRANCH --no-cache=true /scratch/”
      # ssh -o StrictHostKeyChecking=no -i /tmp/ssh_key opc@$OCI_K8S_WORKER0_IP "sudo docker save weblogic-kubernetes-operator:$WERCKER_GIT_BRANCH > /scratch/operator.tar”
      # ssh -o StrictHostKeyChecking=no -i /tmp/ssh_key opc@$OCI_K8S_WORKER1_IP "sudo docker load < /scratch/operator.tar”

      cp /etc/hosts $WERCKER_PIPELINE_DIR/hosts
      sed -i "$ a ${OCI_K8S_WORKER0_IP} ${OCI_K8S_WORKER0_HOSTNAME}" $WERCKER_PIPELINE_DIR/hosts
      cp $WERCKER_PIPELINE_DIR/hosts /etc/hosts

      # Update KUBECONFIG for K8S cluster
      export K8S_NODEPORT_HOST="${OCI_K8S_WORKER0_HOSTNAME}"
      sed -i -e "s,%ADDRESS%,https://$OCI_K8S_MASTER_IP:443,g" $WERCKER_SOURCE_DIR/build/kube.config
      sed -i -e "s,%CLIENT_CERT_DATA%,$OCI_K8S_CLIENT_CERT_DATA,g" $WERCKER_SOURCE_DIR/build/kube.config
      sed -i -e "s,%CLIENT_KEY_DATA%,$OCI_K8S_CLIENT_KEY_DATA,g" $WERCKER_SOURCE_DIR/build/kube.config
      export KUBECONFIG="$WERCKER_SOURCE_DIR/build/kube.config"

      # running on Wercker
      export WERCKER="true"

      # install kubectl
      curl -LO https://storage.googleapis.com/kubernetes-release/release/$(curl -s https://storage.googleapis.com/kubernetes-release/release/stable.txt)/bin/linux/amd64/kubectl
      chmod +x ./kubectl
      mv ./kubectl /usr/local/bin/kubectl

      # install maven, includes java as dependency
      curl -LO http://repos.fedorapeople.org/repos/dchen/apache-maven/epel-apache-maven.repo
      mv epel-apache-maven.repo /etc/yum.repos.d/
      yum install -y apache-maven
      export M2_HOME="/usr/share/apache-maven"
      export PATH=$M2_HOME/bin:$PATH

      # install opensll
      yum install -y openssl

      echo @@ "Calling 'kubectl version'"
      kubectl version

      # obtain an exclusive k8s cluster lease using the 'lease.sh' helper script
      #   - first set LEASE_ID to a unique value
      #   - then try obtain the lease, block up to 100 minutes (wercker pipeline should timeout before then)
      #   - finally, run.sh will periodically try renew the lease as it runs (using $LEASE_ID)
      #   - if run.sh fails when it tries to renew the lease (as something else took it, etc), it will exit early
      #   - when run.sh exits, it will try release the lease if it's still the owner...
      export LEASE_ID="${WERCKER_STEP_ID}-pid$$"
      echo @@
      echo @@ "Obtaining lease!"
      echo @@
      echo @@ "About to block up to the 100 minutes trying to get exclusive access to the kubernetes cluster."
      echo @@ "If this blocks unexpectedly and you are sure that the kubernetes cluster isn't in use by "
      echo @@ "another Wercker pipeline, you can force the lease to free up via 'kubectl delete cm acceptance-test-lease'."
      echo @@ "See LEASE_ID in run.sh for details about this heuristic."
      echo @@ "LEASE_ID=$LEASE_ID host=$HOST date=`date` user=$USER."
      echo @@
      echo @@ "Current lease owner (if any):"
      $WERCKER_SOURCE_DIR/src/integration-tests/bash/lease.sh -s 
      echo @@
      echo @@ "About to try obtain lease:"
      $WERCKER_SOURCE_DIR/src/integration-tests/bash/lease.sh -o "$LEASE_ID" -t $((100 * 60))
      echo @@

      export HOST_PATH="/scratch"
      export PV_ROOT=$HOST_PATH
      export RESULT_ROOT="$WERCKER_OUTPUT_DIR/k8s_dir"
      mkdir -m 777 -p $RESULT_ROOT
      export PROJECT_ROOT="${WERCKER_SOURCE_DIR}"
      $WERCKER_SOURCE_DIR/src/integration-tests/bash/cleanup.sh

      export IMAGE_NAME_OPERATOR="${REPO_REPOSITORY}"
      export IMAGE_TAG_OPERATOR="${WERCKER_GIT_BRANCH//[_\/]/-}"
      if [ "$IMAGE_TAG_OPERATOR" = "master" ]; then
        export IMAGE_TAG_OPERATOR="latest"
      fi
      export IMAGE_PULL_POLICY_OPERATOR="Always"
      export IMAGE_PULL_SECRET_OPERATOR="ocir-registry"
      export IMAGE_PULL_SECRET_WEBLOGIC="docker-store"

      echo "Integration test suite against the test image which is:"
      echo "$IMAGE_NAME_OPERATOR:$IMAGE_TAG_OPERATOR"

      # integration tests
      $WERCKER_SOURCE_DIR/src/integration-tests/bash/run.sh
    
      cleanup_and_store

# This pipeline runs quality checks 
quality:
  steps:
  - script:
    name: Install pre-reqs
    code: |
      yum -y install tar gzip procps
  - wercker/maven: 
    profiles: build-sonar 
    maven_opts: -Dsonar.login=${SONAR_LOGIN} -Dsonar.password=${SONAR_PASSWORD} -Dsonar.host.url=${SONAR_HOST} 
    goals: clean install sonar:sonar
    cache_repo: true
    version: 3.5.2


dev:
  steps:
  - internal/shell<|MERGE_RESOLUTION|>--- conflicted
+++ resolved
@@ -45,12 +45,8 @@
       cp -R src/scripts/* /operator/
       cp operator/target/weblogic-kubernetes-operator-0.2.jar /operator/weblogic-kubernetes-operator.jar
       cp operator/target/lib/*.jar /operator/lib/
-<<<<<<< HEAD
       cp target/weblogic-deploy.zip /operator/weblogic-deploy.zip
-      export IMAGE_TAG_OPERATOR="${WERCKER_GIT_BRANCH//[_\/]/-}"
-=======
       export IMAGE_TAG_OPERATOR="${IMAGE_TAG_OPERATOR:-${WERCKER_GIT_BRANCH//[_\/]/-}}"
->>>>>>> 88840b6d
       if [ "$IMAGE_TAG_OPERATOR" = "master" ]; then
         export IMAGE_TAG_OPERATOR="latest"
       fi
